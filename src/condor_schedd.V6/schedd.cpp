/***************************************************************
 *
 * Copyright (C) 1990-2012, Condor Team, Computer Sciences Department,
 * University of Wisconsin-Madison, WI.
 * 
 * Licensed under the Apache License, Version 2.0 (the "License"); you
 * may not use this file except in compliance with the License.  You may
 * obtain a copy of the License at
 * 
 *    http://www.apache.org/licenses/LICENSE-2.0
 * 
 * Unless required by applicable law or agreed to in writing, software
 * distributed under the License is distributed on an "AS IS" BASIS,
 * WITHOUT WARRANTIES OR CONDITIONS OF ANY KIND, either express or implied.
 * See the License for the specific language governing permissions and
 * limitations under the License.
 *
 ***************************************************************/


#include "condor_common.h"
#include "condor_daemon_core.h"
#include "dedicated_scheduler.h"
#include "condor_config.h"
#include "condor_debug.h"
#include "proc.h"
#include "exit.h"
#include "condor_collector.h"
#include "scheduler.h"
#include "condor_attributes.h"
#include "condor_classad.h"
#include "classad_helpers.h"
#include "condor_adtypes.h"
#include "condor_string.h"
#include "condor_email.h"
#include "condor_uid.h"
#include "get_daemon_name.h"
#include "write_user_log.h"
#include "access.h"
#include "internet.h"
#include "spooled_job_files.h"
#include "../condor_ckpt_server/server_interface.h"
#include "generic_query.h"
#include "condor_query.h"
#include "directory.h"
#include "condor_ver_info.h"
#include "grid_universe.h"
#include "globus_utils.h"
#include "env.h"
#include "dc_schedd.h"  // for JobActionResults class and enums we use  
#include "dc_startd.h"
#include "dc_collector.h"
#include "dc_starter.h"
#include "nullfile.h"
#include "store_cred.h"
#include "file_transfer.h"
#include "basename.h"
#include "nullfile.h"
#include "user_job_policy.h"
#include "condor_holdcodes.h"
#include "sig_name.h"
#include "../condor_procapi/procapi.h"
#include "condor_distribution.h"
#include "util_lib_proto.h"
#include "status_string.h"
#include "condor_id.h"
#include "named_classad_list.h"
#include "schedd_cron_job_mgr.h"
#include "misc_utils.h"  // for startdClaimFile()
#include "condor_crontab.h"
#include "condor_netdb.h"
#include "fs_util.h"
#include "condor_mkstemp.h"
#include "tdman.h"
#include "utc_time.h"
#include "schedd_files.h"
#include "file_sql.h"
#include "condor_getcwd.h"
#include "set_user_priv_from_ad.h"
#include "classad_visa.h"
#include "subsystem_info.h"
#include "../condor_privsep/condor_privsep.h"
#include "authentication.h"
#include "setenv.h"
#include "classadHistory.h"
#include "forkwork.h"
#include "condor_open.h"
#include "schedd_negotiate.h"
#include "filename_tools.h"
#include "ipv6_hostname.h"
#include "globus_utils.h"
#if defined(HAVE_DLOPEN)
#include "ScheddPlugin.h"
#include "ClassAdLogPlugin.h"
#endif
#include <algorithm>

#if defined(WINDOWS) && !defined(MAXINT)
	#define MAXINT INT_MAX
#endif

#define DEFAULT_SHADOW_SIZE 800
#define DEFAULT_JOB_START_COUNT 1

#define SUCCESS 1
#define CANT_RUN 0

char const * const HOME_POOL_SUBMITTER_TAG = "";

extern char *gen_ckpt_name();

extern GridUniverseLogic* _gridlogic;

#include "qmgmt.h"
#include "condor_qmgr.h"
#include "condor_vm_universe_types.h"
#include "enum_utils.h"

extern "C"
{
/*	int SetCkptServerHost(const char *host);
	int RemoveLocalOrRemoteFile(const char *, const char *);
	int FileExists(const char *, const char *);
	char* gen_ckpt_name(char*, int, int, int);
	int getdtablesize();
*/
	int prio_compar(prio_rec*, prio_rec*);
}

extern char* Spool;
extern char * Name;
static char * NameInEnv = NULL;
extern char * JobHistoryFileName;
extern char * PerJobHistoryDir;

extern bool        DoHistoryRotation; 
extern bool        DoDailyHistoryRotation; 
extern bool        DoMonthlyHistoryRotation; 
extern filesize_t  MaxHistoryFileSize;
extern int         NumberBackupHistoryFiles;

extern FILE *DebugFP;
extern char *DebugFile;
extern char *DebugLock;

extern Scheduler scheduler;
extern DedicatedScheduler dedicated_scheduler;

extern FILESQL *FILEObj;

// priority records
extern prio_rec *PrioRec;
extern int N_PrioRecs;
extern int grow_prio_recs(int);

void cleanup_ckpt_files(int , int , char*);
void send_vacate(match_rec*, int);
void mark_job_stopped(PROC_ID*);
void mark_job_running(PROC_ID*);
void mark_serial_job_running( PROC_ID *job_id );
int fixAttrUser( ClassAd *job, void* );
shadow_rec * find_shadow_rec(PROC_ID*);
bool service_this_universe(int, ClassAd*);
bool jobIsSandboxed( ClassAd* ad );
bool getSandbox( int cluster, int proc, MyString & path );
bool jobPrepNeedsThread( int cluster, int proc );
bool jobCleanupNeedsThread( int cluster, int proc );
bool jobExternallyManaged(ClassAd * ad);
bool jobManagedDone(ClassAd * ad);
int  count_a_job( JobQueueJob *job, const JOB_ID_KEY& jid, void* user);
void mark_jobs_idle();
static void WriteCompletionVisa(ClassAd* ad);

schedd_runtime_probe WalkJobQ_check_for_spool_zombies_runtime;
schedd_runtime_probe WalkJobQ_count_a_job_runtime;
schedd_runtime_probe WalkJobQ_PeriodicExprEval_runtime;
schedd_runtime_probe WalkJobQ_clear_autocluster_id_runtime;
schedd_runtime_probe WalkJobQ_find_idle_local_jobs_runtime;
schedd_runtime_probe WalkJobQ_fixAttrUser_runtime;
schedd_runtime_probe WalkJobQ_updateSchedDInterval_runtime;

int	WallClockCkptInterval = 0;
int STARTD_CONTACT_TIMEOUT = 45;  // how long to potentially block

#ifdef CARMI_OPS
struct shadow_rec *find_shadow_by_cluster( PROC_ID * );
#endif

void AuditLogNewConnection( int cmd, Sock &sock, bool failure )
{
	// Quickly determine if we're writing to the audit log and if this
	// is a command we care about for the audit log.
	if ( !IsDebugCategory( D_AUDIT ) ) {
		return;
	}
	switch( cmd ) {
	case ACT_ON_JOBS:
	case SPOOL_JOB_FILES:
	case SPOOL_JOB_FILES_WITH_PERMS:
	case TRANSFER_DATA:
	case TRANSFER_DATA_WITH_PERMS:
	case UPDATE_GSI_CRED:
	case DELEGATE_GSI_CRED_SCHEDD:
	case QMGMT_WRITE_CMD:
	case GET_JOB_CONNECT_INFO:
		break;
	default:
		return;
	}

	if ( !strcmp( get_condor_username(), sock.getOwner() ) ) {
		return;
	}

	const char *cmd_name = getCommandString( cmd );
	const char *sinful = sock.get_sinful_peer();
	const char *method = sock.getAuthenticationMethodUsed();
	const char *unmapped = sock.getAuthenticatedName();
	const char *mapped = sock.getFullyQualifiedUser();
	dprintf( D_AUDIT, sock, "Command=%s, peer=%s\n",
			 cmd_name ? cmd_name : "(null)",
			 sinful ? sinful : "(null)" );

	if ( failure && unmapped == NULL ) {
		const char *methods_tried = sock.getAuthenticationMethodsTried();
		dprintf( D_AUDIT, sock, "Authentication Failed, MethodsTried=%s\n",
				 methods_tried ? methods_tried : "(null)" );
		return;
	}

	dprintf( D_AUDIT, sock, "AuthMethod=%s, AuthId=%s, CondorId=%s\n",
			 method ? method : "(null)",
			 unmapped ? unmapped : "(null)",
			 mapped ? mapped : "(null)" );
	/* Currently, all audited commands require authentication.
	dprintf( D_AUDIT, sock,
			 "triedAuthentication=%s, isAuthenticated=%s, isMappedFQU=%s\n",
			 sock.triedAuthentication() ? "true" : "false",
			 sock.isAuthenticated() ? "true" : "false",
			 sock.isMappedFQU() ? "true" : "false" );
	*/

	if ( failure ) {
		dprintf( D_AUDIT, sock, "Authorization Denied\n" );
	}
}

void AuditLogJobProxy( Sock &sock, PROC_ID job_id, const char *proxy_file )
{
	// Quickly determine if we're writing to the audit log.
	if ( !IsDebugCategory( D_AUDIT ) ) {
		return;
	}

	dprintf( D_AUDIT, sock, "Received proxy for job %d.%d\n",
			 job_id.cluster, job_id.proc );
	dprintf( D_AUDIT, sock, "proxy path: %s\n", proxy_file );

#if defined(HAVE_EXT_GLOBUS)
	globus_gsi_cred_handle_t proxy_handle = x509_proxy_read( proxy_file );

	if ( proxy_handle == NULL ) {
		dprintf( D_AUDIT|D_FAILURE, sock, "Failed to read job proxy: %s\n",
				 x509_error_string() );
		return;
	}

	time_t expire_time = x509_proxy_expiration_time( proxy_handle );
	char *proxy_subject = x509_proxy_subject_name( proxy_handle );
	char *proxy_identity = x509_proxy_identity_name( proxy_handle );
	char *proxy_email = x509_proxy_email( proxy_handle );
	char *voname = NULL;
	char *firstfqan = NULL;
	char *fullfqan = NULL;
	extract_VOMS_info( proxy_handle, 0, &voname, &firstfqan, &fullfqan );

	x509_proxy_free( proxy_handle );

	dprintf( D_AUDIT, sock, "proxy expiration: %d\n", (int)expire_time );
	dprintf( D_AUDIT, sock, "proxy identity: %s\n", proxy_identity );
	dprintf( D_AUDIT, sock, "proxy subject: %s\n", proxy_subject );
	if ( proxy_email ) {
		dprintf( D_AUDIT, sock, "proxy email: %s\n", proxy_email );
	}
	if ( voname ) {
		dprintf( D_AUDIT, sock, "proxy vo name: %s\n", voname );
	}
	if ( firstfqan ) {
		dprintf( D_AUDIT, sock, "proxy first fqan: %s\n", firstfqan );
	}
	if ( fullfqan ) {
		dprintf( D_AUDIT, sock, "proxy full fqan: %s\n", fullfqan );
	}

	free( proxy_subject );
	free( proxy_identity );
	free( proxy_email );
	free( voname );
	free( firstfqan );
	free( fullfqan );
#endif
}

void AuditLogJobProxy( Sock &sock, ClassAd *job_ad )
{
	PROC_ID job_id;
	std::string iwd;
	std::string proxy_file;
	std::string buff;

	ASSERT( job_ad );

	if ( !job_ad->LookupString( ATTR_X509_USER_PROXY, buff ) || buff.empty() ) {
		return;
	}
	if ( buff[0] == DIR_DELIM_CHAR ) {
		proxy_file = buff;
	} else {
		job_ad->LookupString( ATTR_JOB_IWD, iwd );
		formatstr( proxy_file, "%s%c%s", iwd.c_str(), DIR_DELIM_CHAR, buff.c_str() );
	}

	job_ad->LookupInteger( ATTR_CLUSTER_ID, job_id.cluster );
	job_ad->LookupInteger( ATTR_PROC_ID, job_id.proc );

	AuditLogJobProxy( sock, job_id, proxy_file.c_str() );
}

unsigned int UserIdentity::HashFcn(const UserIdentity & index)
{
	return index.m_username.Hash() + index.m_domain.Hash() + index.m_auxid.Hash();
}

UserIdentity::UserIdentity(const char *user, const char *domainname, 
						   ClassAd *ad):
	m_username(user), 
	m_domain(domainname),
	m_auxid("")
{
	ExprTree *tree = const_cast<ExprTree *>(scheduler.getGridParsedSelectionExpr());
	classad::Value val;
	const char *str;
	if ( ad && tree && 
		 EvalExprTree(tree,ad,NULL,val) && val.IsStringValue(str) )
	{
		m_auxid = str;
	}
}

struct job_data_transfer_t {
	int mode;
	char *peer_version;
	ExtArray<PROC_ID> *jobs;
};

match_rec::match_rec( char const* claim_id, char const* p, PROC_ID* job_id, 
					  const ClassAd *match, char const *the_user, char const *my_pool,
					  bool is_dedicated_arg ):
	ClaimIdParser(claim_id)
{
	peer = strdup( p );
	origcluster = cluster = job_id->cluster;
	proc = job_id->proc;
	status = M_UNCLAIMED;
	entered_current_status = (int)time(0);
	shadowRec = NULL;
	num_exceptions = 0;
	if( match ) {
		my_match_ad = new ClassAd( *match );
		if( IsDebugLevel(D_MACHINE) ) {
			dprintf( D_MACHINE, "*** ClassAd of Matched Resource ***\n" );
			dPrintAd( D_MACHINE, *my_match_ad );
			dprintf( D_MACHINE | D_NOHEADER, "*** End of ClassAd ***\n" );
		}		
	} else {
		my_match_ad = NULL;
	}
	user = strdup( the_user );
	if( my_pool ) {
		pool = strdup( my_pool );
	} else {
		pool = NULL;
	}
	this->is_dedicated = is_dedicated_arg;
	allocated = false;
	scheduled = false;
	needs_release_claim = false;
	claim_requester = NULL;
	auth_hole_id = NULL;
	m_startd_sends_alives = false;

	makeDescription();

	bool suppress_sec_session = true;

	if( param_boolean("SEC_ENABLE_MATCH_PASSWORD_AUTHENTICATION",false) ) {
		if( secSessionId() == NULL ) {
			dprintf(D_FULLDEBUG,"SEC_ENABLE_MATCH_PASSWORD_AUTHENTICATION: did not create security session from claim id, because claim id does not contain session information: %s\n",publicClaimId());
		}
		else {
			bool rc = daemonCore->getSecMan()->CreateNonNegotiatedSecuritySession(
				DAEMON,
				secSessionId(),
				secSessionKey(),
				secSessionInfo(),
				EXECUTE_SIDE_MATCHSESSION_FQU,
				peer,
				0 );

			if( rc ) {
					// we're good to go; use the claimid security session
				suppress_sec_session = false;
			}
			if( !rc ) {
				dprintf(D_ALWAYS,"SEC_ENABLE_MATCH_PASSWORD_AUTHENTICATION: failed to create security session for %s, so will try to obtain a new security session\n",publicClaimId());
			}
		}
	}
	if( suppress_sec_session ) {
		suppressSecSession( true );
			// Now secSessionId() will always return NULL, so we will
			// not try to do anything with the claimid security session.
			// Most importantly, we will not try to delete it when this
			// match rec is destroyed.  (If we failed to create the session,
			// that may because it already exists, and this is a duplicate
			// match record that will soon be thrown out.)
	}

	std::string value;
	param( value, "STARTD_SENDS_ALIVES", "peer" );
	if ( strcasecmp( value.c_str(), "false" ) == 0 ) {
		m_startd_sends_alives = false;
	} else if ( strcasecmp( value.c_str(), "true" ) == 0 ) {
		m_startd_sends_alives = true;
	} else if ( my_match_ad &&
				my_match_ad->LookupString( ATTR_VERSION, value ) ) {
		CondorVersionInfo ver( value.c_str() );
		if ( ver.built_since_version( 7, 5, 4 ) ) {
			m_startd_sends_alives = true;
		} else {
			m_startd_sends_alives = false;
		}
	} else {
		// Don't know the version of the startd, assume false
		// unless STARTER_HANDLES_ALIVES is true.  If STARTER_HANDLES_ALIVES
		// is true, we want to assume startd will send alives otherwise
		// on a schedd restart the schedd will keep sending alives to all
		// reconnected jobs because it will never actually receive an alive
		// from the startd.  The downside of this logic is a v8.3.2+ schedd can
		// no longer successfully reconnect to a startd older than v7.5.5
		// assuming STARTER_HANDLES_ALIVES is set to the default of true.
		// I think this is a reasonable compromise.  -Todd Tannenbaum 10/2014
		m_startd_sends_alives = false;
		if ( param_boolean("STARTER_HANDLES_ALIVES",true) ) {
			m_startd_sends_alives = true;
		}
	}

	keep_while_idle = 0;
	idle_timer_deadline = 0;

	m_can_start_jobs = true;
	m_paired_mrec = NULL;
}

void
match_rec::makeDescription() {
	m_description = "";
	if( my_match_ad ) {
		my_match_ad->LookupString(ATTR_NAME,m_description);
	}

	if( m_description.Length() ) {
		m_description += " ";
	}
	if( IsFulldebug(D_FULLDEBUG) ) {
		m_description += publicClaimId();
	}
	else if( peer ) {
		m_description += peer;
	}
	if( user ) {
		m_description += " for ";
		m_description += user;
	}
}

match_rec::~match_rec()
{
	if( peer ) {
		free( peer );
	}
	if( my_match_ad ) {
		delete my_match_ad;
	}
	if( user ) {
		free(user);
	}
	if( pool ) {
		free(pool);
	}

	if( claim_requester.get() ) {
			// misc_data points to this object, so NULL it out, just to be safe
		claim_requester->setMiscDataPtr( NULL );
		claim_requester->cancelMessage();
		claim_requester = NULL;
	}

	if( secSessionId() && daemonCore ) {
			// Expire the session after enough time to let the final
			// RELEASE_CLAIM command finish, in case it is still in
			// progress.  This also allows us to more gracefully
			// handle any final communication from the startd that may
			// still be in flight.
		daemonCore->getSecMan()->SetSessionExpiration(secSessionId(),time(NULL)+600);
			// In case we get the same claim id again before the slop time
			// expires, mark this session as "lingering" so we know it can
			// be replaced.
		daemonCore->getSecMan()->SetSessionLingerFlag(secSessionId());
	}
}


void
match_rec::setStatus( int stat )
{
	status = stat;
	entered_current_status = (int)time(0);
	if( status == M_CLAIMED ) {
			// We have successfully claimed this startd, so we need to
			// release it later.
		needs_release_claim = true;
	}
		// We do NOT send RELEASE_CLAIM while in M_STARTD_CONTACT_LIMBO,
		// because then we could destroy a claim that some other schedd
		// has a prior claim to (e.g. if the negotiator has a stale view
		// of the world and hands out the same claim id to different schedds
		// in different negotiation cycles).  When we are in limbo and the
		// claim object is deleted, cleanup should happen automatically
		// on the startd side anyway, because it will see our REQUEST_CLAIM
		// socket disconnect.
}


ContactStartdArgs::ContactStartdArgs( char const* the_claim_id, char const *extra_claims, char* sinfulstr, bool is_dedicated ) 
{
	csa_claim_id = strdup( the_claim_id );
	csa_extra_claims = strdup( extra_claims );
	csa_sinful = strdup( sinfulstr );
	csa_is_dedicated = is_dedicated;
}


ContactStartdArgs::~ContactStartdArgs()
{
	free( csa_claim_id );
	free( csa_extra_claims );
	free( csa_sinful );
}

	// Years of careful research
static const int USER_HASH_SIZE = 100;

Scheduler::Scheduler() :
	OtherPoolStats(stats),
    m_adSchedd(NULL),
    m_adBase(NULL),
	GridJobOwners(USER_HASH_SIZE, UserIdentity::HashFcn, updateDuplicateKeys),
	stop_job_queue( "stop_job_queue" ),
	act_on_job_myself_queue( "act_on_job_myself_queue" ),
	job_is_finished_queue( "job_is_finished_queue", 1 ),
	slotWeight(0),
	slotWeightMapAd(0),
	m_use_slot_weights(false),
	m_local_startd_pid(-1),
	m_history_helper_count(0)
{
	MyShadowSockName = NULL;
	shadowCommandrsock = NULL;
	shadowCommandssock = NULL;
	QueueCleanInterval = 0; JobStartDelay = 0;
	JobStopDelay = 0;
	JobStopCount = 1;
	RequestClaimTimeout = 0;
	MaxJobsRunning = 0;
	MaxJobsSubmitted = INT_MAX;
	MaxJobsPerOwner = INT_MAX;
	MaxJobsPerSubmission = INT_MAX;
	NegotiateAllJobsInCluster = false;
	JobsStarted = 0;
	JobsIdle = 0;
	JobsRunning = 0;
	JobsHeld = 0;
	JobsTotalAds = 0;
	JobsFlocked = 0;
	JobsRemoved = 0;
	SchedUniverseJobsIdle = 0;
	SchedUniverseJobsRunning = 0;
	LocalUniverseJobsIdle = 0;
	LocalUniverseJobsRunning = 0;
	LocalUnivExecuteDir = NULL;
	ReservedSwap = 0;
	SwapSpace = 0;
	RecentlyWarnedMaxJobsRunning = true;
	m_need_reschedule = false;
	m_send_reschedule_timer = -1;

	stats.InitMain();

		//
		// ClassAd attribute for evaluating whether to start
		// a local universe job
		// 
	StartLocalUniverse = NULL;

		//
		// ClassAd attribute for evaluating whether to start
		// a scheduler universe job
		// 
	StartSchedulerUniverse = NULL;

	ShadowSizeEstimate = 0;

	NumOwners = 0;
	NegotiationRequestTime = 0;

		//gotiator = NULL;
	CondorAdministrator = NULL;
	Mail = NULL;
	alive_interval = 0;
	leaseAliveInterval = 500000;	// init to a nice big number
	aliveid = -1;
	ExitWhenDone = FALSE;
	matches = NULL;
	matchesByJobID = NULL;
	shadowsByPid = NULL;
	spoolJobFileWorkers = NULL;

	shadowsByProcID = NULL;
	resourcesByProcID = NULL;
	numMatches = 0;
	numShadows = 0;
	FlockCollectors = NULL;
	FlockNegotiators = NULL;
	MaxFlockLevel = 0;
	FlockLevel = 0;
	StartJobTimer=-1;
	timeoutid = -1;
	startjobsid = -1;
	periodicid = -1;

#ifdef HAVE_EXT_POSTGRESQL
	quill_enabled = FALSE;
	quill_is_remotely_queryable = 0; //false
	quill_name = NULL;
	quill_db_name = NULL;
	quill_db_ip_addr = NULL;
	quill_db_query_password = NULL;
#endif

	checkContactQueue_tid = -1;
	checkReconnectQueue_tid = -1;
	num_pending_startd_contacts = 0;
	max_pending_startd_contacts = 0;

	act_on_job_myself_queue.
		registerHandlercpp( (ServiceDataHandlercpp)
							&Scheduler::actOnJobMyselfHandler, this );

	stop_job_queue.
		registerHandlercpp( (ServiceDataHandlercpp)
							&Scheduler::actOnJobMyselfHandler, this );

	job_is_finished_queue.
		registerHandlercpp( (ServiceDataHandlercpp)
							&Scheduler::jobIsFinishedHandler, this );

	sent_shadow_failure_email = FALSE;
	_gridlogic = NULL;
	m_parsed_gridman_selection_expr = NULL;
	m_unparsed_gridman_selection_expr = NULL;

	CronJobMgr = NULL;

    m_userlog_file_cache_max = 0;
    m_userlog_file_cache_clear_last = time(NULL);
    m_userlog_file_cache_clear_interval = 60;

	jobThrottleNextJobDelay = 0;
#ifdef HAVE_EXT_POSTGRESQL
	prevLHF = 0;
#endif

}


Scheduler::~Scheduler()
{
	delete m_adSchedd;
    delete m_adBase;
	if (MyShadowSockName)
		free(MyShadowSockName);
	if( LocalUnivExecuteDir ) {
		free( LocalUnivExecuteDir );
	}
	if ( this->StartLocalUniverse ) {
		free ( this->StartLocalUniverse );
	}
	if ( this->StartSchedulerUniverse ) {
		free ( this->StartSchedulerUniverse );
	}

	if ( CronJobMgr ) {
		delete CronJobMgr;
		CronJobMgr = NULL;
	}

	if( shadowCommandrsock ) {
		if( daemonCore ) {
			daemonCore->Cancel_Socket( shadowCommandrsock );
		}
		delete shadowCommandrsock;
		shadowCommandrsock = NULL;
	}
	if( shadowCommandssock ) {
		if( daemonCore ) {
			daemonCore->Cancel_Socket( shadowCommandssock );
		}
		delete shadowCommandssock;
		shadowCommandssock = NULL;
	}

	if (CondorAdministrator)
		free(CondorAdministrator);
	if (Mail)
		free(Mail);
	if (matches) {
		matches->startIterations();
		match_rec *rec;
		HashKey id;
		while (matches->iterate(id, rec) == 1) {
			delete rec;
		}
		delete matches;
	}
	if (matchesByJobID) {
		delete matchesByJobID;
	}
	if (shadowsByPid) {
		shadowsByPid->startIterations();
		shadow_rec *rec;
		int pid;
		while (shadowsByPid->iterate(pid, rec) == 1) {
			delete rec;
		}
		delete shadowsByPid;
	}
	if (spoolJobFileWorkers) {
		spoolJobFileWorkers->startIterations();
		ExtArray<PROC_ID> * rec;
		int pid;
		while (spoolJobFileWorkers->iterate(pid, rec) == 1) {
			delete rec;
		}
		delete spoolJobFileWorkers;
	}
	if (shadowsByProcID) {
		delete shadowsByProcID;
	}
	if ( resourcesByProcID ) {
		resourcesByProcID->startIterations();
		ClassAd* jobAd;
		while (resourcesByProcID->iterate(jobAd) == 1) {
			if (jobAd) delete jobAd;
		}
		delete resourcesByProcID;
	}
	if( FlockCollectors ) {
		delete FlockCollectors;
		FlockCollectors = NULL;
	}
	if( FlockNegotiators ) {
		delete FlockNegotiators;
		FlockNegotiators = NULL;
	}
	if ( checkContactQueue_tid != -1 && daemonCore ) {
		daemonCore->Cancel_Timer(checkContactQueue_tid);
	}

#ifdef USE_OWNERDATA_MAP
	Owners.clear();
#else
	PRAGMA_REMIND("tj: clean up owner objects here.")
	for(int ii = 0; ii < NumOwners; ii++) {
		if( Owners[ii].Name ) { 
			free( Owners[ii].Name );
			Owners[ii].Name = NULL;
		}
	}
#endif

	if (_gridlogic) {
		delete _gridlogic;
	}
	if ( m_parsed_gridman_selection_expr ) {
		delete m_parsed_gridman_selection_expr;
	}
	if ( m_unparsed_gridman_selection_expr ) {
		free(m_unparsed_gridman_selection_expr);
	}

    userlog_file_cache_clear(true);

		//
		// Delete CronTab objects
		//
	if ( this->cronTabs ) {
		this->cronTabs->startIterations();
		CronTab *current;
		while ( this->cronTabs->iterate( current ) >= 1 ) {
			if ( current ) delete current;
		}
		delete this->cronTabs;
	}
}


// If a job has been spooling for 12 hours,
// It may well be that the remote condor_submit died
// So we kill this job
int check_for_spool_zombies(ClassAd *ad, void*)
{
	int cluster;
	if( !ad->LookupInteger( ATTR_CLUSTER_ID, cluster) ) {
		return 0;
	}
	int proc;
	if( !ad->LookupInteger( ATTR_PROC_ID, proc) ) {
		return 0;
	}
	int hold_status;
	if( GetAttributeInt(cluster,proc,ATTR_JOB_STATUS,&hold_status) >= 0 ) {
		if(hold_status == HELD) {
			int hold_reason_code;
			if( GetAttributeInt(cluster,proc,ATTR_HOLD_REASON_CODE,
					&hold_reason_code) >= 0) {
				if(hold_reason_code == CONDOR_HOLD_CODE_SpoolingInput) {
					dprintf( D_FULLDEBUG, "Job %d.%d held for spooling. "
						"Checking how long...\n",cluster,proc);
					int stage_in_start;
					int ret = GetAttributeInt(cluster,proc,ATTR_STAGE_IN_START,
							&stage_in_start);
					if(ret >= 0) {
						time_t now = time(NULL);
						int diff = now - stage_in_start;
						dprintf( D_FULLDEBUG, "Job %d.%d on hold for %d seconds.\n",
							cluster,proc,diff);
						if(diff > 60*60*12) { // 12 hours is sufficient?
							dprintf( D_FULLDEBUG, "Aborting job %d.%d\n",
								cluster,proc);
							abortJob(cluster,proc,
								"Spooling is taking too long",true);
						}
					}
					if(ret < 0) {
						dprintf( D_FULLDEBUG, "Attribute %s not set in %d.%d. "
							"Set it.\n", ATTR_STAGE_IN_START,cluster,proc);
						time_t now = time(0);
						SetAttributeInt(cluster,proc,ATTR_STAGE_IN_START,now);
					}
				}
			}
		}
	}
	return 0;
}

void
Scheduler::timeout()
{
	static bool min_interval_timer_set = false;
	static bool walk_job_queue_timer_set = false;

		// If we are called too frequently, delay.
	SchedDInterval.expediteNextRun();
	unsigned int time_to_next_run = SchedDInterval.getTimeToNextRun();

	if ( time_to_next_run > 0 ) {
		if (!min_interval_timer_set) {
			dprintf(D_FULLDEBUG,"Setting delay until next queue scan to %u seconds\n",time_to_next_run);

			daemonCore->Reset_Timer(timeoutid,time_to_next_run,1);
			min_interval_timer_set = true;
		}
		return;
	}

	if( InWalkJobQueue() ) {
			// WalkJobQueue is not reentrant.  We must be getting called from
			// inside something else that is iterating through the queue,
			// such as PeriodicExprHandler().
		if( !walk_job_queue_timer_set ) {
			dprintf(D_ALWAYS,"Delaying next queue scan until current operation finishes.\n");
			daemonCore->Reset_Timer(timeoutid,0,1);
			walk_job_queue_timer_set = true;
		}
		return;
	}

	walk_job_queue_timer_set = false;
	min_interval_timer_set = false;
	SchedDInterval.setStartTimeNow();

    // keep the log file cache from accumulating defunct user log file mappings
    userlog_file_cache_clear();

	count_jobs();

	clean_shadow_recs();

		// Spooling should not take too long
	WalkJobQueue(check_for_spool_zombies);

	/* Call preempt() if we are running more than max jobs; however, do not
	 * call preempt() here if we are shutting down.  When shutting down, we have
	 * a timer which is progressively preempting just one job at a time.
	 */
	if( (numShadows > MaxJobsRunning) && (!ExitWhenDone) ) {
		dprintf( D_ALWAYS, 
				 "Preempting %d jobs due to MAX_JOBS_RUNNING change\n",
				 (numShadows - MaxJobsRunning) );
		preempt( numShadows - MaxJobsRunning );
		m_need_reschedule = false;
	}

	if( LocalUniverseJobsIdle > 0 || SchedUniverseJobsIdle > 0 ) {
		this->calculateCronTabSchedules();
		StartLocalJobs();
	}

	/* Call function that will start using our local startd if it
	   appears we have lost contact with the pool negotiator
	 */
	if ( claimLocalStartd() ) {
		dprintf(D_ALWAYS,"Negotiator gone, trying to use our local startd\n");
	}

		// In case we were not able to drain the startd contact queue
		// because of too many registered sockets or something, give it
		// a spin.
	scheduler.rescheduleContactQueue();

	SchedDInterval.setFinishTimeNow();

	if( m_need_reschedule ) {
		sendReschedule();
	}

	/* Reset our timer */
	time_to_next_run = SchedDInterval.getTimeToNextRun();
	daemonCore->Reset_Timer(timeoutid,time_to_next_run,1);
}

void
Scheduler::check_claim_request_timeouts()
{
	if(RequestClaimTimeout > 0) {
		matches->startIterations();
		match_rec *rec;
		while(matches->iterate(rec) == 1) {
			if(rec->status == M_STARTD_CONTACT_LIMBO) {
				time_t time_left = rec->entered_current_status + \
				                 RequestClaimTimeout - time(NULL);
				if(time_left < 0) {
					dprintf(D_ALWAYS,"Timed out requesting claim %s after REQUEST_CLAIM_TIMEOUT=%d seconds.\n",rec->description(),RequestClaimTimeout);
						// We could just do send_vacate() here and
						// wait for the startd contact socket to call
						// us back when the connection closes.
						// However, this means that if send_vacate()
						// fails (e.g. times out setting up security
						// session), we keep calling it over and over,
						// timing out each time, without ever
						// removing the match.
					DelMrec(rec);
				}
			}
		}
	}
}

/*
  Helper method to create a submitter ad, called by Scheduler::count_jobs().
  Given an index owner_num in the Owners array and a flock_level, insert a common
  set of submitter ad attributes into pAd.
  Return true if attributes filled in, false if not (because this submitter should
  no longer flock and/or be advertised).
*/
bool
Scheduler::fill_submitter_ad(ClassAd & pAd, const OwnerData & Owner, int flock_level, int dprint_level)
{
	const bool publish_stats_to_flockers = false;
	const OwnerCounters & Counters = Owner.num;
	const bool want_dprintf = IsDebugCatAndVerbosity(dprint_level); // dprintf if not flocking

	if (Owner.FlockLevel >= flock_level) {
		pAd.Assign(ATTR_IDLE_JOBS, Counters.JobsIdle);
		if (want_dprintf)
			dprintf (dprint_level, "Changed attribute: %s = %d\n", ATTR_IDLE_JOBS, Counters.JobsIdle);
	} else if (Owner.OldFlockLevel >= flock_level ||
				Counters.JobsRunning > 0) {
		pAd.Assign(ATTR_IDLE_JOBS, (int)0);
	} else {
		// if we're no longer flocking with this pool and
		// we're not running jobs in the pool, then don't send
		// an update
		return false;
	}

	int JobsRunningHere = Counters.JobsRunning;
	int JobsRunningElsewhere = Counters.JobsFlocked;
	if (flock_level > 0) {
		JobsRunningHere = Counters.JobsFlockedHere;
		JobsRunningElsewhere = (Counters.JobsRunning + Counters.JobsFlocked) - Counters.JobsFlockedHere;
	}

	pAd.Assign(ATTR_RUNNING_JOBS, JobsRunningHere);
	if (want_dprintf)
		dprintf (dprint_level, "Changed attribute: %s = %d\n", ATTR_RUNNING_JOBS, JobsRunningHere);

	pAd.Assign(ATTR_IDLE_JOBS, Counters.JobsIdle);
	if (want_dprintf)
		dprintf (dprint_level, "Changed attribute: %s = %d\n", ATTR_IDLE_JOBS, Counters.JobsIdle);

	pAd.Assign(ATTR_WEIGHTED_RUNNING_JOBS, Counters.WeightedJobsRunning);
	if (want_dprintf)
		dprintf (dprint_level, "Changed attribute: %s = %d\n", ATTR_WEIGHTED_RUNNING_JOBS, Counters.WeightedJobsRunning);

	pAd.Assign(ATTR_WEIGHTED_IDLE_JOBS, Counters.WeightedJobsIdle);
	if (want_dprintf)
		dprintf (dprint_level, "Changed attribute: %s = %d\n", ATTR_WEIGHTED_IDLE_JOBS, Counters.WeightedJobsIdle);

	pAd.Assign(ATTR_HELD_JOBS, Counters.JobsHeld);
	if (want_dprintf)
		dprintf (dprint_level, "Changed attribute: %s = %d\n", ATTR_HELD_JOBS, Counters.JobsHeld);

	pAd.Assign(ATTR_FLOCKED_JOBS, JobsRunningElsewhere);
	if (want_dprintf)
		dprintf (dprint_level, "Changed attribute: %s = %d\n", ATTR_FLOCKED_JOBS, JobsRunningElsewhere);

	if (publish_stats_to_flockers || flock_level < 1) {
		//PRAGMA_REMIND("tj: move OwnerStats into OwnerData objects.")
		ScheddOtherStats * OwnerStats = OtherPoolStats.Lookup("Owner");
		bool owner_stats_set = false;
		if (OwnerStats && ! OwnerStats->sets.empty()) {
			std::map<std::string, ScheddOtherStats *>::iterator fnd = OwnerStats->sets.find(Owner.Name());
			if (fnd != OwnerStats->sets.end()) {
				ScheddOtherStats * po2 = fnd->second;
				po2->stats.Pool.Publish(pAd, IF_VERBOSEPUB | IF_RECENTPUB | IF_NONZERO);
				owner_stats_set = true;
			}
		}
		// if we didn't successfully set new owner-stats, then we have to clear them
		// because the input pAd is re-used for muliple Submitters.
		if (OwnerStats && ! owner_stats_set) {
			OwnerStats->stats.Pool.Unpublish(pAd);
		}

		// Publish per-user transfer stats if they exist, remove the relevant attributes if they do not.
		//PRAGMA_REMIND("TJ: this only works if TRANSFER_QUEUE_USER_EXPR is strcat(\"Owner_\",Owner)")
		m_xfer_queue_mgr.publish_user_stats(&pAd, Owner.Name(), IF_VERBOSEPUB | IF_RECENTPUB);
	}

	MyString str;
	if ( param_boolean("USE_GLOBAL_JOB_PRIOS",false) ) {
		int max_entries = param_integer("MAX_GLOBAL_JOB_PRIOS",500);
		int num_prios = Owner.PrioSet.size();
		if (num_prios > max_entries) {
			pAd.Assign(ATTR_JOB_PRIO_ARRAY_OVERFLOW, num_prios);
			if (want_dprintf)
				dprintf (dprint_level, "Changed attribute: %s = %d\n",
						 ATTR_JOB_PRIO_ARRAY_OVERFLOW, num_prios);
		} else {
			// if no overflow, do not advertise ATTR_JOB_PRIO_ARRAY_OVERFLOW
			pAd.Delete(ATTR_JOB_PRIO_ARRAY_OVERFLOW);
		}
		// reverse iterator to go high to low prio
		std::set<int>::const_reverse_iterator rit;
		int num_entries = 0;
		for (rit = Owner.PrioSet.rbegin();
			 rit != Owner.PrioSet.rend() && num_entries < max_entries;
			 ++rit)
		{
			if ( !str.IsEmpty() ) {
				str += ",";
			}
			str += *rit;
			num_entries++;
		}
		// NOTE: we rely on that fact that str.Value() will return "", not NULL, if empty
		pAd.Assign(ATTR_JOB_PRIO_ARRAY, str.Value());
		if (want_dprintf)
			dprintf (dprint_level, "Changed attribute: %s = %s\n", ATTR_JOB_PRIO_ARRAY,str.Value());
	}

	str.formatstr("%s@%s", Owner.Name(), UidDomain);
	pAd.Assign(ATTR_NAME, str.Value());
	if (want_dprintf)
		dprintf (dprint_level, "Changed attribute: %s = %s@%s\n", ATTR_NAME, Owner.Name(), UidDomain);

	return true;
}

void Scheduler::userlog_file_cache_clear(bool force) {
    time_t t = time(NULL);
    if (!force && ((t - m_userlog_file_cache_clear_last) < m_userlog_file_cache_clear_interval)) return;

    dprintf(D_FULLDEBUG, "Clearing userlog file cache\n");

    for (WriteUserLog::log_file_cache_map_t::iterator e(m_userlog_file_cache.begin());  e != m_userlog_file_cache.end();  ++e) {
        delete e->second;
    }
    m_userlog_file_cache.clear();

    m_userlog_file_cache_clear_last = t;
}


void Scheduler::userlog_file_cache_erase(const int& cluster, const int& proc) {
    // only if caching is turned on
    if (m_userlog_file_cache_max <= 0) return;

	ClassAd* ad = GetJobAd(cluster, proc);
    if (NULL == ad) return;

    MyString userlog_name;
    MyString dagman_log_name;
    std::vector<char const*> log_names;

    // possible userlog file names associated with this job
    if (getPathToUserLog(ad, userlog_name)) log_names.push_back(userlog_name.Value());
    if (getPathToUserLog(ad, dagman_log_name, ATTR_DAGMAN_WORKFLOW_LOG)) log_names.push_back(dagman_log_name.Value());
    
    for (std::vector<char const*>::iterator j(log_names.begin());  j != log_names.end();  ++j) {

        // look for file name in the cache
        WriteUserLog::log_file_cache_map_t::iterator f(m_userlog_file_cache.find(*j));
        if (f == m_userlog_file_cache.end()) continue;

        // remove this job from the reference set:
        f->second->refset.erase(std::make_pair(cluster, proc));
        if (f->second->refset.empty()) {
            // if that was the last job referring to this log file, remove it from the cache
            dprintf(D_FULLDEBUG, "Erasing entry for %s from userlog file cache\n", *j);
            delete f->second;
            m_userlog_file_cache.erase(f);
        }
    }
}


/*
** Examine the job queue to determine how many CONDOR jobs we currently have
** running, and how many individual users own them.
*/
int
Scheduler::count_jobs()
{
	ClassAd * cad = m_adSchedd;

	 // copy owner data to old-owners table
	time_t UnusedSubmitterLifetime = 60*60*24*7; // 1 week.

	JobsRunning = 0;
	JobsIdle = 0;
	JobsHeld = 0;
	JobsTotalAds = 0;
	JobsFlocked = 0;
	JobsRemoved = 0;
	SchedUniverseJobsIdle = 0;
	SchedUniverseJobsRunning = 0;
	LocalUniverseJobsIdle = 0;
	LocalUniverseJobsRunning = 0;
	stats.JobsRunning = 0;
	stats.JobsRunningRuntimes = 0;
	stats.JobsRunningSizes = 0;
	scheduler.OtherPoolStats.ResetJobsRunning();

	time_t current_time = time(0);
	#ifdef USE_OWNERDATA_MAP
	for (OwnerDataMap::iterator it = Owners.begin(); it != Owners.end(); ++it) {
		OwnerData & Owner = it->second;
		Owner.num.clear_job_counters();	// clear the jobs counters
		Owner.PrioSet.clear();
	}
	#else
	// Reset owner job counters in preparation for calling WalkJobQueue(count_a_job)
	for (int ii = 0; ii < NumOwners; ii++) {
		OwnerData & Owner = Owners[ii];
		Owner.num.clear();
		Owner.PrioSet.clear();
	}
	#endif

	GridJobOwners.clear();

		// Clear out the DedicatedScheduler's list of idle dedicated
		// job cluster ids, since we're about to re-create it.
	dedicated_scheduler.clearDedicatedClusters();

		// inserts/finds an entry in Owners for each job
		// updates OwnerCounters: Hits, JobsIdle, WeightedJobsIdle & JobsHeld
	WalkJobQueue(count_a_job);

	if( dedicated_scheduler.hasDedicatedClusters() ) {
			// We found some dedicated clusters to service.  Wake up
			// the DedicatedScheduler class when we return to deal
			// with them.
		dedicated_scheduler.handleDedicatedJobTimer( 0 );
	}

		// set JobsRunning/JobsFlocked for owners
	matches->startIterations();
	match_rec *rec;
	while(matches->iterate(rec) == 1) {
		char *at_sign = strchr(rec->user, '@');
		if (at_sign) *at_sign = '\0';
		OwnerData * Owner = insert_owner(rec->user);
		Owner->num.Hits += 1;
		Owner->LastHitTime = current_time;
		if (at_sign) *at_sign = '@';
		if (rec->shadowRec && !rec->pool) {
				// Sum up the # of cpus claimed by this user and advertise it as
				// WeightedJobsRunning. 

			int job_weight = 1;
			if (m_use_slot_weights && slotWeight && rec->my_match_ad) {
					// if the schedd slot weight expression is set and parses,
					// evaluate it here
				classad::Value result;
				int rval = EvalExprTree( slotWeight, rec->my_match_ad, NULL, result );
				if( !rval || !result.IsNumber(job_weight)) {
					job_weight = 1;
				}
			} else {
					// slot weight isn't set, fall back to assuming cpus
				if (rec->my_match_ad) {
					if(0 == rec->my_match_ad->LookupInteger(ATTR_CPUS, job_weight)) {
						job_weight = 1; // or fall back to one if CPUS isn't in the startds
					}
				}
			}
			
			Owner->num.WeightedJobsRunning += job_weight;
			Owner->num.JobsRunning++;
		} else {				// in remote pool, so add to Flocked count
			Owner->num.JobsFlocked++;
			JobsFlocked++;
		}
	}

#ifdef USE_OWNERDATA_MAP
	// count the owners that have non-zero Hits count.  These are the owners that
	// currently have jobs in the queue.
	NumOwners = 0;
	for (OwnerDataMap::iterator it = Owners.begin(); it != Owners.end(); ++it) {
		const OwnerData & Owner = it->second;
		if (Owner.num.Hits > 0) ++NumOwners;
	}
#endif

	// set FlockLevel for owners
	if (MaxFlockLevel) {
		int flock_increment = param_integer("FLOCK_INCREMENT",1,1);
#ifdef USE_OWNERDATA_MAP
		for (OwnerDataMap::iterator it = Owners.begin(); it != Owners.end(); ++it) {
			OwnerData & Owner = it->second;
#else
		for (int ii=0; ii < NumOwners; ii++) {
			OwnerData & Owner = Owners[ii];
#endif

			// set negotiation timestamp to current time for owners that have no idle jobs.
			if ( ! Owner.num.JobsIdle) {
				//PRAGMA_REMIND("tj: do we even need to do this?")
				Owner.NegotiationTimestamp = current_time;
				continue;
			}

			// if this owner hasn't received a negotiation in a long time,
			// then we should flock -- we need this case if the negotiator
			// is down or simply ignoring us because our priority is so low
			if ((current_time - Owner.NegotiationTimestamp >
				 SchedDInterval.getDefaultInterval()*2) && (Owner.FlockLevel < MaxFlockLevel)) {
				int old_flocklevel = Owner.FlockLevel;
				int new_flock_level = MIN(old_flocklevel + flock_increment, MaxFlockLevel);
				Owner.FlockLevel = new_flock_level;
				Owner.NegotiationTimestamp = current_time;
				dprintf(D_ALWAYS,
						"Increasing flock level for %s to %d from %d. (Due to lack of activity from negotiator)\n",
						Owner.Name(), new_flock_level, old_flocklevel);
			}
			FlockLevel = MAX(Owner.FlockLevel, FlockLevel);
		}
	}

	dprintf( D_FULLDEBUG, "JobsRunning = %d\n", JobsRunning );
	dprintf( D_FULLDEBUG, "JobsIdle = %d\n", JobsIdle );
	dprintf( D_FULLDEBUG, "JobsHeld = %d\n", JobsHeld );
	dprintf( D_FULLDEBUG, "JobsRemoved = %d\n", JobsRemoved );
	dprintf( D_FULLDEBUG, "LocalUniverseJobsRunning = %d\n",
			LocalUniverseJobsRunning );
	dprintf( D_FULLDEBUG, "LocalUniverseJobsIdle = %d\n",
			LocalUniverseJobsIdle );
	dprintf( D_FULLDEBUG, "SchedUniverseJobsRunning = %d\n",
			SchedUniverseJobsRunning );
	dprintf( D_FULLDEBUG, "SchedUniverseJobsIdle = %d\n",
			SchedUniverseJobsIdle );
	dprintf( D_FULLDEBUG, "N_Owners = %d\n", NumOwners );
	dprintf( D_FULLDEBUG, "MaxJobsRunning = %d\n", MaxJobsRunning );

	// later when we compute job priorities, we will need PrioRec
	// to have as many elements as there are jobs in the queue.  since
	// we just counted the jobs, lets make certain that PrioRec is 
	// large enough.  this keeps us from guessing to small and constantly
	// growing PrioRec... Add 5 just to be sure... :^) -Todd 8/97
	grow_prio_recs( JobsRunning + JobsIdle + 5 );
	
	cad->Assign(ATTR_NUM_USERS, NumOwners);
	cad->Assign(ATTR_MAX_JOBS_RUNNING, MaxJobsRunning);

	cad->AssignExpr(ATTR_START_LOCAL_UNIVERSE, this->StartLocalUniverse);
	// m_adBase->AssignExpr(ATTR_START_LOCAL_UNIVERSE, this->StartLocalUniverse);
	cad->AssignExpr(ATTR_START_SCHEDULER_UNIVERSE, this->StartSchedulerUniverse);
	// m_adBase->AssignExpr(ATTR_START_SCHEDULER_UNIVERSE, this->StartSchedulerUniverse);
	
	cad->Assign(ATTR_NAME, Name);
	cad->Assign(ATTR_SCHEDD_IP_ADDR, daemonCore->publicNetworkIpAddr() );
	cad->Assign(ATTR_VIRTUAL_MEMORY, SwapSpace );
	 
	cad->Assign(ATTR_TOTAL_IDLE_JOBS, JobsIdle);
	cad->Assign(ATTR_TOTAL_RUNNING_JOBS, JobsRunning);
	cad->Assign(ATTR_TOTAL_JOB_ADS, JobsTotalAds);
	cad->Assign(ATTR_TOTAL_HELD_JOBS, JobsHeld);
	cad->Assign(ATTR_TOTAL_FLOCKED_JOBS, JobsFlocked);
	cad->Assign(ATTR_TOTAL_REMOVED_JOBS, JobsRemoved);

	cad->Assign(ATTR_TOTAL_LOCAL_IDLE_JOBS, LocalUniverseJobsIdle);
	cad->Assign(ATTR_TOTAL_LOCAL_RUNNING_JOBS, LocalUniverseJobsRunning);
	
	cad->Assign(ATTR_TOTAL_SCHEDULER_IDLE_JOBS, SchedUniverseJobsIdle);
	cad->Assign(ATTR_TOTAL_SCHEDULER_RUNNING_JOBS, SchedUniverseJobsRunning);

	cad->Assign(ATTR_SCHEDD_SWAP_EXHAUSTED, (bool)SwapSpaceExhausted);

	m_xfer_queue_mgr.publish(cad);

	// one last check for any newly-queued jobs
	// this count is cumulative within the qmgmt package
	// TJ: get daemon-core message-time here and pass into stats.Tick()
	time_t now = stats.Tick();
	stats.JobsSubmitted = GetJobQueuedCount();
	stats.Autoclusters = autocluster.getNumAutoclusters();

	OtherPoolStats.Tick(now);
	// because cad is really m_adSchedd which is persistent, we have to 
	// actively delete expired statistics atributes.
	OtherPoolStats.UnpublishDisabled(*cad);
	OtherPoolStats.RemoveDisabled();

	// As of 8.3.6. we don't show Owner stats in schedd ad.  we put them into the Submitter ads now.
	// but since the stats themselves are in the OtherPoolStats collection, we need to temporarily
	// disable them before we call Publish, then re-enable them after.
	ScheddOtherStats * OwnerStats = OtherPoolStats.Lookup("Owner");
	if (OwnerStats) {
		if ( ! OwnerStats->by) {
			OwnerStats = NULL; // these are not per-owner stats.
		} else {
			OwnerStats->enabled = false;
		}
	}
	OtherPoolStats.Publish(*cad, stats.PublishFlags);

	// re-enable owner stats after we call publish.
	if (OwnerStats) { OwnerStats->enabled = true; }

	// publish scheduler generic statistics in the Schedd ad.
	stats.Publish(*cad);

	daemonCore->publish(cad);
	daemonCore->dc_stats.Publish(*cad);
	daemonCore->monitor_data.ExportData(cad);
	extra_ads.Publish( cad );

	if ( param_boolean("ENABLE_SOAP", false) ) {
			// If we can support the SOAP API let's let the world know!
		cad->Assign(ATTR_HAS_SOAP_API, true);
	}

	// can't do this at init time, the job_queue_log doesn't exist at that time.
	int job_queue_birthdate = (int)GetOriginalJobQueueBirthdate();
	cad->Assign(ATTR_JOB_QUEUE_BIRTHDATE, job_queue_birthdate);
	m_adBase->Assign(ATTR_JOB_QUEUE_BIRTHDATE, job_queue_birthdate);

	daemonCore->UpdateLocalAd(cad);

		// log classad into sql log so that it can be updated to DB
#ifdef HAVE_EXT_POSTGRESQL
	if ( FILEObj ) {
		FILESQL::daemonAdInsert(cad, "ScheddAd", FILEObj, prevLHF);
	}
#endif

#if defined(HAVE_DLOPEN)
	ScheddPluginManager::Update(UPDATE_SCHEDD_AD, cad);
#endif

		// Update collectors
	int num_updates = daemonCore->sendUpdates(UPDATE_SCHEDD_AD, cad, NULL, true);
	dprintf( D_FULLDEBUG, 
			 "Sent HEART BEAT ad to %d collectors. Number of submittors=%d\n",
			 num_updates, NumOwners );

	// send the schedd ad to our flock collectors too, so we will
	// appear in condor_q -global and condor_status -schedd
	if( FlockCollectors ) {
		FlockCollectors->rewind();
		Daemon* d;
		DCCollector* col;
		FlockCollectors->next(d);
		for(int ii=0; d && ii < FlockLevel; ii++ ) {
			col = (DCCollector*)d;
			col->sendUpdate( UPDATE_SCHEDD_AD, cad, NULL, true );
			FlockCollectors->next( d );
		}
	}

	// --------------------------------------------------------------------------------------
	// begin publishing submitter ADs
	//

	// Set attributes common to all submitter Ads
	// 
	SetMyTypeName(*m_adBase, SUBMITTER_ADTYPE);
	m_adBase->Assign(ATTR_SCHEDD_NAME, Name);
	m_adBase->Assign(ATTR_SCHEDD_IP_ADDR, daemonCore->publicNetworkIpAddr() );
	daemonCore->publish(m_adBase);
	extra_ads.Publish(m_adBase);

	// Create a new add for the per-submitter attribs 
	// and chain it to the base ad.

	ClassAd pAd;
	pAd.ChainToAd(m_adBase);
	pAd.Assign(ATTR_SUBMITTER_TAG,HOME_POOL_SUBMITTER_TAG);

#ifdef USE_OWNERDATA_MAP
	for (OwnerDataMap::iterator it = Owners.begin(); it != Owners.end(); ++it) {
		OwnerData & Owner = it->second;
		const char * owner_name = Owner.Name();
		if ( !fill_submitter_ad(pAd, Owner, -1, D_FULLDEBUG) ) continue;
#else
	for (int ii=0; ii < NumOwners; ii++) {
	  OwnerData & Owner = Owners[ii];
	  const char * owner_name = Owner.Name();
	  if ( !fill_submitter_ad(pAd, Owner, -1, D_FULLDEBUG) ) continue;
#endif

	  dprintf( D_ALWAYS, "Sent ad to central manager for %s@%s\n", 
			   owner_name, UidDomain );

#if defined(HAVE_DLOPEN)
	  ScheddPluginManager::Update(UPDATE_SUBMITTOR_AD, &pAd);
#endif

		// Update collectors
	  num_updates = daemonCore->sendUpdates(UPDATE_SUBMITTOR_AD, &pAd, NULL, true);
	  dprintf( D_ALWAYS, "Sent ad to %d collectors for %s@%s\n", 
			   num_updates, owner_name, UidDomain );
	}

	// update collector of the pools with which we are flocking, if
	// any
	Daemon* d;
	Daemon* flock_neg;
	DCCollector* flock_col;
	if( FlockCollectors && FlockNegotiators ) {
		FlockCollectors->rewind();
		FlockNegotiators->rewind();
		for( int flock_level = 1;
			 flock_level <= MaxFlockLevel; flock_level++) {
			FlockNegotiators->next( flock_neg );
			FlockCollectors->next( d );
			flock_col = (DCCollector*)d;
			if( ! (flock_col && flock_neg) ) { 
				continue;
			}
			// Re-calculate JobsFlockedHere for each flock location
			// Then when we call fill_submitter_ad with a flock_level != 0
			// it will publish JobsFlockedHere for that site as JobsRunning
			// and (JobsRunning + JobsFlocked) - JobsFlockedHere as JobsFlocked
			// i.e. the JobsFlocked count for flocked pools is a count of
			// 'jobs running elsewhere' including jobs running in the schedd's local pool.
			#ifdef USE_OWNERDATA_MAP
			for (OwnerDataMap::iterator it = Owners.begin(); it != Owners.end(); ++it) {
				OwnerData & Owner = it->second;
				Owner.num.JobsFlockedHere = 0;
			}
			#else
			for (int ii=0; ii < NumOwners; ii++) {
				Owners[ii].num.JobsFlockedHere = 0;
			}
			#endif
			matches->startIterations();
			match_rec *mRec;
			while(matches->iterate(mRec) == 1) {
				char *at_sign = strchr(mRec->user, '@');
				if (at_sign) *at_sign = '\0';
				OwnerData * Owner = insert_owner(mRec->user);
				if (at_sign) *at_sign = '@';
				if (mRec->shadowRec && mRec->pool &&
					!strcmp(mRec->pool, flock_neg->pool())) {
					Owner->num.JobsFlockedHere++;
				}
			}

			// update submitter ad in this pool for each owner
			#ifdef USE_OWNERDATA_MAP
			for (OwnerDataMap::iterator it = Owners.begin(); it != Owners.end(); ++it) {
				OwnerData & Owner = it->second;
			#else
			for (int ii=0; ii < NumOwners; ii++) {
				OwnerData & Owner = Owners[ii];
			#endif
				if ( !fill_submitter_ad(pAd,Owner,flock_level,D_NEVER) ) {
					// if we're no longer flocking with this pool and
					// we're not running jobs in the pool, then don't send
					// an update
					continue;
				}

					// we will use this "tag" later to identify which
					// CM we are negotiating with when we negotiate
				pAd.Assign(ATTR_SUBMITTER_TAG,flock_col->name());

				flock_col->sendUpdate( UPDATE_SUBMITTOR_AD, &pAd, NULL, true );
			}
		}
	}

	pAd.Delete(ATTR_SUBMITTER_TAG);

	#ifdef USE_OWNERDATA_MAP
	for (OwnerDataMap::iterator it = Owners.begin(); it != Owners.end(); ++it) {
		it->second.OldFlockLevel = it->second.FlockLevel;
	}
	#else
	for (int ii=0; ii < NumOwners; ii++) {
		Owners[ii].OldFlockLevel = Owners[ii].FlockLevel;
	}
	#endif

	 // Tell our GridUniverseLogic class what we've seen in terms
	 // of Globus Jobs per owner.
	GridJobOwners.startIterations();
	UserIdentity userident;
	GridJobCounts gridcounts;
	while( GridJobOwners.iterate(userident, gridcounts) ) {
		if(gridcounts.GridJobs > 0) {
			GridUniverseLogic::JobCountUpdate(
					userident.username().Value(),
					userident.domain().Value(),
					userident.auxid().Value(),m_unparsed_gridman_selection_expr, 0, 0, 
					gridcounts.GridJobs,
					gridcounts.UnmanagedGridJobs);
		}
	}


	 // send info about deleted owners.
	 // we do this to update the submitter ad currently in the collector
	 // that has JobIdle > 0, and thus the negotiator will waste time contacting us.
	 // put 0 for idle, running, and held jobs. idle=0 so the negotiator stops
	 // trying to contact us, and 0 for running, held so condor_status -submit
	 // is not riddled with question marks.

	pAd.Assign(ATTR_RUNNING_JOBS, 0);
	pAd.Assign(ATTR_IDLE_JOBS, 0);
	pAd.Assign(ATTR_HELD_JOBS, 0);
	pAd.Assign(ATTR_WEIGHTED_RUNNING_JOBS, 0);
	pAd.Assign(ATTR_WEIGHTED_IDLE_JOBS, 0);

	// clear owner stats in case we have stale ones in pAd
	// PRAGMA_REMIND("tj: perhaps we should be continuing to publish Owner status until the owners decay?")
	if (OwnerStats) { OwnerStats->stats.Pool.Unpublish(pAd); }
	m_xfer_queue_mgr.publish_user_stats(&pAd, "@bogus@", IF_VERBOSEPUB | IF_RECENTPUB);

 	// send ads for owner that don't have jobs idle
	// This is done by looking at the Hits counter that was set above.
	// that are not in the current list (the current list has only owners w/ idle jobs)
	MyString submitter_name;
	#ifdef USE_OWNERDATA_MAP
	for (OwnerDataMap::iterator it = Owners.begin(); it != Owners.end(); ++it) {
		OwnerData & Owner = it->second;
	#else
	for (int ii=0; ii < NumOwners; ii++) {
		OwnerData & Owner = Owners[ii];
	#endif
		// If this Owner has any jobs in the queue or match records,
		// we don't want to send the, so we continue to the next
		if (Owner.num.Hits > 0) continue;

		submitter_name.formatstr("%s@%s", Owner.Name(), UidDomain);
		int old_flock_level = Owner.OldFlockLevel;

	#ifdef USE_OWNERDATA_MAP
		// expire and mark for removal Owners that have not had any hits (i.e jobs in the queue)
		// for more than UnusedSubmitterLifetime. 
		if ( ! Owner.LastHitTime) {
			// this is unxpected, we really should never get here with LastHitTime of 0, but in case
			// we do. start the decay timer now.
			Owner.LastHitTime = current_time;
		} else if (UnusedSubmitterLifetime && (current_time - Owner.LastHitTime > UnusedSubmitterLifetime)) {
			// Now that we've finished using Owner.Name, we can
			// free it.  this marks the entry as unused
			Owner.name.clear();
		}
	#else
		if ( Owner.Name ) {
			free(Owner.Name);
			Owner.Name = NULL;
		}
	#endif

		pAd.Assign(ATTR_NAME, submitter_name.Value());
		dprintf (D_FULLDEBUG, "Changed attribute: %s = %s\n", ATTR_NAME, submitter_name.Value());

#if defined(HAVE_DLOPEN)
	// update plugins
	dprintf(D_FULLDEBUG,"Sent owner (0 jobs) ad to schedd plugins\n");
	ScheddPluginManager::Update(UPDATE_SUBMITTOR_AD, &pAd);
#endif

		// Update collectors
	  int num_udates = 
		  daemonCore->sendUpdates(UPDATE_SUBMITTOR_AD, &pAd, NULL, true);
	  dprintf(D_ALWAYS, "Sent owner (0 jobs) ad to %d collectors\n",
			  num_udates);

	  // also update all of the flock hosts
	  Daemon *da;
	  if( FlockCollectors ) {
		  int flock_level;
		  for( flock_level=1, FlockCollectors->rewind();
			   flock_level <= old_flock_level &&
				   FlockCollectors->next(da); flock_level++ ) {
			  ((DCCollector*)da)->sendUpdate( UPDATE_SUBMITTOR_AD, &pAd, NULL, true );
		  }
	  }
	}

	// now that we have repopulated the Owner's counters
	// remove any owners that are no longer used.
	remove_unused_owners();

	// SetMyTypeName( pAd, SCHEDD_ADTYPE );

	// If JobsIdle > 0, then we are asking the negotiator to contact us. 
	// Record the earliest time we asked the negotiator to talk to us.
	if ( JobsIdle >  0 ) {
		// We have idle jobs, we want the negotiator to talk to us.
		// But don't clobber NegotiationRequestTime if already set,
		// since we want the _earliest_ request time.
		if ( NegotiationRequestTime == 0 ) {
			NegotiationRequestTime = time(NULL);
		}
	} else {
		// We don't care of the negotiator talks to us.
		NegotiationRequestTime = 0;
	}

	check_claim_request_timeouts();
	return 0;
}

// schedd_negotiate.cpp doesn't have access to the stats, so it calls this function.
void IncrementResourceRequestsSent() { scheduler.stats.ResourceRequestsSent += 1; }

// create a list of ads similar to what we publish to the collector
// however, if the input pQueryAd contains a STATISTICS_TO_PUBLISH attribute
// use that attibute rather than the default statistics publising flags.
//
// Note: it is ok to return ads that don't match the query the caller is responsible 
// for filtering.   In the future we might improve the code by returing only ads 
// that match the query, but for now we don't.
//
int Scheduler::make_ad_list(
   ClassAdList & ads, 
   ClassAd * pQueryAd /*=NULL*/) // if non-null use this to get ExtraAttributes for building the list
{
   time_t now = time(NULL);

   // we need to copy the schedd Ad because
   // we will be putting it in a list that deletes Ads 
   // when the list is destroyed.
   ClassAd * cad = new ClassAd(*m_adSchedd);

   MyString stats_config;
   if (pQueryAd) {
      pQueryAd->LookupString("STATISTICS_TO_PUBLISH",stats_config);
   }

   // should we call count_jobs() to update the job counts?

   stats.Tick(now);
   stats.JobsSubmitted = GetJobQueuedCount();
   stats.ShadowsRunning = numShadows;
   stats.Autoclusters = autocluster.getNumAutoclusters();

   OtherPoolStats.Tick(now);
   // because cad is a copy of m_adSchedd which is persistent, we have to 
   // actively delete expired statistics atributes.
   OtherPoolStats.UnpublishDisabled(*cad);
   OtherPoolStats.RemoveDisabled();

   int flags = stats.PublishFlags;
   if ( ! stats_config.IsEmpty()) {
      flags = generic_stats_ParseConfigString(stats_config.Value(), "SCHEDD", "SCHEDULER", flags);
   }

   // New for 8.3.6 - temporarily disable the owner stats before calling publish
   // we will publish them in the Submitter ads instead.
   ScheddOtherStats * OwnerStats = OtherPoolStats.Lookup("Owner");
   if (OwnerStats && OwnerStats->by) { OwnerStats->enabled = false; }
   OtherPoolStats.Publish(*cad, flags);
   if (OwnerStats && OwnerStats->by) { OwnerStats->enabled = true; }
   OwnerStats = NULL;

   // publish scheduler generic statistics
   stats.Publish(*cad, stats_config.Value());

   m_xfer_queue_mgr.publish(cad, stats_config.Value());

   // publish daemon core stats
   daemonCore->publish(cad);
   daemonCore->dc_stats.Publish(*cad, stats_config.Value());
   daemonCore->monitor_data.ExportData(cad);

   // We want to insert ATTR_LAST_HEARD_FROM into each ad.  The
   // collector normally does this, so if we're servicing a
   // QUERY_SCHEDD_ADS commannd, we need to do this ourselves or
   // some timing stuff won't work.
   cad->Assign(ATTR_LAST_HEARD_FROM, (int)now);
   //cad->Assign( ATTR_AUTHENTICATED_IDENTITY, ??? );

   // add the Scheduler Ad to the list
   ads.Insert(cad);

   // now add the submitter ads, each one based on the base 
   // submitter ad, note that chained ad's dont delete the 
   // chain parent when they are deleted, so it's safe to 
   // put these ads into the list. 
   #ifdef USE_OWNERDATA_MAP
   for (OwnerDataMap::iterator it = Owners.begin(); it != Owners.end(); ++it) {
      const OwnerData & Owner = it->second;
      if (Owner.empty()) continue;
   #else
   for (int ii = 0; ii < NumOwners; ++ii) {
      const OwnerData & Owner = Owners[ii];
   #endif
      cad = new ClassAd();
      cad->ChainToAd(m_adBase);
      if ( ! fill_submitter_ad(*cad, Owner, -1, D_NEVER)) {
         delete cad;
         continue;
      }
      cad->Assign(ATTR_SUBMITTER_TAG, HOME_POOL_SUBMITTER_TAG);
      ads.Insert(cad);
   }

   return ads.Length();
}

// in support of condor_status -direct.  allow the query for SCHEDULER and SUBMITTER ads
//
int Scheduler::command_query_ads(int, Stream* stream) 
{
	ClassAd queryAd;
	ClassAd *ad;
	ClassAdList ads;
	int more = 1, num_ads = 0;
   
	dprintf( D_FULLDEBUG, "In command_query_ads\n" );

	stream->decode();
    stream->timeout(15);
	if( !getClassAd(stream, queryAd) || !stream->end_of_message()) {
        dprintf( D_ALWAYS, "Failed to receive query on TCP: aborting\n" );
		return FALSE;
	}

#if defined(ADD_TARGET_SCOPING)
	AddExplicitTargetRefs( queryAd );
#endif

		// Construct a list of all our ClassAds. we pass queryAd 
		// through so that if there is a STATISTICS_TO_PUBLISH attribute
		// it can be used to control the verbosity of statistics
    this->make_ad_list(ads, &queryAd);
	
		// Now, find the ClassAds that match.
	stream->encode();
	ads.Open();
	while( (ad = ads.Next()) ) {
		if( IsAHalfMatch( &queryAd, ad ) ) {
			if( !stream->code(more) || !putClassAd(stream, *ad) ) {
				dprintf (D_ALWAYS, 
						 "Error sending query result to client -- aborting\n");
				return FALSE;
			}
			num_ads++;
        }
	}

		// Finally, close up shop.  We have to send NO_MORE.
	more = 0;
	if( !stream->code(more) || !stream->end_of_message() ) {
		dprintf( D_ALWAYS, "Error sending EndOfResponse (0) to client\n" );
		return FALSE;
	}
    dprintf( D_FULLDEBUG, "Sent %d ads in response to query\n", num_ads ); 
	return TRUE;
}

static bool
sendHistoryErrorAd(Stream *stream, int errorCode, std::string errorString)
{
	classad::ClassAd ad;
	ad.InsertAttr(ATTR_OWNER, 0);
	ad.InsertAttr(ATTR_ERROR_STRING, errorString);
	ad.InsertAttr(ATTR_ERROR_CODE, errorCode);

	stream->encode();
	if (!putClassAd(stream, ad) || !stream->end_of_message())
	{
		dprintf(D_ALWAYS, "Failed to send error ad for remote history query\n");
	}
	return false;
}

int Scheduler::command_history(int, Stream* stream)
{
	ClassAd queryAd;

	stream->decode();
	stream->timeout(15);
	if( !getClassAd(stream, queryAd) || !stream->end_of_message()) {
		dprintf( D_ALWAYS, "Failed to receive query on TCP: aborting\n" );
		return FALSE;
	}

	if ((param_integer("HISTORY_HELPER_MAX_HISTORY", 10000) == 0) || param_integer("HISTORY_HELPER_MAX_CONCURRENCY", 2) == 0) {
		return sendHistoryErrorAd(stream, 10, "Remote history has been disabled on this schedd");
	}

	classad::ExprTree *requirements = queryAd.Lookup(ATTR_REQUIREMENTS);
	if (!requirements)
	{
		classad::Value val; val.SetBooleanValue(true);
		requirements = classad::Literal::MakeLiteral(val);
		if (!requirements) return sendHistoryErrorAd(stream, 1, "Failed to create default requirements");
	}
	classad::ClassAdUnParser unparser;
	std::string requirements_str;
	unparser.Unparse(requirements_str, requirements);

	classad::Value value;
	classad::ExprList *list = NULL;
	if ((queryAd.find(ATTR_PROJECTION) != queryAd.end()) &&
		(!queryAd.EvaluateAttr(ATTR_PROJECTION, value) || !value.IsListValue(list)))
	{
		return sendHistoryErrorAd(stream, 2, "Unable to evaluate projection list");
	}
	std::stringstream ss;
	bool multiple = false;
	if (list) for (classad::ExprList::const_iterator it = list->begin(); it != list->end(); it++)
	{
		std::string attr;
		if (!(*it)->Evaluate(value) || !value.IsStringValue(attr))
		{
			return sendHistoryErrorAd(stream, 3, "Unable to convert projection list to string");
		}
		if (multiple) ss << ",";
		multiple = true;
		ss << attr;
	}

	int matchCount = -1;
	if (!queryAd.EvaluateAttr(ATTR_NUM_MATCHES, value) || !value.IsIntegerValue(matchCount))
	{
		matchCount = -1;
	}
	std::stringstream ss2;
	ss2 << matchCount;

	if (m_history_helper_count >= m_history_helper_max) {
		if (m_history_helper_queue.size() > 1000) {
			return sendHistoryErrorAd(stream, 9, "Cowardly refusing to queue more than 1000 requests.");
		}
		classad_shared_ptr<Stream> stream_shared(stream);
		HistoryHelperState state(stream_shared, requirements_str, ss.str(), ss2.str());
		m_history_helper_queue.push_back(state);
		return KEEP_STREAM;
	} else {
		HistoryHelperState state(*stream, requirements_str, ss.str(), ss2.str());
		return history_helper_launcher(state);
	}
}

int Scheduler::history_helper_reaper(int, int) {
	m_history_helper_count--;
	while ((m_history_helper_count < m_history_helper_max) && m_history_helper_queue.size()) {
		std::vector<HistoryHelperState>::iterator it = m_history_helper_queue.begin();
		history_helper_launcher(*it);
		m_history_helper_queue.erase(it);
	}
	return TRUE;
}

int Scheduler::history_helper_launcher(const HistoryHelperState &state) {

	std::string history_helper;
	if ( !param(history_helper, "HISTORY_HELPER") ) {
		char *tmp = expand_param("$(LIBEXEC)/condor_history_helper");
		history_helper = tmp;
		free(tmp);
	}
	ArgList args;
	args.AppendArg("condor_history_helper");
	args.AppendArg("-f");
	args.AppendArg("-t");
	args.AppendArg(state.Requirements());
	args.AppendArg(state.Projection());
	args.AppendArg(state.MatchCount());
	std::stringstream ss;
	ss << param_integer("HISTORY_HELPER_MAX_HISTORY", 10000);
	args.AppendArg(ss.str());

	Stream *inherit_list[] = {state.GetStream(), NULL};

	FamilyInfo fi;
	pid_t pid = daemonCore->Create_Process(history_helper.c_str(), args, PRIV_ROOT, m_history_helper_rid,
		false, false, NULL, NULL, NULL, inherit_list);
	if (!pid)
	{
		return sendHistoryErrorAd(state.GetStream(), 4, "Failed to launch history helper process");
	}
	m_history_helper_count++;
	return true;
}

static bool
sendJobErrorAd(Stream *stream, int errorCode, std::string errorString)
{
	classad::ClassAd ad;
	ad.InsertAttr(ATTR_OWNER, 0);
	ad.InsertAttr(ATTR_ERROR_STRING, errorString);
	ad.InsertAttr(ATTR_ERROR_CODE, errorCode);

	stream->encode();
	if (!putClassAd(stream, ad) || !stream->end_of_message())
	{
		dprintf(D_ALWAYS, "Failed to send error ad for job ads query\n");
	}
	return false;
}

static bool
sendDone(Stream *stream)
{
	classad::ClassAd ad;
	ad.InsertAttr(ATTR_OWNER, 0);
	ad.InsertAttr(ATTR_ERROR_CODE, 0);
	stream->encode();
	if (!putClassAd(stream, ad) || !stream->end_of_message())
	{
		dprintf(D_ALWAYS, "Failed to send done message to job query.\n");
		return false;
	}
	return true;
}

struct QueryJobAdsContinuation : Service {

	classad_shared_ptr<classad::ExprTree> requirements;
	classad::References projection;
	JobQueueLogType::filter_iterator it;
	int match_limit;
	int match_count;
	bool unfinished_eom;
	bool registered_socket;

	QueryJobAdsContinuation(classad_shared_ptr<classad::ExprTree> requirements_, int limit, int timeslice_ms=0);
	int finish(Stream *);
};

QueryJobAdsContinuation::QueryJobAdsContinuation(classad_shared_ptr<classad::ExprTree> requirements_, int limit, int timeslice_ms)
	: requirements(requirements_),
	  it(GetJobQueueIterator(*requirements, timeslice_ms)),
	  match_limit(limit),
	  match_count(0),
	  unfinished_eom(false),
	  registered_socket(false)
{
}

int
QueryJobAdsContinuation::finish(Stream *stream) {
	ReliSock *sock = static_cast<ReliSock*>(stream);
	JobQueueLogType::filter_iterator end = GetJobQueueIteratorEnd();
	if (match_limit >= 0 && (match_count >= match_limit)) {
		it = end;
	}
	bool has_backlog = false;

	if (unfinished_eom) {
		int retval = sock->finish_end_of_message();
		if (sock->clear_backlog_flag()) {
			return KEEP_STREAM;
		} else if (retval == 1) {
			unfinished_eom = false;
		} else if (!retval) {
			delete this;
			return sendJobErrorAd(sock, 5, "Failed to write EOM to wire");
		}
	}
	while ((it != end) && !has_backlog) {
		ClassAd* tmp_ad = *it++;
		if (!tmp_ad) {
			// Return to DC in case if our time ran out.
			has_backlog = true;
			break;
		}
		//if (IsFulldebug(D_FULLDEBUG)) {
		//	int proc, cluster;
		//	tmp_ad->EvaluateAttrInt(ATTR_CLUSTER_ID, cluster);
		//	tmp_ad->EvaluateAttrInt(ATTR_PROC_ID, proc);
		//	dprintf(D_FULLDEBUG, "Writing job %d.%d to wire\n", cluster,proc);
		//}
		int retval = putClassAd(sock, *tmp_ad,
					PUT_CLASSAD_NON_BLOCKING | PUT_CLASSAD_NO_PRIVATE,
					projection.empty() ? NULL : &projection);
		match_count++;
		if (retval == 2) {
			//dprintf(D_FULLDEBUG, "Detecting backlog.\n");
			has_backlog = true;
		} else if (!retval) {
			delete this;
			return sendJobErrorAd(sock, 4, "Failed to write ClassAd to wire");
		}
		retval = sock->end_of_message_nonblocking();
		if (sock->clear_backlog_flag()) {
			//dprintf(D_FULLDEBUG, "Socket EOM will block.\n");
			unfinished_eom = true;
			has_backlog = true;
		}
		if (match_limit >= 0 && (match_count >= match_limit)) {
			it = end;
		}
	}
	if (has_backlog && !registered_socket) {
		int retval = daemonCore->Register_Socket(stream, "Client Response",
			(SocketHandlercpp)&QueryJobAdsContinuation::finish,
			"Query Job Ads Continuation", this, ALLOW, HANDLE_WRITE);
		if (retval < 0) {
			delete this;
			return sendJobErrorAd(sock, 4, "Failed to write ClassAd to wire");
		}
		registered_socket = true;
	} else if (!has_backlog) {
		//dprintf(D_FULLDEBUG, "Finishing condor_q.\n");
		delete this;
		return sendDone(sock);
	}
	return KEEP_STREAM;
}

int Scheduler::command_query_job_ads(int, Stream* stream)
{
	ClassAd queryAd;

	stream->decode();
	stream->timeout(15);
	if( !getClassAd(stream, queryAd) || !stream->end_of_message()) {
		dprintf( D_ALWAYS, "Failed to receive query on TCP: aborting\n" );
		return FALSE;
	}

	// if the groupby or useautocluster attributes exist and are true
	bool group_by = false;
	queryAd.LookupBool("ProjectionIsGroupBy", group_by);
	bool query_autocluster = false;
	queryAd.LookupBool("QueryDefaultAutocluster", query_autocluster);
	if (query_autocluster || group_by) {
		return command_query_job_aggregates(queryAd, stream);
	}

	classad::ExprTree *requirements = queryAd.Lookup(ATTR_REQUIREMENTS);
	if (!requirements) {
		classad::Value val; val.SetBooleanValue(true);
		requirements = classad::Literal::MakeLiteral(val);
		if (!requirements) return sendJobErrorAd(stream, 1, "Failed to create default requirements");
	}
	classad_shared_ptr<classad::ExprTree> requirements_ptr(requirements->Copy());

	int resultLimit=-1;
	if (!queryAd.EvaluateAttrInt(ATTR_LIMIT_RESULTS, resultLimit)) {
		resultLimit = -1;
	}

	QueryJobAdsContinuation *continuation = new QueryJobAdsContinuation(requirements_ptr, resultLimit, 1000);
	int proj_err = mergeProjectionFromQueryAd(queryAd, ATTR_PROJECTION, continuation->projection, true);
	if (proj_err < 0) {
		delete continuation;
		if (proj_err == -1) {
			return sendJobErrorAd(stream, 2, "Unable to evaluate projection list");
		}
		return sendJobErrorAd(stream, 3, "Unable to convert projection list to string list");
	}

	ForkStatus fork_status = schedd_forker.NewJob();
	if (fork_status == FORK_PARENT)
	{ // Successfully forked a child - as far as the schedd cares, this worked.
	  // Throw away the socket and move on.
		// need to delete the parent's copy of the continuation object
		delete continuation;
		return true;
	}
	else if (fork_status == FORK_CHILD)
	{ // Respond to the query from the child.
		int retval;
		while ((retval = continuation->finish(stream)) == KEEP_STREAM) {}
		_exit(!retval);
		ASSERT( false );
		while (true) {}
	}
	else // BUSY or FAILED
	{ // Write the response; let DC handle the callbacks.
		return continuation->finish(stream);
	}
}

void * BeginJobAggregation(bool use_def_autocluster, const char * projection, int result_limit, int return_jobid_limit, classad::ExprTree *constraint)
{
	JobAggregationResults *jar = NULL;
	jar = scheduler.autocluster.aggregateOn(use_def_autocluster, projection, result_limit, constraint);
	if (jar && return_jobid_limit > 0) { jar->set_return_jobid_limit(return_jobid_limit); }
	return (void*)jar;
}

void ComputeJobAggregation(void * aggregation)
{
	if ( ! aggregation)
		return;
	JobAggregationResults *jar = (JobAggregationResults*)aggregation;
	jar->compute();
}

void PauseJobAggregation(void * aggregation)
{
	if ( ! aggregation)
		return;
	JobAggregationResults *jar = (JobAggregationResults*)aggregation;
	jar->pause();
}

ClassAd *GetNextJobAggregate(void * aggregation, bool first)
{
	if ( ! aggregation)
		return NULL;
	JobAggregationResults *jar = (JobAggregationResults*)aggregation;
	if (first) { jar->rewind(); }
	return jar->next();
}
void ReleaseAggregationAd(void *aggregation, ClassAd * ad)
{
	if (aggregation) {
		ASSERT(ad);
		return;
	}
}
void ReleaseAggregation(void *aggregation)
{
	if (aggregation) {
		JobAggregationResults *jar = (JobAggregationResults*)aggregation;
		delete jar;
	}
}

struct QueryAggregatesContinuation : Service {

	void * aggregator;
	int    timeslice;
	classad::References proj;
	bool unfinished_eom;
	bool registered_socket;
	ClassAd * curr_ad;

	QueryAggregatesContinuation(void * aggregator_, int timeslice_ms=0);
	~QueryAggregatesContinuation();
	int finish(Stream *);
};

QueryAggregatesContinuation::QueryAggregatesContinuation(void * aggregator_, int timeslice_ms)
	: aggregator(aggregator_)
	, timeslice(timeslice_ms)
	, unfinished_eom(false)
	, registered_socket(false)
	, curr_ad(NULL)
{
	curr_ad = GetNextJobAggregate(aggregator, true);
}

QueryAggregatesContinuation::~QueryAggregatesContinuation()
{
	if (aggregator) {
		if (curr_ad) { ReleaseAggregationAd(aggregator, curr_ad); curr_ad = NULL; }
		ReleaseAggregation(aggregator);
		aggregator = NULL;
	}
}


int
QueryAggregatesContinuation::finish(Stream *stream) {
	ReliSock *sock = static_cast<ReliSock*>(stream);
	bool has_backlog = false;

	if (unfinished_eom) {
		int retval = sock->finish_end_of_message();
		if (sock->clear_backlog_flag()) {
			return KEEP_STREAM;
		} else if (retval == 1) {
			unfinished_eom = false;
		} else if (!retval) {
			delete this;
			return sendJobErrorAd(sock, 5, "Failed to write EOM to wire");
		}
	}
	while (curr_ad && !has_backlog) {
		if (IsFulldebug(D_FULLDEBUG)) {
			int id=-1, job_count=-1;
			if ( ! curr_ad->EvaluateAttrInt(ATTR_AUTO_CLUSTER_ID, id)) curr_ad->EvaluateAttrInt("Id", id);
			curr_ad->EvaluateAttrInt("JobCount", job_count);
			//dprintf(D_FULLDEBUG, "Writing autocluster %d,%d to wire\n", id, job_count);
		}
		int retval = putClassAd(sock, *curr_ad,
					PUT_CLASSAD_NON_BLOCKING | PUT_CLASSAD_NO_PRIVATE,
					proj.empty() ? NULL : &proj);
		if (retval == 2) {
			dprintf(D_FULLDEBUG, "QueryAggregatesContinuation: Detecting backlog.\n");
			has_backlog = true;
		} else if (!retval) {
			delete this;
			return sendJobErrorAd(sock, 4, "Failed to write ClassAd to wire");
		}
		retval = sock->end_of_message_nonblocking();
		if (sock->clear_backlog_flag()) {
			dprintf(D_FULLDEBUG, "QueryAggregatesContinuation: Socket EOM will block.\n");
			unfinished_eom = true;
			has_backlog = true;
		}
		ReleaseAggregationAd(aggregator, curr_ad);
		if (has_backlog) {
			// we are about to give up the cpu, so pause the aggregator instead of fetching the next item.
			PauseJobAggregation(aggregator);
		} else {
			curr_ad = GetNextJobAggregate(aggregator, false);
		}
	}
	if (has_backlog && !registered_socket) {
		int retval = daemonCore->Register_Socket(stream, "Client Response",
			(SocketHandlercpp)&QueryAggregatesContinuation::finish,
			"Query Aggregates Continuation", this, ALLOW, HANDLE_WRITE);
		if (retval < 0) {
			delete this;
			return sendJobErrorAd(sock, 4, "Failed to write ClassAd to wire");
		}
		registered_socket = true;
	} else if (!has_backlog) {
		//dprintf(D_FULLDEBUG, "Finishing condor_q aggregation.\n");
		delete this;
		return sendDone(sock);
	}
	return KEEP_STREAM;
}

int Scheduler::command_query_job_aggregates(ClassAd &queryAd, Stream* stream)
{
	classad::ExprTree *constraint = queryAd.Lookup(ATTR_REQUIREMENTS);

	std::string projection;
	if ( ! queryAd.LookupString(ATTR_PROJECTION, projection)) { projection = ""; }

	//bool group_by = false;
	//queryAd.LookupBool("ProjectionIsGroupBy", group_by);
	bool use_def_autocluster = false;
	queryAd.LookupBool("QueryDefaultAutocluster", use_def_autocluster);

	int resultLimit=-1;
	if (!queryAd.EvaluateAttrInt(ATTR_LIMIT_RESULTS, resultLimit)) {
		resultLimit = -1;
	}

	int returnJobidLimit = -1;
	if (!queryAd.EvaluateAttrInt("MaxReturnedJobIds", returnJobidLimit)) {
		returnJobidLimit = -1;
	}

	void *aggregation = BeginJobAggregation(use_def_autocluster, projection.c_str(), resultLimit, returnJobidLimit, constraint);
	if ( ! aggregation) {
		return -1;
	}

	ForkStatus fork_status = schedd_forker.NewJob();
	if (fork_status == FORK_PARENT)
	{ // Successfully forked a child - as far as the schedd cares, this worked.
	  // Throw away the socket and move on.
		// need to free the parent's copy of the aggregation object
		ReleaseAggregation(aggregation);
		return true;
	}
	else // either didn't fork. or I'm in the forked child. 
	{
		ComputeJobAggregation(aggregation);
		QueryAggregatesContinuation *continuation = new QueryAggregatesContinuation(aggregation, 1000);
		if (fork_status == FORK_CHILD) // Respond to the query from the child.
		{
			int retval;
			while ((retval = continuation->finish(stream)) == KEEP_STREAM) {}
			_exit(!retval);
			ASSERT( false );
			while (true) {}
		}
		else // BUSY or FAILED (or doesn't support fork. i.e Windows)
		{
			// Write the response; let DC handle the callbacks.
			return continuation->finish(stream);
		}
	}
}


int 
clear_autocluster_id(JobQueueJob *job, const JOB_ID_KEY & /*jid*/, void *)
{
	job->Delete(ATTR_AUTO_CLUSTER_ID);
	job->autocluster_id = -1;
	return 0;
}


int
count_a_job(JobQueueJob* job, const JOB_ID_KEY& /*jid*/, void*)
{
	int		status;
	int		niceUser;
	MyString owner_buf;
	char const*	owner;
	MyString domain;
	int		cur_hosts;
	int		max_hosts;
	int		universe;

		// we may get passed a NULL job ad if, for instance, the job ad was
		// removed via condor_rm -f when some function didn't expect it.
		// So check for it here before continuing onward...
	if ( job == NULL ) {  
		return 0;
	}

	if (job->LookupInteger(ATTR_JOB_STATUS, status) == 0) {
		dprintf(D_ALWAYS, "Job has no %s attribute.  Ignoring...\n",
				ATTR_JOB_STATUS);
		return 0;
	}

	int noop = 0;
	job->LookupBool(ATTR_JOB_NOOP, noop);
	if (noop && status != COMPLETED) {
		int cluster = 0;
		int proc = 0;
		int noop_status = 0;
		int temp = 0;
		PROC_ID job_id;
		if(job->LookupInteger(ATTR_JOB_NOOP_EXIT_SIGNAL, temp) != 0) {
			noop_status = generate_exit_signal(temp);
		}	
		if(job->LookupInteger(ATTR_JOB_NOOP_EXIT_CODE, temp) != 0) {
			noop_status = generate_exit_code(temp);
		}	
		job->LookupInteger(ATTR_CLUSTER_ID, cluster);
		job->LookupInteger(ATTR_PROC_ID, proc);
		dprintf(D_FULLDEBUG, "Job %d.%d is a no-op with status %d\n",
				cluster,proc,noop_status);
		job_id.cluster = cluster;
		job_id.proc = proc;
		set_job_status(cluster, proc, COMPLETED);
		scheduler.WriteTerminateToUserLog( job_id, noop_status );
		return 0;
	}

	if (job->LookupInteger(ATTR_CURRENT_HOSTS, cur_hosts) == 0) {
		cur_hosts = ((status == RUNNING || status == TRANSFERRING_OUTPUT) ? 1 : 0);
	}
	if (job->LookupInteger(ATTR_MAX_HOSTS, max_hosts) == 0) {
		max_hosts = ((status == IDLE) ? 1 : 0);
	}
	if (job->LookupInteger(ATTR_JOB_UNIVERSE, universe) == 0) {
		universe = CONDOR_UNIVERSE_STANDARD;
	}

	int request_cpus = 0;
    if (job->LookupInteger(ATTR_REQUEST_CPUS, request_cpus) == 0) {
		request_cpus = 1;
	}
	
		// Just in case it is set funny
	if (request_cpus < 1) {
		request_cpus = 1;
	}
	

	// Sometimes we need the read username owner, not the accounting group
	MyString real_owner;
	if( ! job->LookupString(ATTR_OWNER,real_owner) ) {
		dprintf(D_ALWAYS, "Job has no %s attribute.  Ignoring...\n",
				ATTR_OWNER);
		return 0;
	}

	// calculate owner for per submittor information.
	job->LookupString(ATTR_ACCOUNTING_GROUP,owner_buf);	// TODDCORE
	if ( owner_buf.Length() == 0 ) {
		owner_buf = real_owner;
	}
	owner = owner_buf.Value();

	// grab the domain too, if it exists
	job->LookupString(ATTR_NT_DOMAIN, domain);
	
	// With NiceUsers, the number of owners is
	// not the same as the number of submittors.  So, we first
	// check if this job is being submitted by a NiceUser, and
	// if so, insert it as a new entry in the "Owner" table
	if( job->LookupInteger( ATTR_NICE_USER, niceUser ) && niceUser ) {
		MyString tmp(owner); // use a tmp copy of owner in case it already refers to owner_buf
		owner_buf.formatstr("%s.%s",NiceUserName, tmp.c_str());
		owner = owner_buf.Value();
	}

	// increment our count of the number of job ads in the queue
	scheduler.JobsTotalAds++;

    time_t now = time(NULL);
    ScheddOtherStats * other_stats = NULL;
    if (scheduler.OtherPoolStats.AnyEnabled()) {
        other_stats = scheduler.OtherPoolStats.Matches(*job, now);
    }
    #define OTHER for (ScheddOtherStats * po = other_stats; po; po = po->next) (po->stats)

    if (status == IDLE || status == RUNNING || status == TRANSFERRING_OUTPUT) {
        /*
         * Not all universes track CurrentHosts and MaxHosts; if there's no information,
         * simply increment Running or Idle by 1.
         */
        if ((status == RUNNING || status == TRANSFERRING_OUTPUT) && !cur_hosts)
        {
                scheduler.JobsRunning += 1;
        }
        else if ((status == IDLE) && !max_hosts)
        {
                scheduler.JobsIdle += 1;
        }
        else
        {
                scheduler.JobsRunning += cur_hosts;
                scheduler.JobsIdle += (max_hosts - cur_hosts);
        }

            // if job is not idle, then update statistics for running jobs
        if (status == RUNNING || status == TRANSFERRING_OUTPUT) {
            scheduler.stats.JobsRunning += 1;
            OTHER.JobsRunning += 1;

            int job_image_size = 0;
            job->LookupInteger("ImageSize_RAW", job_image_size);
            scheduler.stats.JobsRunningSizes += (int64_t)job_image_size * 1024;
            OTHER.JobsRunningSizes += (int64_t)job_image_size * 1024;

            int job_start_date = 0;
            int job_running_time = 0;
            if (job->LookupInteger(ATTR_JOB_START_DATE, job_start_date))
                job_running_time = (now - job_start_date);
            scheduler.stats.JobsRunningRuntimes += job_running_time;
            OTHER.JobsRunningRuntimes += job_running_time;
        }
    } else if (status == HELD) {
        scheduler.JobsHeld++;
    } else if (status == REMOVED) {
        scheduler.JobsRemoved++;
    }
    #undef OTHER

	// insert owner even if REMOVED or HELD for condor_q -{global|sub}
	// this function makes its own copies of the memory passed in 
	OwnerData * Owner = scheduler.insert_owner(owner);
	OwnerCounters * Counters = &Owner->num;

	Counters->Hits += 1;
	Owner->LastHitTime = now;
	// Hits also counts matchrecs, which aren't jobs.
	Counters->JobsCounted += 1;
	// This way we know we aren't resetting unless we've actually counted
	// something during a sweep.
	Counters->JobsRecentlyAdded = 0;

	if ( (universe != CONDOR_UNIVERSE_GRID) &&	// handle Globus below...
		 (!service_this_universe(universe,job))  ) 
	{
			// Deal with all the Universes which we do not service, expect
			// for Globus, which we deal with below.
		if( universe == CONDOR_UNIVERSE_SCHEDULER ) 
		{
			// Count REMOVED or HELD jobs that are in the process of being
			// killed. cur_hosts tells us which these are.
			scheduler.SchedUniverseJobsRunning += cur_hosts;
			scheduler.SchedUniverseJobsIdle += (max_hosts - cur_hosts);
		}
		if( universe == CONDOR_UNIVERSE_LOCAL ) 
		{
			// Count REMOVED or HELD jobs that are in the process of being
			// killed. cur_hosts tells us which these are.
			scheduler.LocalUniverseJobsRunning += cur_hosts;
			scheduler.LocalUniverseJobsIdle += (max_hosts - cur_hosts);
		}
			// We want to record the cluster id of all idle MPI and parallel
		    // jobs

		int sendToDS = 0;
		job->LookupBool("WantParallelScheduling", sendToDS);
		if( (sendToDS || universe == CONDOR_UNIVERSE_MPI ||
			 universe == CONDOR_UNIVERSE_PARALLEL) && status == IDLE ) {
			if( max_hosts > cur_hosts ) {
				int cluster = 0;
				job->LookupInteger( ATTR_CLUSTER_ID, cluster );

				int proc = 0;
				job->LookupInteger( ATTR_PROC_ID, proc );
					// Don't add all the procs in the cluster, just the first
				if( proc == 0) {
					dedicated_scheduler.addDedicatedCluster( cluster );
				}
			}
		}

		// bailout now, since all the crud below is only for jobs
		// which the schedd needs to service
		return 0;
	} 

	if ( universe == CONDOR_UNIVERSE_GRID ) {
		// for Globus, count jobs in UNSUBMITTED state by owner.
		// later we make certain there is a grid manager daemon
		// per owner.
		int real_status = status;
		bool want_service = service_this_universe(universe,job);
		bool job_managed = jobExternallyManaged(job);
		bool job_managed_done = jobManagedDone(job);
		// if job is not already being managed : if we want matchmaking 
		// for this job, but we have not found a 
		// match yet, consider it "held" for purposes of the logic here.  we
		// have no need to tell the gridmanager to deal with it until we've
		// first found a match.
		if ( (job_managed == false) && (want_service && cur_hosts == 0) ) {
			status = HELD;
		}
		// if status is REMOVED, but the remote job id is not null,
		// then consider the job IDLE for purposes of the logic here.  after all,
		// the gridmanager needs to be around to finish the task of removing the job.
		// if the gridmanager has set Managed="ScheddDone", then it's done
		// with the job and doesn't want to see it again.
		if ( status == REMOVED && job_managed_done == false ) {
			if ( job->LookupString( ATTR_GRID_JOB_ID, NULL, 0 ) )
			{
				// looks like the job's remote job id is still valid,
				// so there is still a job submitted remotely somewhere.
				// fire up the gridmanager to try and really clean it up!
				status = IDLE;
			}
		}

		// Don't count HELD jobs that aren't externally (gridmanager) managed
		// Don't count jobs that the gridmanager has said it's completely
		// done with.
		UserIdentity userident(real_owner.Value(),domain.Value(),job);
		if ( ( status != HELD || job_managed != false ) &&
			 job_managed_done == false ) 
		{
			GridJobCounts * gridcounts = scheduler.GetGridJobCounts(userident);
			ASSERT(gridcounts);
			gridcounts->GridJobs++;
		}
		if ( status != HELD && job_managed == 0 && job_managed_done == 0 ) 
		{
			GridJobCounts * gridcounts = scheduler.GetGridJobCounts(userident);
			ASSERT(gridcounts);
			gridcounts->UnmanagedGridJobs++;
		}
			// If we do not need to do matchmaking on this job (i.e.
			// service this globus universe job), than we can bailout now.
		if (!want_service) {
			return 0;
		}
		status = real_status;	// set status back for below logic...
	}

	if (status == IDLE || status == RUNNING || status == TRANSFERRING_OUTPUT) {

			// Update Owner array PrioSet iff knob USE_GLOBAL_JOB_PRIOS is true
			// and iff job is looking for more matches (max-hosts - cur_hosts)
		if ( param_boolean("USE_GLOBAL_JOB_PRIOS",false) &&
			 ((max_hosts - cur_hosts) > 0) )
		{
			int job_prio;
			if ( job->LookupInteger(ATTR_JOB_PRIO,job_prio) ) {
				Owner->PrioSet.insert( job_prio );
			}
		}
			// Update Owners array JobsIdle
		Counters->JobsIdle += (max_hosts - cur_hosts);

		
			// If we're biasing by slot weight, and the job is idle, and everything parsed...
		if ((scheduler.m_use_slot_weights) && (cur_hosts == 0) && scheduler.slotWeightMapAd) {

				// if we're biasing idle jobs by SLOT_WEIGHT, eval that here
			classad::Value result;
			int job_weight;
			int rval = EvalExprTree( scheduler.slotWeight, scheduler.slotWeightMapAd, job, result );

			if( !rval || !result.IsNumber(job_weight)) {
				job_weight = request_cpus * (max_hosts - cur_hosts); // fall back if slot weight doesn't evaluate
			}
			Counters->WeightedJobsIdle += job_weight;
		} else {
			Counters->WeightedJobsIdle += request_cpus * (max_hosts - cur_hosts);
		}

			// Don't update scheduler.Owners[name].JobsRunning here.
			// We do it in Scheduler::count_jobs().

	} else if (status == HELD) {
		Counters->JobsHeld++;
	}

	return 0;
}

bool
service_this_universe(int universe, ClassAd* job)
{
	/*  If a non-grid job is externally managed, it's been grabbed by
		the schedd-on-the-side and we don't want to touch it.
	 */
	if ( universe != CONDOR_UNIVERSE_GRID && jobExternallyManaged( job ) ) {
		return false;
	}

	/* If WantMatching attribute exists, evaluate it to discover if we want
	   to "service" this universe or not.  BTW, "service" seems to really mean
	   find a matching resource or not.... 
	   Note: EvalBool returns 0 if evaluation is undefined or error, and
	   return 1 otherwise....
	*/
	int want_matching;
	if ( job->EvalBool(ATTR_WANT_MATCHING,NULL,want_matching) == 1 ) {
		if ( want_matching ) {
			return true;
		} else {
			return false;
		}
	}

	/* If we made it to here, the WantMatching was not defined.  So
	   figure out what to do based on Universe and other misc logic...
	*/
	switch (universe) {
		case CONDOR_UNIVERSE_GRID:
			{
				// If this Globus job is already being managed, then the schedd
				// should leave it alone... the gridmanager is dealing with it.
				if ( jobExternallyManaged(job) ) {
					return false;
				}			
				// Now if not managed, if GridResource has a "$$", then this
				// job is at least _matchable_, so return true, else false.
				MyString resource = "";
				job->LookupString( ATTR_GRID_RESOURCE, resource );
				if ( strstr( resource.Value(), "$$" ) ) {
					return true;
				}

				return false;
			}
			break;
		case CONDOR_UNIVERSE_MPI:
		case CONDOR_UNIVERSE_PARALLEL:
		case CONDOR_UNIVERSE_SCHEDULER:
			return false;
		case CONDOR_UNIVERSE_LOCAL:
			if (scheduler.usesLocalStartd()) {
				bool reqsFixedup = false;
				job->LookupBool("LocalStartupFixup", reqsFixedup);
				if (!reqsFixedup) {
					job->Assign("LocalStartupFixup", true);
					ExprTree *requirements = job->LookupExpr(ATTR_REQUIREMENTS);
					const char *rhs = ExprTreeToString(requirements);
					std::string newRequirements = std::string("IsLocalStartd && ")  + rhs;
					job->AssignExpr(ATTR_REQUIREMENTS, newRequirements.c_str());
				}
				return true;
			} else {
				return false;
			}
			break;
		default:

			int sendToDS = 0;
			job->LookupBool("WantParallelScheduling", sendToDS);
			if (sendToDS) {
				return false;
			} else {
				return true;
			}
	}
}

#ifdef USE_OWNERDATA_MAP
void
Scheduler::incrementRecentlyAdded(const char * owner)
{
	OwnerData * ownerData = insert_owner( owner );
	++(ownerData->num.JobsRecentlyAdded);
}

const OwnerData *
Scheduler::insert_owner_const(const char * owner)
{
	return insert_owner(owner);
}

OwnerData *
Scheduler::find_owner(const char * owner)
{
	OwnerDataMap::iterator found = Owners.find(owner);
	if (found != Owners.end())
		return &found->second;
	return NULL;
}

OwnerData *
Scheduler::insert_owner(const char * owner)
{
	OwnerData * Owner = find_owner(owner);
	if (Owner) return Owner;
	Owner = &Owners[owner];
	Owner->name = owner;
	return Owner;
}

void
Scheduler::remove_unused_owners()
{
	for (OwnerDataMap::iterator it = Owners.begin(); it != Owners.end(); ) {
		OwnerDataMap::iterator prev = it++;
		if (prev->second.empty()) {
			Owners.erase(prev);
		}
	}
}

#else

const OwnerData *
Scheduler::find_owner_const(const char * owner)
{
	return find_owner(owner);
}

OwnerData *
Scheduler::find_owner(const char * owner, int * pnum)
{
	int i = 0;
	for ( ; i < NumOwners; i++ ) {
		if( strcmp(Owners[i].Name,owner) == 0 ) {
			if (pnum) *pnum = i;
			return &Owners[i];
		}
	}
	if (pnum) *pnum = i;
	return NULL;
}

OwnerData *
Scheduler::insert_owner(const char * owner, int * pnum)
{
	int i;
	OwnerData * pown = find_owner(owner, &i);
	if (pnum) *pnum = i;
	if (pown) return pown;

	Owners[i].Name = strdup( owner );

	NumOwners +=1;
	return &Owners[i];
}

void
Scheduler::remove_unused_owners()
{
	// compact the owner array, squeezing out the entries that don't have names.
	int NumEntries = NumOwners;
	NumOwners = 0; 
	for (int ii = 0; ii < NumEntries; ++ii) {
		if (Owners[ii].Name) {
			// keep this one, if we have a gap between the current index
			// and the number of owners, then we have to copy the entry down.
			if (ii > NumOwners) {
				Owners[NumOwners] = Owners[ii];
			}
			++NumOwners;
		}
	}
}
#endif


static bool IsSchedulerUniverse( shadow_rec* srec );
static bool IsLocalUniverse( shadow_rec* srec );

void
abort_job_myself( PROC_ID job_id, JobAction action, bool log_hold )
{
	shadow_rec *srec;
	int mode;

	// NOTE: This function is *not* transaction safe -- it should not be
	// called while a queue management transaction is active.  Why?
	// Because  we call GetJobAd() instead of GetAttributeXXXX().
	// At some point, we should
	// have some code here to assert that is the case.  
	// Questions?  -Todd <tannenba@cs.wisc.edu>

	// First check if there is a shadow assiciated with this process.
	// If so, send it SIGUSR,
	// but do _not_ call DestroyProc - we'll do that via the reaper
	// after the job has exited (and reported its final status to us).
	//
	// If there is no shadow, then simply call DestroyProc() (if we
	// are removing the job).

    dprintf( D_FULLDEBUG, 
			 "abort_job_myself: %d.%d action:%s log_hold:%s\n",
			 job_id.cluster, job_id.proc, getJobActionString(action),
			 log_hold ? "true" : "false" );

		// Note: job_ad should *NOT* be deallocated, so we don't need
		// to worry about deleting it before every return case, etc.
	ClassAd* job_ad = GetJobAd( job_id.cluster, job_id.proc );

	if ( !job_ad ) {
        dprintf ( D_ALWAYS, "tried to abort %d.%d; not found.\n", 
                  job_id.cluster, job_id.proc );
        return;
	}

	mode = -1;
	//job_ad->LookupInteger(ATTR_JOB_STATUS,mode);
	GetAttributeInt(job_id.cluster, job_id.proc, ATTR_JOB_STATUS, &mode);
	if ( mode == -1 ) {
		EXCEPT("In abort_job_myself: %s attribute not found in job %d.%d",
				ATTR_JOB_STATUS,job_id.cluster, job_id.proc);
	}

	// Mark the job clean
	MarkJobClean(job_id);

	int job_universe = CONDOR_UNIVERSE_STANDARD;
	job_ad->LookupInteger(ATTR_JOB_UNIVERSE,job_universe);


		// If a non-grid job is externally managed, it's been grabbed by
		// the schedd-on-the-side and we don't want to touch it.
	if ( job_universe != CONDOR_UNIVERSE_GRID &&
		 jobExternallyManaged( job_ad ) ) {

		return;
	}

		// Handle Globus Universe
	if (job_universe == CONDOR_UNIVERSE_GRID) {
		bool job_managed = jobExternallyManaged(job_ad);
		bool job_managed_done = jobManagedDone(job_ad);
			// If job_managed is true, then notify the gridmanager and return.
			// If job_managed is false, we will fall through the code at the
			// bottom of this function will handle the operation.
			// Special case: if job_managed and job_managed_done are false,
			// but the job is being removed and the remote job id string is
			// still valid, then consider the job still "managed" so
			// that the gridmanager will be notified.  
			// If the remote job id is still valid, that means there is
			// still a job remotely submitted that has not been removed.  When
			// the gridmanager confirms a job has been removed, it will
			// delete ATTR_GRID_JOB_ID from the ad and set Managed to
			// ScheddDone.
		if ( !job_managed && !job_managed_done && mode==REMOVED ) {
			if ( job_ad->LookupString( ATTR_GRID_JOB_ID, NULL, 0 ) )
			{
				// looks like the job's remote job id is still valid,
				// so there is still a job submitted remotely somewhere.
				// fire up the gridmanager to try and really clean it up!
				job_managed = true;
			}
		}
		if ( job_managed  ) {
			MyString owner;
			MyString domain;
			job_ad->LookupString(ATTR_OWNER,owner);
			job_ad->LookupString(ATTR_NT_DOMAIN,domain);
			UserIdentity userident(owner.Value(),domain.Value(),job_ad);
			GridUniverseLogic::JobRemoved(userident.username().Value(),
					userident.domain().Value(),
					userident.auxid().Value(),
					scheduler.getGridUnparsedSelectionExpr(),
					0,0);
			return;
		}
	}

	if( (job_universe == CONDOR_UNIVERSE_MPI) || 
		(job_universe == CONDOR_UNIVERSE_PARALLEL) ) {
		job_id.proc = 0;		// Parallel and MPI shadow is always associated with proc 0
	} 

	// If it is not a Globus Universe job (which has already been
	// dealt with above), then find the process/shadow managing it.
	if ((job_universe != CONDOR_UNIVERSE_GRID) && 
		(srec = scheduler.FindSrecByProcID(job_id)) != NULL) 
	{
		if( srec->pid == 0 ) {
				// there's no shadow process, so there's nothing to
				// kill... we hit this case when we fail to expand a
				// $$() attribute in the job, and put the job on hold
				// before we exec the shadow.
			dprintf ( D_ALWAYS, "abort_job_myself() - No shadow record found\n");
			return;
		}

		// if we have already preempted this shadow, we're done.
		if ( srec->preempted ) {
			dprintf ( D_ALWAYS, "abort_job_myself() - already preempted\n");
			return;
		}

		if( job_universe == CONDOR_UNIVERSE_LOCAL ) {
				/*
				  eventually, we'll want the cases for the other
				  universes with regular shadows to work more like
				  this.  for now, the starter is smarter about hold
				  vs. rm vs. vacate kill signals than the shadow is.
				  -Derek Wright <wright@cs.wisc.edu> 2004-10-28
				*/
			dprintf( D_FULLDEBUG, "Found shadow record for job %d.%d\n",
					 job_id.cluster, job_id.proc );

			int handler_sig=0;
			switch( action ) {
			case JA_HOLD_JOBS:
				handler_sig = SIGUSR1;
				break;
			case JA_REMOVE_JOBS:
				handler_sig = SIGUSR1;
				break;
			case JA_VACATE_JOBS:
				handler_sig = DC_SIGSOFTKILL;
				break;
			case JA_VACATE_FAST_JOBS:
				handler_sig = DC_SIGHARDKILL;
				break;
			case JA_SUSPEND_JOBS:
			case JA_CONTINUE_JOBS:
				dprintf( D_ALWAYS,
						 "Local universe: Ignoring unsupported action (%d %s)\n",
						 action, getJobActionString(action) );
				return;
				break;
			default:
				EXCEPT( "unknown action (%d %s) in abort_job_myself()",
						action, getJobActionString(action) );
			}

			scheduler.sendSignalToShadow(srec->pid,handler_sig,job_id);

		} else if( job_universe != CONDOR_UNIVERSE_SCHEDULER ) {
            
                /* if there is a match printout the info */
			if (srec->match) {
				dprintf( D_FULLDEBUG,
                         "Found shadow record for job %d.%d, host = %s\n",
                         job_id.cluster, job_id.proc, srec->match->peer);
			} else {
                dprintf(D_FULLDEBUG, "Found shadow record for job %d.%d\n",
                        job_id.cluster, job_id.proc);
				dprintf( D_FULLDEBUG, "This job does not have a match\n");
            }
			int shadow_sig=0;
			const char* shadow_sig_str = "UNKNOWN";
			switch( action ) {
			case JA_HOLD_JOBS:
					// for now, use the same as remove
			case JA_REMOVE_JOBS:
				shadow_sig = SIGUSR1;
				shadow_sig_str = "SIGUSR1";
				break;
			case JA_SUSPEND_JOBS:
				shadow_sig = DC_SIGSUSPEND;
				shadow_sig_str = "DC_SIGSUSPEND";
				break;
			case JA_CONTINUE_JOBS:
				shadow_sig = DC_SIGCONTINUE;
				shadow_sig_str = "DC_SIGCONTINUE";
				break;
			case JA_VACATE_JOBS:
				shadow_sig = SIGTERM;
				shadow_sig_str = "SIGTERM";
				break;
			case JA_VACATE_FAST_JOBS:
				shadow_sig = SIGQUIT;
				shadow_sig_str = "SIGQUIT";
				break;
			default:
				EXCEPT( "unknown action (%d %s) in abort_job_myself()",
						action, getJobActionString(action) );
			}
			
			dprintf( D_FULLDEBUG, "Sending %s to shadow\n", shadow_sig_str );
			scheduler.sendSignalToShadow(srec->pid,shadow_sig,job_id);
            
        } else {  // Scheduler universe job
            
            dprintf( D_FULLDEBUG,
                     "Found record for scheduler universe job %d.%d\n",
                     job_id.cluster, job_id.proc);
            
			MyString owner;
			MyString domain;
			job_ad->LookupString(ATTR_OWNER,owner);
			job_ad->LookupString(ATTR_NT_DOMAIN,domain);
			if (! init_user_ids(owner.Value(), domain.Value()) ) {
				MyString msg;
				dprintf(D_ALWAYS, "init_user_ids() failed - putting job on "
					   "hold.\n");
#ifdef WIN32
				msg.formatstr("Bad or missing credential for user: %s", owner.Value());
#else
				msg.formatstr("Unable to switch to user: %s", owner.Value());
#endif
				holdJob(job_id.cluster, job_id.proc, msg.Value(), 
						CONDOR_HOLD_CODE_FailedToAccessUserAccount, 0,
					false, true, false, false);
				return;
			}
			int kill_sig = -1;
			switch( action ) {

			case JA_HOLD_JOBS:
				kill_sig = findHoldKillSig( job_ad );
				break;

			case JA_REMOVE_JOBS:
				kill_sig = findRmKillSig( job_ad );
				break;

			case JA_VACATE_JOBS:
				kill_sig = findSoftKillSig( job_ad );
				break;

			case JA_VACATE_FAST_JOBS:
				kill_sig = SIGKILL;
				break;

			case JA_SUSPEND_JOBS:
			case JA_CONTINUE_JOBS:
				dprintf( D_ALWAYS,
						 "Scheduler universe: Ignoring unsupported action (%d %s)\n",
						 action, getJobActionString(action) );
				uninit_user_ids();
				return;
				break;

			default:
				EXCEPT( "bad action (%d %s) in abort_job_myself()",
						(int)action, getJobActionString(action) );

			}

				// if we don't have an action-specific kill_sig yet,
				// fall back on the regular ATTR_KILL_SIG
			if( kill_sig <= 0 ) {
				kill_sig = findSoftKillSig( job_ad );
			}
				// if we still don't have anything, default to SIGTERM
			if( kill_sig <= 0 ) {
				kill_sig = SIGTERM;
			}
			const char* sig_name = signalName( kill_sig );
			if( ! sig_name ) {
				sig_name = "UNKNOWN";
			}
			dprintf( D_FULLDEBUG, "Sending %s signal (%s, %d) to "
					 "scheduler universe job pid=%d owner=%s\n",
					 getJobActionString(action), sig_name, kill_sig,
					 srec->pid, owner.Value() );
			priv_state priv = set_user_priv();

			scheduler.sendSignalToShadow(srec->pid,kill_sig,job_id);

			set_priv(priv);

			uninit_user_ids();
		}

		if (mode == REMOVED) {
			srec->removed = TRUE;
		}

		return;
    }

	// If we made it here, we did not find a shadow or other job manager 
	// process for this job.  Just handle the operation ourselves.

	// If there is a match record for this job, try to find a different
	// job to run on it.
	match_rec *mrec = scheduler.FindMrecByJobID(job_id);
	if( mrec ) {
		scheduler.FindRunnableJobForClaim( mrec );
	}

	if( mode == REMOVED ) {
		if( !scheduler.WriteAbortToUserLog(job_id) ) {
			dprintf( D_ALWAYS,"Failed to write abort event to the user log\n" );
		}
		DestroyProc( job_id.cluster, job_id.proc );
	}
	if( mode == HELD ) {
		if( log_hold && !scheduler.WriteHoldToUserLog(job_id) ) {
			dprintf( D_ALWAYS, 
					 "Failed to write hold event to the user log\n" ); 
		}
	}
}

/*
For a given job, determine if the schedd is the responsible
party for evaluating the job's periodic expressions.
The schedd is responsible if the job is scheduler
universe, globus universe with managed==false, or
any other universe when the job is idle or held.
*/

static int
ResponsibleForPeriodicExprs( ClassAd *jobad )
{
	int status=-1, univ=-1;
	PROC_ID jobid;

	jobad->LookupInteger(ATTR_JOB_STATUS,status);
	jobad->LookupInteger(ATTR_JOB_UNIVERSE,univ);
	bool managed = jobExternallyManaged(jobad);

	if ( managed ) {
		return 0;
	}

		// temporary for 7.2 only: avoid evaluating periodic
		// expressions when the job is on hold for spooling
	if( status == HELD ) {
		int hold_reason_code = -1;
		jobad->LookupInteger(ATTR_HOLD_REASON_CODE,hold_reason_code);
		if( hold_reason_code == CONDOR_HOLD_CODE_SpoolingInput ) {
			int cluster = -1, proc = -1;
			jobad->LookupInteger(ATTR_CLUSTER_ID, cluster);
			jobad->LookupInteger(ATTR_PROC_ID, proc);
			dprintf(D_FULLDEBUG,"Skipping periodic expressions for job %d.%d, because hold reason code is '%d'\n",cluster,proc,hold_reason_code);
			return 0;
		}
	}

	if( univ==CONDOR_UNIVERSE_SCHEDULER || univ==CONDOR_UNIVERSE_LOCAL ) {
		return 1;
	} else if(univ==CONDOR_UNIVERSE_GRID) {
		return 1;
	} else {
		switch(status) {
			case HELD:
			case IDLE:
			case COMPLETED:
				return 1;
			case REMOVED:
				jobid.cluster = -1;
				jobid.proc = -1;
				jobad->LookupInteger(ATTR_CLUSTER_ID,jobid.cluster);
				jobad->LookupInteger(ATTR_PROC_ID,jobid.proc);
				if ( jobid.cluster > 0 && jobid.proc > -1 && 
					 scheduler.FindSrecByProcID(jobid) )
				{
						// job removed, but shadow still exists
					return 0;
				} else {
						// job removed, and shadow is gone
					return 1;
				}
			default:
				return 0;
		}
	}
}

/*
For a given job, evaluate any periodic expressions
and abort, hold, or release the job as necessary.
*/

static int
PeriodicExprEval( ClassAd *jobad, void* )
{
	int cluster=-1, proc=-1, status=-1, action=-1;

	if(!ResponsibleForPeriodicExprs(jobad)) return 1;

	jobad->LookupInteger(ATTR_CLUSTER_ID,cluster);
	jobad->LookupInteger(ATTR_PROC_ID,proc);
	jobad->LookupInteger(ATTR_JOB_STATUS,status);

	if(cluster<0 || proc<0 || status<0) return 1;

	UserPolicy policy;
	policy.Init(jobad);

	action = policy.AnalyzePolicy(PERIODIC_ONLY);

	// Build a "reason" string for logging
	MyString reason;
	int reason_code;
	int reason_subcode;
	policy.FiringReason(reason,reason_code,reason_subcode);
	if ( reason == "" ) {
		reason = "Unknown user policy expression";
	}

	switch(action) {
		case REMOVE_FROM_QUEUE:
			if(status!=REMOVED) {
				abortJob( cluster, proc, reason.Value(), true );
			}
			break;
		case HOLD_IN_QUEUE:
			if(status!=HELD) {
				holdJob(cluster, proc, reason.Value(),
						reason_code, reason_subcode,
						true, false, false, false);
			}
			break;
		case RELEASE_FROM_HOLD:
			if(status==HELD) {
				releaseJob(cluster, proc, reason.Value(), true);
			}
			break;
	}

	if ( status == COMPLETED || status == REMOVED ) {
		// Note: should also call DestroyProc on REMOVED, but 
		// that will screw up globus universe jobs until we fix
		// up confusion w/ MANAGED==True.  The issue is a job may be
		// removed; if the remove failed, it may be placed on hold
		// with managed==false.  If it is released again, we want the 
		// gridmanager to go at it again.....  
		// So for now, just call if status==COMPLETED -Todd <tannenba@cs.wisc.edu>
		if ( status == COMPLETED ) {
			DestroyProc(cluster,proc);
		}
		return 1;
	}

	return 1;
}

/*
For all of the jobs in the queue, evaluate the 
periodic user policy expressions.
*/

void
Scheduler::PeriodicExprHandler( void )
{
	PeriodicExprInterval.setStartTimeNow();

	WalkJobQueue(PeriodicExprEval);

	PeriodicExprInterval.setFinishTimeNow();

	unsigned int time_to_next_run = PeriodicExprInterval.getTimeToNextRun();
	dprintf(D_FULLDEBUG,"Evaluated periodic expressions in %.3fs, "
			"scheduling next run in %us\n",
			PeriodicExprInterval.getLastDuration(),
			time_to_next_run);
	daemonCore->Reset_Timer( periodicid, time_to_next_run );
}


bool
jobPrepNeedsThread( int /* cluster */, int /* proc */ )
{
#ifdef WIN32
	// we never want to run in a thread on Win32, since
	// some of the stuff we do in the JobPrep thread
	// is NOT thread safe!!
	return false;
#endif 

	/*
	The only reason we might need a thread is to chown the sandbox.  However,
	currently jobIsSandboxed claims every vanilla-esque job is sandboxed.  So
	on heavily loaded machines, we're forking before and after every job.  This
	is creating a backlog of PIDs whose reapers callbacks need to be called and
	eventually causes too many PID collisions.  This has been hitting LIGO.  So
	for now, never do it in another thread.  Hopefully by cutting the number of
	fork()s for a single process from 3 (prep, shadow, cleanup) to 1, big
	sites pushing the limits will get a little breathing room.

	The chowning will still happen; that code path is always called.  It's just
	always called in the main thread, not in a new one.
	*/
	
	return false;
}


bool
jobCleanupNeedsThread( int /* cluster */, int /* proc */ )
{

#ifdef WIN32
	// we never want to run this in a thread on Win32, 
	// since much of what we do in here is NOT thread safe.
	return false;
#endif

	/*
	See jobPrepNeedsThread for why we don't ever use threads.
	*/
	return false;
}


bool
getSandbox( int cluster, int proc, MyString & path )
{
	char * sandbox = gen_ckpt_name(Spool, cluster, proc, 0);
	if( ! sandbox ) {
		free(sandbox); sandbox = NULL;
		return false;
	}
	path = sandbox;
	free(sandbox); sandbox = NULL;
	return true;
}


/** Last chance to prep a job before it (potentially) starts

This is a last chance to do any final work before starting a
job handler (starting condor_shadow, handing off to condor_gridmanager,
etc).  May block for a long time, so you'll probably want to do this is
a thread.

What do we do here?  At the moment if the job has a "sandbox" directory
("condor_submit -s", Condor-C, or the SOAP interface) we chown it from
condor to the user.  In the future we might allocate a dynamic account here.
*/
int
aboutToSpawnJobHandler( int cluster, int proc, void* )
{
	ASSERT(cluster > 0);
	ASSERT(proc >= 0);

	ClassAd * job_ad = GetJobAd( cluster, proc );
	ASSERT( job_ad ); // No job ad?
	if( ! SpooledJobFiles::jobRequiresSpoolDirectory(job_ad) ) {
			// nothing more to do...
		FreeJobAd( job_ad );
		return TRUE;
	}

	SpooledJobFiles::createJobSpoolDirectory(job_ad,PRIV_USER);

	FreeJobAd(job_ad);

	return TRUE;
}


int
aboutToSpawnJobHandlerDone( int cluster, int proc, 
							void* shadow_record, int )
{
	shadow_rec* srec = (shadow_rec*)shadow_record;
	dprintf( D_FULLDEBUG, 
			 "aboutToSpawnJobHandler() completed for job %d.%d%s\n",
			 cluster, proc, 
			 srec ? ", attempting to spawn job handler" : "" );

		// just to be safe, check one more time to make sure the job
		// is still runnable.
	int status;
	if( ! scheduler.isStillRunnable(cluster, proc, status) ) {
		if( status != -1 ) {  
			PROC_ID job_id;
			job_id.cluster = cluster;
			job_id.proc = proc;
			mark_job_stopped( &job_id );
		}
		if( srec ) {
			scheduler.RemoveShadowRecFromMrec(srec);
			delete srec;
		}
		return FALSE;
	}

	if( srec && srec->recycle_shadow_stream ) {
		scheduler.finishRecycleShadow( srec );
		return TRUE;
	}

	return (int)scheduler.spawnJobHandler( cluster, proc, srec );
}


void
callAboutToSpawnJobHandler( int cluster, int proc, shadow_rec* srec )
{
	if( jobPrepNeedsThread(cluster, proc) ) {
		dprintf( D_FULLDEBUG, "Job prep for %d.%d will block, "
				 "calling aboutToSpawnJobHandler() in a thread\n",
				 cluster, proc );
		Create_Thread_With_Data( aboutToSpawnJobHandler,
								 aboutToSpawnJobHandlerDone,
								 cluster, proc, srec );
	} else {
		dprintf( D_FULLDEBUG, "Job prep for %d.%d will not block, "
				 "calling aboutToSpawnJobHandler() directly\n",
				 cluster, proc );
		aboutToSpawnJobHandler( cluster, proc, srec );
		aboutToSpawnJobHandlerDone( cluster, proc, srec, 0 );
	}
}


bool
Scheduler::spawnJobHandler( int cluster, int proc, shadow_rec* srec )
{
	int universe;
	if( srec ) {
		universe = srec->universe;
	} else {
		GetAttributeInt( cluster, proc, ATTR_JOB_UNIVERSE, &universe );
	}
	PROC_ID job_id;
	job_id.cluster = cluster;
	job_id.proc = proc;

	switch( universe ) {

	case CONDOR_UNIVERSE_SCHEDULER:
			// there's no handler in this case, we just spawn directly
		ASSERT( srec == NULL );
		return( start_sched_universe_job(&job_id) != NULL );
		break;

	case CONDOR_UNIVERSE_LOCAL:
		if (!scheduler.m_use_startd_for_local) {
			scheduler.spawnLocalStarter( srec );
			return true;
		} 
		break;

	case CONDOR_UNIVERSE_GRID:
			// grid universe is special, since we handle spawning
			// gridmanagers in a different way, and don't need to do
			// anything here.
		ASSERT( srec == NULL );
		return true;
		break;
		
	case CONDOR_UNIVERSE_MPI:
	case CONDOR_UNIVERSE_PARALLEL:
			// There's only one shadow, for all the procs, and it
			// is associated with procid 0.  Assume that if we are
			// passed procid > 0, we've already spawned the one
			// shadow this whole cluster needs
		if (proc > 0) {
			return true;
		}
		break;
	default:
		break;
	}
	ASSERT( srec != NULL );

		// if we're still here, make sure we have a match since we
		// have to spawn a shadow...
	if( srec->match ) {
		scheduler.spawnShadow( srec );
		return true;
	}

			// no match: complain and then try the next job...
	dprintf( D_ALWAYS, "match for job %d.%d was deleted - not "
			 "forking a shadow\n", srec->job_id.cluster, 
			 srec->job_id.proc );
	mark_job_stopped( &(srec->job_id) );
	RemoveShadowRecFromMrec( srec );
	delete srec;
	return false;
}


int
jobIsFinished( int cluster, int proc, void* )
{
		// this is (roughly) the inverse of aboutToSpawnHandler().
		// this method gets called whenever the job enters a finished
		// job state (REMOVED or COMPLETED) and the job handler has
		// finally exited.  this is where we should do any clean-up we
		// want now that the job is never going to leave this state...

	ASSERT( cluster > 0 );
	ASSERT( proc >= 0 );

	ClassAd * job_ad = GetJobAd( cluster, proc );
	if( ! job_ad ) {
			/*
			  evil, someone managed to call DestroyProc() before we
			  had a chance to work our magic.  for whatever reason,
			  that call succeeded (though it shouldn't in the usual
			  sandbox case), and now we've got nothing to work with.
			  in this case, we've just got to bail out.
			*/
		dprintf( D_FULLDEBUG, 
				 "jobIsFinished(): %d.%d already left job queue\n",
				 cluster, proc );
		return 0;
	}

#ifndef WIN32
		/* For jobs whose Iwd is on NFS, create and unlink a file in the
		   Iwd. This should force the NFS client to sync with the NFS
		   server and see any files in the directory that were written
		   on a different machine.
		*/
	MyString iwd;
	MyString owner;
	bool is_nfs;
	int want_flush = 0;

	job_ad->EvalBool( ATTR_JOB_IWD_FLUSH_NFS_CACHE, NULL, want_flush );
	if ( job_ad->LookupString( ATTR_OWNER, owner ) &&
		 job_ad->LookupString( ATTR_JOB_IWD, iwd ) &&
		 want_flush &&
		 fs_detect_nfs( iwd.Value(), &is_nfs ) == 0 && is_nfs ) {

		priv_state priv;

		dprintf( D_FULLDEBUG, "(%d.%d) Forcing NFS sync of Iwd\n", cluster,
				 proc );

			// We're not Windows, so we don't need the NT Domain
		if ( !init_user_ids( owner.Value(), NULL ) ) {
			dprintf( D_ALWAYS, "init_user_ids() failed for user %s!\n",
					 owner.Value() );
		} else {
			int sync_fd;
			MyString filename_template;
			char *sync_filename;

			priv = set_user_priv();

			filename_template.formatstr( "%s/.condor_nfs_sync_XXXXXX",
									   iwd.Value() );
			sync_filename = strdup( filename_template.Value() );
			sync_fd = condor_mkstemp( sync_filename );
			if ( sync_fd >= 0 ) {
				close( sync_fd );
				unlink( sync_filename );
			}

			free( sync_filename );

			set_priv( priv );

			uninit_user_ids();
		}
	}
#endif /* WIN32 */


		// Write the job ad file to the sandbox. This work is done
		// here instead of with AppendHistory in DestroyProc/Cluster
		// because we want to be sure that the job's sandbox exists
		// when we try to write the job ad file to it. In the case of
		// spooled jobs, AppendHistory is only called after the spool
		// has been deleted, which means there is no place for us to
		// write the job ad. Also, generally for jobs that use
		// ATTR_JOB_LEAVE_IN_QUEUE the job ad file would not be
		// written until the job leaves the queue, which would
		// unnecessarily delay the create of the job ad file. At this
		// time the only downside to dropping the file here in the
		// code is that any attributes that change between the
		// completion of a job and its removal from the queue would
		// not be present in the job ad file, but that should be of
		// little consequence.
	WriteCompletionVisa(job_ad);

		/*
		  make sure we can switch uids.  if not, there's nothing to
		  do, so we should exit right away.

		  WARNING: if we ever add anything to this function that
		  doesn't require root/admin privledges, we'll also need to
		  change jobCleanupNeedsThread()!
		*/
	if( ! can_switch_ids() ) {
		return 0;
	}

#ifndef WIN32

	if( SpooledJobFiles::jobRequiresSpoolDirectory(job_ad) ) {
		SpooledJobFiles::chownSpoolDirectoryToCondor(job_ad);
	}

#else	/* WIN32 */

// #    error "directory chowning on Win32.  Do we need it?"

#endif

	// release dynamic accounts here

	FreeJobAd( job_ad );
	job_ad = NULL;

	return 0;
}


/**
Returns 0 or positive number on success.
negative number on failure.
*/
int
jobIsFinishedDone( int cluster, int proc, void*, int )
{
	dprintf( D_FULLDEBUG,
			 "jobIsFinished() completed, calling DestroyProc(%d.%d)\n",
			 cluster, proc );
	SetAttributeInt( cluster, proc, ATTR_JOB_FINISHED_HOOK_DONE,
					 (int)time(NULL), NONDURABLE);
	return DestroyProc( cluster, proc );
}

namespace {
	void InitializeMask(WriteUserLog* ulog, int c, int p)
	{
		MyString msk;
		GetAttributeString(c, p, ATTR_DAGMAN_WORKFLOW_MASK, msk);
		dprintf( D_FULLDEBUG, "Mask is \"%s\"\n",msk.Value());
		Tokenize(msk.Value());
		while(const char* mask = GetNextToken(",",true)) {
			dprintf( D_FULLDEBUG, "Adding \"%s\" to mask\n",mask);
			ulog->AddToMask(ULogEventNumber(atoi(mask)));
		}
	}
}
// Initialize a WriteUserLog object for a given job and return a pointer to
// the WriteUserLog object created.  This object can then be used to write
// events and must be deleted when you're done.  This returns NULL if
// the user didn't want a WriteUserLog, so you must check for NULL before
// using the pointer you get back.
WriteUserLog*
Scheduler::InitializeUserLog( PROC_ID job_id ) 
{
	MyString logfilename;
	MyString dagmanNodeLog;
	ClassAd *ad = GetJobAd(job_id.cluster,job_id.proc);
	std::vector<const char*> logfiles;
	if( getPathToUserLog(ad, logfilename) ) {
		logfiles.push_back(logfilename.Value());	
	}
	if( getPathToUserLog(ad, dagmanNodeLog, ATTR_DAGMAN_WORKFLOW_LOG) ) {			
		logfiles.push_back(dagmanNodeLog.Value());
	}
	if( logfiles.empty() ) {
			// if there is no userlog file defined, then our work is
			// done...  
		return NULL;
	}
	MyString owner;
	MyString domain;
	MyString iwd;
	MyString gjid;
	int use_xml;

	GetAttributeString(job_id.cluster, job_id.proc, ATTR_OWNER, owner);
	GetAttributeString(job_id.cluster, job_id.proc, ATTR_NT_DOMAIN, domain);
	GetAttributeString(job_id.cluster, job_id.proc, ATTR_GLOBAL_JOB_ID, gjid);

	for(std::vector<const char*>::iterator p = logfiles.begin();
			p != logfiles.end(); ++p) {
		dprintf( D_FULLDEBUG, "Writing record to user logfile=%s owner=%s\n",
			*p, owner.Value() );
	}

	WriteUserLog* ULog=new WriteUserLog();
	ULog->setUseXML(0 <= GetAttributeBool(job_id.cluster, job_id.proc,
		ATTR_ULOG_USE_XML, &use_xml) && 1 == use_xml);
	ULog->setCreatorName( Name );

    if (m_userlog_file_cache_max > 0) {
        // This is a bit draconian, but doing it smarter requires more machinery and data,
        // and the log cache can still save plenty of open/close
        if (m_userlog_file_cache.size() >= size_t(m_userlog_file_cache_max)) userlog_file_cache_clear(true);

        // important to do this before invoking initialize() method
        dprintf(D_FULLDEBUG, "Scheduler::InitializeUserLog(): setting log file cache\n");
        ULog->setLogFileCache(&m_userlog_file_cache);
    }

	if (ULog->initialize(owner.Value(), domain.Value(), logfiles,
			job_id.cluster, job_id.proc, 0, gjid.Value())) {
		if(logfiles.size() > 1) {
			InitializeMask(ULog,job_id.cluster, job_id.proc);
		}
		return ULog;
	} else {
			// If the user log is in the spool directory, try writing to
			// it as user condor. The spool directory spends some of its
			// time owned by condor.
		char *tmp = gen_ckpt_name( Spool, job_id.cluster, job_id.proc, 0 );
		std::string SpoolDir(tmp);
		SpoolDir += DIR_DELIM_CHAR;
		free( tmp );
		if ( !strncmp( SpoolDir.c_str(), logfilename.Value(),
					SpoolDir.length() ) && ULog->initialize( logfiles,
					job_id.cluster, job_id.proc, 0, gjid.Value() ) ) {
			if(logfiles.size() > 1) {
				InitializeMask(ULog,job_id.cluster,job_id.proc);
			}
			return ULog;
		}
		for(std::vector<const char*>::iterator p = logfiles.begin();
				p != logfiles.end(); ++p) {
			dprintf ( D_ALWAYS, "WARNING: Invalid user log file specified: "
				"%s\n", *p);
		}
		delete ULog;
		return NULL;
	}
}

bool
Scheduler::WriteSubmitToUserLog( PROC_ID job_id, bool do_fsync )
{
	std::string submitUserNotes, submitEventNotes;

		// Skip writing submit events for procid != 0 for parallel jobs
	int universe = -1;
	GetAttributeInt( job_id.cluster, job_id.proc, ATTR_JOB_UNIVERSE, &universe );
	if ( universe == CONDOR_UNIVERSE_PARALLEL ) {
		if ( job_id.proc > 0) {
			return true;;
		}
	}

	WriteUserLog* ULog = this->InitializeUserLog( job_id );
	if( ! ULog ) {
			// User didn't want log
		return true;
	}
	SubmitEvent event;
	ClassAd *job_ad = GetJobAd(job_id.cluster,job_id.proc);

	event.setSubmitHost( daemonCore->privateNetworkIpAddr() );
	if ( job_ad->LookupString(ATTR_SUBMIT_EVENT_NOTES, submitEventNotes) ) {
		event.submitEventLogNotes = strnewp(submitEventNotes.c_str());
	}
	if ( job_ad->LookupString(ATTR_SUBMIT_EVENT_USER_NOTES, submitUserNotes) ) {
		event.submitEventUserNotes = strnewp(submitUserNotes.c_str());
	}

	ULog->setEnableFsync(do_fsync);
	bool status = ULog->writeEvent(&event, job_ad);
	delete ULog;

	if (!status) {
		dprintf( D_ALWAYS,
				 "Unable to log ULOG_SUBMIT event for job %d.%d\n",
				 job_id.cluster, job_id.proc );
		return false;
	}
	return true;
}


bool
Scheduler::WriteAbortToUserLog( PROC_ID job_id )
{
	WriteUserLog* ULog = this->InitializeUserLog( job_id );
	if( ! ULog ) {
			// User didn't want log
		return true;
	}
	JobAbortedEvent event;

	char* reason = NULL;
	if( GetAttributeStringNew(job_id.cluster, job_id.proc,
							  ATTR_REMOVE_REASON, &reason) >= 0 ) {
		event.setReason( reason );
		free( reason );
	}

	bool status =
		ULog->writeEvent(&event, GetJobAd(job_id.cluster,job_id.proc));
	delete ULog;

    userlog_file_cache_erase(job_id.cluster, job_id.proc);

	if (!status) {
		dprintf( D_ALWAYS,
				 "Unable to log ULOG_JOB_ABORTED event for job %d.%d\n",
				 job_id.cluster, job_id.proc );
		return false;
	}
	return true;
}


bool
Scheduler::WriteHoldToUserLog( PROC_ID job_id )
{
	WriteUserLog* ULog = this->InitializeUserLog( job_id );
	if( ! ULog ) {
			// User didn't want log
		return true;
	}
	JobHeldEvent event;

	char* reason = NULL;
	if( GetAttributeStringNew(job_id.cluster, job_id.proc,
							  ATTR_HOLD_REASON, &reason) >= 0 ) {
		event.setReason( reason );
		free( reason );
	} else {
		dprintf( D_ALWAYS, "Scheduler::WriteHoldToUserLog(): "
				 "Failed to get %s from job %d.%d\n", ATTR_HOLD_REASON,
				 job_id.cluster, job_id.proc );
	}

	int hold_reason_code;
	if( GetAttributeInt(job_id.cluster, job_id.proc,
	                    ATTR_HOLD_REASON_CODE, &hold_reason_code) >= 0 )
	{
		event.setReasonCode(hold_reason_code);
	}

	int hold_reason_subcode;
	if( GetAttributeInt(job_id.cluster, job_id.proc,
	                    ATTR_HOLD_REASON_SUBCODE, &hold_reason_subcode)	>= 0 )
	{
		event.setReasonSubCode(hold_reason_subcode);
	}

	bool status =
		ULog->writeEvent(&event,GetJobAd(job_id.cluster,job_id.proc));
	delete ULog;

    userlog_file_cache_erase(job_id.cluster, job_id.proc);

	if (!status) {
		dprintf( D_ALWAYS, "Unable to log ULOG_JOB_HELD event for job %d.%d\n",
				 job_id.cluster, job_id.proc );
		return false;
	}
	return true;
}


bool
Scheduler::WriteReleaseToUserLog( PROC_ID job_id )
{
	WriteUserLog* ULog = this->InitializeUserLog( job_id );
	if( ! ULog ) {
			// User didn't want log
		return true;
	}
	JobReleasedEvent event;

	char* reason = NULL;
	if( GetAttributeStringNew(job_id.cluster, job_id.proc,
							  ATTR_RELEASE_REASON, &reason) >= 0 ) {
		event.setReason( reason );
		free( reason );
	}

	bool status =
		ULog->writeEvent(&event,GetJobAd(job_id.cluster,job_id.proc));
	delete ULog;

	if (!status) {
		dprintf( D_ALWAYS,
				 "Unable to log ULOG_JOB_RELEASED event for job %d.%d\n",
				 job_id.cluster, job_id.proc );
		return false;
	}
	return true;
}


bool
Scheduler::WriteExecuteToUserLog( PROC_ID job_id, const char* sinful )
{
	WriteUserLog* ULog = this->InitializeUserLog( job_id );
	if( ! ULog ) {
			// User didn't want log
		return true;
	}

	const char* host;
	if( sinful ) {
		host = sinful;
	} else {
		host = daemonCore->privateNetworkIpAddr();
	}

	ExecuteEvent event;
	event.setExecuteHost( host );
	bool status =
		ULog->writeEvent(&event,GetJobAd(job_id.cluster,job_id.proc));
	delete ULog;
	
	if (!status) {
		dprintf( D_ALWAYS, "Unable to log ULOG_EXECUTE event for job %d.%d\n",
				job_id.cluster, job_id.proc );
		return false;
	}
	return true;
}


bool
Scheduler::WriteEvictToUserLog( PROC_ID job_id, bool checkpointed ) 
{
	WriteUserLog* ULog = this->InitializeUserLog( job_id );
	if( ! ULog ) {
			// User didn't want log
		return true;
	}
	JobEvictedEvent event;
	event.checkpointed = checkpointed;
	bool status =
		ULog->writeEvent(&event,GetJobAd(job_id.cluster,job_id.proc));
	delete ULog;

    userlog_file_cache_erase(job_id.cluster, job_id.proc);

	if (!status) {
		dprintf( D_ALWAYS,
				 "Unable to log ULOG_JOB_EVICTED event for job %d.%d\n",
				 job_id.cluster, job_id.proc );
		return false;
	}
	return true;
}


bool
Scheduler::WriteTerminateToUserLog( PROC_ID job_id, int status ) 
{
	WriteUserLog* ULog = this->InitializeUserLog( job_id );
	if( ! ULog ) {
			// User didn't want log
		return true;
	}
	JobTerminatedEvent event;
	struct rusage r;
	memset( &r, 0, sizeof(struct rusage) );

#if !defined(WIN32)
	event.run_local_rusage = r;
	event.run_remote_rusage = r;
	event.total_local_rusage = r;
	event.total_remote_rusage = r;
#endif /* LOOSE32 */
	event.sent_bytes = 0;
	event.recvd_bytes = 0;
	event.total_sent_bytes = 0;
	event.total_recvd_bytes = 0;

	if( WIFEXITED(status) ) {
			// Normal termination
		event.normal = true;
		event.returnValue = WEXITSTATUS(status);
	} else {
		event.normal = false;
		event.signalNumber = WTERMSIG(status);
	}
	bool rval = ULog->writeEvent(&event,GetJobAd(job_id.cluster,job_id.proc));
	delete ULog;

    userlog_file_cache_erase(job_id.cluster, job_id.proc);

	if (!rval) {
		dprintf( D_ALWAYS, 
				 "Unable to log ULOG_JOB_TERMINATED event for job %d.%d\n",
				 job_id.cluster, job_id.proc );
		return false;
	}
	return true;
}

bool
Scheduler::WriteRequeueToUserLog( PROC_ID job_id, int status, const char * reason ) 
{
	WriteUserLog* ULog = this->InitializeUserLog( job_id );
	if( ! ULog ) {
			// User didn't want log
		return true;
	}
	JobEvictedEvent event;
	event.terminate_and_requeued = true;
	struct rusage r;
	memset( &r, 0, sizeof(struct rusage) );

#if !defined(WIN32)
	event.run_local_rusage = r;
	event.run_remote_rusage = r;
#endif /* LOOSE32 */
	event.sent_bytes = 0;
	event.recvd_bytes = 0;

	if( WIFEXITED(status) ) {
			// Normal termination
		event.normal = true;
		event.return_value = WEXITSTATUS(status);
	} else {
		event.normal = false;
		event.signal_number = WTERMSIG(status);
	}
	if(reason) {
		event.setReason(reason);
	}
	bool rval = ULog->writeEvent(&event,GetJobAd(job_id.cluster,job_id.proc));
	delete ULog;

	if (!rval) {
		dprintf( D_ALWAYS, "Unable to log ULOG_JOB_EVICTED (requeue) event "
				 "for job %d.%d\n", job_id.cluster, job_id.proc );
		return false;
	}
	return true;
}


bool
Scheduler::WriteAttrChangeToUserLog( const char* job_id_str, const char* attr,
					 const char* attr_value,
					 const char* old_value)
{
	PROC_ID job_id;
	StrToProcIdFixMe(job_id_str, job_id);
	WriteUserLog* ULog = this->InitializeUserLog( job_id );
	if( ! ULog ) {
			// User didn't want log
		return true;
	}

	AttributeUpdate event;

	event.setName(attr);
	event.setValue(attr_value);
	event.setOldValue(old_value);
        bool rval = ULog->writeEvent(&event,GetJobAd(job_id.cluster,job_id.proc));
        delete ULog;

        if (!rval) {
                dprintf( D_ALWAYS, "Unable to log ULOG_ATTRIBUTE_UPDATE event "
                                 "for job %d.%d\n", job_id.cluster, job_id.proc );
                return false;
        }

	return true;
}


int
Scheduler::transferJobFilesReaper(int tid,int exit_status)
{
	ExtArray<PROC_ID> *jobs = NULL;
	int i;

	dprintf(D_FULLDEBUG,"transferJobFilesReaper tid=%d status=%d\n",
			tid,exit_status);

		// find the list of jobs which we just finished receiving the files
	spoolJobFileWorkers->lookup(tid,jobs);

	if (!jobs) {
		dprintf(D_ALWAYS,
			"ERROR - transferJobFilesReaper no entry for tid %d\n",tid);
		return FALSE;
	}

	if (WIFSIGNALED(exit_status) || (WIFEXITED(exit_status) && WEXITSTATUS(exit_status) != TRUE)) {
		dprintf(D_ALWAYS,"ERROR - Staging of job files failed!\n");
		spoolJobFileWorkers->remove(tid);
		delete jobs;
		return FALSE;
	}

		// For each job, modify its ClassAd
	time_t now = time(NULL);
	int len = (*jobs).getlast() + 1;
	for (i=0; i < len; i++) {
			// TODO --- maybe put this in a transaction?
		SetAttributeInt((*jobs)[i].cluster,(*jobs)[i].proc,ATTR_STAGE_OUT_FINISH,now);
	}

		// Now, deallocate memory
	spoolJobFileWorkers->remove(tid);
	delete jobs;
	return TRUE;
}

int
Scheduler::spoolJobFilesReaper(int tid,int exit_status)
{
	ExtArray<PROC_ID> *jobs = NULL;

	dprintf(D_FULLDEBUG,"spoolJobFilesReaper tid=%d status=%d\n",
			tid,exit_status);

	time_t now = time(NULL);

		// find the list of jobs which we just finished receiving the files
	spoolJobFileWorkers->lookup(tid,jobs);

	if (!jobs) {
		dprintf(D_ALWAYS,"ERROR - JobFilesReaper no entry for tid %d\n",tid);
		return FALSE;
	}

	if (WIFSIGNALED(exit_status) || (WIFEXITED(exit_status) && WEXITSTATUS(exit_status) != TRUE)) {
		dprintf(D_ALWAYS,"ERROR - Staging of job files failed!\n");
		spoolJobFileWorkers->remove(tid);
		int len = (*jobs).getlast() + 1;
		for(int jobIndex = 0; jobIndex < len; ++jobIndex) {
			int cluster = (*jobs)[jobIndex].cluster;
			int proc = (*jobs)[jobIndex].proc;
			abortJob( cluster, proc, "Staging of job files failed", true);
		}
		delete jobs;
		return FALSE;
	}


	int jobIndex,cluster,proc;
	int len = (*jobs).getlast() + 1;

		// For each job, modify its ClassAd
	for (jobIndex = 0; jobIndex < len; jobIndex++) {
		cluster = (*jobs)[jobIndex].cluster;
		proc = (*jobs)[jobIndex].proc;

		BeginTransaction();

			// Set ATTR_STAGE_IN_FINISH if not already set.
		int spool_completion_time = 0;
		GetAttributeInt(cluster,proc,ATTR_STAGE_IN_FINISH,&spool_completion_time);
		if ( !spool_completion_time ) {
			// The transfer thread specifically slept for 1 second
			// to ensure that the job can't possibly start (and finish)
			// prior to the timestamps on the file.  Unfortunately,
			// we note the transfer finish time _here_.  So we've got 
			// to back off 1 second.
			SetAttributeInt(cluster,proc,ATTR_STAGE_IN_FINISH,now - 1);
		}

			// And now release the job.
		releaseJob(cluster,proc,"Data files spooled",false,false,false,false);
		CommitTransaction();
	}

	daemonCore->Register_Timer( 0, 
						(TimerHandlercpp)&Scheduler::reschedule_negotiator_timer,
						"Scheduler::reschedule_negotiator", this );

	spoolJobFileWorkers->remove(tid);
	delete jobs;
	return TRUE;
}

int
Scheduler::transferJobFilesWorkerThread(void *arg, Stream* s)
{
	return generalJobFilesWorkerThread(arg,s);
}

int
Scheduler::spoolJobFilesWorkerThread(void *arg, Stream* s)
{
	int ret_val;
	ret_val = generalJobFilesWorkerThread(arg,s);
		// Now we sleep here for one second.  Why?  So we are certain
		// to transfer back output files even if the job ran for less 
		// than one second. This is because:
		// stat() can't tell the difference between:
		//   1) A job starts up, touches a file, and exits all in one second
		//   2) A job starts up, doesn't touch the file, and exits all in one 
		//      second
		// So if we force the start time of the job to be one second later than
		// the time we know the files were written, stat() should be able
		// to perceive what happened, if anything.
		dprintf(D_ALWAYS,"Scheduler::spoolJobFilesWorkerThread(void *arg, Stream* s) NAP TIME\n");
	sleep(1);
	return ret_val;
}

int
Scheduler::generalJobFilesWorkerThread(void *arg, Stream* s)
{
	ReliSock* rsock = (ReliSock*)s;
	int JobAdsArrayLen = 0;
	int i;
	ExtArray<PROC_ID> *jobs = ((job_data_transfer_t *)arg)->jobs;
	char *peer_version = ((job_data_transfer_t *)arg)->peer_version;
	int mode = ((job_data_transfer_t *)arg)->mode;
	int result;
	int old_timeout;
	int cluster, proc;
	
	/* Setup a large timeout; when lots of jobs are being submitted w/ 
	 * large sandboxes, the default is WAY to small...
	 */
	old_timeout = s->timeout(60 * 60 * 8);  

	JobAdsArrayLen = jobs->getlast() + 1;
//	dprintf(D_FULLDEBUG,"TODD spoolJobFilesWorkerThread: JobAdsArrayLen=%d\n",JobAdsArrayLen);
	if ( mode == TRANSFER_DATA || mode == TRANSFER_DATA_WITH_PERMS ) {
		// if sending sandboxes, first tell the client how many
		// we are about to send.
		dprintf(D_FULLDEBUG, "Scheduler::generalJobFilesWorkerThread: "
			"TRANSFER_DATA/WITH_PERMS: %d jobs to be sent\n", JobAdsArrayLen);
		rsock->encode();
		if ( !rsock->code(JobAdsArrayLen) || !rsock->end_of_message() ) {
			dprintf( D_AUDIT | D_FAILURE, *rsock, "generalJobFilesWorkerThread(): "
					 "failed to send JobAdsArrayLen (%d) \n",
					 JobAdsArrayLen );
			s->timeout( 10 ); // avoid hanging due to huge timeout
			refuse(s);
			return FALSE;
		}
	}
	for (i=0; i<JobAdsArrayLen; i++) {
		FileTransfer ftrans;
		cluster = (*jobs)[i].cluster;
		proc = (*jobs)[i].proc;
		ClassAd * ad = GetJobAd( cluster, proc );
		if ( !ad ) {
			dprintf( D_AUDIT | D_FAILURE, *rsock, "generalJobFilesWorkerThread(): "
					 "job ad %d.%d not found\n",cluster,proc );
			s->timeout( 10 ); // avoid hanging due to huge timeout
			refuse(s);
			s->timeout(old_timeout);
			return FALSE;
		} else {
			dprintf(D_FULLDEBUG,"generalJobFilesWorkerThread(): "
					"transfer files for job %d.%d\n",cluster,proc);
		}

		dprintf(D_ALWAYS, "The submitting job ad as the FileTransferObject sees it\n");
		dPrintAd(D_ALWAYS, *ad);

			// Create a file transfer object, with schedd as the server.
			// If we're receiving files, don't create a file catalog in
			// the FileTransfer object. The submitter's IWD is probably not
			// valid on this machine and we won't use the catalog anyway.
		result = ftrans.SimpleInit(ad, true, true, rsock, PRIV_UNKNOWN,
								   (mode == TRANSFER_DATA ||
									mode == TRANSFER_DATA_WITH_PERMS));
		if ( !result ) {
			dprintf( D_AUDIT | D_FAILURE, *rsock, "generalJobFilesWorkerThread(): "
					 "failed to init filetransfer for job %d.%d \n",
					 cluster,proc );
			s->timeout( 10 ); // avoid hanging due to huge timeout
			refuse(s);
			s->timeout(old_timeout);
			return FALSE;
		}
		if ( peer_version != NULL ) {
			ftrans.setPeerVersion( peer_version );
		}

			// Send or receive files as needed
		if ( mode == SPOOL_JOB_FILES || mode == SPOOL_JOB_FILES_WITH_PERMS ) {
			// receive sandbox into the schedd
			result = ftrans.DownloadFiles();

			if ( result ) {
				AuditLogJobProxy( *rsock, ad );
			}
		} else {
			// send sandbox out of the schedd
			rsock->encode();
			// first send the classad for the job
			result = putClassAd(rsock, *ad);
			if (!result) {
				dprintf(D_AUDIT | D_FAILURE, *rsock, "generalJobFilesWorkerThread(): "
					"failed to send job ad for job %d.%d \n",
					cluster,proc );
			} else {
				rsock->end_of_message();
				// and then upload the files
				result = ftrans.UploadFiles();
			}
		}

		if ( !result ) {
			dprintf( D_AUDIT | D_FAILURE, *rsock, "generalJobFilesWorkerThread(): "
					 "failed to transfer files for job %d.%d \n",
					 cluster,proc );
			s->timeout( 10 ); // avoid hanging due to huge timeout
			refuse(s);
			s->timeout(old_timeout);
			return FALSE;
		}
	}	
		
		
	rsock->end_of_message();

	int answer;
	if ( mode == SPOOL_JOB_FILES || mode == SPOOL_JOB_FILES_WITH_PERMS ) {
		rsock->encode();
		answer = OK;
	} else {
		rsock->decode();
		answer = -1;
	}
	rsock->code(answer);
	rsock->end_of_message();
	s->timeout(old_timeout);

	/* for grid universe jobs there isn't a clear point
	at which we're "about to start the job".  So we just
	hand the sandbox directory over to the end user right now.
	*/
	if ( mode == SPOOL_JOB_FILES || mode == SPOOL_JOB_FILES_WITH_PERMS ) {
		for (i=0; i<JobAdsArrayLen; i++) {

			cluster = (*jobs)[i].cluster;
			proc = (*jobs)[i].proc;
			ClassAd * ad = GetJobAd( cluster, proc );

			if ( ! ad ) {
				dprintf(D_ALWAYS, "(%d.%d) Job ad disappeared after spooling but before the sandbox directory could (potentially) be chowned to the user.  Skipping sandbox.  The job may encounter permissions problems.\n", cluster, proc);
				continue;
			}

			int universe = CONDOR_UNIVERSE_STANDARD;
			ad->LookupInteger(ATTR_JOB_UNIVERSE, universe);
			FreeJobAd(ad);

			if(universe == CONDOR_UNIVERSE_GRID) {
				aboutToSpawnJobHandler( cluster, proc, NULL );
			}
		}
	}

	if ( peer_version ) {
		free( peer_version );
	}

	dprintf( D_AUDIT, *rsock, (answer==OK) ? "Transfer completed\n" :
			 "Error received from client\n" );
   return ((answer == OK)?TRUE:FALSE);
}

// This function is used BOTH for uploading and downloading files to the
// schedd. Which path selected is determined by the command passed to this
// function. This function should really be split into two different handlers,
// one for uploading the spool, and one for downloading it. 
int
Scheduler::spoolJobFiles(int mode, Stream* s)
{
	ReliSock* rsock = (ReliSock*)s;
	int JobAdsArrayLen = 0;
	ExtArray<PROC_ID> *jobs = NULL;
	char *constraint_string = NULL;
	int i;
	static int spool_reaper_id = -1;
	static int transfer_reaper_id = -1;
	PROC_ID a_job;
	int tid;
	char *peer_version = NULL;
	std::string job_ids_string;

		// make sure this connection is authenticated, and we know who
		// the user is.  also, set a timeout, since we don't want to
		// block long trying to read from our client.   
	rsock->timeout( 10 );  
	rsock->decode();

	if( ! rsock->triedAuthentication() ) {
		CondorError errstack;
		if( ! SecMan::authenticate_sock(rsock, WRITE, &errstack) ) {
				// we failed to authenticate, we should bail out now
				// since we don't know what user is trying to perform
				// this action.
				// TODO: it'd be nice to print out what failed, but we
				// need better error propagation for that...
			errstack.push( "SCHEDD", SCHEDD_ERR_SPOOL_FILES_FAILED,
					"Failure to spool job files - Authentication failed" );
			dprintf( D_AUDIT | D_FAILURE, *rsock, "spoolJobFiles() aborting: %s\n",
					 errstack.getFullText().c_str() );
			refuse( s );
			return FALSE;
		}
	}	


	rsock->decode();

	switch(mode) {
		case SPOOL_JOB_FILES_WITH_PERMS: // uploading perm files to schedd
		case TRANSFER_DATA_WITH_PERMS:	// downloading perm files from schedd
			peer_version = NULL;
			if ( !rsock->code(peer_version) ) {
				dprintf(D_AUDIT | D_FAILURE, *rsock, 
					 	"spoolJobFiles(): failed to read peer_version\n" );
				refuse(s);
				return FALSE;
			}
				// At this point, we are responsible for deallocating
				// peer_version with free()
			break;

		default:
			// Non perm commands don't encode a peer version string
			break;
	}


	// Here the protocol differs somewhat between uploading and downloading.
	// So watch out in terms of understanding this.
	switch(mode) {
		// uploading files to schedd
		// decode the number of jobs I'm about to be sent, and verify the
		// number.
		case SPOOL_JOB_FILES:
		case SPOOL_JOB_FILES_WITH_PERMS:
			// read the number of jobs involved
			if ( !rsock->code(JobAdsArrayLen) ) {
				    dprintf( D_AUDIT | D_FAILURE, *rsock, "spoolJobFiles(): "
							 "failed to read JobAdsArrayLen (%d)\n",
							 JobAdsArrayLen );
					refuse(s);
					return FALSE;
			}
			if ( JobAdsArrayLen <= 0 ) {
				dprintf( D_AUDIT | D_FAILURE, *rsock, "spoolJobFiles(): "
					 	"read bad JobAdsArrayLen value %d\n", JobAdsArrayLen );
				refuse(s);
				return FALSE;
			}
			rsock->end_of_message();
			dprintf(D_FULLDEBUG,"spoolJobFiles(): read JobAdsArrayLen - %d\n",
					JobAdsArrayLen);
			break;

		// downloading files from schedd
		// Decode a constraint string which will be used to gather the jobs out
		// of the queue, which I can then determine what to transfer out of.
		case TRANSFER_DATA:
		case TRANSFER_DATA_WITH_PERMS:
			// read constraint string
			if ( !rsock->code(constraint_string) || constraint_string == NULL )
			{
					dprintf( D_AUDIT | D_FAILURE, *rsock, "spoolJobFiles(): "
						 	"failed to read constraint string\n" );
					refuse(s);
					return FALSE;
			}
			break;

		default:
			break;
	}

	jobs = new ExtArray<PROC_ID>;
	ASSERT(jobs);

	setQSock(rsock);	// so OwnerCheck() will work

	time_t now = time(NULL);
	dprintf( D_FULLDEBUG, "Looking at spooling: mode is %d\n", mode);
	switch(mode) {
		// uploading files to schedd 
		case SPOOL_JOB_FILES:
		case SPOOL_JOB_FILES_WITH_PERMS:
			for (i=0; i<JobAdsArrayLen; i++) {
				rsock->code(a_job);
					// Only add jobs to our list if the caller has permission 
					// to do so.
					// cuz only the owner of a job (or queue super user) 
					// is allowed to transfer data to/from a job.
				if (OwnerCheck(a_job.cluster,a_job.proc)) {
					(*jobs)[i] = a_job;
					formatstr_cat(job_ids_string, "%d.%d, ", a_job.cluster, a_job.proc);

						// Must not allow stagein to happen more than
						// once, because this could screw up
						// subsequent operations, such as rewriting of
						// paths in the ClassAd and the job being in
						// the middle of using the files.
					int finish_time;
					if( GetAttributeInt(a_job.cluster,a_job.proc,
					    ATTR_STAGE_IN_FINISH,&finish_time) >= 0 ) {
						dprintf( D_AUDIT | D_FAILURE, *rsock, "spoolJobFiles(): cannot allow"
						         " stagein for job %d.%d, because stagein"
						         " already finished for this job.\n",
						         a_job.cluster, a_job.proc);
						unsetQSock();
						delete jobs;
						return FALSE;
					}
					int holdcode;
					int job_status;
					int job_status_result = GetAttributeInt(a_job.cluster,
						a_job.proc,ATTR_JOB_STATUS,&job_status);
					if( job_status_result >= 0 &&
							GetAttributeInt(a_job.cluster,a_job.proc,
							ATTR_HOLD_REASON_CODE,&holdcode) >= 0) {
						dprintf( D_FULLDEBUG, "job_status is %d\n", job_status);
						if(job_status == HELD &&
								holdcode != CONDOR_HOLD_CODE_SpoolingInput) {
							dprintf( D_AUDIT | D_FAILURE, *rsock, "Job %d.%d is not in hold state for "
								"spooling. Do not allow stagein\n",
								a_job.cluster, a_job.proc);
							unsetQSock();
							delete jobs;
							return FALSE;
						}
					}
					SetAttributeInt(a_job.cluster,a_job.proc,
									ATTR_STAGE_IN_START,now);
				}
			}
			break;

		// downloading files from schedd
		case TRANSFER_DATA:
		case TRANSFER_DATA_WITH_PERMS:
			{
			ClassAd * tmp_ad = GetNextJobByConstraint(constraint_string,1);
			JobAdsArrayLen = 0;
			while (tmp_ad) {
				if ( tmp_ad->LookupInteger(ATTR_CLUSTER_ID,a_job.cluster) &&
				 	tmp_ad->LookupInteger(ATTR_PROC_ID,a_job.proc) &&
				 	OwnerCheck(a_job.cluster, a_job.proc) )
				{
					(*jobs)[JobAdsArrayLen++] = a_job;
					formatstr_cat(job_ids_string, "%d.%d, ", a_job.cluster, a_job.proc);
				}
				tmp_ad = GetNextJobByConstraint(constraint_string,0);
			}
			dprintf(D_FULLDEBUG, "Scheduler::spoolJobFiles: "
				"TRANSFER_DATA/WITH_PERMS: %d jobs matched constraint %s\n",
				JobAdsArrayLen, constraint_string);
			if (constraint_string) free(constraint_string);
				// Now set ATTR_STAGE_OUT_START
			for (i=0; i<JobAdsArrayLen; i++) {
					// TODO --- maybe put this in a transaction?
				SetAttributeInt((*jobs)[i].cluster,(*jobs)[i].proc,
								ATTR_STAGE_OUT_START,now);
			}
			}
			break;

		default:
			break;

	}

	unsetQSock();

	rsock->end_of_message();

	if (job_ids_string.length() > 2) {
		job_ids_string.erase(job_ids_string.length()-2,2); //Get rid of the extraneous ", "
	}
	dprintf( D_AUDIT, *rsock, "Transferring files for jobs %s\n", 
			 job_ids_string.c_str());

		// DaemonCore will free the thread_arg for us when the thread
		// exits, but we need to free anything pointed to by
		// job_data_transfer_t ourselves. generalJobFilesWorkerThread()
		// will free 'peer_version' and our reaper will free 'jobs' (the
		// reaper needs 'jobs' for some of its work).
	job_data_transfer_t *thread_arg = (job_data_transfer_t *)malloc( sizeof(job_data_transfer_t) );
	ASSERT( thread_arg != NULL );
	thread_arg->mode = mode;
	thread_arg->peer_version = peer_version;
	thread_arg->jobs = jobs;

	switch(mode) {
		// uploading files to the schedd
		case SPOOL_JOB_FILES:
		case SPOOL_JOB_FILES_WITH_PERMS:
			if ( spool_reaper_id == -1 ) {
				spool_reaper_id = daemonCore->Register_Reaper(
						"spoolJobFilesReaper",
						(ReaperHandlercpp) &Scheduler::spoolJobFilesReaper,
						"spoolJobFilesReaper",
						this
					);
			}


			// Start a new thread (process on Unix) to do the work
			tid = daemonCore->Create_Thread(
					(ThreadStartFunc) &Scheduler::spoolJobFilesWorkerThread,
					(void *)thread_arg,
					s,
					spool_reaper_id
					);
			break;

		// downloading files from the schedd
		case TRANSFER_DATA:
		case TRANSFER_DATA_WITH_PERMS:
			if ( transfer_reaper_id == -1 ) {
				transfer_reaper_id = daemonCore->Register_Reaper(
						"transferJobFilesReaper",
						(ReaperHandlercpp) &Scheduler::transferJobFilesReaper,
						"transferJobFilesReaper",
						this
					);
			}

			// Start a new thread (process on Unix) to do the work
			tid = daemonCore->Create_Thread(
					(ThreadStartFunc) &Scheduler::transferJobFilesWorkerThread,
					(void *)thread_arg,
					s,
					transfer_reaper_id
					);
			break;

		default:
			tid = FALSE;
			break;
	}


	if ( tid == FALSE ) {
		free(thread_arg);
		if ( peer_version ) {
			free( peer_version );
		}
		delete jobs;
		refuse(s);
		return FALSE;
	}

		// Place this tid into a hashtable so our reaper can finish up.
	spoolJobFileWorkers->insert(tid, jobs);
	
	dprintf( D_AUDIT, *rsock, "spoolJobFiles(): started worker process\n");

	return TRUE;
}

int
Scheduler::updateGSICred(int cmd, Stream* s)
{
	ReliSock* rsock = (ReliSock*)s;
	PROC_ID jobid;
	ClassAd *jobad;
	int reply;

		// make sure this connection is authenticated, and we know who
		// the user is.  also, set a timeout, since we don't want to
		// block long trying to read from our client.   
	rsock->timeout( 10 );  
	rsock->decode();

	if( ! rsock->triedAuthentication() ) {
		CondorError errstack;
		if( ! SecMan::authenticate_sock(rsock, WRITE, &errstack) ) {
				// we failed to authenticate, we should bail out now
				// since we don't know what user is trying to perform
				// this action.
				// TODO: it'd be nice to print out what failed, but we
				// need better error propagation for that...
			errstack.push( "SCHEDD", SCHEDD_ERR_UPDATE_GSI_CRED_FAILED,
					"Failure to update GSI cred - Authentication failed" );
			dprintf( D_AUDIT | D_FAILURE, *rsock, "updateGSICred(%d) aborting: %s\n", cmd,
					 errstack.getFullText().c_str() );
			refuse( s );
			return FALSE;
		}
	}	


		// read the job id from the client
	rsock->decode();
	if ( !rsock->code(jobid) || !rsock->end_of_message() ) {
		dprintf( D_AUDIT | D_FAILURE, *rsock, "updateGSICred(%d): "
					 "failed to read job id\n", cmd );
			refuse(s);
			return FALSE;
	}
		// TO DO: Add job proxy info
	dprintf( D_AUDIT | D_FULLDEBUG, *rsock,"updateGSICred(%d): read job id %d.%d\n",
		cmd,jobid.cluster,jobid.proc);
	jobad = GetJobAd(jobid.cluster,jobid.proc);
	if ( !jobad ) {
		dprintf( D_AUDIT | D_FAILURE, *rsock, "updateGSICred(%d): failed, "
				 "job %d.%d not found\n", cmd, jobid.cluster, jobid.proc );
		refuse(s);
		return FALSE;
	}

		// Make certain this user is authorized to do this,
		// cuz only the owner of a job (or queue super user) is allowed
		// to transfer data to/from a job.
	bool authorized = false;
	setQSock(rsock);	// so OwnerCheck() will work
	if (OwnerCheck(jobid.cluster,jobid.proc)) {
		authorized = true;
	}
	unsetQSock();
	if ( !authorized ) {
		dprintf( D_AUDIT | D_FAILURE, *rsock, "updateGSICred(%d): failed, "
				 "user %s not authorized to edit job %d.%d\n", cmd,
				 rsock->getFullyQualifiedUser(),jobid.cluster, jobid.proc );
		refuse(s);
		return FALSE;
	}

		// Make certain this job has a x509 proxy, and that this 
		// proxy is sitting in the SPOOL directory
	char* SpoolSpace = gen_ckpt_name(Spool,jobid.cluster,jobid.proc,0);
	ASSERT(SpoolSpace);
	char *proxy_path = NULL;
	jobad->LookupString(ATTR_X509_USER_PROXY,&proxy_path);
	if( proxy_path && is_relative_to_cwd(proxy_path) ) {
		MyString iwd;
		if( jobad->LookupString(ATTR_JOB_IWD,iwd) ) {
			iwd.formatstr_cat("%c%s",DIR_DELIM_CHAR,proxy_path);
			free(proxy_path);
			proxy_path = strdup(iwd.Value());
		}
	}
	if ( !proxy_path || strncmp(SpoolSpace,proxy_path,strlen(SpoolSpace)) ) {
		dprintf( D_AUDIT | D_FAILURE, *rsock, "updateGSICred(%d): failed, "
			 "job %d.%d does not contain a gsi credential in SPOOL\n", 
			 cmd, jobid.cluster, jobid.proc );
		refuse(s);
		free(SpoolSpace);
		if (proxy_path) free(proxy_path);
		return FALSE;
	}
	free(SpoolSpace);
	MyString final_proxy_path(proxy_path);
	MyString temp_proxy_path(final_proxy_path);
	temp_proxy_path += ".tmp";
	free(proxy_path);

#ifndef WIN32
		// Check the ownership of the proxy and switch our priv state
		// if needed
	StatInfo si( final_proxy_path.Value() );
	if ( si.Error() == SINoFile ) {
		dprintf( D_AUDIT | D_FAILURE, *rsock, "updateGSICred(%d): failed, "
			 "job %d.%d's proxy doesn't exist\n", 
			 cmd, jobid.cluster, jobid.proc );
		refuse(s);
		return FALSE;
	}
	uid_t proxy_uid = si.GetOwner();
	passwd_cache *p_cache = pcache();
	uid_t job_uid;
	char *job_owner = NULL;
	jobad->LookupString( ATTR_OWNER, &job_owner );
	if ( !job_owner ) {
			// Maybe change EXCEPT to print to the audit log with D_AUDIT
		EXCEPT( "No %s for job %d.%d!", ATTR_OWNER, jobid.cluster,
				jobid.proc );
	}
	if ( !p_cache->get_user_uid( job_owner, job_uid ) ) {
			// Failed to find uid for this owner, badness.
		dprintf( D_AUDIT | D_FAILURE, *rsock, "Failed to find uid for user %s (job %d.%d)\n",
				 job_owner, jobid.cluster, jobid.proc );
		free( job_owner );
		refuse(s);
		return FALSE;
	}
		// If the uids match, then we need to switch to user priv to
		// access the proxy file.
	priv_state priv;
	if ( proxy_uid == job_uid ) {
			// We're not Windows here, so we don't need the NT Domain
		if ( !init_user_ids( job_owner, NULL ) ) {
			dprintf( D_AUDIT | D_FAILURE, *rsock, "init_user_ids() failed for user %s!\n",
					 job_owner );
			free( job_owner );
			refuse(s);
			return FALSE;
		}
		priv = set_user_priv();
	} else {
			// We should already be in condor priv, but we want to save it
			// in the 'priv' variable.
		priv = set_condor_priv();
	}
	free( job_owner );
	job_owner = NULL;
#endif

		// Decode the proxy off the wire, and store into the
		// file temp_proxy_path, which is known to be in the SPOOL dir
	rsock->decode();
	filesize_t size = 0;
	int rc;
	if ( cmd == UPDATE_GSI_CRED ) {
		rc = rsock->get_file(&size,temp_proxy_path.Value());
	} else if ( cmd == DELEGATE_GSI_CRED_SCHEDD ) {
		rc = rsock->get_x509_delegation(&size,temp_proxy_path.Value());
	} else {
		dprintf( D_ALWAYS, "updateGSICred(%d): unknown CEDAR command %d\n",
				 cmd, cmd );
		rc = -1;
	}
	if ( rc < 0 ) {
			// transfer failed
		reply = 0;	// reply of 0 means failure
	} else {
			// transfer worked, now rename the file to final_proxy_path
		if ( rotate_file(temp_proxy_path.Value(),
						 final_proxy_path.Value()) < 0 ) 
		{
				// the rename failed!!?!?!
			dprintf( D_ALWAYS, "updateGSICred(%d): failed, "
				 "job %d.%d  - could not rename file\n",
				 cmd, jobid.cluster,jobid.proc);
			reply = 0;
		} else {
			reply = 1;	// reply of 1 means success

			AuditLogJobProxy( *rsock, jobid, final_proxy_path.Value() );
		}
	}

	// Update the proxy expiration time in the job ad
	time_t proxy_expiration;
	proxy_expiration = x509_proxy_expiration_time( final_proxy_path.Value() );
	if (proxy_expiration == -1) {
		dprintf( D_ALWAYS, "updateGSICred(%d): failed to read expiration "
				 "time of updated proxy for job %d.%d: %s\n", cmd,
				 jobid.cluster, jobid.proc, x509_error_string() );
	} else {
		SetAttributeInt( jobid.cluster, jobid.proc,
						 ATTR_X509_USER_PROXY_EXPIRATION, proxy_expiration );
	}

#ifndef WIN32
		// Now switch back to our old priv state
	set_priv( priv );

	uninit_user_ids();
#endif

		// Send our reply back to the client
	rsock->encode();
	rsock->code(reply);
	rsock->end_of_message();

	dprintf( D_AUDIT | D_ALWAYS, *rsock,"Refresh GSI cred for job %d.%d %s\n",
		jobid.cluster,jobid.proc,reply ? "suceeded" : "failed");
	
	return TRUE;
}


int
Scheduler::actOnJobs(int, Stream* s)
{
	ClassAd command_ad;
	int action_num = -1;
	JobAction action = JA_ERROR;
	int reply, i;
	int num_matches = 0;
	int new_status = -1;
	char buf[256];
	char *reason = NULL;
	const char *reason_attr_name = NULL;
	ReliSock* rsock = (ReliSock*)s;
	bool needs_transaction = true;
	action_result_type_t result_type = AR_TOTALS;
	int hold_reason_subcode = 0;

		// Setup array to hold ids of the jobs we're acting on.
	ExtArray<PROC_ID> jobs;
	PROC_ID tmp_id;
	tmp_id.cluster = -1;
	tmp_id.proc = -1;
	jobs.setFiller( tmp_id );

		// make sure this connection is authenticated, and we know who
		// the user is.  also, set a timeout, since we don't want to
		// block long trying to read from our client.   
	rsock->timeout( 10 );  
	rsock->decode();
	if( ! rsock->triedAuthentication() ) {
		CondorError errstack;
		if( ! SecMan::authenticate_sock(rsock, WRITE, &errstack) ) {
				// we failed to authenticate, we should bail out now
				// since we don't know what user is trying to perform
				// this action.
				// TODO: it'd be nice to print out what failed, but we
				// need better error propagation for that...
			errstack.push( "SCHEDD", SCHEDD_ERR_JOB_ACTION_FAILED,
					"Failed to act on jobs - Authentication failed");
			dprintf( D_AUDIT | D_FAILURE, *rsock, "actOnJobs() aborting: %s\n",
					 errstack.getFullText().c_str() );
			refuse( s );
			return FALSE;
		}
	}

		// read the command ClassAd + EOM
	if( ! (getClassAd(rsock, command_ad) && rsock->end_of_message()) ) {
		dprintf( D_AUDIT | D_FAILURE, *rsock, "Can't read command ad from tool\n" );
		refuse( s );
		return FALSE;
	}

		// // // // // // // // // // // // // //
		// Parse the ad to make sure it's valid
		// // // // // // // // // // // // // //

		/* 
		   Find out what they want us to do.  This classad should
		   contain:
		   ATTR_JOB_ACTION - either JA_HOLD_JOBS, JA_RELEASE_JOBS,
					JA_REMOVE_JOBS, JA_REMOVE_X_JOBS, 
					JA_VACATE_JOBS, JA_VACATE_FAST_JOBS, or
					JA_CLEAR_DIRTY_JOB_ATTRS
		   ATTR_ACTION_RESULT_TYPE - either AR_TOTALS or AR_LONG
		   and one of:
		   ATTR_ACTION_CONSTRAINT - a string with a ClassAd constraint 
		   ATTR_ACTION_IDS - a string with a comma seperated list of
		                     job ids to act on

		   In addition, it might also include one of:
					ATTR_REMOVE_REASON, ATTR_RELEASE_REASON, or
					ATTR_HOLD_REASON

		   It may optionally contain ATTR_HOLD_REASON_SUBCODE.
		*/
	if( ! command_ad.LookupInteger(ATTR_JOB_ACTION, action_num) ) {
		dprintf( D_AUDIT | D_FAILURE, *rsock,
				 "actOnJobs(): ClassAd does not contain %s, aborting\n", 
				 ATTR_JOB_ACTION );
		refuse( s );
		return FALSE;
	}
	action = (JobAction)action_num;

		// Make sure we understand the action they requested
	switch( action ) {
	case JA_HOLD_JOBS:
		new_status = HELD;
		reason_attr_name = ATTR_HOLD_REASON;
		break;
	case JA_RELEASE_JOBS:
		new_status = IDLE;
		reason_attr_name = ATTR_RELEASE_REASON;
		break;
	case JA_REMOVE_JOBS:
		new_status = REMOVED;
		reason_attr_name = ATTR_REMOVE_REASON;
		break;
	case JA_REMOVE_X_JOBS:
		new_status = REMOVED;
		reason_attr_name = ATTR_REMOVE_REASON;
		break;
	case JA_SUSPEND_JOBS:
	case JA_CONTINUE_JOBS:
	case JA_VACATE_JOBS:
	case JA_VACATE_FAST_JOBS:
	case JA_CLEAR_DIRTY_JOB_ATTRS:
			// no new_status needed.  also, we're not touching
			// anything in the job queue, so we don't need a
			// transaction, either...
		needs_transaction = false;
		break;
	default:
		dprintf( D_AUDIT | D_FAILURE, *rsock, "actOnJobs(): ClassAd contains invalid "
				 "%s (%d), aborting\n", ATTR_JOB_ACTION, action_num );
		refuse( s );
		return FALSE;
	}
		// Grab the reason string if the command ad gave it to us
	char *tmp = NULL;
	const char *owner;
	if( reason_attr_name ) {
		command_ad.LookupString( reason_attr_name, &tmp );
	}
	if( tmp ) {
			// patch up the reason they gave us to include who did
			// it. 
		owner = rsock->getOwner();
		int size = strlen(tmp) + strlen(owner) + 14;
		reason = (char*)malloc( size * sizeof(char) );
		if( ! reason ) {
				// Maybe change EXCEPT to print to the audit log with D_AUDIT
			EXCEPT( "Out of memory!" );
		}
		sprintf( reason, "\"%s (by user %s)\"", tmp, owner );
		free( tmp );
		tmp = NULL;
	}

	if( action == JA_HOLD_JOBS ) {
		command_ad.LookupInteger(ATTR_HOLD_REASON_SUBCODE,hold_reason_subcode);
	}

	int foo;
		// Default to summary.  Only give long results if they
		// specifically ask for it.  If they didn't specify or
		// specified something that we don't understand, just give
		// them a summary...
	result_type = AR_TOTALS;
	if( command_ad.LookupInteger(ATTR_ACTION_RESULT_TYPE, foo) ) {
		if( foo == AR_LONG ) {
			result_type = AR_LONG;
		}
	}

		// Now, figure out if they want us to deal w/ a constraint or
		// with specific job ids.  We don't allow both.
		char *constraint = NULL;
	StringList job_ids;
		// NOTE: ATTR_ACTION_CONSTRAINT needs to be treated as a bool,
		// not as a string...
	ExprTree *tree;
	tree = command_ad.LookupExpr(ATTR_ACTION_CONSTRAINT);
	if( tree ) {
		const char *value = ExprTreeToString( tree );
		if( ! value ) {
				// TODO: deal with this kind of error
			free(reason);
			return false;
		}

			// we want to tack on another clause to make sure we're
			// not doing something invalid
		switch( action ) {
		case JA_REMOVE_JOBS:
				// Don't remove removed jobs
			snprintf( buf, 256, "(%s!=%d) && (", ATTR_JOB_STATUS, REMOVED );
			break;
		case JA_REMOVE_X_JOBS:
				// only allow forced removal of previously "removed" jobs
				// including jobs on hold that will go to the removed state
				// upon release.
			snprintf( buf, 256, "((%s==%d) || (%s==%d && %s=?=%d)) && (", 
				ATTR_JOB_STATUS, REMOVED, ATTR_JOB_STATUS, HELD,
				ATTR_JOB_STATUS_ON_RELEASE,REMOVED);
			break;
		case JA_HOLD_JOBS:
				// Don't hold held jobs
			snprintf( buf, 256, "(%s!=%d) && (", ATTR_JOB_STATUS, HELD );
			break;
		case JA_RELEASE_JOBS:
				// Only release held jobs which aren't waiting for
				// input files to be spooled
			snprintf( buf, 256, "(%s==%d && %s=!=%d) && (", ATTR_JOB_STATUS,
					  HELD, ATTR_HOLD_REASON_CODE,
					  CONDOR_HOLD_CODE_SpoolingInput );
			break;
		case JA_SUSPEND_JOBS:
				// Only suspend running/staging jobs outside local & sched unis
			snprintf( buf, 256,
					  "((%s==%d || %s==%d) && (%s=!=%d && %s=!=%d)) && (",
					  ATTR_JOB_STATUS, RUNNING,
					  ATTR_JOB_STATUS, TRANSFERRING_OUTPUT,
					  ATTR_JOB_UNIVERSE, CONDOR_UNIVERSE_LOCAL,
					  ATTR_JOB_UNIVERSE, CONDOR_UNIVERSE_SCHEDULER );
			break;
		case JA_VACATE_JOBS:
		case JA_VACATE_FAST_JOBS:
				// Only vacate running/staging jobs
			snprintf( buf, 256, "(%s==%d || %s==%d) && (", ATTR_JOB_STATUS,
					  RUNNING, ATTR_JOB_STATUS, TRANSFERRING_OUTPUT );
			break;
		case JA_CLEAR_DIRTY_JOB_ATTRS:
				// No need to further restrict jobs
			break;
		case JA_CONTINUE_JOBS:
			// Only continue jobs which are suspended
			snprintf( buf, 256, "(%s==%d) && (", ATTR_JOB_STATUS, SUSPENDED );
			break;
		default:
				// Maybe change EXCEPT to print to the audit log with D_AUDIT
			EXCEPT( "impossible: unknown action (%d) in actOnJobs() after "
					"it was already recognized", action_num );
		}
		buf[sizeof(buf)-1] = 0; // snprintf won't null terminate if it runs out of space.
		int size = strlen(buf) + strlen(value) + 3;
		constraint = (char*) malloc( size * sizeof(char) );
		if( ! constraint ) {
				// Maybe change EXCEPT to print to the audit log with D_AUDIT
			EXCEPT( "Out of memory!" );
		}
			// we need to terminate the ()'s after their constraint
		snprintf( constraint, size, "%s%s)", buf, value );
	} else {
		constraint = NULL;
	}
	tmp = NULL;
	if( command_ad.LookupString(ATTR_ACTION_IDS, &tmp) ) {
		if( constraint ) {
			dprintf( D_AUDIT | D_FAILURE, *rsock, "actOnJobs(): "
					 "ClassAd has both %s and %s, aborting\n",
					 ATTR_ACTION_CONSTRAINT, ATTR_ACTION_IDS );
			refuse( s );
			free( tmp );
			free( constraint );
			if( reason ) { free( reason ); }
			return FALSE;
		}
		job_ids.initializeFromString( tmp );
		free( tmp );
		tmp = NULL;
	}
	
		// Audit Log reporting
	std::string job_ids_string, initial_constraint;
	if( constraint ) {
		initial_constraint = constraint;
		dprintf( D_AUDIT, *rsock, "%s by constraint %s\n",
				 getJobActionString(action), initial_constraint.c_str());

	} else {
		tmp = job_ids.print_to_string();
		if ( tmp ) {
			job_ids_string = tmp;
			free( tmp ); 
			tmp = NULL;
		}
		dprintf( D_AUDIT, *rsock, "%s jobs %s\n",
				 getJobActionString(action), job_ids_string.c_str());
	}		

		// // // // //
		// REAL WORK
		// // // // //
	
	int now = (int)time(0);

	JobActionResults results( result_type );

		// Set the Q_SOCK so that qmgmt will perform checking on the
		// classads it's touching to enforce the owner...
	setQSock( rsock );

		// begin a transaction for qmgmt operations
	if( needs_transaction ) { 
		BeginTransaction();
	}

		// process the jobs to set status (and optionally, reason) 
	if( constraint ) {

			// SetAttributeByConstraint is clumsy and doesn't really
			// do what we want.  Instead, we'll just iterate through
			// the Q ourselves so we know exactly what jobs we hit. 

		JobQueueJob* (*GetNextJobFunc) (const char *, int);
		JobQueueJob* job_ad;
		if( action == JA_CLEAR_DIRTY_JOB_ATTRS )
		{
			GetNextJobFunc = &GetNextDirtyJobByConstraint;
		}
		else
		{
			GetNextJobFunc = &GetNextJobByConstraint;
		}
		for( job_ad = (*GetNextJobFunc)( constraint, 1 );
		     job_ad;
		     job_ad = (*GetNextJobFunc)( constraint, 0 ))
		{
			jobs[num_matches++] = job_ad->jid;
		}
		free( constraint );
		constraint = NULL;

	} else {

			// No need to iterate through the queue, just act on the
			// specific ids we care about...

		StringList expanded_ids;
		expand_mpi_procs(&job_ids, &expanded_ids);
		expanded_ids.rewind();
		while( (tmp=expanded_ids.next()) ) {
			tmp_id = getProcByString( tmp );
			if( tmp_id.cluster < 0 || tmp_id.proc < 0 ) {
				continue;
			}
			jobs[num_matches++] = tmp_id;
		}
	}

	int num_success = 0;
	for( i=0; i<num_matches; i++ ) {
		tmp_id = jobs[i];

			// Check to make sure the job's status makes sense for
			// the command we're trying to perform
		int status;
		int on_release_status = IDLE;
		int hold_reason_code = -1;
		if( GetAttributeInt(tmp_id.cluster, tmp_id.proc, 
							ATTR_JOB_STATUS, &status) < 0 ) {
			results.record( tmp_id, AR_NOT_FOUND );
			jobs[i].cluster = -1;
			continue;
		}
		switch( action ) { 
		case JA_CONTINUE_JOBS:
			if( status != SUSPENDED ) {
				results.record( tmp_id, AR_BAD_STATUS );
				jobs[i].cluster = -1;
				continue;
			}
			break;
		case JA_SUSPEND_JOBS:
		case JA_VACATE_JOBS:
		case JA_VACATE_FAST_JOBS:
			if( status != RUNNING && status != TRANSFERRING_OUTPUT ) {
				results.record( tmp_id, AR_BAD_STATUS );
				jobs[i].cluster = -1;
				continue;
			}
			break;
		case JA_RELEASE_JOBS:
			GetAttributeInt(tmp_id.cluster, tmp_id.proc,
							ATTR_HOLD_REASON_CODE, &hold_reason_code);
			if( status != HELD || hold_reason_code == CONDOR_HOLD_CODE_SpoolingInput ) {
				results.record( tmp_id, AR_BAD_STATUS );
				jobs[i].cluster = -1;
				continue;
			}
			GetAttributeInt(tmp_id.cluster, tmp_id.proc, 
							ATTR_JOB_STATUS_ON_RELEASE, &on_release_status);
			new_status = on_release_status;
			break;
		case JA_REMOVE_JOBS:
			if( status == REMOVED ) {
				results.record( tmp_id, AR_ALREADY_DONE );
				jobs[i].cluster = -1;
				continue;
			}
			break;
		case JA_REMOVE_X_JOBS:
			if( status == HELD ) {
				GetAttributeInt(tmp_id.cluster, tmp_id.proc, 
								ATTR_JOB_STATUS_ON_RELEASE, &on_release_status);
			}
			if( (status!=REMOVED) && 
				(status!=HELD || on_release_status!=REMOVED) ) 
			{
				results.record( tmp_id, AR_BAD_STATUS );
				jobs[i].cluster = -1;
				continue;
			}
				// set LeaveJobInQueue to false...
			if( SetAttribute( tmp_id.cluster, tmp_id.proc,
							  ATTR_JOB_LEAVE_IN_QUEUE, "False" ) < 0 ) {
				results.record( tmp_id, AR_PERMISSION_DENIED );
				jobs[i].cluster = -1;
				continue;
			}
			break;
		case JA_HOLD_JOBS:
			if( status == HELD ) {
				results.record( tmp_id, AR_ALREADY_DONE );
				jobs[i].cluster = -1;
				continue;
			}
			if ( status == REMOVED &&
				 SetAttributeInt( tmp_id.cluster, tmp_id.proc,
								  ATTR_JOB_STATUS_ON_RELEASE,
								  status ) < 0 )
			{
				results.record( tmp_id, AR_PERMISSION_DENIED );
				jobs[i].cluster = -1;
				continue;
			}
			if( SetAttributeInt( tmp_id.cluster, tmp_id.proc,
								 ATTR_HOLD_REASON_CODE,
								 CONDOR_HOLD_CODE_UserRequest ) < 0 ) {
				results.record( tmp_id, AR_PERMISSION_DENIED );
				jobs[i].cluster = -1;
				continue;
			}
			if( SetAttributeInt( tmp_id.cluster, tmp_id.proc,
								 ATTR_HOLD_REASON_SUBCODE,
								 hold_reason_subcode ) < 0 )
			{
				results.record( tmp_id, AR_PERMISSION_DENIED );
				jobs[i].cluster = -1;
				continue;
			}
			break;
		case JA_CLEAR_DIRTY_JOB_ATTRS:
			MarkJobClean( tmp_id.cluster, tmp_id.proc );
			results.record( tmp_id, AR_SUCCESS );
			num_success++;
			continue;
		default:
				// Maybe change EXCEPT to print to the audit log with D_AUDIT
			EXCEPT( "impossible: unknown action (%d) in actOnJobs() "
					"after it was already recognized", action_num );
		}

			// Ok, we're happy, do the deed.
		if( action == JA_VACATE_JOBS || 
			action == JA_VACATE_FAST_JOBS || 
		    action == JA_SUSPEND_JOBS || 
		    action == JA_CONTINUE_JOBS ) {
				// vacate is a special case, since we're not
				// trying to modify the job in the queue at
				// all, so we just need to make sure we're
				// authorized to vacate this job, and if so,
				// record that we found this job_id and we're
				// done.
			ClassAd *cad = GetJobAd(tmp_id);
			if( ! cad ) {
					// Maybe change EXCEPT to print to the audit log with D_AUDIT
				EXCEPT( "impossible: GetJobAd(%d.%d) returned false "
						"yet GetAttributeInt(%s) returned success",
						tmp_id.cluster, tmp_id.proc, ATTR_JOB_STATUS );
			}
			if( !OwnerCheck(cad, rsock->getOwner()) ) {
				results.record( tmp_id, AR_PERMISSION_DENIED );
				jobs[i].cluster = -1;
				continue;
			}
			results.record( tmp_id, AR_SUCCESS );
			num_success++;
			continue;
		}
		if( SetAttributeInt(tmp_id.cluster, tmp_id.proc,
							ATTR_JOB_STATUS, new_status) < 0 ) {
			results.record( tmp_id, AR_PERMISSION_DENIED );
			jobs[i].cluster = -1;
			continue;
		}
		if( reason ) {
			SetAttribute( tmp_id.cluster, tmp_id.proc,
						  reason_attr_name, reason );
				// TODO: deal w/ failure here, too?
		}
		SetAttributeInt( tmp_id.cluster, tmp_id.proc,
						 ATTR_ENTERED_CURRENT_STATUS, now );
		fixReasonAttrs( tmp_id, action );
		results.record( tmp_id, AR_SUCCESS );
		num_success++;
	}

	if( reason ) { free( reason ); }

	ClassAd* response_ad;

	response_ad = results.publishResults();

		// Let them know what action we performed in the reply
	response_ad->Assign( ATTR_JOB_ACTION, action );

		// Set a single attribute which says if the action succeeded
		// on at least one job or if it was a total failure
	response_ad->Assign( ATTR_ACTION_RESULT, num_success ? 1:0 );

		// Return the number of jobs in the queue to the caller can
		// determine appropriate actions
	response_ad->Assign( ATTR_TOTAL_JOB_ADS, scheduler.getJobsTotalAds() );

		// Finally, let them know if the user running this command is
		// a queue super user here
	response_ad->Assign( ATTR_IS_QUEUE_SUPER_USER,
			 isQueueSuperUser(rsock->getOwner()) ? true : false );
	
	rsock->encode();
	if( ! (putClassAd(rsock, *response_ad) && rsock->end_of_message()) ) {
			// Failed to send reply, the client might be dead, so
			// abort our transaction.
		dprintf( D_AUDIT | D_FAILURE, *rsock,
				 "actOnJobs: couldn't send results to client: aborting\n" );
		if( needs_transaction ) {
			AbortTransaction();
		}
		unsetQSock();
		return FALSE;
	}

	if( num_success == 0 ) {
			// We didn't do anything, so we want to bail out now...
		dprintf( D_AUDIT | D_FAILURE | D_FULLDEBUG, *rsock, 
				 "actOnJobs: didn't do any work, aborting\n" );
		if( needs_transaction ) {
			AbortTransaction();
		}
		unsetQSock();
		return FALSE;
	}

		// If we told them it's good, try to read the reply to make
		// sure the tool is still there and happy...
	rsock->decode();
	if( ! (rsock->code(reply) && rsock->end_of_message() && reply == OK) ) {
			// we couldn't get the reply, or they told us to bail
		dprintf( D_AUDIT | D_FAILURE, *rsock, "actOnJobs: client not responding: aborting\n" );
		if( needs_transaction ) {
			AbortTransaction();
		}
		unsetQSock();
		return FALSE;
	}

		// We're seeing sporadic test suite failures where this
		// CommitTransaction() appears to take a long time to
		// execute. This dprintf() will help in debugging.
	time_t before = time(NULL);
	if( needs_transaction ) {
		CommitTransaction();
	}
	time_t after = time(NULL);
	if ( (after - before) > 5 ) {
		dprintf( D_FULLDEBUG, "actOnJobs(): CommitTransaction() took %ld seconds to run\n", after - before );
	}
		
	unsetQSock();

		// If we got this far, we can tell the tool we're happy,
		// since if that CommitTransaction failed, we'd EXCEPT()
	rsock->encode();
	int answer = OK;
	rsock->code( answer );
	rsock->end_of_message();

		// Now that we know the events are logged and commited to
		// the queue, we can do the final actions for these jobs,
		// like killing shadows if needed...
	for( i=0; i<num_matches; i++ ) {
		if( jobs[i].cluster == -1 ) {
			continue;
		}
		enqueueActOnJobMyself( jobs[i], action, true );
	}

		// In case we have removed jobs that were queued to run, scan
		// our matches and either remove them or pick a different job
		// to run on them.
	ExpediteStartJobs();

		// Audit Log reporting
	if( !initial_constraint.empty() ) {
		dprintf( D_AUDIT, *rsock, "Finished %s by constraint %s\n",
				 getJobActionString(action), initial_constraint.c_str());
	} else {
		dprintf( D_AUDIT, *rsock, "Finished %s jobs %s\n",
				 getJobActionString(action), job_ids_string.c_str());
	}

	return TRUE;
}

class ActOnJobRec: public ServiceData {
public:
	ActOnJobRec(PROC_ID job_id, JobAction action, bool log):
		m_job_id(job_id.cluster,job_id.proc,-1), m_action(action), m_log(log) {}

	CondorID m_job_id;
	JobAction m_action;
	bool m_log;

		/** These are not actually used, because we are
		 *  using the all_dups option to SelfDrainingQueue. */
	virtual int ServiceDataCompare( ServiceData const* other ) const;
	virtual unsigned int HashFn( ) const;
};

int
ActOnJobRec::ServiceDataCompare( ServiceData const* other ) const
{
	ActOnJobRec const *o = (ActOnJobRec const *)other;

	if( m_action < o->m_action ) {
		return -1;
	}
	else if( m_action > o->m_action ) {
		return 1;
	}
	return m_job_id.ServiceDataCompare( &o->m_job_id );
}

unsigned int
ActOnJobRec::HashFn( ) const
{
	return m_job_id.HashFn();
}

void
Scheduler::enqueueActOnJobMyself( PROC_ID job_id, JobAction action, bool log )
{
	ActOnJobRec *act_rec = new ActOnJobRec( job_id, action, log );
	bool stopping_job = false;

	if( action == JA_HOLD_JOBS ||
		action == JA_REMOVE_JOBS ||
		action == JA_VACATE_JOBS ||
		action == JA_VACATE_FAST_JOBS ||
	    action == JA_SUSPEND_JOBS ||
		action == JA_CONTINUE_JOBS )
	{
		if( scheduler.FindSrecByProcID(job_id) ) {
				// currently, only jobs with shadows are intended
				// to be handled specially
			stopping_job = true;
		}
	}

	if( stopping_job ) {
			// all of these actions are rate-limited via
			// JOB_STOP_COUNT and JOB_STOP_DELAY
		stop_job_queue.enqueue( act_rec );
	}
	else {
			// these actions are not currently rate-limited, but it is
			// still useful to handle them in a self draining queue, because
			// this may help keep the schedd responsive to other things
		act_on_job_myself_queue.enqueue( act_rec );
	}
}

/**
 * Remove any jobs that match the specified job's OtherJobRemoveRequirements
 * attribute, if it has one.
 * @param: the cluster of the "controlling" job
 * @param: the proc of the "controlling" job
 * @return: true if successful, false otherwise
 */
static bool
removeOtherJobs( int cluster, int proc )
{
	bool result = true;

	MyString removeConstraint;
	int attrResult = GetAttributeString( cluster, proc,
				ATTR_OTHER_JOB_REMOVE_REQUIREMENTS,
				removeConstraint );
	if ( attrResult == 0 && removeConstraint != "" ) {
		dprintf( D_ALWAYS,
					"Constraint <%s = %s> fired because job (%d.%d) "
					"was removed\n",
					ATTR_OTHER_JOB_REMOVE_REQUIREMENTS,
					removeConstraint.Value(), cluster, proc );
		MyString reason;
		reason.formatstr(
					"removed because <%s = %s> fired when job (%d.%d)"
					" was removed", ATTR_OTHER_JOB_REMOVE_REQUIREMENTS,
					removeConstraint.Value(), cluster, proc );
		result = abortJobsByConstraint(removeConstraint.Value(),
					reason.Value(), true);
	}

	return result;
}

int
Scheduler::actOnJobMyselfHandler( ServiceData* data )
{
	ActOnJobRec *act_rec = (ActOnJobRec *)data;

	JobAction action = act_rec->m_action;
	bool log    = act_rec->m_log;
	PROC_ID job_id;
	job_id.cluster = act_rec->m_job_id._cluster;
	job_id.proc = act_rec->m_job_id._proc;

	delete act_rec;

	switch( action ) {
	case JA_SUSPEND_JOBS:
	case JA_CONTINUE_JOBS:
		// suspend and continue don't actually abort but the code flow 
		// is correct.  If anything abort_job_myself() should be renamed
		// because we are sending an action through to a matching 
		// shadow TSTCLAIR (tstclair@redhat.com) 
	case JA_HOLD_JOBS:
	case JA_REMOVE_JOBS:
	case JA_VACATE_JOBS:
	case JA_VACATE_FAST_JOBS: {
		abort_job_myself( job_id, action, log );

			//
			// Changes here to fix gittrac #741 and #1490:
			// 1) Child job removing code below is enabled for all
			//    platforms.
			// 2) Child job removing code below is only executed when
			//    *removing* a job.
			// 3) Child job removing code is only executed when the
			//    removed job has ChildRemoveConstraint set in its classad.
			// The main reason for doing this is that, if we don't, when
			// a DAGMan job is held and then removed, its child jobs
			// are left running.
			//
		if ( action == JA_REMOVE_JOBS ) {
			(void)removeOtherJobs(job_id.cluster, job_id.proc);
		}
		break;
    }
	case JA_RELEASE_JOBS: {
		WriteReleaseToUserLog( job_id );
		needReschedule();
		break;
    }
	case JA_REMOVE_X_JOBS: {
		if( !scheduler.WriteAbortToUserLog( job_id ) ) {
			dprintf( D_ALWAYS, 
					 "Failed to write abort event to the user log\n" ); 
		}
		DestroyProc( job_id.cluster, job_id.proc );

		shadow_rec * srec = scheduler.FindSrecByProcID(job_id);
		if(srec == NULL) {
			dprintf( D_FULLDEBUG, "(%d.%d) Shadow already gone\n", 
				(int) job_id.cluster, (int)job_id.proc);
		} else {
			dprintf( D_FULLDEBUG, "(%d.%d) Killing shadow %d\n", 
				(int) job_id.cluster, (int)job_id.proc, (int)(srec->pid));
			scheduler.sendSignalToShadow(srec->pid, SIGKILL, job_id);
			// TODO Should we try to upadte the JobsRestartReconnectsBadput
			//   stat on a forcex?
			if ( srec->is_reconnect && !srec->reconnect_succeeded ) {
				scheduler.stats.JobsRestartReconnectsAttempting += -1;
				scheduler.stats.JobsRestartReconnectsFailed += 1;
			}
		}

		break;
    }
	case JA_CLEAR_DIRTY_JOB_ATTRS:
		// Nothing to do
		break;
	case JA_ERROR:
	default:
		EXCEPT( "impossible: unknown action (%d) at the end of actOnJobs()",
				(int)action );
		break;
	}
	return TRUE;
}


void
Scheduler::refuse( Stream* s )
{
	s->encode();
	s->put( NOT_OK );
	s->end_of_message();
}


int
Scheduler::negotiatorSocketHandler (Stream *stream)
{
	int command = -1;

	daemonCore->Cancel_Socket( stream );

	dprintf (D_ALWAYS, "Activity on stashed negotiator socket: %s\n", ((Sock *)stream)->get_sinful_peer());

	// attempt to read a command off the stream
	stream->decode();
	if (!stream->code(command))
	{
		dprintf (D_ALWAYS, "Socket activated, but could not read command\n");
		dprintf (D_ALWAYS, "(Negotiator probably invalidated cached socket)\n");
	}
	else {
		negotiate(command, stream);
	}

		// We called incRefCount() when registering this socket, so
		// release it here.
	stream->decRefCount();

		// We have either deleted the socket or registered it again,
		// so tell our caller to just leave it alone.
	return KEEP_STREAM;
}

int
Scheduler::shadowsSpawnLimit()
{
	if (!canSpawnShadow()) {return 0;}

	if (MaxJobsRunning <= 0) {return -1;}

	bool should_curb = false;
	if (m_adSchedd && m_adSchedd->EvaluateAttrBoolEquiv(ATTR_CURB_MATCHMAKING, should_curb) && should_curb)
	{
		dprintf(D_FULLDEBUG, "Matchmaking curb limits evaluated to true; not offering jobs to matchmaker this round.\n");
		return 0;
	}

	int shadows = numShadows + RunnableJobQueue.Length() + num_pending_startd_contacts + startdContactQueue.Length();

	return std::max(MaxJobsRunning - shadows, 0);
}

/* 
   Helper function used by both DedicatedScheduler::negotiate() and
   Scheduler::negotiate().  This checks all the various reasons why we
   might not be able to or want to start another shadow
   (MAX_JOBS_RUNNING, swap space problems, etc), and returns true if
   we can proceed or false if we can't start another shadow.  */
bool
Scheduler::canSpawnShadow()
{
	int shadows = numShadows + RunnableJobQueue.Length() + num_pending_startd_contacts + startdContactQueue.Length();

		// First, check if we have reached our maximum # of shadows 
	if( shadows >= MaxJobsRunning ) {
		if( !RecentlyWarnedMaxJobsRunning ) {
			dprintf( D_ALWAYS, "Reached MAX_JOBS_RUNNING: no more can run\n" );
		}
		RecentlyWarnedMaxJobsRunning = true;
		return false;
	}

	if( ReservedSwap == 0 ) {
			// We're not supposed to care about swap space at all, so
			// none of the rest of the checks matter at all.
		return true;
	}

		// Now, see if we ran out of swap space already.
	if( SwapSpaceExhausted) {
		if( !RecentlyWarnedMaxJobsRunning ) {
			dprintf( D_ALWAYS, "Swap space exhausted! No more jobs can be run!\n" );
			dprintf( D_ALWAYS, "    Solution: get more swap space, or set RESERVED_SWAP = 0\n" );
		}
		RecentlyWarnedMaxJobsRunning = true;
		return false;
	}

	if( ShadowSizeEstimate && shadows >= MaxShadowsForSwap ) {
		if( !RecentlyWarnedMaxJobsRunning ) {
			dprintf( D_ALWAYS, "Swap space estimate reached! No more jobs can be run!\n" );
			dprintf( D_ALWAYS, "    Solution: get more swap space, or set RESERVED_SWAP = 0\n" );
		}
		RecentlyWarnedMaxJobsRunning = true;
		return false;
	}
	
		// We made it.  Everything's cool.
	return true;
}


/* MainScheddNegotiate is a class that overrides virtual methods
   called by ScheddNegotiate when it requires actions to be taken by
   the schedd during negotiation.  See the definition of
   ScheddNegotiate for a description of these functions.
*/
class MainScheddNegotiate: public ScheddNegotiate {
public:
	MainScheddNegotiate(
		int cmd,
		ResourceRequestList *jobs,
		char const *owner,
		char const *remote_pool
	): ScheddNegotiate(cmd,jobs,owner,remote_pool) {}

		// returns true if no job similar to job_id may be started right now
		// (e.g. MAX_JOBS_RUNNING could cause this to return true)
	bool skipAllSuchJobs(PROC_ID job_id);

		// Define the virtual functions required by ScheddNegotiate //

	virtual bool scheduler_getJobAd( PROC_ID job_id, ClassAd &job_ad );

	virtual bool scheduler_skipJob(PROC_ID job_id);

	virtual void scheduler_handleJobRejected(PROC_ID job_id,char const *reason);

	virtual bool scheduler_handleMatch(PROC_ID job_id,char const *claim_id, char const *extra_claims, ClassAd &match_ad, char const *slot_name);

	virtual void scheduler_handleNegotiationFinished( Sock *sock );

	virtual int scheduler_maxJobsToOffer();

};

int
MainScheddNegotiate::scheduler_maxJobsToOffer()
{
	int maxJobs = scheduler.shadowsSpawnLimit();
	if (maxJobs > 0)
	{
		dprintf(D_FULLDEBUG, "Negotiation cycle will offer at most %d jobs to stay under limits.\n", maxJobs);
	}
	else if (!maxJobs)
	{
		dprintf(D_FULLDEBUG, "Scheduler already at internal limits; will not offer any jobs to negotiator.\n");
	}
	return maxJobs;
}

bool
MainScheddNegotiate::scheduler_getJobAd( PROC_ID job_id, ClassAd &job_ad )
{
	ClassAd *ad = GetJobAd( job_id.cluster, job_id.proc );
	if( !ad ) {
		return false;
	}

	job_ad = *ad;

	FreeJobAd( ad );
	return true;
}

bool
MainScheddNegotiate::scheduler_skipJob(PROC_ID job_id)
{
	if( scheduler.AlreadyMatched(&job_id) ) {
		return true;
	}
	if( !Runnable(&job_id) ) {
		return true;
	}

	return skipAllSuchJobs(job_id);
}

bool
MainScheddNegotiate::skipAllSuchJobs(PROC_ID job_id)
{
		// Figure out if this request would result in another shadow
		// process if matched.  If Grid, the answer is no.  Otherwise,
		// always yes.

	int job_universe;

	if (GetAttributeInt(job_id.cluster, job_id.proc,
						ATTR_JOB_UNIVERSE, &job_universe) < 0) {
		dprintf(D_FULLDEBUG, "Failed to get universe for job %d.%d\n",
				job_id.cluster, job_id.proc);
		return true;
	}
	int shadow_num_increment = 1;
	if(job_universe == CONDOR_UNIVERSE_GRID) {
		shadow_num_increment = 0;
	}

		// Next, make sure we could start another shadow without
		// violating some limit.
	if( shadow_num_increment ) {
		if( !scheduler.canSpawnShadow() ) {
			return true;
		}
	}

	return false;
}

bool
MainScheddNegotiate::scheduler_handleMatch(PROC_ID job_id,char const *claim_id, char const *extra_claims, ClassAd &match_ad, char const *slot_name)
{
	ASSERT( claim_id );
	ASSERT( slot_name );

	dprintf(D_FULLDEBUG,"Received match for job %d.%d (delivered=%d): %s\n",
			job_id.cluster, job_id.proc, m_current_resources_delivered, slot_name);

	if( scheduler_skipJob(job_id) ) {

		bool orig_job_id_invalid = job_id.cluster == -1 || job_id.proc == -1;

		if( job_id.cluster != -1 && job_id.proc != -1 ) {
			if( skipAllSuchJobs(job_id) ) {
					// No point in trying to find a different job,
					// because we've hit MAX_JOBS_RUNNING or something
					// like that.
				dprintf(D_FULLDEBUG,
					"Rejecting match to %s "
					"because no job may be started to run on it right now.\n",
					slot_name);
				return false;
			}

			dprintf(D_FULLDEBUG,
					"Skipping job %d.%d because it no longer needs a match.\n",
					job_id.cluster,job_id.proc);
		}

		FindRunnableJob(job_id,&match_ad,getOwner());

		if( job_id.cluster != -1 && job_id.proc != -1 ) {
				// If we got an initial job_id of -1.-1, then the
				// previous check of skipAllSuchJobs() was skipped.
				// Check it now that we do have a valid job_id.
			if ( orig_job_id_invalid && skipAllSuchJobs(job_id) ) {
				dprintf(D_FULLDEBUG,
					"Rejecting match to %s "
					"because no job may be started to run on it right now.\n",
					slot_name);
				return false;
			}
			dprintf(D_FULLDEBUG,"Rematched %s to job %d.%d\n",
					slot_name, job_id.cluster, job_id.proc );
		}
	}
	if( job_id.cluster == -1 || job_id.proc == -1 ) {
		dprintf(D_FULLDEBUG,"No job found to run on %s\n",slot_name);
		return false;
	}

	if ( strcasecmp(claim_id,"null") == 0 ) {
			// No ClaimId given by the matchmaker.  This means
			// the resource we were matched with does not support
			// the claiming protocol.
			//
			// So, set the matched attribute in our classad to be true,
			// and store a copy of match_ad in a hashtable.

		scheduler.InsertMachineAttrs(job_id.cluster,job_id.proc,&match_ad);

		ClassAd *tmp_ad = NULL;
		scheduler.resourcesByProcID->lookup(job_id,tmp_ad);
		if ( tmp_ad ) delete tmp_ad;
		tmp_ad = new ClassAd( match_ad );
		scheduler.resourcesByProcID->insert(job_id,tmp_ad);

			// Update matched attribute in job ad
		SetAttribute(job_id.cluster,job_id.proc,
					 ATTR_JOB_MATCHED,"True",NONDURABLE);
		SetAttributeInt(job_id.cluster,job_id.proc,
						ATTR_CURRENT_HOSTS,1,NONDURABLE);

		return true;
	}

	Daemon startd(&match_ad,DT_STARTD,NULL);
	if( !startd.addr() ) {
		dprintf( D_ALWAYS, "Can't find address of startd in match ad:\n" );
		dPrintAd(D_ALWAYS, match_ad);
		return false;
	}

	match_rec *mrec = scheduler.AddMrec(
		claim_id, startd.addr(), &job_id, &match_ad,
		getOwner(), getRemotePool() );

	if( !mrec ) {
			// There is already a match for this claim id.
		return false;
	}

	ContactStartdArgs *args = new ContactStartdArgs( claim_id, extra_claims, startd.addr(), false );

	if( !scheduler.enqueueStartdContact(args) ) {
		delete args;
		scheduler.DelMrec( mrec );
		return false;
	}

	return true;
}

void
MainScheddNegotiate::scheduler_handleJobRejected(PROC_ID job_id,char const *reason)
{
	ASSERT( reason );

	dprintf(D_FULLDEBUG, "Job %d.%d (delivered=%d) rejected: %s\n",
			job_id.cluster, job_id.proc, m_current_resources_delivered, reason);

	SetAttributeString(
		job_id.cluster, job_id.proc,
		ATTR_LAST_REJ_MATCH_REASON,	reason, NONDURABLE);

	SetAttributeInt(
		job_id.cluster, job_id.proc,
		ATTR_LAST_REJ_MATCH_TIME, (int)time(0), NONDURABLE);
}

void
MainScheddNegotiate::scheduler_handleNegotiationFinished( Sock *sock )
{
	bool satisfied = getSatisfaction();
	char const *remote_pool = getRemotePool();

	dprintf(D_ALWAYS,"Finished negotiating for %s%s%s: %d matched, %d rejected\n",
			getOwner(),
			remote_pool ? " in pool " : "",
			remote_pool ? remote_pool : " in local pool",
			getNumJobsMatched(), getNumJobsRejected() );

	scheduler.negotiationFinished( getOwner(), remote_pool, satisfied );

	int rval =
		daemonCore->Register_Socket(
			sock, "<Negotiator Socket>", 
			(SocketHandlercpp)&Scheduler::negotiatorSocketHandler,
			"<Negotiator Command>", &scheduler, ALLOW);

	if( rval >= 0 ) {
			// do not delete this sock until we get called back
		sock->incRefCount();
	}
}

void
Scheduler::negotiationFinished( char const *owner, char const *remote_pool, bool satisfied )
{
	OwnerData * Owner = find_owner(owner);
	if ( ! Owner) {
		dprintf(D_ALWAYS, "Can't find owner %s in Owners array!\n", owner);
		return;
	}

	Daemon *flock_col = NULL;
	int n,flock_level = 0;
	if( remote_pool && *remote_pool ) {
		for( n=1, FlockCollectors->rewind();
			 FlockCollectors->next(flock_col);
			 n++)
		{
			if( !flock_col->name() ) {
				continue;
			}
			if( !strcmp(remote_pool,flock_col->name()) ) {
				flock_level = n;
				break;
			}
		}
		if( flock_level != n ) {
			dprintf(D_ALWAYS,
				"Warning: did not find flocking level for remote pool %s\n",
				remote_pool );
		}
	}

	if( satisfied || Owner->FlockLevel == flock_level ) {
			// NOTE: we do not want to set NegotiationTimestamp if
			// this negotiator is less than our current flocking level
			// and we are unsatisfied, because then if the negotiator
			// at the current flocking level never contacts us, but
			// others do, we will never give up waiting, and we will
			// therefore not advance to the next flocking level.
		Owner->NegotiationTimestamp = time(0);
	}

	if( satisfied ) {
		// We are out of jobs.  Stop flocking with less desirable pools.
		if (Owner->FlockLevel > flock_level ) {
			dprintf(D_ALWAYS,
					"Decreasing flock level for %s to %d from %d.\n",
					owner, flock_level, Owner->FlockLevel);
			Owner->FlockLevel = flock_level;
		}

		timeout(); // invalidate our ads immediately
	} else {
		if (Owner->FlockLevel < MaxFlockLevel &&
		    Owner->FlockLevel == flock_level)
		{ 
			int oldlevel = Owner->FlockLevel;
			Owner->FlockLevel += param_integer("FLOCK_INCREMENT",1,1);
			if(Owner->FlockLevel > MaxFlockLevel) {
				Owner->FlockLevel = MaxFlockLevel;
			}
			dprintf(D_ALWAYS,
					"Increasing flock level for %s to %d from %d.\n",
					owner, Owner->FlockLevel, oldlevel);

			timeout(); // flock immediately
		}
	}
}

/*
** The negotiator wants to give us permission to run a job on some
** server.  We must negotiate to try and match one of our jobs with a
** server which is capable of running it.  NOTE: We must keep job queue
** locked during this operation.
*/

/*
  There's also a DedicatedScheduler::negotiate() method, which is
  called if the negotiator wants to run jobs for the
  "DedicatedScheduler" user.  That's called from this method, and has
  to implement a lot of the same negotiation protocol that we
  implement here.  SO, if anyone finds bugs in here, PLEASE be sure to
  check that the same bug doesn't exist in dedicated_scheduler.C.
  Also, changes the the protocol, new commands, etc, should be added
  in BOTH PLACES.  Thanks!  Yes, that's evil, but the forms of
  negotiation are radically different between the DedicatedScheduler
  and here (we're not even negotiating for specific jobs over there),
  so trying to fit it all into this function wasn't practical.  
     -Derek 2/7/01
*/
int
Scheduler::negotiate(int command, Stream* s)
{
	int		job_index;
	int		jobs;						// # of jobs that CAN be negotiated
	int		which_negotiator = 0; 		// >0 implies flocking
	MyString remote_pool_buf;
	char const *remote_pool = NULL;
	Daemon*	neg_host = NULL;	
	Sock*	sock = (Sock*)s;
	bool skip_negotiation = false;

	dprintf( D_FULLDEBUG, "\n" );
	dprintf( D_FULLDEBUG, "Entered negotiate\n" );

		// Prior to 7.5.4, the negotiator sent NEGOTIATE_WITH_SIGATTRS
		// As of 7.5.4, since we are putting ATTR_SUBMITTER_TAG into
		// the submitter ads, the negotiator sends NEGOTIATE
	if (command != NEGOTIATE_WITH_SIGATTRS && command != NEGOTIATE)
	{
		dprintf(D_ALWAYS,
				"Negotiator command was %d (not NEGOTIATE_WITH_SIGATTRS or NEGOTIATE) "
				"--- aborting\n", command);
		return (!(KEEP_STREAM));
	}

	// Set timeout on socket
	s->timeout( param_integer("NEGOTIATOR_TIMEOUT",20) );

	// Clear variable that keeps track of how long we've been waiting
	// for a negotiation cycle, since now we finally have got what
	// we've been waiting for.  If only Todd can say the same about
	// his life in general.  ;)
	NegotiationRequestTime = 0;
	m_need_reschedule = false;
	if( m_send_reschedule_timer != -1 ) {
		daemonCore->Cancel_Timer( m_send_reschedule_timer );
		m_send_reschedule_timer = -1;
	}

		// set stop/start times on the negotiate timeslice object
	ScopedTimesliceStopwatch negotiate_stopwatch( &m_negotiate_timeslice );

		//
		// CronTab Jobs
		//
	this->calculateCronTabSchedules();		

	dprintf (D_PROTOCOL, "## 2. Negotiating with CM\n");

	// SubmitterAds with different attributes can elicit a
	// change of the command int for each submitter ad conversation, so
	// we explicit print it out to help us debug.
	dprintf(D_ALWAYS, "Using negotiation protocol: %s\n", 
		getCommandString(command));

		// reset this flag so the next time we bump into a limit
		// we issue a log message
	RecentlyWarnedMaxJobsRunning = false;

 	/* if ReservedSwap is 0, then we are not supposed to make any
 	 * swap check, so we can avoid the expensive sysapi_swap_space
 	 * calculation -Todd, 9/97 */
 	if ( ReservedSwap != 0 ) {
 		SwapSpace = sysapi_swap_space();
 	} else {
 		SwapSpace = INT_MAX;
 	}

	SwapSpaceExhausted = FALSE;
	if( ShadowSizeEstimate ) {
		MaxShadowsForSwap = (SwapSpace - ReservedSwap) / ShadowSizeEstimate;
		MaxShadowsForSwap += numShadows;
		dprintf( D_FULLDEBUG, "*** SwapSpace = %d\n", SwapSpace );
		dprintf( D_FULLDEBUG, "*** ReservedSwap = %d\n", ReservedSwap );
		dprintf( D_FULLDEBUG, "*** Shadow Size Estimate = %d\n",
				 ShadowSizeEstimate );
		dprintf( D_FULLDEBUG, "*** Start Limit For Swap = %d\n",
				 MaxShadowsForSwap );
	}

		// We want to read the owner off the wire ASAP, since if we're
		// negotiating for the dedicated scheduler, we don't want to
		// do anything expensive like scanning the job queue, creating
		// a prio rec array, etc.

	//-----------------------------------------------
	// Get Owner name from negotiator
	//-----------------------------------------------
	char owner[200], *ownerptr = owner;
	char *sig_attrs_from_cm = NULL;	
	int consider_jobprio_min = INT_MIN;
	int consider_jobprio_max = INT_MAX;
	ClassAd negotiate_ad;
	MyString submitter_tag;
	s->decode();
	if( command == NEGOTIATE ) {
		if( !getClassAd( s, negotiate_ad ) ) {
			dprintf( D_ALWAYS, "Can't receive negotiation header\n" );
			return (!(KEEP_STREAM));
		}
		if( !negotiate_ad.LookupString(ATTR_OWNER,owner,sizeof(owner)) ) {
			dprintf( D_ALWAYS, "Can't find %s in negotiation header!\n",
					 ATTR_OWNER );
			return (!(KEEP_STREAM));
		}
		if( !negotiate_ad.LookupString(ATTR_AUTO_CLUSTER_ATTRS,&sig_attrs_from_cm) ) {
			dprintf( D_ALWAYS, "Can't find %s in negotiation header!\n",
					 ATTR_AUTO_CLUSTER_ATTRS );
			return (!(KEEP_STREAM));
		}
		if( !negotiate_ad.LookupString(ATTR_SUBMITTER_TAG,submitter_tag) ) {
			dprintf( D_ALWAYS, "Can't find %s in negotiation header!\n",
					 ATTR_SUBMITTER_TAG );
			free(sig_attrs_from_cm);
			return (!(KEEP_STREAM));
		}
			// jobprio_min and jobprio_max are optional
		negotiate_ad.LookupInteger("JOBPRIO_MIN",consider_jobprio_min);
		negotiate_ad.LookupInteger("JOBPRIO_MAX",consider_jobprio_max);
	}
	else {
			// old NEGOTIATE_WITH_SIGATTRS protocol
		if (!s->get(ownerptr,sizeof(owner))) {
			dprintf( D_ALWAYS, "Can't receive owner from manager\n" );
			return (!(KEEP_STREAM));
		}
		if (!s->code(sig_attrs_from_cm)) {	// result is mallec-ed!
			dprintf( D_ALWAYS, "Can't receive sig attrs from manager\n" );
			return (!(KEEP_STREAM));
		}
	}
	if (!s->end_of_message()) {
		dprintf( D_ALWAYS, "Can't receive owner/EOM from manager\n" );
		free(sig_attrs_from_cm);
		return (!(KEEP_STREAM));
	}

	if( FlockCollectors && command == NEGOTIATE ) {
			// Use the submitter tag to figure out which negotiator we
			// are talking to.  We insert a different submitter tag
			// into the submitter ad that we send to each CM.  In fact,
			// the tag is just equal to the collector address for the CM.
		if( submitter_tag != HOME_POOL_SUBMITTER_TAG ) {
			int n;
			bool match = false;
			Daemon *flock_col = NULL;
			for( n=1, FlockCollectors->rewind();
				 FlockCollectors->next(flock_col);
				 n++)
			{
				if( submitter_tag == flock_col->name() ){
					which_negotiator = n;
					remote_pool_buf = flock_col->name();
					remote_pool = remote_pool_buf.Value();
					match = true;
					break;
				}
			}
			if( !match ) {
				dprintf(D_ALWAYS, "Unknown negotiator (host=%s,tag=%s).  "
						"Aborting negotiation.\n", sock->peer_ip_str(),
						submitter_tag.Value());
				free(sig_attrs_from_cm);
				return (!(KEEP_STREAM));
			}
		}
	}
	else if( FlockNegotiators && command == NEGOTIATE_WITH_SIGATTRS ) {
			// This is the old (pre 7.5.4) method for determining
			// which negotiator we are talking to.  It is brittle
			// because it depends on a DNS lookup of the negotiator
			// name matching the peer address.  This is the only place
			// in the schedd where we really depend on NEGOTIATOR_HOST
			// and FLOCK_NEGOTIATOR_HOSTS.

		// first, check if this is our local negotiator
		condor_sockaddr endpoint_addr = sock->peer_addr();
		std::vector<condor_sockaddr> addrs;
		std::vector<condor_sockaddr>::iterator iter;
		bool match = false;
		Daemon negotiator (DT_NEGOTIATOR);
		char *negotiator_hostname = negotiator.fullHostname();
		if (!negotiator_hostname) {
			dprintf(D_ALWAYS, "Negotiator hostname lookup failed!\n");
			free(sig_attrs_from_cm);
			return (!(KEEP_STREAM));
		}
		addrs = resolve_hostname(negotiator_hostname);
		if (addrs.empty()) {
			dprintf(D_ALWAYS, "gethostbyname for local negotiator (%s) failed!"
					"  Aborting negotiation.\n", negotiator_hostname);
			free(sig_attrs_from_cm);
			return (!(KEEP_STREAM));
		}
		for (iter = addrs.begin(); iter != addrs.end(); ++iter) {
			const condor_sockaddr& addr = *iter;
			if (addr.compare_address(endpoint_addr)) {
					match = true;
				break;
				}
			}
		// if it isn't our local negotiator, check the FlockNegotiators list.
		if (!match) {
			int n;
			for( n=1, FlockNegotiators->rewind();
				 !match && FlockNegotiators->next(neg_host); n++) {
				addrs = resolve_hostname(neg_host->fullHostname());
				for (iter = addrs.begin(); iter != addrs.end(); ++iter) {
					const condor_sockaddr& addr = *iter;
					if (addr.compare_address(endpoint_addr)) {
						match = true;
						which_negotiator = n;
						remote_pool_buf = neg_host->pool();
						remote_pool = remote_pool_buf.Value();
						break;
					}
				}
			}
		}
		if (!match) {
			dprintf(D_ALWAYS, "Unknown negotiator (%s).  "
					"Aborting negotiation.\n", sock->peer_ip_str());
			free(sig_attrs_from_cm);
			return (!(KEEP_STREAM));
		}
	}
	else if( FlockCollectors ) {
		EXCEPT("Unexpected negotiation command %d", command);
	}


	if( remote_pool ) {
		dprintf (D_ALWAYS, "Negotiating for owner: %s (flock level %d, pool %s)\n",
				 owner, which_negotiator, remote_pool);
	} else {
		dprintf (D_ALWAYS, "Negotiating for owner: %s\n", owner);
	}

	if ( consider_jobprio_min > INT_MIN || consider_jobprio_max < INT_MAX ) {
		dprintf(D_ALWAYS,"Negotiating owner=%s jobprio restricted, min=%d max=%d\n",
			 owner, consider_jobprio_min, consider_jobprio_max);
	}

	//-----------------------------------------------

		// See if the negotiator wants to talk to the dedicated
		// scheduler

	if( ! strcmp(owner, dedicated_scheduler.name()) ) {
			// Just let the DedicatedScheduler class do its thing. 
		if (sig_attrs_from_cm) {
			free(sig_attrs_from_cm);
		}
		return dedicated_scheduler.negotiate( command, sock, remote_pool );
	}

		// If we got this far, we're negotiating for a regular user,
		// so go ahead and do our expensive setup operations.

		// Tell the autocluster code what significant attributes the
		// negotiator told us about
	if ( sig_attrs_from_cm ) {
		if ( autocluster.config(sig_attrs_from_cm) ) {
			// clear out auto cluster id attributes
			WalkJobQueue(clear_autocluster_id);
			DirtyPrioRecArray(); // should rebuild PrioRecArray
		}
		free(sig_attrs_from_cm);
		sig_attrs_from_cm = NULL;
	}

	BuildPrioRecArray();
	jobs = N_PrioRecs;

	JobsStarted = 0;

	// find owner in the Owners array
	char *at_sign = strchr(owner, '@');
	if (at_sign) *at_sign = '\0';
	OwnerData * Owner = find_owner(owner);
	if ( ! Owner) {
		dprintf(D_ALWAYS, "Can't find owner %s in Owners array!\n", owner);
		jobs = 0;
		skip_negotiation = true;
	} else if (Owner->FlockLevel < which_negotiator) {
		dprintf(D_FULLDEBUG,
				"This user is no longer flocking with this negotiator.\n");
		jobs = 0;
		skip_negotiation = true;
	}

	ResourceRequestList *resource_requests = new ResourceRequestList;
	ResourceRequestCluster *cluster = NULL;
	int next_cluster = 0;

	for(job_index = 0; job_index < N_PrioRecs && !skip_negotiation; job_index++) {
		prio_rec *prec = &PrioRec[job_index];

		// make sure owner matches what negotiator wants
		if(strcmp(owner,prec->owner)!=0)
		{
			jobs--;
			continue;
		}

		// make sure jobprio is in the range the negotiator wants
		if ( consider_jobprio_min > prec->job_prio ||
			 prec->job_prio > consider_jobprio_max )
		{
			jobs--;
			continue;
		}

		int auto_cluster_id;
		if( NegotiateAllJobsInCluster ) {
				// give every job a new auto cluster
			auto_cluster_id = ++next_cluster;
		}
		else {
			auto_cluster_id = prec->auto_cluster_id;
		}

		if( !cluster || cluster->getAutoClusterId() != auto_cluster_id )
		{
			cluster = new ResourceRequestCluster( auto_cluster_id );
			resource_requests->push_back( cluster );
		}
		cluster->addJob( prec->id );
	}

	classy_counted_ptr<MainScheddNegotiate> sn =
		new MainScheddNegotiate(
			command,
			resource_requests,
			owner,
			remote_pool
		);

		// handle the rest of the negotiation protocol asynchronously
	sn->negotiate(sock);

	return KEEP_STREAM;
}


void
Scheduler::release_claim(int, Stream *sock)
{
	char	*claim_id = NULL;
	match_rec *mrec;

	dprintf( D_ALWAYS, "Got RELEASE_CLAIM from %s\n", 
			 sock->peer_description() );

	if (!sock->get_secret(claim_id)) {
		dprintf (D_ALWAYS, "Failed to get ClaimId\n");
		return;
	}
	if( matches->lookup(HashKey(claim_id), mrec) != 0 ) {
			// We couldn't find this match in our table, perhaps it's
			// from a dedicated resource.
		dedicated_scheduler.DelMrec( claim_id );
	}
	else {
			// The startd has sent us RELEASE_CLAIM because it has
			// destroyed the claim.  There is therefore no need for us
			// to send RELEASE_CLAIM to the startd.
		mrec->needs_release_claim = false;

		DelMrec( mrec );
	}
	FREE (claim_id);
	dprintf (D_PROTOCOL, "## 7(*)  Completed release_claim\n");
	return;
}

void
Scheduler::contactStartd( ContactStartdArgs* args ) 
{
	dprintf( D_FULLDEBUG, "In Scheduler::contactStartd()\n" );

	match_rec *mrec = NULL;

	if( args->isDedicated() ) {
		mrec = dedicated_scheduler.FindMrecByClaimID(args->claimId());
	}
	else {
		mrec = scheduler.FindMrecByClaimID(args->claimId());
	}

	if(!mrec) {
		// The match must have gotten deleted during the time this
		// operation was queued.
		dprintf( D_FULLDEBUG, "In contactStartd(): no match record found for %s", args->claimId() );
		return;
	}

	MyString description;
	description.formatstr( "%s %d.%d", mrec->description(),
						 mrec->cluster, mrec->proc ); 

	int cluster = mrec->cluster;
	int proc = mrec->proc;

		// We need an expanded job ad here so that the startd can see
		// NegotiatorMatchExpr values.
	ClassAd *jobAd;
	if( mrec->is_dedicated ) {
		jobAd = dedicated_scheduler.GetMatchRequestAd( mrec );
	}
	else {
		jobAd = GetExpandedJobAd(JOB_ID_KEY(mrec->cluster, mrec->proc), false);
	}
	if( ! jobAd ) {
			// The match rec may have been deleted by now if the job
			// was put on hold in GetJobAd().
		mrec = NULL;

		char const *reason = "find/expand";
		if( !args->isDedicated() ) {
			if( GetJobAd(cluster, proc) ) {
				reason = "expand";
			}
			else {
				reason = "find";
			}
		}
		dprintf( D_ALWAYS,
				 "Failed to %s job when requesting claim %s\n",
				 reason, description.Value() );

		if( args->isDedicated() ) {
			mrec = dedicated_scheduler.FindMrecByClaimID(args->claimId());
		}
		else {
			mrec = scheduler.FindMrecByClaimID(args->claimId());
		}

		if( mrec ) {
			DelMrec( mrec );
		}
		return;
	}

		// If the slot we are about to claim is partitionable, edit it
		// so it will look like the resulting dynamic slot. We want to avoid 
		// re-using a claim to a partitionable slot
		// for jobs that do not fit the dynamically created slot. In the
		// past we did this fixup during the negotiation cycle, but now that
		// we can get matches directly back from the startd, we need to do it
		// here as well.
	if ( (jobAd && mrec && mrec->my_match_ad) && 
		!ScheddNegotiate::fixupPartitionableSlot(jobAd,mrec->my_match_ad) )
	{
			// The job classad does not have required attributes (such as 
			// requested memory) to enable the startd to create a dynamic slot.
			// Since this claim request is simply going to fail, lets throw
			// this match away now (seems like we could do something better?) - 
			// while it is not ideal to throw away the match in this instance,
			// it is consistent with what we current do during negotiation.
		DelMrec ( mrec );
		return;
	}

    // some attributes coming out of negotiator's matching process that need to
    // make a subway transfer from slot/match ad to job/request ad, on their way
    // to the claim, and then eventually back around to the negotiator for use in
    // preemption policies:
    jobAd->CopyAttribute(ATTR_REMOTE_GROUP, mrec->my_match_ad);
    jobAd->CopyAttribute(ATTR_REMOTE_NEGOTIATING_GROUP, mrec->my_match_ad);
    jobAd->CopyAttribute(ATTR_REMOTE_AUTOREGROUP, mrec->my_match_ad);

	// Tell the startd side who should send alives... startd or schedd
	jobAd->Assign( ATTR_STARTD_SENDS_ALIVES, mrec->m_startd_sends_alives );	
	// Tell the startd if to should not send alives if starter is alive
	jobAd->Assign( ATTR_STARTER_HANDLES_ALIVES, 
					param_boolean("STARTER_HANDLES_ALIVES",true) );

	// Setup to claim the slot asynchronously

	classy_counted_ptr<DCMsgCallback> cb = new DCMsgCallback(
		(DCMsgCallback::CppFunction)&Scheduler::claimedStartd,
		this,
		mrec);

	ASSERT( !mrec->claim_requester.get() );
	mrec->claim_requester = cb;
	mrec->setStatus( M_STARTD_CONTACT_LIMBO );

	classy_counted_ptr<DCStartd> startd = new DCStartd(mrec->description(),NULL,mrec->peer,mrec->claimId(), args->extraClaims());

	this->num_pending_startd_contacts++;

	int deadline_timeout = -1;
	if( RequestClaimTimeout > 0 ) {
			// Add in a little slop time so that schedd has a chance
			// to cancel operation before deadline runs out.
			// This results in a slightly more friendly log message.
		deadline_timeout = RequestClaimTimeout + 60;
	}

	startd->asyncRequestOpportunisticClaim(
		jobAd,
		description.Value(),
		daemonCore->publicNetworkIpAddr(),
		scheduler.aliveInterval(),
		STARTD_CONTACT_TIMEOUT, // timeout on individual network ops
		deadline_timeout,       // overall timeout on completing claim request
		cb );

	delete jobAd;

		// Now wait for callback...
}

void
Scheduler::claimedStartd( DCMsgCallback *cb ) {
	ClaimStartdMsg *msg = (ClaimStartdMsg *)cb->getMessage();

	this->num_pending_startd_contacts--;
	scheduler.rescheduleContactQueue();

	match_rec *match = (match_rec *)cb->getMiscDataPtr();
	if( msg->deliveryStatus() == DCMsg::DELIVERY_CANCELED && !match) {
		// if match is NULL, then this message must have been canceled
		// from within ~match_rec, in which case there is nothing to do
		return;
	}
	ASSERT( match );

		// Remove callback pointer from the match record, since the claim
		// request operation is finished.
	match->claim_requester = NULL;

	if( !msg->claimed_startd_success() ) {
		scheduler.DelMrec(match);
		return;
	}

	match->setStatus( M_CLAIMED );

	// now that we've completed authentication (if enabled),
	// authorize this startd for READ operations
	//
	if ( match->auth_hole_id == NULL ) {
		match->auth_hole_id = new MyString;
		ASSERT(match->auth_hole_id != NULL);
		if (msg->startd_fqu() && *msg->startd_fqu()) {
			match->auth_hole_id->formatstr("%s/%s",
			                            msg->startd_fqu(),
			                            msg->startd_ip_addr());
		}
		else {
			*match->auth_hole_id = msg->startd_ip_addr();
		}
		IpVerify* ipv = daemonCore->getSecMan()->getIpVerify();
		if (!ipv->PunchHole(READ, *match->auth_hole_id)) {
			dprintf(D_ALWAYS,
			        "WARNING: IpVerify::PunchHole error for %s: "
			            "job %d.%d may fail to execute\n",
			        match->auth_hole_id->Value(),
			        match->cluster,
			        match->proc);
			delete match->auth_hole_id;
			match->auth_hole_id = NULL;
		}
	}

	// If the startd returned any "leftover" partitionable slot resources,
	// we want to create a match record for it (so we can subsequently find
	// a job to run on it). 
	if ( msg->have_leftovers()) {			

		ScheddNegotiate *sn;
		if (match->is_dedicated) {
			// Pass NULLs to constructor since we aren't actually going to
			// negotiate - we just want to invoke 
			// MainScheddNegotiate::scheduler_handleMatch(), which
			// probably could/should be changed to be declared as a static method.
			// Actually, must pass in owner so FindRunnableJob will find a job.

			sn = new DedicatedScheddNegotiate(0, NULL, match->user, NULL);
		} else {
			// Use the DedSched
			sn = new MainScheddNegotiate(0, NULL, match->user, NULL);
		}		

			// Setting cluster.proc to -1.-1 should result in the schedd
			// invoking FindRunnableJob to select an appropriate matching job.
		PROC_ID jobid;
		jobid.cluster = -1; jobid.proc = -1;

		if (match->is_dedicated) {
			const ClassAd *msg_ad = msg->getJobAd();
			msg_ad->LookupInteger(ATTR_CLUSTER_ID, jobid.cluster);
			msg_ad->LookupInteger(ATTR_PROC_ID, jobid.proc);
		}
			// Need to pass handleMatch a slot name; grab from leftover slot ad
		std::string slot_name_buf;
		msg->leftover_startd_ad()->LookupString(ATTR_NAME,slot_name_buf);
		char const *slot_name = slot_name_buf.c_str();

			// dprintf a message saying we got a new match, but be certain
			// to only output the public claim id (keep the capability private)
		ClaimIdParser idp( msg->leftover_claim_id() );
		dprintf( D_FULLDEBUG,
				"Received match from startd, leftover slot ad %s claim %s\n",
				slot_name, idp.publicClaimId()  );

			// Tell the schedd about the leftover resources it can go claim.
			// Note this claiming will happen asynchronously.
		sn->scheduler_handleMatch(jobid,msg->leftover_claim_id(), "",
			*(msg->leftover_startd_ad()),slot_name);

		delete sn;
	} 

	// AsyncXfer: If this isn't a dedicated match, handle a paired claim
	if ( !match->is_dedicated && msg->have_paired_slot() ) {
		// AsyncXfer: TODO Is this the right job id to use for the paired
		//   match_rec?
		PROC_ID paired_job_id;
		paired_job_id.cluster = match->cluster;
		paired_job_id.proc = -1;
		match_rec *paired_mrec = AddMrec( msg->paired_claim_id(), match->peer,
										  &paired_job_id, msg->paired_startd_ad(),
										  match->user, match->pool );

		if ( paired_mrec == NULL ) {
			dprintf( D_ALWAYS, "AsyncXfer: Failed to make match_rec for paired slot!\n" );
		} else {
			match->m_paired_mrec = paired_mrec;
			paired_mrec->m_paired_mrec = match;
			paired_mrec->m_can_start_jobs = false;

			paired_mrec->setStatus( M_CLAIMED );

			if ( match->auth_hole_id != NULL ) {
				paired_mrec->auth_hole_id = new MyString( *match->auth_hole_id );
				IpVerify* ipv = daemonCore->getSecMan()->getIpVerify();
				if (!ipv->PunchHole(READ, *paired_mrec->auth_hole_id)) {
					dprintf(D_ALWAYS,
						"WARNING: IpVerify::PunchHole error for paired %s: "
			            "job %d.%d may fail to execute\n",
						paired_mrec->auth_hole_id->Value(),
						paired_mrec->cluster,
						paired_mrec->proc);
					delete paired_mrec->auth_hole_id;
					paired_mrec->auth_hole_id = NULL;
				}
			}
		}
	}

	if (match->is_dedicated) {
			// Set a timer to call handleDedicatedJobs() when we return,
			// since we might be able to spawn something now.
		dedicated_scheduler.handleDedicatedJobTimer( 0 );
	}
	else {
		scheduler.StartJob( match );
	}
}


bool
Scheduler::enqueueStartdContact( ContactStartdArgs* args )
{
	 if( startdContactQueue.enqueue(args) < 0 ) {
		 dprintf( D_ALWAYS, "Failed to enqueue contactStartd "
				  "startd=%s\n", args->sinful() );
		 return false;
	 }
	 dprintf( D_FULLDEBUG, "Enqueued contactStartd startd=%s\n",
			  args->sinful() );  

	 rescheduleContactQueue();

	 return true;
}


void
Scheduler::rescheduleContactQueue()
{
	if( startdContactQueue.IsEmpty() ) {
		return; // nothing to do
	}
		 /*
		   If we haven't already done so, register a timer to go off
           in zero seconds to call checkContactQueue().  This will
		   start the process of claiming the startds *after* we have
           completed negotiating and returned control to daemonCore. 
		 */
	if( checkContactQueue_tid == -1 ) {
		checkContactQueue_tid = daemonCore->Register_Timer( 0,
			(TimerHandlercpp)&Scheduler::checkContactQueue,
			"checkContactQueue", this );
	}
	if( checkContactQueue_tid == -1 ) {
			// Error registering timer!
		EXCEPT( "Can't register daemonCore timer!" );
	}
}

void
Scheduler::checkContactQueue() 
{
	ContactStartdArgs *args;

		// clear out the timer tid, since we made it here.
	checkContactQueue_tid = -1;

		// Contact startds as long as (a) there are still entries in our
		// queue, (b) there are not too many registered sockets in
		// daemonCore, which ensures we do not run ourselves out
		// of socket descriptors.
	while( !daemonCore->TooManyRegisteredSockets() &&
		   (num_pending_startd_contacts < max_pending_startd_contacts
            || max_pending_startd_contacts <= 0) &&
		   (!startdContactQueue.IsEmpty()) ) {
			// there's a pending registration in the queue:

		startdContactQueue.dequeue ( args );
		dprintf( D_FULLDEBUG, "In checkContactQueue(), args = %p, "
				 "host=%s\n", args, args->sinful() ); 
		contactStartd( args );
		delete args;
	}
}


bool
Scheduler::enqueueReconnectJob( PROC_ID job )
{
	 if( ! jobsToReconnect.Append(job) ) {
		 dprintf( D_ALWAYS, "Failed to enqueue job id (%d.%d)\n",
				  job.cluster, job.proc );
		 return false;
	 }
	 dprintf( D_FULLDEBUG,
			  "Enqueued job %d.%d to spawn shadow for reconnect\n",
			  job.cluster, job.proc );

		 /*
		   If we haven't already done so, register a timer to go off
           in zero seconds to call checkContactQueue().  This will
		   start the process of claiming the startds *after* we have
           completed negotiating and returned control to daemonCore. 
		 */
	if( checkReconnectQueue_tid == -1 ) {
		checkReconnectQueue_tid = daemonCore->Register_Timer( 0,
			(TimerHandlercpp)&Scheduler::checkReconnectQueue,
			"checkReconnectQueue", this );
	}
	if( checkReconnectQueue_tid == -1 ) {
			// Error registering timer!
		EXCEPT( "Can't register daemonCore timer!" );
	}
	return true;
}


void
Scheduler::checkReconnectQueue( void ) 
{
	PROC_ID job;
	CondorQuery query(STARTD_AD);
	ClassAdList job_ads;
	MyString constraint;

		// clear out the timer tid, since we made it here.
	checkReconnectQueue_tid = -1;

	jobsToReconnect.Rewind();
	while( jobsToReconnect.Next(job) ) {
		makeReconnectRecords(&job, NULL);
		jobsToReconnect.DeleteCurrent();
	}
}


void
Scheduler::makeReconnectRecords( PROC_ID* job, const ClassAd* match_ad ) 
{
	int cluster = job->cluster;
	int proc = job->proc;
	char* pool = NULL;
	char* owner = NULL;
	char* claim_id = NULL;
	char* startd_addr = NULL;
	char* startd_name = NULL;
	char* startd_principal = NULL;

	// NOTE: match_ad could be deallocated when this function returns,
	// so if we need to keep it around, we must make our own copy of it.
	if( GetAttributeStringNew(cluster, proc, ATTR_ACCOUNTING_GROUP, &owner) < 0 ) {
		if( GetAttributeStringNew(cluster, proc, ATTR_OWNER, &owner) < 0 ) {
				// we've got big trouble, just give up.
			dprintf( D_ALWAYS, "WARNING: %s no longer in job queue for %d.%d\n", 
					 ATTR_OWNER, cluster, proc );
			mark_job_stopped( job );
			scheduler.stats.JobsRestartReconnectsAttempting -= 1;
			scheduler.stats.JobsRestartReconnectsFailed += 1;
			return;
		}
	}
	if( GetAttributeStringNew(cluster, proc, ATTR_CLAIM_ID, &claim_id) < 0 ) {
			//
			// No attribute. Clean up and return
			//
		dprintf( D_ALWAYS, "WARNING: %s no longer in job queue for %d.%d\n", 
				ATTR_CLAIM_ID, cluster, proc );
		mark_job_stopped( job );
		free( owner );
		scheduler.stats.JobsRestartReconnectsAttempting -= 1;
		scheduler.stats.JobsRestartReconnectsFailed += 1;
		return;
	}
	if( GetAttributeStringNew(cluster, proc, ATTR_REMOTE_HOST, &startd_name) < 0 ) {
			//
			// No attribute. Clean up and return
			//
		dprintf( D_ALWAYS, "WARNING: %s no longer in job queue for %d.%d\n", 
				ATTR_REMOTE_HOST, cluster, proc );
		mark_job_stopped( job );
		free( claim_id );
		free( owner );
		scheduler.stats.JobsRestartReconnectsAttempting -= 1;
		scheduler.stats.JobsRestartReconnectsFailed += 1;
		return;
	}
	if( GetAttributeStringNew(cluster, proc, ATTR_STARTD_IP_ADDR, &startd_addr) < 0 ) {
			// We only expect to get here when reading a job queue created
			// by a version of Condor older than 7.1.3, because we no longer
			// rely on the claim id to tell us how to connect to the startd.
		dprintf( D_ALWAYS, "WARNING: %s not in job queue for %d.%d, "
				 "so using claimid.\n", ATTR_STARTD_IP_ADDR, cluster, proc );
		startd_addr = getAddrFromClaimId( claim_id );
		SetAttributeString(cluster, proc, ATTR_STARTD_IP_ADDR, startd_addr);
	}
	
	int universe;
	GetAttributeInt( cluster, proc, ATTR_JOB_UNIVERSE, &universe );

	if( GetAttributeStringNew(cluster, proc, ATTR_REMOTE_POOL,
							  &pool) < 0 ) {
		pool = NULL;
	}

	if( 0 > GetAttributeStringNew(cluster,
	                              proc,
	                              ATTR_STARTD_PRINCIPAL,
	                              &startd_principal)) {
		startd_principal = NULL;
	}

	WriteUserLog* ULog = this->InitializeUserLog( *job );
	if ( ULog ) {
		JobDisconnectedEvent event;
		const char* txt = "Local schedd and job shadow died, "
			"schedd now running again";
		event.setDisconnectReason( txt );
		event.setStartdAddr( startd_addr );
		event.setStartdName( startd_name );

		if( !ULog->writeEventNoFsync(&event,GetJobAd(cluster,proc)) ) {
			dprintf( D_ALWAYS, "Unable to log ULOG_JOB_DISCONNECTED event\n" );
		}
		delete ULog;
		ULog = NULL;
	}

	dprintf( D_FULLDEBUG, "Adding match record for disconnected job %d.%d "
			 "(owner: %s)\n", cluster, proc, owner );
	ClaimIdParser idp( claim_id );
	dprintf( D_FULLDEBUG, "ClaimId: %s\n", idp.publicClaimId() );
	if( pool ) {
		dprintf( D_FULLDEBUG, "Pool: %s (via flocking)\n", pool );
	}
		// note: AddMrec will makes its own copy of match_ad
	match_rec *mrec = AddMrec( claim_id, startd_addr, job, match_ad, 
							   owner, pool );

		// authorize this startd for READ access
	if (startd_principal != NULL) {
		mrec->auth_hole_id = new MyString(startd_principal);
		ASSERT(mrec->auth_hole_id != NULL);
		free(startd_principal);
		IpVerify* ipv = daemonCore->getIpVerify();
		if (!ipv->PunchHole(READ, *mrec->auth_hole_id)) {
			dprintf(D_ALWAYS,
			        "WARNING: IpVerify::PunchHole error for %s: "
			            "job %d.%d may fail to execute\n",
			        mrec->auth_hole_id->Value(),
			        mrec->cluster,
			        mrec->proc);
			delete mrec->auth_hole_id;
			mrec->auth_hole_id = NULL;
		}
	}

	// AsyncXfer: If this claim has a paired claim that we've already created
	//   a match_rec for, link the two together.
	MyString paired_claim_id;
	match_rec *paired_mrec = NULL;
	if ( GetAttributeString( cluster, proc, ATTR_PAIRED_CLAIM_ID,
							 paired_claim_id ) >= 0 &&
			 matches->lookup( HashKey( paired_claim_id ), paired_mrec ) == 0 ) {

		mrec->m_paired_mrec = paired_mrec;
		paired_mrec->m_paired_mrec = mrec;
		mrec->m_can_start_jobs = false;
		paired_mrec->m_can_start_jobs = false;
	}

	if( pool ) {
		free( pool );
		pool = NULL;
	}
	if( owner ) {
		free( owner );
		owner = NULL;
	}
	if( startd_addr ) {
		free( startd_addr );
		startd_addr = NULL;
	}
	if( startd_name ) {
		free( startd_name );
		startd_name = NULL;
	}
	if( claim_id ) {
		free( claim_id );
		claim_id = NULL;
	}
		// this should never be NULL, particularly after the checks
		// above, but just to be extra safe, check here, too.
	if( !mrec ) {
		dprintf( D_ALWAYS, "ERROR: failed to create match_rec for %d.%d\n",
				 cluster, proc );
		mark_job_stopped( job );
		return;
	}
	
	mrec->setStatus( M_CLAIMED );  // it's claimed now.  we'll set
								   // this to active as soon as we
								   // spawn the reconnect shadow.

		/*
		  We don't want to use the version of add_shadow_rec() that
		  takes arguments for the data and creates a new record since
		  it won't know we want this srec for reconnect mode, and will
		  do a few other things we don't want.  instead, just create
		  the shadow reconrd ourselves, since that's all the other
		  function really does.  Later on, we'll call the version of
		  add_shadow_rec that just takes a pointer to an srec, since
		  that's the one that actually does all the interesting work
		  to add it to all the tables, etc, etc.
		*/
	shadow_rec *srec = new shadow_rec;
	srec->pid = 0;
	srec->job_id.cluster = cluster;
	srec->job_id.proc = proc;
	srec->universe = universe;
	srec->match = mrec;
	srec->preempted = FALSE;
	srec->removed = FALSE;
	srec->conn_fd = -1;
	srec->isZombie = FALSE; 
	srec->is_reconnect = true;
	srec->reconnect_succeeded = false;
	srec->keepClaimAttributes = false;

		// the match_rec also needs to point to the srec...
	mrec->shadowRec = srec;

		// finally, enqueue this job in our RunnableJob queue.
	addRunnableJob( srec );
}

/**
 * Given a ClassAd from the job queue, we check to see if it
 * has the ATTR_SCHEDD_INTERVAL attribute defined. If it does, then
 * then we will simply update it with the latest value
 * 
 * @param job - the ClassAd to update
 * @return true if no error occurred, false otherwise
 **/
int
updateSchedDInterval( JobQueueJob *job, const JOB_ID_KEY& id, void* /*user*/ )
{
		//
		// Check if the job has the ScheddInterval attribute set
		// If so, then we need to update it
		//
	if ( job->LookupExpr( ATTR_SCHEDD_INTERVAL ) ) {
			//
			// This probably isn't a too serious problem if we
			// are unable to update the job ad
			//
		if ( ! job->Assign( ATTR_SCHEDD_INTERVAL, (int)scheduler.SchedDInterval.getMaxInterval() ) ) {
			dprintf( D_ALWAYS, "Failed to update job %d.%d's %s attribute!\n",
							   id.cluster, id.proc, ATTR_SCHEDD_INTERVAL );
		}
	}
	return ( true );
}

// stuff in the schedd that must be initialzed after InitJobQueue
void
PostInitJobQueue()
{
	mark_jobs_idle();

	daemonCore->Register_Timer( 0,
						(TimerHandlercpp)&Scheduler::WriteRestartReport,
						"Scheduler::WriteRestartReport", &scheduler );

		// The below must happen _after_ InitJobQueue is called.
	if ( scheduler.autocluster.config() ) {
		// clear out auto cluster id attributes
		WalkJobQueue(clear_autocluster_id);
	}

		//
		// Update the SchedDInterval attributes in jobs if they
		// have it defined. This will be for JobDeferral and
		// CronTab jobs
		//
	WalkJobQueue(updateSchedDInterval);

	extern int dump_job_q_stats(int cat);
	dump_job_q_stats(D_FULLDEBUG);
}


int
find_idle_local_jobs( ClassAd *job, void* )
{
	int	status;
	int	cur_hosts;
	int	max_hosts;
	int	univ;
	PROC_ID id;

	int noop = 0;
	job->LookupBool(ATTR_JOB_NOOP, noop);
	if (noop) {
		return 0;
	}

	if (job->LookupInteger(ATTR_JOB_UNIVERSE, univ) != 1) {
		univ = CONDOR_UNIVERSE_STANDARD;
	}

	if( univ != CONDOR_UNIVERSE_LOCAL && univ != CONDOR_UNIVERSE_SCHEDULER ) {
		return 0;
	}

	if (univ == CONDOR_UNIVERSE_LOCAL && scheduler.m_use_startd_for_local) {
		return 0;
	}

	job->LookupInteger(ATTR_CLUSTER_ID, id.cluster);
	job->LookupInteger(ATTR_PROC_ID, id.proc);
	job->LookupInteger(ATTR_JOB_STATUS, status);

	if (job->LookupInteger(ATTR_CURRENT_HOSTS, cur_hosts) != 1) {
		cur_hosts = ((status == RUNNING || status == TRANSFERRING_OUTPUT) ? 1 : 0);
	}
	if (job->LookupInteger(ATTR_MAX_HOSTS, max_hosts) != 1) {
		max_hosts = ((status == IDLE) ? 1 : 0);
	}
	
		//
		// Before evaluating whether we can run this job, first make 
		// sure its even eligible to run
		// We do not count REMOVED or HELD jobs
		//
	if ( max_hosts > cur_hosts &&
		(status == IDLE || status == RUNNING || status == TRANSFERRING_OUTPUT) ) {
			//
			// The jobs will now attempt to have their requirements
			// evalulated. We first check to see if the requirements are defined.
			// If they are not, then we'll continue.
			// If they are, then we make sure that they evaluate to true.
			// Evaluate the schedd's ad and the job ad against each 
			// other. We break it out so we can print out any errors 
			// as needed
			//
		ClassAd scheddAd;
		scheduler.publish( &scheddAd );

			//
			// Select the start expression based on the universe
			//
		const char *universeExp = ( univ == CONDOR_UNIVERSE_LOCAL ?
									ATTR_START_LOCAL_UNIVERSE :
									ATTR_START_SCHEDULER_UNIVERSE );
	
			//
			// Start Universe Evaluation (a.k.a. schedd requirements).
			// Only if this attribute is NULL or evaluates to true 
			// will we allow a job to start.
			//
		bool requirementsMet = true;
		int requirements = 1;
		if ( scheddAd.LookupExpr( universeExp ) != NULL ) {
				//
				// We have this inner block here because the job
				// should not be allowed to start if the schedd's 
				// requirements failed to evaluate for some reason
				//
			if ( scheddAd.EvalBool( universeExp, job, requirements ) ) {
				requirementsMet = (bool)requirements;
				if ( ! requirements ) {
					dprintf( D_FULLDEBUG, "%s evaluated to false for job %d.%d. "
										  "Unable to start job.\n",
										  universeExp, id.cluster, id.proc );
				}
			} else {
				requirementsMet = false;
				dprintf( D_ALWAYS, "The schedd's %s attribute could "
								   "not be evaluated for job %d.%d. "
								   "Unable to start job\n",
								   universeExp, id.cluster, id.proc );
			}
		}

		if ( ! requirementsMet ) {
			char *exp = sPrintExpr( scheddAd, universeExp );
			if ( exp ) {
				dprintf( D_FULLDEBUG, "Failed expression '%s'\n", exp );
				free( exp );
			}
			return ( 0 );
		}
			//
			// Job Requirements Evaluation
			//
		if ( job->LookupExpr( ATTR_REQUIREMENTS ) != NULL ) {
				// Treat undefined/error as FALSE for job requirements, too.
			if ( job->EvalBool(ATTR_REQUIREMENTS, &scheddAd, requirements) ) {
				requirementsMet = (bool)requirements;
				if ( !requirements ) {
					dprintf( D_FULLDEBUG, "The %s attribute for job %d.%d "
							 "evaluated to false. Unable to start job\n",
							 ATTR_REQUIREMENTS, id.cluster, id.proc );
				}
			} else {
				requirementsMet = false;
				dprintf( D_FULLDEBUG, "The %s attribute for job %d.%d did "
						 "not evaluate. Unable to start job\n",
						 ATTR_REQUIREMENTS, id.cluster, id.proc );
			}

		}
			//
			// If the job's requirements failed up above, we will want to 
			// print the expression to the user and return
			//
		if ( ! requirementsMet ) {
			char *exp = sPrintExpr( *job, ATTR_REQUIREMENTS );
			if ( exp ) {
				dprintf( D_FULLDEBUG, "Failed expression '%s'\n", exp );
				free( exp );
			}
			// This is too verbose.
			//dprintf(D_FULLDEBUG,"Schedd ad that failed to match:\n");
			//dPrintAd(D_FULLDEBUG, scheddAd);
			//dprintf(D_FULLDEBUG,"Job ad that failed to match:\n");
			//dPrintAd(D_FULLDEBUG, *job);
			return ( 0 );
		}

			//
			// It's safe to go ahead and run the job!
			//
		if( univ == CONDOR_UNIVERSE_LOCAL ) {
			dprintf( D_FULLDEBUG, "Found idle local universe job %d.%d\n",
					 id.cluster, id.proc );
			scheduler.start_local_universe_job( &id );
		} else {
			dprintf( D_FULLDEBUG,
					 "Found idle scheduler universe job %d.%d\n",
					 id.cluster, id.proc );
				/*
				  we've decided to spawn a scheduler universe job.
				  instead of doing that directly, we'll go through our
				  aboutToSpawnJobHandler() hook isntead.  inside
				  aboutToSpawnJobHandlerDone(), if the job is a
				  scheduler universe job, we'll spawn it then.  this
				  wrapper handles all the logic for if we want to
				  invoke the hook in its own thread or not, etc.
				*/
			callAboutToSpawnJobHandler( id.cluster, id.proc, NULL );
		}
	}
	return 0;
}

void
Scheduler::ExpediteStartJobs()
{
	if( startjobsid == -1 ) {
		return;
	}

	Timeslice timeslice;
	ASSERT( daemonCore->GetTimerTimeslice( startjobsid, timeslice ) );

	if( !timeslice.isNextRunExpedited() ) {
		timeslice.expediteNextRun();
		ASSERT( daemonCore->ResetTimerTimeslice( startjobsid, timeslice ) );
		dprintf(D_FULLDEBUG,"Expedited call to StartJobs()\n");
	}
}

/*
 * Weiru
 * This function iterate through all the match records, for every match do the
 * following: if the match is inactive, which means that the agent hasn't
 * returned, do nothing. If the match is active and there is a job running,
 * do nothing. If the match is active and there is no job running, then start
 * a job. For the third situation, there are two cases. We might already know
 * what job to execute because we used a particular job to negoitate. Or we
 * might not know. In the first situation, the proc field of the match record
 * will be a number greater than or equal to 0. In this case we just start the
 * job in the match record. In the other case, the proc field will be -1, we'll
 * have to pick a job from the same cluster and start it. In any case, if there
 * is no more job to start for a match, inform the startd and the accountant of
 * it and delete the match record.
 *
 * Jim B. -- Also check for SCHED_UNIVERSE jobs that need to be started.
 */
void
Scheduler::StartJobs()
{
	match_rec *rec;
    
		/* If we are trying to exit, don't start any new jobs! */
	if ( ExitWhenDone ) {
		return;
	}
	
		//
		// CronTab Jobs
		//
	this->calculateCronTabSchedules();
		
	dprintf(D_FULLDEBUG, "-------- Begin starting jobs --------\n");
	matches->startIterations();
	while(matches->iterate(rec) == 1) {
		StartJob( rec );
	}
	if( LocalUniverseJobsIdle > 0 || SchedUniverseJobsIdle > 0 ) {
		StartLocalJobs();
	}

	dprintf(D_FULLDEBUG, "-------- Done starting jobs --------\n");
}

void
Scheduler::swappedClaims( DCMsgCallback *cb )
{

	SwapClaimsMsg *msg = (SwapClaimsMsg *)cb->getMessage();

	match_rec *active_rec = NULL;
	match_rec *idle_rec = NULL;

	if( msg->deliveryStatus() != DCMsg::DELIVERY_SUCCEEDED ) {
		dprintf( D_FULLDEBUG, "AsyncXfer: SwapClaims message failed\n" );
		return;
	}

	if ( matches->lookup( HashKey( msg->claim_id() ), active_rec ) < 0 ||
		 (idle_rec = active_rec->m_paired_mrec) == NULL ) {
		dprintf( D_FULLDEBUG, "AsyncXfer: Failed to find match_rec's for swapped claims\n" );
		return;
	}

	if( !msg->swap_claims_success() ) {
		dprintf( D_FULLDEBUG, "AsyncXfer: SwapClaims attempt failed\n" );
		// AsyncXfer: TODO Should we do anything about the failure?
		//   Throw the claims away?
		//   Retry a limited number of times?
		return;
	}

	std::string active_rec_slot_name;
	std::string idle_rec_slot_name;
	active_rec->my_match_ad->LookupString( ATTR_NAME, active_rec_slot_name );
	idle_rec->my_match_ad->LookupString( ATTR_NAME, idle_rec_slot_name );

	if ( !strcmp( active_rec_slot_name.c_str(), msg->dest_slot_name() ) ) {
		dprintf( D_FULLDEBUG, "AsyncXfer: match_recs already swapped, nothing to do\n" );
		return;
	} else if ( !strcmp( idle_rec_slot_name.c_str(), msg->dest_slot_name() ) ) {
		dprintf( D_FULLDEBUG, "AsyncXfer: Swapping match_recs for swapped claims.\n" );

		std::swap( active_rec->keep_while_idle, idle_rec->keep_while_idle );
		std::swap( active_rec->idle_timer_deadline, idle_rec->idle_timer_deadline );
		std::swap( active_rec->m_can_start_jobs, idle_rec->m_can_start_jobs );
		std::swap( active_rec->my_match_ad, idle_rec->my_match_ad );

		// After the swap, the active claim is now on the slot that was idle.
		SetAttributeString( active_rec->cluster, active_rec->proc,
							ATTR_REMOTE_HOST, idle_rec_slot_name.c_str() );
		int slot_id = 1;
		if ( active_rec->my_match_ad->LookupInteger( ATTR_SLOT_ID, slot_id ) ) {
			SetAttributeInt( active_rec->cluster, active_rec->proc,
							 ATTR_REMOTE_SLOT_ID, slot_id );
		}

	} else {
		dprintf( D_FULLDEBUG, "AsyncXfer: slot names don't match!\n" );
	}

	StartJob( idle_rec );
}

bool
Scheduler::CheckForClaimSwap(match_rec *mrec)
{
	if ( !mrec->m_paired_mrec ) {
		return false;
	}
	int job_xfer_output = FALSE;
	GetAttributeBool( mrec->cluster, mrec->proc,
					  ATTR_JOB_TRANSFERRING_OUTPUT,
					  &job_xfer_output );

	if ( job_xfer_output && mrec->m_can_start_jobs &&
		 mrec->m_paired_mrec->status == M_CLAIMED ) {

		// AsyncXfer: Our job is in output phase and we have a paired slot
		//   that's idle. Swap them.
		classy_counted_ptr<DCMsgCallback> cb = new DCMsgCallback(
					(DCMsgCallback::CppFunction)&Scheduler::swappedClaims,
					this, NULL);

		std::string paired_slot_name;
		mrec->m_paired_mrec->my_match_ad->LookupString( ATTR_NAME, paired_slot_name );

		// AsyncXfer: TODO Why is this a classy_counted_ptr instead of a regular
		//   pointer that we delete before we return? Or an object on the stack?
		classy_counted_ptr<DCStartd> startd = new DCStartd(mrec->description(),NULL,mrec->peer,mrec->claimId());

		startd->asyncSwapClaims( mrec->claimId(), mrec->description(),
								 paired_slot_name.c_str(),
								 STARTD_CONTACT_TIMEOUT, cb );

		return true;
	} else {
		return false;
	}
}

void
Scheduler::StartJob(match_rec *rec)
{
	PROC_ID id;

	ASSERT( rec );
	switch(rec->status) {
	case M_UNCLAIMED:
		dprintf(D_FULLDEBUG, "match (%s) unclaimed\n", rec->description());
		return;
	case M_STARTD_CONTACT_LIMBO:
		dprintf ( D_FULLDEBUG, "match (%s) waiting for startd contact\n", 
				  rec->description() );
		return;
	case M_ACTIVE:
	case M_CLAIMED:
		if ( rec->shadowRec ) {
			// AsyncXfer: If we have an idle paired xfer slot and our job is
			//   in output phase, try to swap the job to to the paired slot.
			if ( rec->m_paired_mrec ) {
				if ( CheckForClaimSwap( rec ) ) {
					dprintf(D_FULLDEBUG, "match (%s) swapping job to paired slot\n",
							rec->description());
				} else {
					dprintf(D_FULLDEBUG, "match (%s) already running a job, can't swap\n",
							rec->description());
				}
			} else {
				dprintf(D_FULLDEBUG, "match (%s) already running a job\n",
					rec->description());
			}
			return;
		}
		// AsyncXfer: When we have a paired claim, m_can_start_jobs==false
		// means we can't start a job. Either we're the transfer slot or
		// someone called DelMrec() on one of us.
		if ( rec->m_paired_mrec && !rec->m_can_start_jobs ) {
			dprintf(D_FULLDEBUG, "AsyncXfer: match (%s) not eligible for starting a job\n",
					rec->description());
			return;
		}
			// Go ahead and start a shadow.
		break;
	default:
		EXCEPT( "Unknown status in match rec (%d)", rec->status );
	}

		// This is the case we want to try and start a job.
	id.cluster = rec->cluster;
	id.proc = rec->proc; 
	if(!Runnable(&id)) {
			// find the job in the cluster with the highest priority
		id.proc = -1;
		if( !FindRunnableJobForClaim(rec) ) {
			return;
		}
		id.cluster = rec->cluster;
		id.proc = rec->proc;
	}

	if(!(rec->shadowRec = StartJob(rec, &id))) {
                
			// Start job failed. Throw away the match. The reason being that we
			// don't want to keep a match around and pay for it if it's not
			// functioning and we don't know why. We might as well get another
			// match.

		dprintf(D_ALWAYS,"Failed to start job for %s; relinquishing\n",
				rec->description());
		DelMrec(rec);
		mark_job_stopped( &id );

			/* We want to send some email to the administrator
			   about this.  We only want to do it once, though. */
		if ( !sent_shadow_failure_email ) {
			sent_shadow_failure_email = TRUE;
			FILE *email = email_admin_open("Failed to start shadow.");
			if( email ) {
				fprintf( email,
						 "Condor failed to start the condor_shadow.\n\n"
						 "This may be a configuration problem or a "
						 "problem with\n"
						 "permissions on the condor_shadow binary.\n" );
				char *schedlog = param ( "SCHEDD_LOG" );
				if ( schedlog ) {
					email_asciifile_tail( email, schedlog, 50 );
					free ( schedlog );
				}
				email_close ( email );
			} else {
					// Error sending the message
				dprintf( D_ALWAYS, 
						 "ERROR: Can't send email to the Condor "
						 "Administrator\n" );
			}
		}
		return;
	}
	dprintf(D_FULLDEBUG, "Match (%s) - running %d.%d\n",
			rec->description(), id.cluster, id.proc);

               // We've commited to starting a job on this match, copy the
               // job's keep_idle times to the match
	int keep_claim_idle_time = 0;
    GetAttributeInt(id.cluster,id.proc,ATTR_JOB_KEEP_CLAIM_IDLE,&keep_claim_idle_time);
    if (keep_claim_idle_time > 0) {
            rec->keep_while_idle = keep_claim_idle_time;
    } else {
            rec->keep_while_idle = 0;
    }
    rec->idle_timer_deadline = 0;

		// Now that the shadow has spawned, consider this match "ACTIVE"
	rec->setStatus( M_ACTIVE );
}

bool
Scheduler::FindRunnableJobForClaim(match_rec* mrec,bool accept_std_univ)
{
	ASSERT( mrec );

	PROC_ID new_job_id;
	new_job_id.cluster = -1;
	new_job_id.proc = -1;

	if( mrec->my_match_ad && mrec->m_can_start_jobs && !ExitWhenDone ) {
		FindRunnableJob(new_job_id,mrec->my_match_ad,mrec->user);
	}
	if( !accept_std_univ && new_job_id.proc == -1 ) {
		int new_universe = -1;
		GetAttributeInt(new_job_id.cluster,new_job_id.proc,ATTR_JOB_UNIVERSE,&new_universe);
		if( new_universe == CONDOR_UNIVERSE_STANDARD ) {
			new_job_id.proc = -1;
		}
	}
	if( new_job_id.proc == -1 ) {
			// no more jobs to run
		// AsyncXfer: If this match has a paired match that can start jobs,
		//   don't delete this match.
		if ( !mrec->m_can_start_jobs && mrec->m_paired_mrec &&
			 mrec->m_paired_mrec->m_can_start_jobs ) {
			dprintf(D_ALWAYS, "AsyncXfer: match (%s) can't start jobs; waiting for paired match (%s), which can\n",
					mrec->description(),
					mrec->m_paired_mrec->description());
			return false;
		}
		if (mrec->idle_timer_deadline < time(0))  {
			dprintf(D_ALWAYS,
				"match (%s) out of jobs; relinquishing\n",
				mrec->description() );
			DelMrec(mrec);
			return false;
		} else {
			dprintf(D_FULLDEBUG, "Job requested to keep this claim idle for next job for %d seconds\n", mrec->keep_while_idle);
		}
		return false;
	}

	dprintf(D_ALWAYS,
			"match (%s) switching to job %d.%d\n",
			mrec->description(), new_job_id.cluster, new_job_id.proc );

	SetMrecJobID(mrec,new_job_id);
	return true;
}

void
Scheduler::StartLocalJobs()
{
	if ( ExitWhenDone ) {
		return;
	}
	WalkJobQueue(find_idle_local_jobs);
}

shadow_rec*
Scheduler::StartJob(match_rec* mrec, PROC_ID* job_id)
{
	int		universe;
	int		rval;

	rval = GetAttributeInt(job_id->cluster, job_id->proc, ATTR_JOB_UNIVERSE, 
							&universe);
	if (rval < 0) {
		dprintf(D_ALWAYS, "Couldn't find %s Attribute for job "
				"(%d.%d) assuming standard.\n",	ATTR_JOB_UNIVERSE,
				job_id->cluster, job_id->proc);
	}
	return start_std( mrec, job_id, universe );
}


//-----------------------------------------------------------------
// Start Job Handler
//-----------------------------------------------------------------

void
Scheduler::StartJobHandler()
{
	shadow_rec* srec;
	PROC_ID* job_id=NULL;
	int cluster, proc;
	int status;

		// clear out our timer id since the hander just went off
	StartJobTimer = -1;

		// if we're trying to shutdown, don't start any new jobs!
	if( ExitWhenDone ) {
		return;
	}

	// get job from runnable job queue
	while( 1 ) {	
		if( RunnableJobQueue.dequeue(srec) < 0 ) {
				// our queue is empty, we're done.
			return;
		}

		// Check to see if job ad is still around; it may have been
		// removed while we were waiting in RunnableJobQueue
		job_id=&srec->job_id;
		cluster = job_id->cluster;
		proc = job_id->proc;
		if( ! isStillRunnable(cluster, proc, status) ) {
			if( status != -1 ) {  
					/*
					  the job still exists, it's just been removed or
					  held.  NOTE: it's ok to call mark_job_stopped(),
					  since we want to clear out ATTR_CURRENT_HOSTS,
					  the shadow birthday, etc.  mark_job_stopped()
					  won't touch ATTR_JOB_STATUS unless it's
					  currently "RUNNING", so we won't clobber it...
					*/
				mark_job_stopped( job_id );
			}
				/*
				  no matter what, if we're not able to start this job,
				  we need to delete the shadow record, remove it from
				  whatever match record it's associated with, and try
				  the next job.
				*/
			RemoveShadowRecFromMrec(srec);
			delete srec;
			continue;
		}

		if ( privsep_enabled() ) {
			// If there is no available transferd for this job (and it 
			// requires it), then start one and put the job back into the queue
			if ( jobNeedsTransferd(cluster, proc, srec->universe) ) {
				if (! availableTransferd(cluster, proc) ) {
					dprintf(D_ALWAYS, 
						"Deferring job start until transferd is registered\n");

					// stop the running of this job
					mark_job_stopped( job_id );
					RemoveShadowRecFromMrec(srec);
					delete srec;
				
					// start up a transferd for this job.
					startTransferd(cluster, proc);

					continue;
				}
			}
		}
			

			// if we got this far, we're definitely starting the job,
			// so deal with the aboutToSpawnJobHandler hook...
		int universe = srec->universe;
		callAboutToSpawnJobHandler( cluster, proc, srec );

		if( (universe == CONDOR_UNIVERSE_MPI) || 
			(universe == CONDOR_UNIVERSE_PARALLEL)) {
			
			if (proc != 0) {
				dprintf( D_ALWAYS, "StartJobHandler called for MPI or Parallel job, with "
					   "non-zero procid for job (%d.%d)\n", cluster, proc);
			}
			
				// We've just called callAboutToSpawnJobHandler on procid 0,
				// now call it on the rest of them
			proc = 1;
			while( GetJobAd(cluster, proc) ) {
				callAboutToSpawnJobHandler( cluster, proc, srec);
				proc++;
			}
		}

			// we're done trying to spawn a job at this time.  call
			// tryNextJob() to let our timer logic handle the rest.
		tryNextJob();
		return;
	}
}

bool
Scheduler::jobNeedsTransferd( int cluster, int proc, int univ )
{
	ClassAd *jobad = GetJobAd(cluster, proc);
	ASSERT(jobad);

	// XXX remove this when shadow/starter usage is implemented
	return false;

	/////////////////////////////////////////////////////////////////////////
	// Selection of a transferd is universe based. It all depends upon
	// whether or not transfer_input/output_files is available for the
	// universe in question.
	/////////////////////////////////////////////////////////////////////////

	switch(univ) {
		case CONDOR_UNIVERSE_VANILLA:
		case CONDOR_UNIVERSE_JAVA:
		case CONDOR_UNIVERSE_MPI:
		case CONDOR_UNIVERSE_PARALLEL:
		case CONDOR_UNIVERSE_VM:
			return true;
			break;

		default:
			return false;
			break;
	}

	return false;
}

bool
Scheduler::availableTransferd( int cluster, int proc )
{
	TransferDaemon *td = NULL;

	return availableTransferd(cluster, proc, td);
}

bool
Scheduler::availableTransferd( int cluster, int proc, TransferDaemon *&td_ref )
{
	MyString fquser;
	TransferDaemon *td = NULL;
	ClassAd *jobad = GetJobAd(cluster, proc);

	ASSERT(jobad);

	jobad->LookupString(ATTR_USER, fquser);

	td_ref = NULL;

	td = m_tdman.find_td_by_user(fquser);
	if (td == NULL) {
		return false;
	}

	// only return true if there is a transferd ready and waiting for this
	// user
	if (td->get_status() == TD_REGISTERED) {
		dprintf(D_ALWAYS, "Scheduler::availableTransferd() "
			"Found a transferd for user %s\n", fquser.Value());
		td_ref = td;
		return true;
	}

	return false;
}

bool
Scheduler::startTransferd( int cluster, int proc )
{
	MyString fquser;
	MyString rand_id;
	TransferDaemon *td = NULL;
	ClassAd *jobad = NULL;
	MyString desc;

	// just do a quick check in case a higher layer had already started one
	// for this job.
	if (availableTransferd(cluster, proc)) {
		return true;
	}

	jobad = GetJobAd(cluster, proc);
	ASSERT(jobad);

	jobad->LookupString(ATTR_USER, fquser);

	/////////////////////////////////////////////////////////////////////////
	// It could be that a td had already been started, but hadn't registered
	// yet. In that case, consider it started.
	/////////////////////////////////////////////////////////////////////////

	td = m_tdman.find_td_by_user(fquser);
	if (td == NULL) {
		// No td found at all in any state, so start one.

		// XXX fix this rand_id to be dealt with better, like maybe the tdman
		// object assigns it or something.
		rand_id.randomlyGenerateHex(64);
		td = new TransferDaemon(fquser, rand_id, TD_PRE_INVOKED);
		ASSERT(td != NULL);

		// set up the default registration callback
		desc = "Transferd Registration callback";
		td->set_reg_callback(desc,
			(TDRegisterCallback)
			 	&Scheduler::td_register_callback, this);

		// set up the default reaper callback
		desc = "Transferd Reaper callback";
		td->set_reaper_callback(desc,
			(TDReaperCallback)
				&Scheduler::td_reaper_callback, this);
	
		// Have the td manager object start this td up.
		// XXX deal with failure here a bit better.
		m_tdman.invoke_a_td(td);
	}

	return true;
}


bool
Scheduler::isStillRunnable( int cluster, int proc, int &status )
{
	ClassAd* job = GetJobAd( cluster, proc );
	if( ! job ) {
			// job ad disappeared, definitely not still runnable.
		dprintf( D_FULLDEBUG,
				 "Job %d.%d was deleted while waiting to start\n",
				 cluster, proc );
			// let our caller know the job is totally gone
		status = -1;
		return false;
	}

	if( job->LookupInteger(ATTR_JOB_STATUS, status) == 0 ) {
		EXCEPT( "Job %d.%d has no %s while waiting to start!",
				cluster, proc, ATTR_JOB_STATUS );
	}
	switch( status ) {
	case IDLE:
	case RUNNING:
	case SUSPENDED:
	case TRANSFERRING_OUTPUT:
			// these are the cases we expect.  if it's local
			// universe, it'll still be IDLE.  if it's not local,
			// it'll already be marked as RUNNING...  just break
			// out of the switch and carry on.
		return true;
		break;

	case REMOVED:
	case HELD:
	case COMPLETED:
		dprintf( D_FULLDEBUG,
				 "Job %d.%d was %s while waiting to start\n",
				 cluster, proc, getJobStatusString(status) );
		return false;
		break;

	default:
		EXCEPT( "StartJobHandler: Unknown status (%d) for job %d.%d",
				status, cluster, proc ); 
		break;
	}
	return false;
}


void
Scheduler::spawnShadow( shadow_rec* srec )
{
	//-------------------------------
	// Actually fork the shadow
	//-------------------------------

	bool	rval;
	ArgList args;

	match_rec* mrec = srec->match;
	int universe = srec->universe;
	PROC_ID* job_id = &srec->job_id;

	Shadow*	shadow_obj = NULL;
	int		sh_is_dc = FALSE;
	char* 	shadow_path = NULL;
	bool wants_reconnect = false;

	wants_reconnect = srec->is_reconnect;

#ifdef WIN32
		// nothing to choose on NT, there's only 1 shadow
	shadow_path = param("SHADOW");
	sh_is_dc = TRUE;
	bool sh_reads_file = true;
#else
		// UNIX

	if( ! shadow_obj ) {
		switch( universe ) {
		case CONDOR_UNIVERSE_STANDARD:
			shadow_obj = shadow_mgr.findShadow( ATTR_HAS_CHECKPOINTING );
			if( ! shadow_obj ) {
				dprintf( D_ALWAYS, "Trying to run a STANDARD job but you "
						 "do not have a condor_shadow that will work, "
						 "aborting.\n" );
				noShadowForJob( srec, NO_SHADOW_STD );
				srec = NULL;
				return;
			}
			break;
		case CONDOR_UNIVERSE_VANILLA:
		case CONDOR_UNIVERSE_LOCAL: // but only when m_use_start_for_local is true
			shadow_obj = shadow_mgr.findShadow( ATTR_IS_DAEMON_CORE ); 
			if( ! shadow_obj ) {
				dprintf( D_ALWAYS, "Trying to run a VANILLA job, but you "
						 "do not have a daemon-core-based shadow, "
						 "aborting.\n" );
				noShadowForJob( srec, NO_SHADOW_DC_VANILLA );
				return;
			}
			break;
		case CONDOR_UNIVERSE_JAVA:
			shadow_obj = shadow_mgr.findShadow( ATTR_HAS_JAVA );
			if( ! shadow_obj ) {
				dprintf( D_ALWAYS, "Trying to run a JAVA job but you "
						 "do not have a condor_shadow that will work, "
						 "aborting.\n" );
				noShadowForJob( srec, NO_SHADOW_JAVA );
				return;
			}
			break;
		case CONDOR_UNIVERSE_MPI:
		case CONDOR_UNIVERSE_PARALLEL:
			shadow_obj = shadow_mgr.findShadow( ATTR_HAS_MPI );
			if( ! shadow_obj ) {
				dprintf( D_ALWAYS, "Trying to run a MPI job but you "
						 "do not have a condor_shadow that will work, "
						 "aborting.\n" );
				noShadowForJob( srec, NO_SHADOW_MPI );
				return;
			}
			break;
		case CONDOR_UNIVERSE_VM:
			shadow_obj = shadow_mgr.findShadow( ATTR_HAS_VM);
			if( ! shadow_obj ) {
				dprintf( D_ALWAYS, "Trying to run a VM job but you "
						"do not have a condor_shadow that will work, "
						"aborting.\n" );
				noShadowForJob( srec, NO_SHADOW_VM );
				return;
			}
			break;
		default:
			EXCEPT( "StartJobHandler() does not support %d universe jobs",
					universe );
		}
	}

	sh_is_dc = (int)shadow_obj->isDC();
	bool sh_reads_file = shadow_obj->provides( ATTR_HAS_JOB_AD_FROM_FILE );
	shadow_path = strdup( shadow_obj->path() );

	if ( shadow_obj ) {
		delete( shadow_obj );
		shadow_obj = NULL;
	}

#endif /* ! WIN32 */

	if( wants_reconnect && !(sh_is_dc && sh_reads_file) ) {
		dprintf( D_ALWAYS, "Trying to reconnect but you do not have a "
				 "condor_shadow that will work, aborting.\n" );
		noShadowForJob( srec, NO_SHADOW_RECONNECT );
		free(shadow_path);
		return;
	}

	args.AppendArg("condor_shadow");
	if(sh_is_dc) {
		args.AppendArg("-f");
	}

	MyString argbuf;

	// send the location of the transferd the shadow should use for
	// this user. Due to the nasty method of command line argument parsing
	// by the shadow, this should be first on the command line.
	if ( privsep_enabled() && 
			jobNeedsTransferd(job_id->cluster, job_id->proc, universe) )
	{
		TransferDaemon *td = NULL;
		switch( universe ) {
			case CONDOR_UNIVERSE_VANILLA:
			case CONDOR_UNIVERSE_JAVA:
			case CONDOR_UNIVERSE_MPI:
			case CONDOR_UNIVERSE_PARALLEL:
			case CONDOR_UNIVERSE_VM:
				if (! availableTransferd(job_id->cluster, job_id->proc, td) )
				{
					dprintf(D_ALWAYS,
						"Scheduler::spawnShadow() Race condition hit. "
						"Thought transferd was available and it wasn't. "
						"stopping execution of job.\n");

					mark_job_stopped(job_id);
					if( find_shadow_rec(job_id) ) { 
						// we already added the srec to our tables..
						delete_shadow_rec( srec );
						srec = NULL;
					}
					free( shadow_path );
					return;
				}
				args.AppendArg("--transferd");
				args.AppendArg(td->get_sinful());
				break;

			case CONDOR_UNIVERSE_STANDARD:
				/* no transferd for this universe */
				break;

		default:
			EXCEPT( "StartJobHandler() does not support %d universe jobs",
					universe );
			break;

		}
	}

	if ( sh_reads_file ) {
		if( sh_is_dc ) { 
			argbuf.formatstr("%d.%d",job_id->cluster,job_id->proc);
			args.AppendArg(argbuf.Value());

			if(wants_reconnect) {
				args.AppendArg("--reconnect");
			}

			// pass the public ip/port of the schedd (used w/ reconnect)
			// We need this even if we are not currently in reconnect mode,
			// because the shadow may go into reconnect mode at any time.
			argbuf.formatstr("--schedd=%s", daemonCore->publicNetworkIpAddr());
			args.AppendArg(argbuf.Value());

			if( m_have_xfer_queue_contact ) {
				argbuf.formatstr("--xfer-queue=%s", m_xfer_queue_contact.c_str());
				args.AppendArg(argbuf.Value());
			}

				// pass the private socket ip/port for use just by shadows
			args.AppendArg(MyShadowSockName);
				
			args.AppendArg("-");
		} else {
			args.AppendArg(MyShadowSockName);
			args.AppendArg(mrec->peer);
			args.AppendArg("*");
			args.AppendArg(job_id->cluster);
			args.AppendArg(job_id->proc);
			args.AppendArg("-");
		}
	} else {
			// CRUFT: pre-6.7.0 shadows...
		args.AppendArg(MyShadowSockName);
		args.AppendArg(mrec->peer);
		args.AppendArg(mrec->claimId());
		args.AppendArg(job_id->cluster);
		args.AppendArg(job_id->proc);
	}

	bool want_udp = true;
#ifndef WIN32
		// To save memory in the shadow, do not create a UDP command
		// socket under unix.  Windows doesn't _need_ UDP either,
		// because signals can be delivered via TCP, but the
		// performance impact of doing that has not been measured.
		// Under unix, all common signals are delivered via unix
		// signals.

	want_udp = false;
#endif

	rval = spawnJobHandlerRaw( srec, shadow_path, args, NULL, "shadow",
							   sh_is_dc, sh_reads_file, want_udp );

	free( shadow_path );

	if( ! rval ) {
		mark_job_stopped(job_id);
		if( find_shadow_rec(job_id) ) { 
				// we already added the srec to our tables..
			delete_shadow_rec( srec );
			srec = NULL;
		} else {
				// we didn't call add_shadow_rec(), so we can just do
				// a little bit of clean-up and delete it. 
			RemoveShadowRecFromMrec(srec);
			delete srec;
			srec = NULL;
		}
		return;
	}

	dprintf( D_ALWAYS, "Started shadow for job %d.%d on %s, "
			 "(shadow pid = %d)\n", job_id->cluster, job_id->proc,
			 mrec->description(), srec->pid );

    //time_t now = time(NULL);
    time_t now = stats.Tick();
    stats.ShadowsStarted += 1;
    stats.ShadowsRunning = numShadows;

	OtherPoolStats.Tick(now);

		// If this is a reconnect shadow, update the mrec with some
		// important info.  This usually happens in StartJobs(), but
		// in the case of reconnect, we don't go through that code. 
	if( wants_reconnect ) {
			// Now that the shadow is alive, the match is "ACTIVE"
		mrec->setStatus( M_ACTIVE );
		mrec->cluster = job_id->cluster;
		mrec->proc = job_id->proc;
		dprintf(D_FULLDEBUG, "Match (%s) - running %d.%d\n",
		        mrec->description(), mrec->cluster, mrec->proc );

		/*
		  If we just spawned a reconnect shadow, we want to update
		  ATTR_LAST_JOB_LEASE_RENEWAL in the job ad.  This normally
		  gets done inside add_shadow_rec(), but we don't want that
		  behavior for reconnect shadows or we clobber the valuable
		  info that was left in the job queue.  So, we do it here, now
		  that we already wrote out the job ClassAd to the shadow's
		  pipe.
		*/
		SetAttributeInt( job_id->cluster, job_id->proc, 
						 ATTR_LAST_JOB_LEASE_RENEWAL, (int)time(0) );
	}

		// if this is a shadow for an MPI job, we need to tell the
		// dedicated scheduler we finally spawned it so it can update
		// some of its own data structures, too.
	int sendToDS = 0;
	GetAttributeInt(job_id->cluster, job_id->proc, "WantParallelScheduling", &sendToDS);

	if( (sendToDS || universe == CONDOR_UNIVERSE_MPI ) ||
	    (universe == CONDOR_UNIVERSE_PARALLEL) ){
		dedicated_scheduler.shadowSpawned( srec );
	}
}


void
Scheduler::setNextJobDelay( ClassAd *job_ad, ClassAd *machine_ad ) {
	int delay = 0;
	ASSERT( job_ad );

	int cluster,proc;
	job_ad->LookupInteger(ATTR_CLUSTER_ID, cluster);
	job_ad->LookupInteger(ATTR_PROC_ID, proc);

	job_ad->EvalInteger(ATTR_NEXT_JOB_START_DELAY,machine_ad,delay);
	if( MaxNextJobDelay && delay > MaxNextJobDelay ) {
		dprintf(D_ALWAYS,
				"Job %d.%d has %s = %d, which is greater than "
				"MAX_NEXT_JOB_START_DELAY=%d\n",
				cluster,
				proc,
				ATTR_NEXT_JOB_START_DELAY,
				delay,
				MaxNextJobDelay);

		delay = MaxNextJobDelay;
	}
	if( delay > jobThrottleNextJobDelay ) {
		jobThrottleNextJobDelay = delay;
		dprintf(D_FULLDEBUG,"Job %d.%d setting next job delay to %ds\n",
				cluster,
				proc,
				delay);
	}
}

void
Scheduler::tryNextJob()
{
		// Re-set timer if there are any jobs left in the queue
	if( !RunnableJobQueue.IsEmpty() ) {
		StartJobTimer = daemonCore->
		// Queue the next job start via the daemoncore timer.  jobThrottle()
		// implements job bursting, and returns the proper delay for the timer.
			Register_Timer( jobThrottle(),
							(TimerHandlercpp)&Scheduler::StartJobHandler,
							"start_job", this ); 
	} else {
		ExpediteStartJobs();
	}
}


bool
Scheduler::spawnJobHandlerRaw( shadow_rec* srec, const char* path, 
							   ArgList const &args, Env const *env, 
							   const char* name, bool is_dc, bool wants_pipe,
							   bool want_udp)
{
	int pid = -1;
	PROC_ID* job_id = &srec->job_id;
	ClassAd* job_ad = NULL;
	int create_process_opts = 0;

	if (!want_udp) {
		create_process_opts |= DCJOBOPT_NO_UDP;
	}

	Env extra_env;
	if( ! env ) {
		extra_env.Import(); // copy schedd's environment
	}
	else {
		extra_env.MergeFrom(*env);
	}
	env = &extra_env;

	// Now add USERID_MAP to the environment so the child process does
	// not have to look up stuff we already know.  In some
	// environments (e.g. where NSS is used), we have observed cases
	// where about half of the shadow's private memory was consumed by
	// junk allocated inside of the first call to getpwuid(), so this
	// is worth optimizing.  This may also reduce load on the ldap
	// server.

#ifndef WIN32
	passwd_cache *p = pcache();
	if( p ) {
		MyString usermap;
		p->getUseridMap(usermap);
		if( !usermap.IsEmpty() ) {
			MyString envname;
			envname.formatstr("_%s_USERID_MAP",myDistro->Get());
			extra_env.SetEnv(envname.Value(),usermap.Value());
		}
	}
#endif

		/* Setup the array of fds for stdin, stdout, stderr */
	int* std_fds_p = NULL;
	int std_fds[3];
	int pipe_fds[2];
	pipe_fds[0] = -1;
	pipe_fds[1] = -1;
	if( wants_pipe ) {
		if( ! daemonCore->Create_Pipe(pipe_fds) ) {
			dprintf( D_ALWAYS, 
					 "ERROR: Can't create DC pipe for writing job "
					 "ClassAd to the %s, aborting\n", name );
			return false;
		} 
			// pipe_fds[0] is the read-end of the pipe.  we want that
			// setup as STDIN for the handler.  we'll hold onto the
			// write end of it so we can write the job ad there.
		std_fds[0] = pipe_fds[0];
	} else {
		std_fds[0] = -1;
	}
	std_fds[1] = -1;
	std_fds[2] = -1;
	std_fds_p = std_fds;

        /* Get the handler's nice increment.  For now, we just use the
		   same config attribute for all handlers. */
    int niceness = param_integer( "SHADOW_RENICE_INCREMENT",0 );

	int rid;
	if( ( srec->universe == CONDOR_UNIVERSE_MPI) ||
		( srec->universe == CONDOR_UNIVERSE_PARALLEL)) {
		rid = dedicated_scheduler.rid;
	} else {
		rid = shadowReaperId;
	}
	

		/*
		  now, add our shadow record to our various tables.  we don't
		  yet know the pid, but that's the only thing we're missing.
		  otherwise, we've already got our match ad and all that.
		  this allows us to call GetJobAd() once (and expand the $$()
		  stuff, which is what the final argument of "true" does)
		  before we actually try to spawn the shadow.  if there's a
		  failure, we can bail out without actually having spawned the
		  shadow, but everything else will still work.
		  NOTE: ONLY when GetJobAd() is called with expStartdAd==true
		  do we want to delete the result...
		*/

	srec->pid = 0; 
	add_shadow_rec( srec );
    time_t now = stats.Tick();
    stats.ShadowsRunning = numShadows;

	OtherPoolStats.Tick(now);

		// expand $$ stuff and persist expansions so they can be
		// retrieved on restart for reconnect
	job_ad = GetExpandedJobAd( *job_id, true );
	if( ! job_ad ) {
			// this might happen if the job is asking for
			// something in $$() that doesn't exist in the machine
			// ad and/or if the machine ad is already gone for some
			// reason.  so, verify the job is still here...
		if( ! GetJobAd(*job_id) ) {
			EXCEPT( "Impossible: GetJobAd() returned NULL for %d.%d " 
					"but that job is already known to exist",
					job_id->cluster, job_id->proc );
		}

			// the job is still there, it just failed b/c of $$()
			// woes... abort.
		dprintf( D_ALWAYS, "ERROR: Failed to get classad for job "
				 "%d.%d, can't spawn %s, aborting\n", 
				 job_id->cluster, job_id->proc, name );
		for( int i = 0; i < 2; i++ ) {
			if( pipe_fds[i] >= 0 ) {
				daemonCore->Close_Pipe( pipe_fds[i] );
			}
		}
			// our caller will deal with cleaning up the srec
			// as appropriate...  
		return false;
	}


	FamilyInfo fi;
	FamilyInfo *fip = NULL;

	if (IsLocalUniverse(srec)) {
		fip = &fi;
		fi.max_snapshot_interval = 15;
	}
	
	/* For now, we should create the handler as PRIV_ROOT so it can do
	   priv switching between PRIV_USER (for handling syscalls, moving
	   files, etc), and PRIV_CONDOR (for writing to log files).
	   Someday, hopefully soon, we'll fix this and spawn the
	   shadow/handler with PRIV_USER_FINAL... */
	pid = daemonCore->Create_Process( path, args, PRIV_ROOT, rid, 
	                                  is_dc, is_dc, env, NULL, fip, NULL, 
	                                  std_fds_p, NULL, niceness,
									  NULL, create_process_opts);
	if( pid == FALSE ) {
		MyString arg_string;
		args.GetArgsStringForDisplay(&arg_string);
		dprintf( D_FAILURE|D_ALWAYS, "spawnJobHandlerRaw: "
				 "CreateProcess(%s, %s) failed\n", path, arg_string.Value() );
		if( wants_pipe ) {
			for( int i = 0; i < 2; i++ ) {
				if( pipe_fds[i] >= 0 ) {
					daemonCore->Close_Pipe( pipe_fds[i] );
				}
			}
		}
		if( job_ad ) {
			delete job_ad;
			job_ad = NULL;
		}
			// again, the caller will deal w/ cleaning up the srec
		return false;
	} 

		// if it worked, store the pid in our shadow record, and add
		// this srec to our table of srec's by pid.
	srec->pid = pid;
	add_shadow_rec_pid( srec );

		// finally, now that the handler has been spawned, we need to
		// do some things with the pipe (if there is one):
	if( wants_pipe ) {
			// 1) close our copy of the read end of the pipe, so we
			// don't leak it.  we have to use DC::Close_Pipe() for
			// this, not just close(), so things work on windoze.
		daemonCore->Close_Pipe( pipe_fds[0] );

			// 2) dump out the job ad to the write end, since the
			// handler is now alive and can read from the pipe.
		ASSERT( job_ad );
		MyString ad_str;
		sPrintAd(ad_str, *job_ad);
		const char* ptr = ad_str.Value();
		int len = ad_str.Length();
		while (len) {
			int bytes_written = daemonCore->Write_Pipe(pipe_fds[1], ptr, len);
			if (bytes_written == -1) {
				dprintf(D_ALWAYS, "writeJobAd: Write_Pipe failed\n");
				break;
			}
			ptr += bytes_written;
			len -= bytes_written;
		}

			// TODO: if this is an MPI job, we should really write all
			// the match info (ClaimIds, sinful strings and machine
			// ads) to the pipe before we close it, but that's just a
			// performance optimization, not a correctness issue.

			// Now that all the data is written to the pipe, we can
			// safely close the other end, too.  
		daemonCore->Close_Pipe(pipe_fds[1]);
	}

	{
		ClassAd *machine_ad = NULL;
		if(srec->match ) {
			machine_ad = srec->match->my_match_ad;
		}
		setNextJobDelay( job_ad, machine_ad );
	}

	if( job_ad ) {
		delete job_ad;
		job_ad = NULL;
	}
	return true;
}


void
Scheduler::noShadowForJob( shadow_rec* srec, NoShadowFailure_t why )
{
	static bool notify_std = true;
	static bool notify_java = true;
	static bool notify_win32 = true;
	static bool notify_dc_vanilla = true;
	static bool notify_old_vanilla = true;

	static char std_reason [] = 
		"No condor_shadow installed that supports standard universe jobs";
	static char java_reason [] = 
		"No condor_shadow installed that supports JAVA jobs";
	static char win32_reason [] = 
		"No condor_shadow installed that supports WIN32 jobs";
	static char dc_vanilla_reason [] = 
		"No condor_shadow installed that supports vanilla jobs on "
		"V6.3.3 or newer resources";
	static char old_vanilla_reason [] = 
		"No condor_shadow installed that supports vanilla jobs on "
		"resources older than V6.3.3";

	PROC_ID job_id;
	char* hold_reason=NULL;
	bool* notify_admin=NULL;

	if( ! srec ) {
		dprintf( D_ALWAYS, "ERROR: Called noShadowForJob with NULL srec!\n" );
		return;
	}
	job_id = srec->job_id;

	switch( why ) {
	case NO_SHADOW_STD:
		hold_reason = std_reason;
		notify_admin = &notify_std;
		break;
	case NO_SHADOW_JAVA:
		hold_reason = java_reason;
		notify_admin = &notify_java;
		break;
	case NO_SHADOW_WIN32:
		hold_reason = win32_reason;
		notify_admin = &notify_win32;
		break;
	case NO_SHADOW_DC_VANILLA:
		hold_reason = dc_vanilla_reason;
		notify_admin = &notify_dc_vanilla;
		break;
	case NO_SHADOW_OLD_VANILLA:
		hold_reason = old_vanilla_reason;
		notify_admin = &notify_old_vanilla;
		break;
	case NO_SHADOW_RECONNECT:
			// this is a special case, since we're not going to email
			// or put the job on hold, we just want to mark it as idle
			// and clean up the mrec and srec...
		break;
	default:
		EXCEPT( "Unknown reason (%d) in Scheduler::noShadowForJob",
				(int)why );
	}

		// real work begins

		// reset a bunch of state in the ClassAd for this job
	mark_job_stopped( &job_id );

		// since we couldn't spawn this shadow, we should remove this
		// shadow record from the match record and delete the shadow
		// rec so we don't leak memory or tie up this match
	RemoveShadowRecFromMrec( srec );
	delete srec;

	if( why == NO_SHADOW_RECONNECT ) {
			// we're done
		return;
	}

		// hold the job, since we won't be able to run it without
		// human intervention
	holdJob( job_id.cluster, job_id.proc, hold_reason, 
			 CONDOR_HOLD_CODE_NoCompatibleShadow, 0,
			 true, true, *notify_admin );

		// regardless of what it used to be, we need to record that we
		// no longer want to notify the admin for this kind of error
	*notify_admin = false;
}

shadow_rec*
Scheduler::start_std( match_rec* mrec , PROC_ID* job_id, int univ )
{

	dprintf( D_FULLDEBUG, "Scheduler::start_std - job=%d.%d on %s\n",
			job_id->cluster, job_id->proc, mrec->peer );

	mark_serial_job_running(job_id);

	// add job to run queue
	shadow_rec* srec=add_shadow_rec( 0, job_id, univ, mrec, -1 );
	addRunnableJob( srec );
	return srec;
}


shadow_rec*
Scheduler::start_local_universe_job( PROC_ID* job_id )
{
	shadow_rec* srec = NULL;

		// set our CurrentHosts to 1 so we don't consider this job
		// still idle.  we'll actually mark it as status RUNNING once
		// we spawn the starter for it.  unlike other kinds of jobs,
		// local universe jobs don't have to worry about having the
		// status wrong while the job sits in the RunnableJob queue,
		// since we're not negotiating for them at all... 
	SetAttributeInt( job_id->cluster, job_id->proc, ATTR_CURRENT_HOSTS, 1 );

		//
		// If we start a local universe job, the LocalUniverseJobsRunning
		// tally isn't updated so we have no way of knowing whether we can
		// start the next job. This would cause a ton of local jobs to
		// just get fired off all at once even though there was a limit set.
		// So instead, I am following Derek's example with the scheduler 
		// universe and updating our running tally
		// Andy - 11.14.2004 - pavlo@cs.wisc.edu
		//	
	if ( this->LocalUniverseJobsIdle > 0 ) {
		this->LocalUniverseJobsIdle--;
	}
	this->LocalUniverseJobsRunning++;

	srec = add_shadow_rec( 0, job_id, CONDOR_UNIVERSE_LOCAL, NULL, -1 );
	addRunnableJob( srec );
	return srec;
}


void
Scheduler::addRunnableJob( shadow_rec* srec )
{
	if( ! srec ) {
		EXCEPT( "Scheduler::addRunnableJob called with NULL srec!" );
	}

	dprintf( D_FULLDEBUG, "Queueing job %d.%d in runnable job queue\n",
			 srec->job_id.cluster, srec->job_id.proc );

	if( RunnableJobQueue.enqueue(srec) ) {
		EXCEPT( "Cannot put job into run queue" );
	}

	if( StartJobTimer<0 ) {
		// Queue the next job start via the daemoncore timer.
		// jobThrottle() implements job bursting, and returns the
		// proper delay for the timer.
		StartJobTimer = daemonCore->
			Register_Timer( jobThrottle(), 
							(TimerHandlercpp)&Scheduler::StartJobHandler,
							"StartJobHandler", this );
	}
}


void
Scheduler::spawnLocalStarter( shadow_rec* srec )
{
	static bool notify_admin = true;
	PROC_ID* job_id = &srec->job_id;
	char* starter_path;
	ArgList starter_args;
	bool rval;

	dprintf( D_FULLDEBUG, "Starting local universe job %d.%d\n",
			 job_id->cluster, job_id->proc );

		// Someday, we'll probably want to use the shadow_list, a
		// shadow object, etc, etc.  For now, we're just going to keep
		// things a little more simple in the first pass.
	starter_path = param( "STARTER_LOCAL" );
	if( ! starter_path ) {
		dprintf( D_ALWAYS, "Can't start local universe job %d.%d: "
				 "STARTER_LOCAL not defined!\n", job_id->cluster,
				 job_id->proc );
		holdJob( job_id->cluster, job_id->proc,
				 "No condor_starter installed that supports local universe",
				 CONDOR_HOLD_CODE_NoCompatibleShadow, 0,
				 false, notify_admin, true );
		notify_admin = false;
		return;
	}

	starter_args.AppendArg("condor_starter");
	starter_args.AppendArg("-f");

	starter_args.AppendArg("-job-cluster");
	starter_args.AppendArg(job_id->cluster);

	starter_args.AppendArg("-job-proc");
	starter_args.AppendArg(job_id->proc);

	starter_args.AppendArg("-header");
	MyString header;
	header.formatstr("(%d.%d) ",job_id->cluster,job_id->proc);
	starter_args.AppendArg(header.Value());

	starter_args.AppendArg("-job-input-ad");
	starter_args.AppendArg("-");
	starter_args.AppendArg("-schedd-addr");
	starter_args.AppendArg(MyShadowSockName);

	if(IsFulldebug(D_FULLDEBUG)) {
		MyString argstring;
		starter_args.GetArgsStringForDisplay(&argstring);
		dprintf( D_FULLDEBUG, "About to spawn %s %s\n", 
				 starter_path, argstring.Value() );
	}

	mark_serial_job_running( job_id );

	BeginTransaction();
		// add CLAIM_ID to this job ad so schedd can be authorized by
		// starter by virtue of this shared secret (e.g. for
		// CREATE_JOB_OWNER_SEC_SESSION
	char *public_part = Condor_Crypt_Base::randomHexKey();
	char *private_part = Condor_Crypt_Base::randomHexKey();
	ClaimIdParser cidp(public_part,NULL,private_part);
	SetAttributeString( job_id->cluster, job_id->proc, ATTR_CLAIM_ID, cidp.claimId() );
	free( public_part );
	free( private_part );

	CommitTransaction(NONDURABLE);

	Env starter_env;
	MyString execute_env;
	execute_env.formatstr( "_%s_EXECUTE", myDistro->Get());
	starter_env.SetEnv(execute_env.Value(),LocalUnivExecuteDir);
	
	rval = spawnJobHandlerRaw( srec, starter_path, starter_args,
							   &starter_env, "starter", true, true, true );

	free( starter_path );
	starter_path = NULL;

	if( ! rval ) {
		dprintf( D_ALWAYS|D_FAILURE, "Can't spawn local starter for "
				 "job %d.%d\n", job_id->cluster, job_id->proc );
		mark_job_stopped( job_id );
			// TODO: we're definitely leaking shadow recs in this case
			// (and have been for a while).  must fix ASAP.
		return;
	}

	dprintf( D_ALWAYS, "Spawned local starter (pid %d) for job %d.%d\n",
			 srec->pid, job_id->cluster, job_id->proc );
}



void
Scheduler::initLocalStarterDir( void )
{
	static bool first_time = true;
	mode_t mode;
#ifdef WIN32
	mode_t desired_mode = _S_IREAD | _S_IWRITE;
#else
		// We want execute to be world-writable w/ the sticky bit set.  
	mode_t desired_mode = (0777 | S_ISVTX);
#endif

	MyString dir_name;
	char* tmp = param( "LOCAL_UNIV_EXECUTE" );
	if( ! tmp ) {
		tmp = param( "SPOOL" );		
		if( ! tmp ) {
			EXCEPT( "SPOOL directory not defined in config file!" );
		}
			// If you change this default, make sure you change
			// condor_preen, too, so that it doesn't nuke your
			// directory (assuming you still use SPOOL).
		dir_name.formatstr( "%s%c%s", tmp, DIR_DELIM_CHAR,
						  "local_univ_execute" );
	} else {
		dir_name = tmp;
	}
	free( tmp );
	tmp = NULL;
	if( LocalUnivExecuteDir ) {
		free( LocalUnivExecuteDir );
	}
	LocalUnivExecuteDir = strdup( dir_name.Value() );

	StatInfo exec_statinfo( dir_name.Value() );
	if( ! exec_statinfo.IsDirectory() ) {
			// our umask is going to mess this up for us, so we might
			// as well just do the chmod() seperately, anyway, to
			// ensure we've got it right.  the extra cost is minimal,
			// since we only do this once...
		dprintf( D_FULLDEBUG, "initLocalStarterDir(): %s does not exist, "
				 "calling mkdir()\n", dir_name.Value() );
		if( mkdir(dir_name.Value(), 0777) < 0 ) {
			dprintf( D_ALWAYS, "initLocalStarterDir(): mkdir(%s) failed: "
					 "%s (errno %d)\n", dir_name.Value(), strerror(errno),
					 errno );
				// TODO: retry as priv root or something?  deal w/ NFS
				// and root squashing, etc...
			return;
		}
		mode = 0777;
	} else {
		mode = exec_statinfo.GetMode();
		if( first_time ) {
				// if this is the startup-case (not reconfig), and the
				// directory already exists, we want to attempt to
				// remove everything in it, to clean up any droppings
				// left by starters that died prematurely, etc.
			dprintf( D_FULLDEBUG, "initLocalStarterDir: "
					 "%s already exists, deleting old contents\n",
					 dir_name.Value() );
			Directory exec_dir( &exec_statinfo, PRIV_CONDOR );
			exec_dir.Remove_Entire_Directory();
			first_time = false;
		}
	}

		// we know the directory exists, now make sure the mode is
		// right for our needs...
	if( (mode & desired_mode) != desired_mode ) {
		dprintf( D_FULLDEBUG, "initLocalStarterDir(): "
				 "Changing permission on %s\n", dir_name.Value() );
		if( chmod(dir_name.Value(), (mode|desired_mode)) < 0 ) {
			dprintf( D_ALWAYS, 
					 "initLocalStarterDir(): chmod(%s) failed: "
					 "%s (errno %d)\n", dir_name.Value(), 
					 strerror(errno), errno );
		}
	}
}


shadow_rec*
Scheduler::start_sched_universe_job(PROC_ID* job_id)
{

	MyString a_out_name;
	MyString input;
	MyString output;
	MyString error;
	MyString x509_proxy;
	ArgList args;
	MyString argbuf;
	MyString error_msg;
	MyString owner, iwd;
	MyString domain;
	int		pid;
	StatInfo* filestat;
	bool is_executable;
	ClassAd *userJob = NULL;
	shadow_rec *retval = NULL;
	Env envobject;
	MyString env_error_msg;
    int niceness = 0;
	MyString tmpCwd;
	int inouterr[3];
	bool cannot_open_files = false;
	priv_state priv;
	int i;
	size_t *core_size_ptr = NULL;
	char *ckpt_name = NULL;
<<<<<<< HEAD
	// This is the temporary directory we create for the job, but it
	// is not where we run the job. We put the .job.ad file here.
	std::string job_execute_dir;
	std::string job_ad_path;
	bool wrote_job_ad = false;
	bool directory_exists = false;
=======
	FamilyInfo fi;

	fi.max_snapshot_interval = 15;
>>>>>>> 12dc707c

	is_executable = false;

	dprintf( D_FULLDEBUG, "Starting sched universe job %d.%d\n",
		job_id->cluster, job_id->proc );

	userJob = GetJobAd(job_id->cluster,job_id->proc);
	ASSERT(userJob);

	if (GetAttributeString(job_id->cluster, job_id->proc, ATTR_JOB_IWD,
		iwd) < 0) {
#ifndef WIN32
		iwd = "/tmp";
#else
		// try to get the temp dir, otherwise just use the root directory
		char* tempdir = getenv("TEMP");
		iwd = ((tempdir) ? tempdir : "\\");
#endif
	}

	// who is this job going to run as...
	if (GetAttributeString(job_id->cluster, job_id->proc, 
		ATTR_OWNER, owner) < 0) {
		dprintf(D_FULLDEBUG, "Scheduler::start_sched_universe_job"
			"--setting owner to \"nobody\"\n" );
		owner = "nobody";
	}

	// get the nt domain too, if we have it
	GetAttributeString(job_id->cluster, job_id->proc, ATTR_NT_DOMAIN, domain);

	// sanity check to make sure this job isn't going to start as root.
	if (strcasecmp(owner.Value(), "root") == 0 ) {
		dprintf(D_ALWAYS, "Aborting job %d.%d.  Tried to start as root.\n",
			job_id->cluster, job_id->proc);
		goto wrapup;
	}

	// switch to the user in question to make some checks about what I'm 
	// about to execute and then to execute.

	if (! init_user_ids(owner.Value(), domain.Value()) ) {
		MyString tmpstr;
#ifdef WIN32
		tmpstr.formatstr("Bad or missing credential for user: %s", owner.Value());
#else
		tmpstr.formatstr("Unable to switch to user: %s", owner.Value());
#endif
		holdJob(job_id->cluster, job_id->proc, tmpstr.Value(),
				CONDOR_HOLD_CODE_FailedToAccessUserAccount, 0,
				false, true, false, false);
		goto wrapup;
	}

	priv = set_user_priv(); // need user's privs...

	// Here we are going to look into the spool directory which contains the
	// user's executables as the user. Be aware that even though the spooled
	// executable probably is owned by Condor in most circumstances, we
	// must ensure the user can at least execute it.

	ckpt_name = gen_ckpt_name(Spool, job_id->cluster, ICKPT, 0);
	a_out_name = ckpt_name;
	free(ckpt_name); ckpt_name = NULL;
	errno = 0;
	filestat = new StatInfo(a_out_name.Value());
	ASSERT(filestat);

	if (filestat->Error() == SIGood) {
		is_executable = filestat->IsExecutable();

		if (!is_executable) {
			// The file is present, but the user cannot execute it? Put the job
			// on hold.
			set_priv( priv );  // back to regular privs...

			holdJob(job_id->cluster, job_id->proc, 
				"Spooled executable is not executable!",
					CONDOR_HOLD_CODE_FailedToCreateProcess, EACCES,
				false, true, false, false );

			delete filestat;
			filestat = NULL;

			goto wrapup;
		}
	}

	delete filestat;
	filestat = NULL;

	if ( !is_executable ) {
		// If we have determined that the executable is not present in the
		// spool, then it must be in the user's initialdir, or wherever they 
		// specified in the classad. Either way, it must be executable by them.

		// Sanity check the classad to ensure we have an executable.
		a_out_name = "";
		userJob->LookupString(ATTR_JOB_CMD,a_out_name);
		if (a_out_name.Length()==0) {
			set_priv( priv );  // back to regular privs...
			holdJob(job_id->cluster, job_id->proc, 
				"Executable unknown - not specified in job ad!",
					CONDOR_HOLD_CODE_FailedToCreateProcess, ENOENT,
				false, true, false, false );
			goto wrapup;
		}

		// If the executable filename isn't an absolute path, prepend
		// the IWD.
		if ( !fullpath( a_out_name.Value() ) ) {
			std::string tmp = a_out_name;
			formatstr( a_out_name, "%s%c%s", iwd.Value(), DIR_DELIM_CHAR, tmp.c_str() );
		}
		
		// Now check, as the user, if we may execute it.
		filestat = new StatInfo(a_out_name.Value());
		is_executable = false;
		if ( filestat ) {
			is_executable = filestat->IsExecutable();
			delete filestat;
		}
		if ( !is_executable ) {
			MyString tmpstr;
			tmpstr.formatstr( "File '%s' is missing or not executable", a_out_name.Value() );
			set_priv( priv );  // back to regular privs...
			holdJob(job_id->cluster, job_id->proc, tmpstr.Value(),
					CONDOR_HOLD_CODE_FailedToCreateProcess, EACCES,
					false, true, false, false);
			goto wrapup;
		}
	}
	
	
	// Get std(in|out|err)
	if (GetAttributeString(job_id->cluster, job_id->proc, ATTR_JOB_INPUT,
		input) < 0) {
		input = NULL_FILE;
		
	}
	if (GetAttributeString(job_id->cluster, job_id->proc, ATTR_JOB_OUTPUT,
		output) < 0) {
		output = NULL_FILE;
	}
	if (GetAttributeString(job_id->cluster, job_id->proc, ATTR_JOB_ERROR,
		error) < 0) {
		error = NULL_FILE;
	}
	
	//change to IWD before opening files, easier than prepending 
	//IWD if not absolute pathnames
	condor_getcwd(tmpCwd);
	if (chdir(iwd.Value())) {
		dprintf(D_ALWAYS, "Error: chdir(%s) failed: %s\n", iwd.Value(), strerror(errno));
	}
	
	// now open future in|out|err files
	
#ifdef WIN32
	
	// submit gives us /dev/null regardless of the platform.
	// normally, the starter would handle this translation,
	// but since we're the schedd, we'll have to do it ourselves.
	// At least for now. --stolley
	
	if (nullFile(input.Value())) {
		input = WINDOWS_NULL_FILE;
	}
	if (nullFile(output.Value())) {
		output = WINDOWS_NULL_FILE;
	}
	if (nullFile(error.Value())) {
		error = WINDOWS_NULL_FILE;
	}
	
#endif
	
	if ((inouterr[0] = safe_open_wrapper_follow(input.Value(), O_RDONLY, S_IREAD)) < 0) {
		dprintf ( D_FAILURE|D_ALWAYS, "Open of %s failed, errno %d\n", input.Value(), errno );
		cannot_open_files = true;
	}
	if ((inouterr[1] = safe_open_wrapper_follow(output.Value(), O_WRONLY | O_CREAT | O_TRUNC | O_APPEND, S_IREAD|S_IWRITE)) < 0) {
		dprintf ( D_FAILURE|D_ALWAYS, "Open of %s failed, errno %d\n", output.Value(), errno );
		cannot_open_files = true;
	}
	if ((inouterr[2] = safe_open_wrapper_follow(error.Value(), O_WRONLY | O_CREAT | O_TRUNC | O_APPEND, S_IREAD|S_IWRITE)) < 0) {
		dprintf ( D_FAILURE|D_ALWAYS, "Open of %s failed, errno %d\n", error.Value(), errno );
		cannot_open_files = true;
	}

	formatstr(job_execute_dir, "%s%cdir_%d_%d", LocalUnivExecuteDir, DIR_DELIM_CHAR, job_id->cluster, job_id->proc);
	{
		TemporaryPrivSentry tps(PRIV_CONDOR);
		if( mkdir(job_execute_dir.c_str(), 0755) < 0 ) {
			if (errno == EEXIST) {
				directory_exists = true;
			} else {
				dprintf( D_FAILURE|D_ALWAYS,
					"couldn't create dir %s: (%s, errno=%d).\n",
					job_execute_dir.c_str(),
					strerror(errno), errno );
			}
		} else {
			directory_exists = true;
		}

		if(directory_exists) {
			// construct the full path to the job ad file
			job_ad_path = job_execute_dir + DIR_DELIM_CHAR + ".job.ad";

			// write it
			FILE *job_ad_fp = NULL;
			if (!(job_ad_fp = safe_fopen_wrapper_follow(job_ad_path.c_str(), "w"))) {
				dprintf ( D_FAILURE|D_ALWAYS, "Open of %s failed (%s, errno=%d).\n", job_ad_path.c_str(), strerror(errno), errno );
			} else {
				// fPrindAd does not have any usable error reporting.
				fPrintAd(job_ad_fp, *userJob, true);
				wrote_job_ad = true;
				fclose(job_ad_fp);
			}
		}
	}

	//change back to whence we came
	if ( tmpCwd.Length() ) {
		if (chdir(tmpCwd.Value())) {
			dprintf(D_ALWAYS, "Error: chdir(%s) failed: %s\n",
					tmpCwd.Value(), strerror(errno));
		}
	}
	
	if ( cannot_open_files ) {
	/* I'll close the opened files in the same priv state I opened them
		in just in case the OS cares about such things. */
		if (inouterr[0] >= 0) {
			if (close(inouterr[0]) == -1) {
				dprintf(D_ALWAYS, 
					"Failed to close input file fd for '%s' because [%d %s]\n",
					input.Value(), errno, strerror(errno));
			}
		}
		if (inouterr[1] >= 0) {
			if (close(inouterr[1]) == -1) {
				dprintf(D_ALWAYS,  
					"Failed to close output file fd for '%s' because [%d %s]\n",
					output.Value(), errno, strerror(errno));
			}
		}
		if (inouterr[2] >= 0) {
			if (close(inouterr[2]) == -1) {
				dprintf(D_ALWAYS,  
					"Failed to close error file fd for '%s' because [%d %s]\n",
					output.Value(), errno, strerror(errno));
			}
		}
		set_priv( priv );  // back to regular privs...
		goto wrapup;
	}
	
	set_priv( priv );  // back to regular privs...
	
	if(!envobject.MergeFrom(userJob,&env_error_msg)) {
		dprintf(D_ALWAYS,"Failed to read job environment: %s\n",
				env_error_msg.Value());
		goto wrapup;
	}
	
	// stick a CONDOR_ID environment variable in job's environment
	char condor_id_string[PROC_ID_STR_BUFLEN];
	ProcIdToStr(*job_id,condor_id_string);
	envobject.SetEnv("CONDOR_ID",condor_id_string);

	// Set X509_USER_PROXY in the job's environment if the job ad says
	// we have a proxy.
	if (GetAttributeString(job_id->cluster, job_id->proc, 
						   ATTR_X509_USER_PROXY, x509_proxy) == 0) {
		envobject.SetEnv("X509_USER_PROXY",x509_proxy);
	}

	// Don't use a_out_name for argv[0], use
	// "condor_scheduniv_exec.cluster.proc" instead. 
	argbuf.formatstr("condor_scheduniv_exec.%d.%d",job_id->cluster,job_id->proc);
	args.AppendArg(argbuf.Value());

	if(!args.AppendArgsFromClassAd(userJob,&error_msg)) {
		dprintf(D_ALWAYS,"Failed to read job arguments: %s\n",
				error_msg.Value());
		goto wrapup;
	}

        // get the job's nice increment
	niceness = param_integer( "SCHED_UNIV_RENICE_INCREMENT",niceness );

		// If there is a requested coresize for this job,
		// enforce it.  It is truncated because you can't put an
		// unsigned integer into a classad. I could rewrite condor's
		// use of ATTR_CORE_SIZE to be a float, but then when that
		// attribute is read/written to the job queue log by/or
		// shared between versions of Condor which view the type
		// of that attribute differently, calamity would arise.
	int core_size_truncated;
	size_t core_size;
	if (GetAttributeInt(job_id->cluster, job_id->proc, 
						   ATTR_CORE_SIZE, &core_size_truncated) == 0) {
		// make the hard limit be what is specified.
		core_size = (size_t)core_size_truncated;
		core_size_ptr = &core_size;
	}

		// Update the environment to point at the job ad.
	if( wrote_job_ad && !envobject.SetEnv("_CONDOR_JOB_AD", job_ad_path.c_str()) ) {
		dprintf( D_ALWAYS, "Failed to set _CONDOR_JOB_AD environment variable\n");
	}


		// Scheduler universe jobs should not be told about the shadow
		// command socket in the inherit buffer.
	daemonCore->SetInheritParentSinful( NULL );
	pid = daemonCore->Create_Process( a_out_name.Value(), args, PRIV_USER_FINAL, 
<<<<<<< HEAD
	                                  shadowReaperId, FALSE, FALSE,
	                                  &envobject, iwd.Value(), NULL, NULL, inouterr,
=======
	                                  shadowReaperId, FALSE,
	                                  &envobject, iwd.Value(), &fi, NULL, inouterr,
>>>>>>> 12dc707c
	                                  NULL, niceness, NULL,
	                                  DCJOBOPT_NO_ENV_INHERIT,
	                                  core_size_ptr );
	daemonCore->SetInheritParentSinful( MyShadowSockName );

	// now close those open fds - we don't want them here.
	for ( i=0 ; i<3 ; i++ ) {
		if ( close( inouterr[i] ) == -1 ) {
			dprintf ( D_ALWAYS, "FD closing problem, errno = %d\n", errno );
		}
	}

	if ( pid <= 0 ) {
		dprintf ( D_FAILURE|D_ALWAYS, "Create_Process problems!\n" );
		goto wrapup;
	}
	
	dprintf ( D_ALWAYS, "Successfully created sched universe process\n" );
	mark_serial_job_running(job_id);
	WriteExecuteToUserLog( *job_id );

		/* this is somewhat evil.  these values are absolutely
		   essential to have accurate when we're trying to shutdown
		   (see Scheduler::preempt()).  however, we only set them
		   correctly inside count_jobs(), and there's no guarantee
		   we'll call that before we next try to shutdown.  so, we
		   manually update them here, to keep them accurate until the
		   next time we call count_jobs().
		   -derek <wright@cs.wisc.edu> 2005-04-01
		*/
	if( SchedUniverseJobsIdle > 0 ) {
		SchedUniverseJobsIdle--;
	}
	SchedUniverseJobsRunning++;

	retval =  add_shadow_rec( pid, job_id, CONDOR_UNIVERSE_SCHEDULER, NULL, -1 );

wrapup:
	uninit_user_ids();
	if(userJob) {
		FreeJobAd(userJob);
	}
	return retval;
}

void
Scheduler::display_shadow_recs()
{
	struct shadow_rec *r;

	if( !IsFulldebug(D_FULLDEBUG) ) {
		return; // avoid needless work below
	}

	dprintf( D_FULLDEBUG, "\n");
	dprintf( D_FULLDEBUG, "..................\n" );
	dprintf( D_FULLDEBUG, ".. Shadow Recs (%d/%d)\n", numShadows, numMatches );
	shadowsByPid->startIterations();
	while (shadowsByPid->iterate(r) == 1) {

		int cur_hosts=-1, status=-1;
		GetAttributeInt(r->job_id.cluster, r->job_id.proc, ATTR_CURRENT_HOSTS, &cur_hosts);
		GetAttributeInt(r->job_id.cluster, r->job_id.proc, ATTR_JOB_STATUS, &status);

		dprintf(D_FULLDEBUG, ".. %d, %d.%d, %s, %s, cur_hosts=%d, status=%d\n",
				r->pid, r->job_id.cluster, r->job_id.proc,
				r->preempted ? "T" : "F" ,
				r->match ? r->match->peer : "localhost",
				cur_hosts, status);
	}
	dprintf( D_FULLDEBUG, "..................\n\n" );
}

shadow_rec::shadow_rec():
	pid(-1),
	universe(0),
    match(NULL),
    preempted(FALSE),
	conn_fd(-1),
	removed(FALSE),
	isZombie(FALSE),
	is_reconnect(false),
	reconnect_succeeded(false),
	keepClaimAttributes(false),
	recycle_shadow_stream(NULL),
	exit_already_handled(false)
{
	prev_job_id.proc = -1;
	prev_job_id.cluster = -1;
	job_id.proc = -1;
	job_id.cluster = -1;
}

shadow_rec::~shadow_rec()
{
	if( recycle_shadow_stream ) {
		dprintf(D_ALWAYS,"Failed to finish switching shadow %d to new job %d.%d\n",pid,job_id.cluster,job_id.proc);
		delete recycle_shadow_stream;
		recycle_shadow_stream = NULL;
	}
}

struct shadow_rec *
Scheduler::add_shadow_rec( int pid, PROC_ID* job_id, int univ,
						   match_rec* mrec, int fd )
{
	shadow_rec *new_rec = new shadow_rec;

	new_rec->pid = pid;
	new_rec->job_id = *job_id;
	new_rec->universe = univ;
	new_rec->match = mrec;
	new_rec->preempted = FALSE;
	new_rec->removed = FALSE;
	new_rec->conn_fd = fd;
	new_rec->isZombie = FALSE; 
	new_rec->is_reconnect = false;
	new_rec->reconnect_succeeded = false;
	new_rec->keepClaimAttributes = false;
	
	if (pid) {
		add_shadow_rec(new_rec);
	} else if ( new_rec->match && new_rec->match->pool ) {
		SetAttributeString(new_rec->job_id.cluster, new_rec->job_id.proc,
						   ATTR_REMOTE_POOL, new_rec->match->pool, NONDURABLE);
	}
	return new_rec;
}

void add_shadow_birthdate(int cluster, int proc, bool is_reconnect)
{
	dprintf( D_ALWAYS, "Starting add_shadow_birthdate(%d.%d)\n",
			 cluster, proc );
    time_t now = time(NULL);
	int current_time = (int)now;
	int job_start_date = 0;
	SetAttributeInt(cluster, proc, ATTR_SHADOW_BIRTHDATE, current_time);
	if (GetAttributeInt(cluster, proc,
						ATTR_JOB_START_DATE, &job_start_date) < 0) {
		// this is the first time the job has ever run, so set JobStartDate
		SetAttributeInt(cluster, proc, ATTR_JOB_START_DATE, current_time);
        
        int qdate = 0;
        GetAttributeInt(cluster, proc, ATTR_Q_DATE, &qdate);

		time_t now = scheduler.stats.Tick();
		scheduler.stats.JobsStarted += 1;
		scheduler.stats.JobsAccumTimeToStart += (current_time - qdate);

		if (scheduler.OtherPoolStats.AnyEnabled()) {

			ScheddOtherStats * other_stats = NULL;
			ClassAd * job_ad = GetJobAd(cluster, proc);
			if (job_ad) {
				other_stats = scheduler.OtherPoolStats.Matches(*job_ad, now);
				FreeJobAd(job_ad);
			}
			for (ScheddOtherStats * po = other_stats; po; po = po->next) {
				po->stats.JobsStarted += 1;
				po->stats.JobsAccumTimeToStart += (current_time - qdate);
			}
			scheduler.OtherPoolStats.Tick(now);
		}
	}

	// If we're reconnecting, the old ATTR_JOB_CURRENT_START_DATE is still
	// correct
	if ( !is_reconnect ) {
		// Update the current start & last start times
		if ( GetAttributeInt(cluster, proc,
							 ATTR_JOB_CURRENT_START_DATE, 
							 &job_start_date) >= 0 ) {
			// It's been run before, so copy the current into last
			SetAttributeInt(cluster, proc, ATTR_JOB_LAST_START_DATE, 
							job_start_date);
		}
		// Update current
		SetAttributeInt(cluster, proc, ATTR_JOB_CURRENT_START_DATE,
						current_time);
	}

	int job_univ = CONDOR_UNIVERSE_STANDARD;
	GetAttributeInt(cluster, proc, ATTR_JOB_UNIVERSE, &job_univ);


		// Update the job's counter for the number of times a shadow
		// was started (if this job has a shadow at all, that is).
		// For the local universe, "shadow" means local starter.
	int num;
	switch (job_univ) {
	case CONDOR_UNIVERSE_SCHEDULER:
			// CRUFT: ATTR_JOB_RUN_COUNT is deprecated
		if (GetAttributeInt(cluster, proc, ATTR_JOB_RUN_COUNT, &num) < 0) {
			num = 0;
		}
		num++;
		SetAttributeInt(cluster, proc, ATTR_JOB_RUN_COUNT, num);
		break;

	default:
		if (GetAttributeInt(cluster, proc, ATTR_NUM_SHADOW_STARTS, &num) < 0) {
			num = 0;
		}
		num++;
		SetAttributeInt(cluster, proc, ATTR_NUM_SHADOW_STARTS, num);
			// CRUFT: ATTR_JOB_RUN_COUNT is deprecated
		SetAttributeInt(cluster, proc, ATTR_JOB_RUN_COUNT, num);
	}

	if( job_univ == CONDOR_UNIVERSE_VM ) {
		// check if this run is a restart from checkpoint
		int lastckptTime = 0;
		GetAttributeInt(cluster, proc, ATTR_LAST_CKPT_TIME, &lastckptTime);
		if( lastckptTime > 0 ) {
			// There was a checkpoint.
			// Update restart count from a checkpoint 
			MyString vmtype;
			int num_restarts = 0;
			GetAttributeInt(cluster, proc, ATTR_NUM_RESTARTS, &num_restarts);
			SetAttributeInt(cluster, proc, ATTR_NUM_RESTARTS, ++num_restarts);

			GetAttributeString(cluster, proc, ATTR_JOB_VM_TYPE, vmtype);
			if( strcasecmp(vmtype.Value(), CONDOR_VM_UNIVERSE_VMWARE ) == 0 ) {
				// In vmware vm universe, vmware disk may be 
				// a sparse disk or snapshot disk. So we can't estimate the disk space 
				// in advanace because the sparse disk or snapshot disk will 
				// grow up while running a VM.
				// So we will just add 100MB to disk space.
				int vm_disk_space = 0;
				GetAttributeInt(cluster, proc, ATTR_DISK_USAGE, &vm_disk_space);
				if( vm_disk_space > 0 ) {
					vm_disk_space += 100*1024;
				}
				SetAttributeInt(cluster, proc, ATTR_DISK_USAGE, vm_disk_space);
			}
		}
	}
}

static void
RotateAttributeList( int cluster, int proc, char const *attrname, int start_index, int history_len )
{
	int index;
	for(index=start_index+history_len-1;
		index>start_index;
		index--)
	{
		MyString attr;
		attr.formatstr("%s%d",attrname,index-1);

		char *value=NULL;
		if( GetAttributeExprNew(cluster,proc,attr.Value(),&value) == 0 ) {
			attr.formatstr("%s%d",attrname,index);
			SetAttribute(cluster,proc,attr.Value(),value);
			free( value );
		}
	}
}

void
Scheduler::InsertMachineAttrs( int cluster, int proc, ClassAd *machine_ad )
{
	ASSERT( machine_ad );

	classad::ClassAdUnParser unparser;
	classad::ClassAd *machine;
	machine = machine_ad;

	ClassAd *job = GetJobAd( cluster, proc );

	if( !job ) {
		return;
	}

	bool already_in_transaction = InTransaction();
	if( !already_in_transaction ) {
	    BeginTransaction();
	}

		// First do the old-style match_list stuff

		// Look to see if the job wants info about 
		// old matches.  If so, store info about old
		// matches in the job ad as:
		//   LastMatchName0 = "some-startd-ad-name"
		//   LastMatchName1 = "some-other-startd-ad-name"
		//   ....
		// LastMatchName0 will hold the most recent.  The
		// list will be rotated with a max length defined
		// by attribute ATTR_JOB_LAST_MATCH_LIST_LENGTH, which
		// has a default of 0 (i.e. don't keep this info).
	int list_len = 0;
	job->LookupInteger(ATTR_LAST_MATCH_LIST_LENGTH,list_len);
	if ( list_len > 0 ) {
		RotateAttributeList(cluster,proc,ATTR_LAST_MATCH_LIST_PREFIX,0,list_len);
		std::string attr_buf;
		std::string slot_name;
		machine_ad->LookupString(ATTR_NAME,slot_name);

		formatstr(attr_buf,"%s0",ATTR_LAST_MATCH_LIST_PREFIX);
		SetAttributeString(cluster,proc,attr_buf.c_str(),slot_name.c_str());
	}

		// End of old-style match_list stuff

		// Increment ATTR_NUM_MATCHES
	int num_matches = 0;
	job->LookupInteger(ATTR_NUM_MATCHES,num_matches);
	num_matches++;

	SetAttributeInt(cluster,proc,ATTR_NUM_MATCHES,num_matches);

	SetAttributeInt(cluster,proc,ATTR_LAST_MATCH_TIME,(int)time(0));

		// Now handle JOB_MACHINE_ATTRS

	MyString user_machine_attrs;
	GetAttributeString(cluster,proc,ATTR_JOB_MACHINE_ATTRS,user_machine_attrs);

	int history_len = 1;
	GetAttributeInt(cluster,proc,ATTR_JOB_MACHINE_ATTRS_HISTORY_LENGTH,&history_len);

	if( m_job_machine_attrs_history_length > history_len ) {
		history_len = m_job_machine_attrs_history_length;
	}

	if( history_len == 0 ) {
		return;
	}

	StringList machine_attrs(user_machine_attrs.Value());

	machine_attrs.create_union( m_job_machine_attrs, true );

	machine_attrs.rewind();
	char const *attr;
	while( (attr=machine_attrs.next()) != NULL ) {
		MyString result_attr;
		result_attr.formatstr("%s%s",ATTR_MACHINE_ATTR_PREFIX,attr);

		RotateAttributeList(cluster,proc,result_attr.Value(),0,history_len);

		classad::Value result;
		if( !machine->EvaluateAttr(attr,result) ) {
			result.SetErrorValue();
		}
		std::string unparsed_result;

		unparser.Unparse(unparsed_result,result);
		result_attr += "0";
		SetAttribute(cluster,proc,result_attr.Value(),unparsed_result.c_str());
	}

	FreeJobAd( job );

	if( !already_in_transaction ) {
		CommitTransaction(NONDURABLE);
	}
}

struct shadow_rec *
Scheduler::add_shadow_rec( shadow_rec* new_rec )
{
	if ( new_rec->universe != CONDOR_UNIVERSE_SCHEDULER &&
		 new_rec->universe != CONDOR_UNIVERSE_LOCAL ) {

		numShadows++;
	}
	if( new_rec->pid ) {
		shadowsByPid->insert(new_rec->pid, new_rec);
	}
	shadowsByProcID->insert(new_rec->job_id, new_rec);

		// To improve performance and to keep our sanity in case we
		// get killed in the middle of this operation, do all of these
		// queue management ops within a transaction.
	BeginTransaction();

	match_rec* mrec = new_rec->match;
	int cluster = new_rec->job_id.cluster;
	int proc = new_rec->job_id.proc;

	if( mrec && !new_rec->is_reconnect ) {

			// we don't want to set any of these things if this is a
			// reconnect shadow_rec we're adding.  All this does is
			// re-writes stuff that's already accurate in the job ad,
			// or, in the case of ATTR_LAST_JOB_LEASE_RENEWAL,
			// clobbers accurate info with a now-bogus value.

		SetAttributeString( cluster, proc, ATTR_CLAIM_ID, mrec->claimId() );
		SetAttributeString( cluster, proc, ATTR_PUBLIC_CLAIM_ID, mrec->publicClaimId() );
		SetAttributeString( cluster, proc, ATTR_STARTD_IP_ADDR, mrec->peer );
		SetAttributeInt( cluster, proc, ATTR_LAST_JOB_LEASE_RENEWAL,
						 (int)time(0) ); 
		if ( mrec->m_paired_mrec ) {
			SetAttributeString( cluster, proc, ATTR_PAIRED_CLAIM_ID,
								mrec->m_paired_mrec->claimId() );
		}

		bool have_remote_host = false;
		if( mrec->my_match_ad ) {
			char* tmp = NULL;
			mrec->my_match_ad->LookupString(ATTR_NAME, &tmp );
			if( tmp ) {
				SetAttributeString( cluster, proc, ATTR_REMOTE_HOST, tmp );
				have_remote_host = true;
				free( tmp );
				tmp = NULL;
			}
			int slot = 1;
			mrec->my_match_ad->LookupInteger( ATTR_SLOT_ID, slot );
			SetAttributeInt(cluster,proc,ATTR_REMOTE_SLOT_ID,slot);

			InsertMachineAttrs(cluster,proc,mrec->my_match_ad);
		}
		if( ! have_remote_host ) {
				// CRUFT
			dprintf( D_ALWAYS, "ERROR: add_shadow_rec() doesn't have %s "
					 "for of remote resource for setting %s, using "
					 "inferior alternatives!\n", ATTR_NAME, 
					 ATTR_REMOTE_HOST );
			condor_sockaddr addr;
			if( mrec->peer && mrec->peer[0] && addr.from_sinful(mrec->peer) ) {
					// make local copy of static hostname buffer
				MyString hostname = get_hostname(addr);
				if (hostname.Length() > 0) {
					SetAttributeString( cluster, proc, ATTR_REMOTE_HOST,
										hostname.Value() );
					dprintf( D_FULLDEBUG, "Used inverse DNS lookup (%s)\n",
							 hostname.Value() );
				} else {
						// Error looking up host info...
						// Just use the sinful string
					SetAttributeString( cluster, proc, ATTR_REMOTE_HOST, 
										mrec->peer );
					dprintf( D_ALWAYS, "Inverse DNS lookup failed! "
							 "Using ip/port %s", mrec->peer );
				}
			}
		}
		if( mrec->pool ) {
			SetAttributeString(cluster, proc, ATTR_REMOTE_POOL, mrec->pool);
		}
		if ( mrec->auth_hole_id ) {
			SetAttributeString(cluster,
			                   proc,
			                   ATTR_STARTD_PRINCIPAL,
			                   mrec->auth_hole_id->Value());
		}
	}
	GetAttributeInt( cluster, proc, ATTR_JOB_UNIVERSE, &new_rec->universe );
	add_shadow_birthdate( cluster, proc, new_rec->is_reconnect );
	CommitTransaction();
	if( new_rec->pid ) {
		dprintf( D_FULLDEBUG, "Added shadow record for PID %d, job (%d.%d)\n",
				 new_rec->pid, cluster, proc );
		//scheduler.display_shadow_recs();
	}
	RecomputeAliveInterval(cluster,proc);
	return new_rec;
}


void
Scheduler::add_shadow_rec_pid( shadow_rec* new_rec )
{
	if( ! new_rec->pid ) {
		EXCEPT( "add_shadow_rec_pid() called on an srec without a pid!" );
	}
	shadowsByPid->insert(new_rec->pid, new_rec);
	dprintf( D_FULLDEBUG, "Added shadow record for PID %d, job (%d.%d)\n",
			 new_rec->pid, new_rec->job_id.cluster, new_rec->job_id.proc );
	//scheduler.display_shadow_recs();
}


void
Scheduler::RecomputeAliveInterval(int cluster, int proc)
{
	// This function makes certain that the schedd sends keepalives to the startds
	// often enough to ensure that no claims are killed before a job's
	// ATTR_JOB_LEASE_DURATION has passed...  This makes certain that 
	// jobs utilizing the disconnection starter/shadow feature are not killed
	// off before they should be.

	int interval = 0;
	GetAttributeInt( cluster, proc, ATTR_JOB_LEASE_DURATION, &interval );
	if ( interval > 0 ) {
			// Divide by three, so that even if we miss two keep
			// alives in a row, the startd won't kill the claim.
		interval /= 3;
			// Floor value: no way are we willing to send alives more often
			// than every 10 seconds
		if ( interval < 10 ) {
			interval = 10;
		}
			// If this is the smallest interval we've seen so far,
			// then update leaseAliveInterval.
		if ( leaseAliveInterval > interval ) {
			leaseAliveInterval = interval;
		}
			// alive_interval is the value we actually set in a timer.
			// make certain it is smaller than the smallest 
			// ATTR_JOB_LEASE_DURATION we've seen.
		if ( alive_interval > leaseAliveInterval ) {
			alive_interval = leaseAliveInterval;
			daemonCore->Reset_Timer(aliveid,10,alive_interval);
			dprintf(D_FULLDEBUG,
					"Reset alive_interval to %d based on %s in job %d.%d\n",
					alive_interval,ATTR_JOB_LEASE_DURATION,cluster,proc);
		}
	}
}


void
CkptWallClock()
{
	int first_time = 1;
	int current_time = (int)time(0); // bad cast, but ClassAds only know ints
	ClassAd *ad;
	bool began_transaction = false;
	while( (ad = GetNextJob(first_time)) ) {
		first_time = 0;
		int status = IDLE;
		ad->LookupInteger(ATTR_JOB_STATUS, status);
		if (status == RUNNING || status == TRANSFERRING_OUTPUT) {
			int bday = 0;
			ad->LookupInteger(ATTR_SHADOW_BIRTHDATE, bday);
			int run_time = current_time - bday;
			if (bday && run_time > WallClockCkptInterval) {
				int cluster, proc;
				ad->LookupInteger(ATTR_CLUSTER_ID, cluster);
				ad->LookupInteger(ATTR_PROC_ID, proc);

				if( !began_transaction ) {
					began_transaction = true;
					BeginTransaction();
				}

				SetAttributeInt(cluster, proc, ATTR_JOB_WALL_CLOCK_CKPT,
								run_time);
			}
		}
	}
	if( began_transaction ) {
		CommitTransaction();
	}
}

static void
update_remote_wall_clock(int cluster, int proc)
{
		// update ATTR_JOB_REMOTE_WALL_CLOCK.  note: must do this before
		// we call check_zombie below, since check_zombie is where the
		// job actually gets removed from the queue if job completed or deleted
	int bday = 0;
	GetAttributeInt(cluster, proc, ATTR_SHADOW_BIRTHDATE,&bday);
	if (bday) {
		float accum_time = 0;
		GetAttributeFloat(cluster, proc,
						  ATTR_JOB_REMOTE_WALL_CLOCK,&accum_time);
		float delta = (float)(time(NULL) - bday);
		accum_time += delta;
			// We want to update our wall clock time and delete
			// our wall clock checkpoint inside a transaction, so
			// we are sure not to double-count.  The wall-clock
			// checkpoint (see CkptWallClock above) ensures that
			// if we crash before committing our wall clock time,
			// we won't lose too much.  
			// Luckily we're now already inside a transaction, since
			// *all* of the qmgmt ops we do when we delete the shadow
			// rec are inside a transaction now... 
		SetAttributeFloat(cluster, proc,
						  ATTR_JOB_REMOTE_WALL_CLOCK,accum_time);
		DeleteAttribute(cluster, proc, ATTR_JOB_WALL_CLOCK_CKPT);

		float slot_weight = 1;
		GetAttributeFloat(cluster, proc,
						  ATTR_JOB_MACHINE_ATTR_SLOT_WEIGHT0,&slot_weight);
		float slot_time = 0;
		GetAttributeFloat(cluster, proc,
						  ATTR_CUMULATIVE_SLOT_TIME,&slot_time);
		slot_time += delta*slot_weight;
		SetAttributeFloat(cluster, proc,
						  ATTR_CUMULATIVE_SLOT_TIME,slot_time);
	}
}



void
Scheduler::delete_shadow_rec(int pid)
{
	shadow_rec *rec;
	if( shadowsByPid->lookup(pid, rec) == 0 ) {
		delete_shadow_rec( rec );
	} else {
		dprintf( D_ALWAYS, "ERROR: can't find shadow record for pid %d\n",
				 pid );
	}
}


void
Scheduler::delete_shadow_rec( shadow_rec *rec )
{

	int cluster = rec->job_id.cluster;
	int proc = rec->job_id.proc;
	int pid = rec->pid;

	if( pid ) {
		dprintf( D_FULLDEBUG,
				 "Deleting shadow rec for PID %d, job (%d.%d)\n",
				 pid, cluster, proc );
	} else {
		dprintf( D_FULLDEBUG, "Deleting shadow rec for job (%d.%d) "
				 "no shadow PID -- shadow never spawned\n",
				 cluster, proc );
	}

	BeginTransaction();

	int job_status = IDLE;
	GetAttributeInt( cluster, proc, ATTR_JOB_STATUS, &job_status );

	if( pid ) {
			// we only need to update this if we spawned a shadow.
		update_remote_wall_clock(cluster, proc);
	}

		/*
		  For ATTR_REMOTE_HOST and ATTR_CLAIM_ID, we only want to save
		  what we have in ATTR_LAST_* if we actually spawned a
		  shadow...
		*/
	if( pid ) {
		char* last_host = NULL;
		GetAttributeStringNew( cluster, proc, ATTR_REMOTE_HOST, &last_host );
		if( last_host ) {
			SetAttributeString( cluster, proc, ATTR_LAST_REMOTE_HOST,
								last_host );
			free( last_host );
			last_host = NULL;
		}

        char* last_pool = NULL;
		GetAttributeStringNew( cluster, proc, ATTR_REMOTE_POOL, &last_pool );
		if( last_pool ) {
			SetAttributeString( cluster, proc, ATTR_LAST_REMOTE_POOL,
								last_pool );
			free( last_pool );
			last_pool = NULL;
		} else {
            // If RemotePool is not defined, be sure to remove the last remote pool (if it exists)
             DeleteAttribute( cluster, proc, ATTR_LAST_REMOTE_POOL );
        }

	}

	if( pid ) {
		char* last_claim = NULL;
		GetAttributeStringNew( cluster, proc, ATTR_PUBLIC_CLAIM_ID, &last_claim );
		if( last_claim ) {
			SetAttributeString( cluster, proc, ATTR_LAST_PUBLIC_CLAIM_ID, 
								last_claim );
			free( last_claim );
			last_claim = NULL;
		}

		GetAttributeStringNew( cluster, proc, ATTR_PUBLIC_CLAIM_IDS, &last_claim );
		if( last_claim ) {
			SetAttributeString( cluster, proc, ATTR_LAST_PUBLIC_CLAIM_IDS, 
								last_claim );
			free( last_claim );
			last_claim = NULL;
		}
	}

		//
		// Do not remove the ClaimId or RemoteHost if the keepClaimAttributes
		// flag is set. This means that we want this job to reconnect
		// when the schedd comes back online.
		//
	if ( ! rec->keepClaimAttributes ) {
		DeleteAttribute( cluster, proc, ATTR_PAIRED_CLAIM_ID );
		DeleteAttribute( cluster, proc, ATTR_CLAIM_ID );
		DeleteAttribute( cluster, proc, ATTR_PUBLIC_CLAIM_ID );
		DeleteAttribute( cluster, proc, ATTR_CLAIM_IDS );
		DeleteAttribute( cluster, proc, ATTR_PUBLIC_CLAIM_IDS );
		DeleteAttribute( cluster, proc, ATTR_STARTD_IP_ADDR );
		DeleteAttribute( cluster, proc, ATTR_REMOTE_HOST );
		DeleteAttribute( cluster, proc, ATTR_REMOTE_POOL );
		DeleteAttribute( cluster, proc, ATTR_REMOTE_SLOT_ID );
		DeleteAttribute( cluster, proc, ATTR_REMOTE_VIRTUAL_MACHINE_ID ); // CRUFT
		DeleteAttribute( cluster, proc, ATTR_DELEGATED_PROXY_EXPIRATION );
		DeleteAttribute( cluster, proc, ATTR_TRANSFERRING_INPUT );
		DeleteAttribute( cluster, proc, ATTR_TRANSFERRING_OUTPUT );
		DeleteAttribute( cluster, proc, ATTR_TRANSFER_QUEUED );
		// AsyncXfer: Delete in-job output transfer attributes
		DeleteAttribute( cluster, proc, ATTR_JOB_TRANSFERRING_OUTPUT );
		DeleteAttribute( cluster, proc, ATTR_JOB_TRANSFERRING_OUTPUT_TIME );
	} else {
		dprintf( D_FULLDEBUG, "Job %d.%d has keepClaimAttributes set to true. "
					    "Not removing %s and %s attributes.\n",
					    cluster, proc, ATTR_CLAIM_ID, ATTR_REMOTE_HOST );
	}

	DeleteAttribute( cluster, proc, ATTR_SHADOW_BIRTHDATE );

		// we want to commit all of the above changes before we
		// call check_zombie() since it might do it's own
		// transactions of one sort or another...
		// Nothing written in this transaction requires immediate sync to disk.
	CommitTransaction( NONDURABLE );

	if( ! rec->keepClaimAttributes ) {
			// We do _not_ want to call check_zombie if we are detaching
			// from a job for later reconnect, because check_zombie
			// does stuff that should only happen if the shadow actually
			// exited, such as setting CurrentHosts=0.
		check_zombie( pid, &(rec->job_id) );
	}

		// If the shadow went away, this match is no longer
		// "ACTIVE", it's just "CLAIMED"
	if( rec->match ) {
			// Be careful, since there might not be a match record
			// for this shadow record anymore... 
		rec->match->setStatus( M_CLAIMED );
	}

	if( rec->keepClaimAttributes &&  rec->match ) {
			// We are shutting down and detaching from this claim.
			// Remove the claim record without sending RELEASE_CLAIM
			// to the startd.
		rec->match->needs_release_claim = false;
		DelMrec(rec->match);
	}
	else {
		RemoveShadowRecFromMrec(rec);
	}

	if( pid ) {
		shadowsByPid->remove(pid);
	}
	shadowsByProcID->remove(rec->job_id);
	if ( rec->conn_fd != -1 ) {
		close(rec->conn_fd);
	}

	if ( rec->universe != CONDOR_UNIVERSE_SCHEDULER &&
		 rec->universe != CONDOR_UNIVERSE_LOCAL ) {
		numShadows -= 1;
	}
	delete rec;
	if( ExitWhenDone && numShadows == 0 ) {
		return;
	}
	if( pid ) {
	  //display_shadow_recs();
	}

	dprintf( D_FULLDEBUG, "Exited delete_shadow_rec( %d )\n", pid );
	return;
}

/*
** Mark a job as running.
*/
void
mark_job_running(PROC_ID* job_id)
{
	int status;
	int orig_max = 1; // If it was not set this is the same default

	GetAttributeInt(job_id->cluster, job_id->proc, ATTR_JOB_STATUS, &status);
	GetAttributeInt(job_id->cluster, job_id->proc, ATTR_MAX_HOSTS, &orig_max);
	SetAttributeInt(job_id->cluster, job_id->proc, ATTR_ORIG_MAX_HOSTS,
					orig_max);


	if( status == RUNNING ) {
		EXCEPT( "Trying to run job %d.%d, but already marked RUNNING!",
			job_id->cluster, job_id->proc );
	}

	status = RUNNING;

	SetAttributeInt(job_id->cluster, job_id->proc, ATTR_JOB_STATUS, status);
	SetAttributeInt(job_id->cluster, job_id->proc,
					ATTR_ENTERED_CURRENT_STATUS, (int)time(0) );
	SetAttributeInt(job_id->cluster, job_id->proc,
					ATTR_LAST_SUSPENSION_TIME, 0 );


		// If this is a scheduler universe job, increment the
		// job counter for the number of times it started executing.
	int univ = CONDOR_UNIVERSE_STANDARD;
	GetAttributeInt(job_id->cluster, job_id->proc, ATTR_JOB_UNIVERSE, &univ);
	if (univ == CONDOR_UNIVERSE_SCHEDULER) {
		int num;
		if (GetAttributeInt(job_id->cluster, job_id->proc,
							ATTR_NUM_JOB_STARTS, &num) < 0) {
			num = 0;
		}
		num++;
		SetAttributeInt(job_id->cluster, job_id->proc,
						ATTR_NUM_JOB_STARTS, num);
	}
	MarkJobClean(*job_id);
}

void
mark_serial_job_running( PROC_ID *job_id )
{
	BeginTransaction();
	mark_job_running(job_id);
	SetAttributeInt(job_id->cluster, job_id->proc, ATTR_CURRENT_HOSTS, 1);
		// nothing that has been written in this transaction needs to
		// be immediately synced to disk
	CommitTransaction( NONDURABLE );
}

/*
** Mark a job as stopped, (Idle).  Do not call directly.  
** Call the non-underscore version below instead.
*/
void
_mark_job_stopped(PROC_ID* job_id)
{
	int		status;
	int		orig_max;
	int		had_orig;

		// NOTE: This function is wrapped in a NONDURABLE transaction.

	had_orig = GetAttributeInt(job_id->cluster, job_id->proc, 
								ATTR_ORIG_MAX_HOSTS, &orig_max);

	GetAttributeInt(job_id->cluster, job_id->proc, ATTR_JOB_STATUS, &status);

		// Always set CurrentHosts to 0 here, because we increment
		// CurrentHosts before we set the job status to RUNNING, so
		// CurrentHosts may need to be reset even if job status never
		// changed to RUNNING.  It is very important that we keep
		// CurrentHosts accurate, because we use it to determine if we
		// need to negotiate for more matches.
	SetAttributeInt(job_id->cluster, job_id->proc, ATTR_CURRENT_HOSTS, 0);

		/*
		  Always clear out ATTR_SHADOW_BIRTHDATE.  If there's no
		  shadow and the job is stopped, it's dumb to leave the shadow
		  birthday attribute in the job ad.  this confuses condor_q
		  if the job is marked as running, added to the runnable job
		  queue, and then JOB_START_DELAY is big.  we used to clear
		  this out in mark_job_running(), but that's not really a good
		  idea.  it's better to just clear it out whenever the shadow
		  is gone.  Derek <wright@cs.wisc.edu>
		*/
	DeleteAttribute( job_id->cluster, job_id->proc, ATTR_SHADOW_BIRTHDATE );

	// if job isn't RUNNING, then our work is already done
	if (status == RUNNING || status == TRANSFERRING_OUTPUT) {

		SetAttributeInt(job_id->cluster, job_id->proc, ATTR_JOB_STATUS, IDLE);
		SetAttributeInt( job_id->cluster, job_id->proc,
						 ATTR_ENTERED_CURRENT_STATUS, (int)time(0) );
		SetAttributeInt( job_id->cluster, job_id->proc,
						 ATTR_LAST_SUSPENSION_TIME, 0 );

		if (had_orig >= 0) {
			SetAttributeInt(job_id->cluster, job_id->proc, ATTR_MAX_HOSTS,
							orig_max);
		}
		DeleteAttribute( job_id->cluster, job_id->proc, ATTR_REMOTE_POOL );

		dprintf( D_FULLDEBUG, "Marked job %d.%d as IDLE\n", job_id->cluster,
				 job_id->proc );
	}	
}


/* Parallel jobs may have many procs (job classes) in a cluster.  We should
   mark all of them stopped when the job stops. */
void
mark_job_stopped(PROC_ID* job_id)
{
	bool already_in_transaction = InTransaction();
	if( !already_in_transaction ) {
		BeginTransaction();
	}

	int universe = CONDOR_UNIVERSE_STANDARD;
	GetAttributeInt(job_id->cluster, job_id->proc, ATTR_JOB_UNIVERSE,
					&universe);
	if( (universe == CONDOR_UNIVERSE_MPI) || 
		(universe == CONDOR_UNIVERSE_PARALLEL)){
		ClassAd *ad;
		ad = GetNextJob(1);
		while (ad != NULL) {
			PROC_ID tmp_id;
			ad->LookupInteger(ATTR_CLUSTER_ID, tmp_id.cluster);
			if (tmp_id.cluster == job_id->cluster) {
				ad->LookupInteger(ATTR_PROC_ID, tmp_id.proc);
				_mark_job_stopped(&tmp_id);
			}
			ad = GetNextJob(0);
		}
	} else {
		_mark_job_stopped(job_id);
	}

	if( !already_in_transaction ) {
			// It is ok to use a NONDURABLE transaction here.
			// The worst that can happen if this transaction is
			// lost is that we will try to reconnect to the job
			// and find that it is no longer running.
		CommitTransaction( NONDURABLE );
	}
}



/*
 * Ask daemonCore to check to see if a given process is still alive
 */
inline int
Scheduler::is_alive(shadow_rec* srec)
{
	return daemonCore->Is_Pid_Alive(srec->pid);
}

void
Scheduler::clean_shadow_recs()
{
	shadow_rec *rec;

	dprintf( D_FULLDEBUG, "============ Begin clean_shadow_recs =============\n" );

	shadowsByPid->startIterations();
	while (shadowsByPid->iterate(rec) == 1) {
		if( !is_alive(rec) ) {
			if ( rec->isZombie ) { // bad news...means we missed a reaper
				dprintf( D_ALWAYS,
				"Zombie process has not been cleaned up by reaper - pid %d\n", rec->pid );
			} else {
				dprintf( D_FULLDEBUG, "Setting isZombie status for pid %d\n", rec->pid );
				rec->isZombie = TRUE;
			}

			// we don't want this old safety code to run anymore (stolley)
			//			delete_shadow_rec( rec->pid );
		}
	}
    stats.ShadowsRunning = numShadows;
	dprintf( D_FULLDEBUG, "============ End clean_shadow_recs =============\n" );
}


void
Scheduler::preempt( int n, bool force_sched_jobs )
{
	shadow_rec *rec;
	bool preempt_sched = force_sched_jobs;

	dprintf( D_ALWAYS, "Called preempt( %d )%s%s\n", n, 
			 force_sched_jobs  ? " forcing scheduler/local univ preemptions" : "",
			 ExitWhenDone ? " for a graceful shutdown" : "" );

	shadowsByPid->startIterations();

	/* Now we loop until we are out of shadows or until we've preempted
	 * `n' shadows.  Note that the behavior of this loop is slightly 
	 * different if ExitWhenDone is True.  If ExitWhenDone is True, we
	 * will always preempt `n' new shadows, used for a progressive shutdown.  If
	 * ExitWhenDone is False, we will preempt n minus the number of shadows we
	 * have previously told to preempt but are still waiting for them to exit.
	 */
	while (shadowsByPid->iterate(rec) == 1 && n > 0) {
		if( is_alive(rec) ) {
			if( rec->preempted ) {
				if( ! ExitWhenDone ) {
						// if we're not trying to exit, we should
						// consider this record already in the process
						// of preempting, and let it count towards our
						// "n" shadows to preempt.
					n--;
				}
					// either way, if we already preempted this srec
					// there's nothing more to do here, and we need to
					// keep looking for another srec to preempt (or
					// bail out of our iteration if we've hit "n").
				continue;
			}

				// if we got this far, it's an srec that hasn't been
				// preempted yet.  based on the universe, do the right
				// thing to preempt it.
			int cluster = rec->job_id.cluster;
			int proc = rec->job_id.proc; 
			ClassAd* job_ad;
			int kill_sig;

			switch( rec->universe ) {
			case CONDOR_UNIVERSE_LOCAL:
				if( ! preempt_sched ) {
					continue;
				}
				dprintf( D_ALWAYS, "Sending DC_SIGSOFTKILL to handler for "
						 "local universe job %d.%d (pid: %d)\n", 
						 cluster, proc, rec->pid );
				sendSignalToShadow(rec->pid,DC_SIGSOFTKILL,rec->job_id);
				break;

			case CONDOR_UNIVERSE_SCHEDULER:
				if( ! preempt_sched ) {
					continue;
				}
				job_ad = GetJobAd( rec->job_id.cluster,
								   rec->job_id.proc );  
				kill_sig = findSoftKillSig( job_ad );
				if( kill_sig <= 0 ) {
					kill_sig = SIGTERM;
				}
				FreeJobAd( job_ad );
				dprintf( D_ALWAYS, "Sending %s to scheduler universe job "
						 "%d.%d (pid: %d)\n", signalName(kill_sig), 
						 cluster, proc, rec->pid );
				sendSignalToShadow(rec->pid,kill_sig,rec->job_id);
				break;

			default:
				// all other universes	
				if( rec->match ) {
						//
						// If we're in graceful shutdown mode, we only want to
						// send a vacate command to jobs that do not have a lease
						//
					bool skip_vacate = false;
					if ( ExitWhenDone ) {
						int lease = 0;
						GetAttributeInt( cluster, proc,
									ATTR_JOB_LEASE_DURATION, &lease );
						skip_vacate = ( lease > 0 );
							//
							// We set keepClaimAttributes so that RemoteHost and ClaimId
							// are not removed from the job's ad when we delete
							// the shadow record
							//
						rec->keepClaimAttributes = skip_vacate;
					}
						//
						// Send a vacate
						//
					if ( ! skip_vacate ) {
						send_vacate( rec->match, DEACTIVATE_CLAIM );
						dprintf( D_ALWAYS, 
								"Sent vacate command to %s for job %d.%d\n",
								rec->match->peer, cluster, proc );
						//
						// Otherwise, send a SIGKILL
						//
					} else {
							//
							// Call the blocking form of Send_Signal, rather than
							// sendSignalToShadow().
							//
						daemonCore->Send_Signal( rec->pid, SIGKILL );
						dprintf( D_ALWAYS, 
								"Sent signal %d to %s [pid %d] for job %d.%d\n",
								SIGKILL, rec->match->peer, rec->pid, cluster, proc );
							// Keep iterating and preempting more without
							// decrementing n here.  Why?  Because we didn't
							// really preempt this job: we just killed the
							// shadow and left the job running so that we
							// can reconnect to it later.  No need to throttle
							// the rate of preemption to avoid i/o overload
							// from checkpoints or anything.  In fact, it
							// is better to quickly kill all the shadows so
							// that we can restart and reconnect before the
							// lease expires.
						continue;
					}
				} else {
						/*
						   A shadow record without a match for any
						   universe other than local, and
						   scheduler (which we already handled above)
						   is a shadow for which the claim was
						   relinquished (by the startd).  In this
						   case, the shadow is on its way out, anyway,
						   so there's no reason to send it a signal.
						*/
				}
			} // SWITCH
				// if we're here, we really preempted it, so
				// decrement n so we let this count towards our goal.
			n--;
		} // IF
	} // WHILE

		/*
		  we've now broken out of our loop.  if n is still >0, it
		  means we wanted to preempt more than we were able to do.
		  this could be because of a mis-match regarding scheduler
		  universe jobs (namely, all we have left are scheduler jobs,
		  but we have a bogus value for SchedUniverseJobsRunning and
		  don't think we want to preempt any of those).  so, if we
		  weren't trying to preempt scheduler but we still have n to
		  preempt, try again and force scheduler preemptions.
		  derek <wright@cs.wisc.edu> 2005-04-01

		  We only want to do this if we're shutting down.
		*/ 
	if( n > 0 && preempt_sched == false && ExitWhenDone ) {
		preempt( n, true );
	}
}

void
send_vacate(match_rec* match,int cmd)
{
	classy_counted_ptr<DCStartd> startd = new DCStartd( match->description(),NULL,match->peer,match->claimId() );
	classy_counted_ptr<DCClaimIdMsg> msg = new DCClaimIdMsg( cmd, match->claimId() );

	msg->setSuccessDebugLevel(D_ALWAYS);
	msg->setTimeout( STARTD_CONTACT_TIMEOUT );
	msg->setSecSessionId( match->secSessionId() );

	if ( !startd->hasUDPCommandPort() || param_boolean("SCHEDD_SEND_VACATE_VIA_TCP",true) ) {
		dprintf( D_FULLDEBUG, "Called send_vacate( %s, %d ) via TCP\n", 
				 match->peer, cmd );
		msg->setStreamType(Stream::reli_sock);
	} else {
		dprintf( D_FULLDEBUG, "Called send_vacate( %s, %d ) via UDP\n", 
				 match->peer, cmd );
		msg->setStreamType(Stream::safe_sock);
	}
	startd->sendMsg( msg.get() );
}

void
Scheduler::swap_space_exhausted()
{
	SwapSpaceExhausted = TRUE;
}

/*
  We maintain two tables which should be consistent, return TRUE if they
  are, and FALSE otherwise.  The tables are the ShadowRecs, a list
  of currently running jobs, and PrioRec a list of currently runnable
  jobs.  We will say they are consistent if none of the currently
  runnable jobs are already listed as running jobs.
*/
int
Scheduler::shadow_prio_recs_consistent()
{
	int		i;
	struct shadow_rec	*srp;
	int		status, universe;

	dprintf( D_ALWAYS, "Checking consistency running and runnable jobs\n" );
	BadCluster = -1;
	BadProc = -1;

	for( i=0; i<N_PrioRecs; i++ ) {
		if( (srp=find_shadow_rec(&PrioRec[i].id)) ) {
			BadCluster = srp->job_id.cluster;
			BadProc = srp->job_id.proc;
			universe = srp->universe;
			GetAttributeInt(BadCluster, BadProc, ATTR_JOB_STATUS, &status);
			if (status != RUNNING && status != TRANSFERRING_OUTPUT &&
				universe!=CONDOR_UNIVERSE_MPI &&
				universe!=CONDOR_UNIVERSE_PARALLEL) {
				// display_shadow_recs();
				// dprintf(D_ALWAYS,"shadow_prio_recs_consistent(): PrioRec %d - id = %d.%d, owner = %s\n",i,PrioRec[i].id.cluster,PrioRec[i].id.proc,PrioRec[i].owner);
				dprintf( D_ALWAYS, "ERROR: Found a consistency problem!!!\n" );
				return FALSE;
			}
		}
	}
	dprintf( D_ALWAYS, "Tables are consistent\n" );
	return TRUE;
}

/*
  Search the shadow record table for a given job id.  Return a pointer
  to the record if it is found, and NULL otherwise.
*/
struct shadow_rec*
Scheduler::find_shadow_rec(PROC_ID* id)
{
	shadow_rec *rec;

	if (shadowsByProcID->lookup(*id, rec) < 0)
		return NULL;
	return rec;
}

#ifdef CARMI_OPS
struct shadow_rec*
Scheduler::find_shadow_by_cluster( PROC_ID *id )
{
	int		my_cluster;
	shadow_rec	*rec;

	my_cluster = id->cluster;

	shadowsByProcID->startIterations();
	while (shadowsByProcID->iterate(rec) == 1) {
		if( my_cluster == rec->job_id.cluster) {
				return rec;
		}
	}
	return NULL;
}
#endif

/*
  If we have an MPI cluster with > 1 proc, the user
  might condor_rm/_hold/_release one of those procs.
  If so, we need to treat it as if all of the procs
  in the cluster are _rm'd/_held/_released.  This
  copies all the procs from job_ids to expanded_ids,
  adding any sibling mpi procs if needed.
*/
void
Scheduler::expand_mpi_procs(StringList *job_ids, StringList *expanded_ids) {
	job_ids->rewind();
	char *id;
	char buf[40];
	while( (id = job_ids->next())) {
		expanded_ids->append(id);
	}

	job_ids->rewind();
	while( (id = job_ids->next()) ) {
		PROC_ID p = getProcByString(id);
		if( (p.cluster < 0) || (p.proc < 0) ) {
			continue;
		}

		int universe = -1;
		GetAttributeInt(p.cluster, p.proc, ATTR_JOB_UNIVERSE, &universe);
		if ((universe != CONDOR_UNIVERSE_MPI) && (universe != CONDOR_UNIVERSE_PARALLEL))
			continue;
		
		
		int proc_index = 0;
		while( (GetJobAd(p.cluster, proc_index) )) {
			snprintf(buf, 40, "%d.%d", p.cluster, proc_index);
			if (! expanded_ids->contains(buf)) {
				expanded_ids->append(buf);
			}
			proc_index++;
		}
	}
}

void
Scheduler::mail_problem_message()
{
	FILE	*mailer;

	dprintf( D_ALWAYS, "Mailing administrator (%s)\n",
			 CondorAdministrator ? CondorAdministrator : "<undefined>" );

	mailer = email_admin_open("CONDOR Problem");
	if (mailer == NULL)
	{
		// Could not send email, probably because no admin 
		// email address defined.  Just return.  No biggie.  Keep 
		// your pants on.
		return;
	}

	fprintf( mailer, "Problem with condor_schedd %s\n", Name );
	fprintf( mailer, "Job %d.%d is in the runnable job table,\n",
												BadCluster, BadProc );
	fprintf( mailer, "but we already have a shadow record for it.\n" );

	email_close(mailer);
}

static bool
IsSchedulerUniverse( shadow_rec* srec )
{
	if( ! srec ) {
		return false;
	}
	return srec->universe == CONDOR_UNIVERSE_SCHEDULER;
}


static bool
IsLocalUniverse( shadow_rec* srec )
{
	if( ! srec ) {
		return false;
	}
	return srec->universe == CONDOR_UNIVERSE_LOCAL;
}


/*
** Wrapper for setting the job status to deal with Parallel jobs, which can 
** contain multiple procs.
*/
void
set_job_status(int cluster, int proc, int status)
{
	int universe = CONDOR_UNIVERSE_STANDARD;
	GetAttributeInt(cluster, proc, ATTR_JOB_UNIVERSE, &universe);

	BeginTransaction();

	if( ( universe == CONDOR_UNIVERSE_MPI) || 
		( universe == CONDOR_UNIVERSE_PARALLEL) ) {
		ClassAd *ad;
		ad = GetNextJob(1);
		while (ad != NULL) {
			PROC_ID tmp_id;
			ad->LookupInteger(ATTR_CLUSTER_ID, tmp_id.cluster);
			if (tmp_id.cluster == cluster) {
				ad->LookupInteger(ATTR_PROC_ID, tmp_id.proc);
				SetAttributeInt(tmp_id.cluster, tmp_id.proc, ATTR_JOB_STATUS,
								status);
				SetAttributeInt( tmp_id.cluster, tmp_id.proc,
								 ATTR_ENTERED_CURRENT_STATUS,
								 (int)time(0) ); 
				SetAttributeInt( tmp_id.cluster, tmp_id.proc,
								 ATTR_LAST_SUSPENSION_TIME, 0 ); 
			}
			ad = GetNextJob(0);
		}
	} else {
		SetAttributeInt(cluster, proc, ATTR_JOB_STATUS, status);
		SetAttributeInt( cluster, proc, ATTR_ENTERED_CURRENT_STATUS,
						 (int)time(0) );
		SetAttributeInt( cluster, proc,
						 ATTR_LAST_SUSPENSION_TIME, 0 ); 
	}

		// Nothing written in this transaction requires immediate
		// sync to disk.
	CommitTransaction( NONDURABLE );
}

void
Scheduler::child_exit(int pid, int status)
{
	shadow_rec*		srec;
	int				StartJobsFlag=TRUE;
	PROC_ID			job_id;
	bool			srec_was_local_universe = false;
	MyString        claim_id;
		// if we do not start a new job, should we keep the claim?
	bool            keep_claim = false; // by default, no
	bool            srec_keep_claim_attributes;
		// AsyncXfer: Should this match be held idle waiting for a paired match?
	bool            paired_match_wait = false;

	srec = FindSrecByPid(pid);
	ASSERT(srec);

		if( srec->match ) {
			match_rec *mrec = srec->match;

			// AsyncXfer: If this match has a paired match that can start
			//   new jobs, we should let this match hang around idle
			//   waiting for swaps.
			if (srec->match->m_paired_mrec ) {
				paired_match_wait = srec->match->m_paired_mrec->m_can_start_jobs;
			}
			if (srec->exit_already_handled && (srec->match->keep_while_idle == 0) && !paired_match_wait) {
				DelMrec( srec->match );
			} else {
				int exitstatus = WEXITSTATUS(status);
				if ((srec->match->keep_while_idle > 0 || paired_match_wait) && ((exitstatus == JOB_EXITED) || (exitstatus == JOB_SHOULD_REMOVE) || (exitstatus == JOB_KILLED))) {
					srec->match->status = M_CLAIMED;
					srec->match->shadowRec = NULL;
					srec->match->idle_timer_deadline = time(NULL) + srec->match->keep_while_idle;
					srec->match = NULL;
				}
			}

				// AsyncXfer: If we have a match with a paired match that
				//   can start jobs, see if we want to swap.
			if ( !ExitWhenDone && paired_match_wait && mrec->m_paired_mrec->status == M_ACTIVE ) {
				this->CheckForClaimSwap( mrec->m_paired_mrec );
			}
		}

	if( srec->exit_already_handled ) {
		delete_shadow_rec( srec );
		return;
	}

	job_id.cluster = srec->job_id.cluster;
	job_id.proc = srec->job_id.proc;

	if( srec->match ) {
		claim_id = srec->match->claimId();
	}
		// store this in case srec is deleted before we need it
	srec_keep_claim_attributes = srec->keepClaimAttributes;

		//
		// If it is a SCHEDULER universe job, then we have a special
		// handler methods to take care of it
		//
	if (IsSchedulerUniverse(srec)) {
 		// scheduler universe process 
		daemonCore->Kill_Family( pid );
		scheduler_univ_job_exit(pid,status,srec);
		delete_shadow_rec( pid );
			// even though this will get set correctly in
			// count_jobs(), try to keep it accurate here, too.  
		if( SchedUniverseJobsRunning > 0 ) {
			SchedUniverseJobsRunning--;
		}
	} else if (srec) {
		const char* name = NULL;
			//
			// Local Universe
			//
		if( IsLocalUniverse(srec) ) {
			daemonCore->Kill_Family(pid);
			srec_was_local_universe = true;
			name = "Local starter";
				//
				// Following the scheduler universe example, we need
				// to try to keep track of how many local jobs are 
				// running in realtime
				//
			if ( this->LocalUniverseJobsRunning > 0 ) {
				this->LocalUniverseJobsRunning--;
			}
			else
			{
				dprintf(D_ALWAYS, "Warning: unexpected count for  local universe jobs: %d\n", LocalUniverseJobsRunning);
			}
		} else {
				// A real shadow
			name = "Shadow";
		}
		if ( daemonCore->Was_Not_Responding(pid) ) {
			// this shadow was killed by daemon core because it was hung.
			// make the schedd treat this like a Shadow Exception so job
			// just goes back into the queue as idle, but if it happens
			// to many times we relinquish the match.
			dprintf( D_ALWAYS,
					 "%s pid %d successfully killed because it was hung.\n",
					 name, pid );
			status = JOB_EXCEPTION << 8;
		}

			//
			// If the job exited with a status code, we can use
			// that to figure out what exactly we should be doing with 
			// the job in the queue
			//
		if ( WIFEXITED(status) ) {
			int wExitStatus = WEXITSTATUS( status );
		    dprintf( D_ALWAYS,
			 		"%s pid %d for job %d.%d exited with status %d\n",
					 name, pid, srec->job_id.cluster, srec->job_id.proc,
					 wExitStatus );
			
				// Now call this method to perform the correct
				// action based on our status code
			this->jobExitCode( job_id, wExitStatus );
			 
			 	// We never want to try to start jobs if we have
			 	// either of these exit codes 
			 if ( wExitStatus == JOB_NO_MEM ||
			 	  wExitStatus == JOB_EXEC_FAILED ) {
				StartJobsFlag = FALSE;
			}
			
	 	} else if( WIFSIGNALED(status) ) {
	 			// The job died with a signal, so there's not much
	 			// that we can do for it
			dprintf( D_FAILURE|D_ALWAYS, "%s pid %d died with %s\n",
					 name, pid, daemonCore->GetExceptionString(status) );

				// If the shadow was killed (i.e. by this schedd) and
				// we are preserving the claim for reconnect, then
				// do not delete the claim.
			 keep_claim = srec_keep_claim_attributes;

			if ( srec->is_reconnect && !srec->reconnect_succeeded ) {
				 scheduler.stats.JobsRestartReconnectsAttempting -= 1;
				 scheduler.stats.JobsRestartReconnectsInterrupted += 1;
			}
		}
		
			// We always want to delete the shadow record regardless 
			// of how the job exited
		delete_shadow_rec( pid );

	} else {
			// Hmm -- doesn't seem like we can ever get here, given 
			// that we deference srec before the if... wenger 2011-02-09
			//
			// There wasn't a shadow record, so that agent dies after
			// deleting match. We want to make sure that we don't
			// call to start more jobs
			// 
		StartJobsFlag=FALSE;
	 }  // big if..else if...

		//
		// If the job was a local universe job, we will want to
		// call count on it so that it can be marked idle again
		// if need be.
		//
	if ( srec_was_local_universe == true ) {
		JobQueueJob *job_ad = GetJobAd(job_id);
		count_a_job( job_ad, job_ad->jid, NULL);
	}

		// If we're not trying to shutdown, now that either an agent
		// or a shadow (or both) have exited, we should try to
		// start another job.
		// AsyncXfer: If we have a match with a paired match that can
		//   start jobs, we don't want to find another job for this
		//   match or delete it.
	if ( !ExitWhenDone && paired_match_wait ) {
		return;
	} else if( ! ExitWhenDone && StartJobsFlag ) {
		if( !claim_id.IsEmpty() ) {
				// Try finding a new job for this claim.
			match_rec *mrec = scheduler.FindMrecByClaimID( claim_id.Value() );
			if( mrec ) {
				this->StartJob( mrec );
			}
		}
		else {
			this->ExpediteStartJobs();
		}
	}
	else if( !keep_claim ) {
		if( !claim_id.IsEmpty() ) {
			DelMrec( claim_id.Value() );
		}
	}
}

/**
 * Based on the exit status code for a job, we will preform
 * an appropriate action on the job in the queue. If an exception
 * also occured, we will report that ourselves as well.
 * 
 * Much of this logic was originally in child_exit() but it has been
 * moved into a separate function so that it can be called in cases
 * where the job isn't really exiting.
 * 
 * @param job_id - the identifier for the job
 * @param exit_code - we use this to determine the action to take on the job
 * @return true if the job was updated successfully
 * @see exit.h
 * @see condor_error_policy.h
 **/
bool
Scheduler::jobExitCode( PROC_ID job_id, int exit_code ) 
{
	bool ret = true; 
	
		// Try to get the shadow record.
		// If we are unable to get the srec, then we need to be careful
		// down in the logic below
	shadow_rec *srec = this->FindSrecByProcID( job_id );
	
		// Get job status.  Note we only except if there is no job status AND the job
		// is still in the queue, since we do not want to except if the job ad is gone
		// perhaps due to condor_rm -f.
	int q_status;
	if (GetAttributeInt(job_id.cluster,job_id.proc,
						ATTR_JOB_STATUS,&q_status) < 0)	
	{
		if ( GetJobAd(job_id.cluster,job_id.proc) ) {
			// job exists, but has no status.  impossible!
			EXCEPT( "ERROR no job status for %d.%d in Scheduler::jobExitCode()!",
				job_id.cluster, job_id.proc );
		} else {
			// job does not exist anymore, so we have no work to do here.
			// since we have nothing to do in this function, return.
			return ret;
		}
	}

		// update exit code statistics
	time_t updateTime = time(NULL);
	stats.Tick(updateTime);
	stats.JobsSubmitted = GetJobQueuedCount();
	stats.Autoclusters = autocluster.getNumAutoclusters();

	MyString other;
	ScheddOtherStats * other_stats = NULL;
	if (OtherPoolStats.AnyEnabled()) {
		ClassAd * job_ad = GetJobAd( job_id.cluster, job_id.proc );
		if (job_ad) {
			other_stats = OtherPoolStats.Matches(*job_ad, updateTime);
			FreeJobAd(job_ad);
		}
		OtherPoolStats.Tick(updateTime);
	}
	#define OTHER for (ScheddOtherStats * po = other_stats; po; po = po->next) (po->stats)

	stats.JobsExited += 1;
	OTHER.JobsExited += 1;

		// get attributes that we will need to update goodput & badput statistics.
		//
	bool is_badput = false;
	bool is_goodput = false;
	int universe = 0;
	GetAttributeInt(job_id.cluster, job_id.proc, ATTR_JOB_UNIVERSE, &universe);
	int job_image_size = 0;
	GetAttributeInt(job_id.cluster, job_id.proc, ATTR_IMAGE_SIZE, &job_image_size);
	int job_start_date = 0;
	int job_running_time = 0;
	if (0 == GetAttributeInt(job_id.cluster, job_id.proc, ATTR_JOB_CURRENT_START_DATE, &job_start_date))
		job_running_time = (updateTime - job_start_date);


		// We get the name of the daemon that had a problem for 
		// nice log messages...
	MyString daemon_name;
	if ( srec != NULL ) {
		daemon_name = ( IsLocalUniverse( srec ) ? "Local Starter" : "Shadow" );
	}

	MarkJobClean( job_id );
		//
		// If this boolean gets set to true, then we need to report
		// that an Exception occurred for the job.
		// This was broken out of the SWITCH statement below because
		// we might need to have extra logic to handle errors they
		// want to take an action but still want to report the Exception
		//
	bool reportException = false;

		//
		// Based on the job's exit code, we will perform different actions
		// on the job
		//
		// TODO If this was a reconnect shadow and it didn't indicate that
		//   reconnect succeeded and its exit code isn't
		//   JOB_RECONNECT_FAILED, then we don't know whether reconnect
		//   succeeded. We should decrement JobsRestartReconnectsAttempting,
		//   but which reconnect stat should we increment?
	if ( exit_code == JOB_RECONNECT_FAILED ) {
		// Treat JOB_RECONNECT_FAILED exit code just like JOB_SHOULD_REQUEUE,
		// except also update a few JobRestartReconnect statistics.
		exit_code = JOB_SHOULD_REQUEUE;
		scheduler.stats.JobsRestartReconnectsAttempting -= 1;
		scheduler.stats.JobsRestartReconnectsFailed += 1;
		scheduler.stats.JobsRestartReconnectsBadput += job_running_time;
	} else if ( srec && srec->is_reconnect && !srec->reconnect_succeeded ) {
		scheduler.stats.JobsRestartReconnectsAttempting -= 1;
		scheduler.stats.JobsRestartReconnectsInterrupted += 1;
	}
	switch( exit_code ) {
		case JOB_NO_MEM:
			this->swap_space_exhausted();
			stats.JobsShadowNoMemory += 1;
			OTHER.JobsShadowNoMemory += 1;

		case JOB_EXEC_FAILED:
				//
				// The calling function will make sure that
				// we don't try to start new jobs
				//
			stats.JobsExecFailed += 1;
			OTHER.JobsExecFailed += 1;
			break;

		case JOB_CKPTED:
		case JOB_NOT_CKPTED:
				// no break, fall through and do the action
		// case JOB_SHOULD_REQUEUE:
				// we can't have the same value twice in our
				// switch, so we can't really have a valid case
				// for this, but it's the same number as
				// JOB_NOT_CKPTED, so we're safe.
		case JOB_NOT_STARTED:
			if( srec != NULL && !srec->removed && srec->match ) {
				DelMrec(srec->match);
			}
            switch (exit_code) {
               case JOB_CKPTED:
                  stats.JobsCheckpointed += 1;
                  OTHER.JobsCheckpointed += 1;
                  is_goodput = true;
                  break;
               case JOB_SHOULD_REQUEUE:
               //case JOB_NOT_CKPTED: for CONDOR_UNIVERSE_STANDARD
                  stats.JobsShouldRequeue += 1;
                  OTHER.JobsShouldRequeue += 1;
                  // for standard universe this is actually case JOB_NOT_CKPTED
                  if (CONDOR_UNIVERSE_STANDARD == universe) {
                     is_badput = true;
                  } else {
                     is_goodput = true;
                  }
                  break;
               case JOB_NOT_STARTED:
                  stats.JobsNotStarted += 1;
                  OTHER.JobsNotStarted += 1;
                  break;
               }
			break;

		case JOB_SHADOW_USAGE:
			EXCEPT( "%s exited with incorrect usage!", daemon_name.Value() );
			break;

		case JOB_BAD_STATUS:
			EXCEPT( "%s exited because job status != RUNNING", daemon_name.Value() );
			break;

		case JOB_SHOULD_REMOVE:
			dprintf( D_ALWAYS, "Removing job %d.%d\n",
					 job_id.cluster, job_id.proc );
				// If we have a shadow record, then set this flag 
				// so we treat this just like a condor_rm
			if ( srec != NULL ) {
				srec->removed = true;
			}
			stats.JobsShouldRemove += 1;
			OTHER.JobsShouldRemove += 1;
				// no break, fall through and do the action

		case JOB_NO_CKPT_FILE:
		case JOB_KILLED:
				// If the job isn't being HELD, we'll remove it
			if ( q_status != HELD && q_status != IDLE ) {
				set_job_status( job_id.cluster, job_id.proc, REMOVED );
			}
			is_badput = true;
			stats.JobsKilled += 1;
			OTHER.JobsKilled += 1;
			break;

		case JOB_EXITED_AND_CLAIM_CLOSING:
			if( srec != NULL && srec->match ) {
					// startd is not accepting more jobs on this claim
				srec->match->needs_release_claim = false;
				DelMrec(srec->match);
			}
			stats.JobsExitedAndClaimClosing += 1;
			OTHER.JobsExitedAndClaimClosing += 1;
			// no break, fall through
		case JOB_EXITED:
			dprintf(D_FULLDEBUG, "Reaper: JOB_EXITED\n");
			stats.JobsExitedNormally += 1;
			OTHER.JobsExitedNormally += 1;
			stats.JobsCompleted += 1;
			OTHER.JobsCompleted += 1;
			is_goodput = true;
			// no break, fall through and do the action
		case JOB_COREDUMPED:
			if (JOB_COREDUMPED == exit_code) {
				stats.JobsCoredumped += 1;
				OTHER.JobsCoredumped += 1;
				is_badput = true;
			}
				// If the job isn't being HELD, set it to COMPLETED
			if ( q_status != HELD ) {
				set_job_status( job_id.cluster, job_id.proc, COMPLETED ); 
			}
			break;

		case JOB_MISSED_DEFERRAL_TIME: {

				//
				// Super Hack! - Missed Deferral Time
				// The job missed the time that it was suppose to
				// start executing, so we'll add an error message
				// to the remove reason so that it shows up in the userlog
				//
				// This is suppose to be temporary until we have some
				// kind of error handling in place for jobs
				// that never started
				// Andy Pavlo - 01.24.2006 - pavlo@cs.wisc.edu
				//
			MyString _error("\"Job missed deferred execution time\"");
			if ( SetAttribute( job_id.cluster, job_id.proc,
					  		  ATTR_HOLD_REASON, _error.Value() ) < 0 ) {
				dprintf( D_ALWAYS, "WARNING: Failed to set %s to %s for "
						 "job %d.%d\n", ATTR_HOLD_REASON, _error.Value(), 
						 job_id.cluster, job_id.proc );
			}
			if ( SetAttributeInt(job_id.cluster, job_id.proc,
								 ATTR_HOLD_REASON_CODE,
								 CONDOR_HOLD_CODE_MissedDeferredExecutionTime)
				 < 0 ) {
				dprintf( D_ALWAYS, "WARNING: Failed to set %s to %d for "
						 "job %d.%d\n", ATTR_HOLD_REASON_CODE,
						 CONDOR_HOLD_CODE_MissedDeferredExecutionTime,
						 job_id.cluster, job_id.proc );
			}
			dprintf( D_ALWAYS, "Job %d.%d missed its deferred execution time\n",
							job_id.cluster, job_id.proc );
		}
				// no break, fall through and do the action

		case JOB_SHOULD_HOLD: {
				// Regardless of the state that the job currently
				// is in, we'll put it on HOLD
				// But let a REMOVED job stay that way.
			if ( q_status != HELD && q_status != REMOVED ) {
				dprintf( D_ALWAYS, "Putting job %d.%d on hold\n",
						 job_id.cluster, job_id.proc );
				set_job_status( job_id.cluster, job_id.proc, HELD );
			}
			is_badput = true;
			
				// If the job has a CronTab schedule, we will want
				// to remove cached scheduling object so that if
				// it is ever released we will always calculate a new
				// runtime for it. This prevents a job from going
				// on hold, then released only to fail again
				// because a new runtime wasn't calculated for it
			CronTab *cronTab = NULL;
			if ( this->cronTabs->lookup( job_id, cronTab ) >= 0 ) {
					// Delete the cached object				
				if ( cronTab ) {
					delete cronTab;
					this->cronTabs->remove(job_id);
				}
			} // CronTab

			if (JOB_MISSED_DEFERRAL_TIME == exit_code) {
				stats.JobsMissedDeferralTime += 1;
				OTHER.JobsMissedDeferralTime += 1;
			} else {
				stats.JobsShouldHold += 1;
				OTHER.JobsShouldHold += 1;
			}
			break;
		}

		case DPRINTF_ERROR:
			dprintf( D_ALWAYS,
					 "ERROR: %s had fatal error writing its log file\n",
					 daemon_name.Value() );
			stats.JobsDebugLogError += 1;
			OTHER.JobsDebugLogError += 1;
			// We don't want to break, we want to fall through 
			// and treat this like a shadow exception for now.

		case JOB_EXCEPTION:
			if ( exit_code == JOB_EXCEPTION ){
				dprintf( D_ALWAYS,
						 "ERROR: %s exited with job exception code!\n",
						 daemon_name.Value() );
			}
			// We don't want to break, we want to fall through 
			// and treat this like a shadow exception for now.

		default:
				//
				// The default case is now a shadow exception in case ANYTHING
				// goes wrong with the shadow exit status
				//
			if ( ( exit_code != DPRINTF_ERROR ) &&
				 ( exit_code != JOB_EXCEPTION ) ) {
				dprintf( D_ALWAYS,
						 "ERROR: %s exited with unknown value %d!\n",
						 daemon_name.Value(), exit_code );
			}
				// The logic to report a shadow exception has been
				// moved down below. We just set this flag to 
				// make sure we hit it
			reportException = true;
			stats.JobsExitException += 1;
			OTHER.JobsExitException += 1;
			is_badput = true;
			break;
	} // SWITCH
	
		// calculate badput and goodput statistics.
		//
	if ( ! is_goodput && ! is_badput) {
		stats.JobsAccumChurnTime += job_running_time;
		OTHER.JobsAccumChurnTime += job_running_time;
	} else {
		int job_pre_exec_time = 0;  // unless we see job_start_exec_date
		int job_post_exec_time = 0;
		int job_executing_time = 0;
		// this time is set in the shadow (remoteresource::beginExecution) so we don't need to worry
		// if we are talking to a shadow that supports it. the shadow and schedd should be from the same build.
		int job_start_exec_date = 0; 
		if (0 == GetAttributeInt(job_id.cluster, job_id.proc, ATTR_JOB_CURRENT_START_EXECUTING_DATE, &job_start_exec_date)) {
			job_pre_exec_time = MAX(0, job_start_exec_date - job_start_date);
			job_executing_time = updateTime - MAX(job_start_date, job_start_exec_date);
			if (job_executing_time < 0) {
				stats.JobsWierdTimestamps += 1;
				OTHER.JobsWierdTimestamps += 1;
			}
		} else if (is_badput) {
			stats.JobsAccumChurnTime += job_running_time;
			OTHER.JobsAccumChurnTime += job_running_time;
		}
		// this time is also set in the shadow, but there is no gurantee that transfer output ever happened
		// so it may not exist. it's possible for transfer out date to be from a previous run, so we
		// have to make sure that it's at least later than the start time for this run before we use it.
		int job_start_xfer_out_date = 0;
		if (0 == GetAttributeInt(job_id.cluster, job_id.proc, ATTR_JOB_CURRENT_START_TRANSFER_OUTPUT_DATE, &job_start_xfer_out_date)
			&& job_start_xfer_out_date >= job_start_date) {
			job_post_exec_time = MAX(0, updateTime - job_start_xfer_out_date);
			job_executing_time = job_start_xfer_out_date - MAX(job_start_date, job_start_exec_date);
			if (job_executing_time < 0 || job_executing_time > updateTime) {
				stats.JobsWierdTimestamps += 1;
				OTHER.JobsWierdTimestamps += 1;
			}
		}

		stats.JobsAccumPreExecuteTime += job_pre_exec_time;
		stats.JobsAccumPostExecuteTime += job_post_exec_time;
		stats.JobsAccumExecuteTime += MAX(0, job_executing_time);
		stats.JobsAccumExecuteAltTime += MAX(0, job_running_time - (job_pre_exec_time + job_post_exec_time));

		if (is_goodput) {
			stats.JobsAccumRunningTime += job_running_time;
			stats.JobsCompletedSizes += (int64_t)job_image_size * 1024;
			stats.JobsCompletedRuntimes += job_running_time;
		} else if (is_badput) {
			stats.JobsAccumBadputTime += job_running_time;
			if (reportException) { stats.JobsAccumExceptionalBadputTime += job_running_time; }
			stats.JobsBadputSizes += (int64_t)job_image_size * 1024;
			stats.JobsBadputRuntimes += job_running_time;
		}
		if (other_stats) {
			OTHER.JobsAccumPreExecuteTime += job_pre_exec_time;
			OTHER.JobsAccumPostExecuteTime += job_post_exec_time;
			OTHER.JobsAccumExecuteTime += MAX(0, job_executing_time);
			OTHER.JobsAccumExecuteAltTime += MAX(0, job_running_time - (job_pre_exec_time + job_post_exec_time));
			if (is_goodput) {
				OTHER.JobsAccumRunningTime += job_running_time;
				OTHER.JobsCompletedSizes += (int64_t)job_image_size * 1024;
				OTHER.JobsCompletedRuntimes += job_running_time;
			} else if (is_badput) {
				OTHER.JobsAccumBadputTime += job_running_time;
				if (reportException) { OTHER.JobsAccumExceptionalBadputTime += job_running_time; }
				OTHER.JobsBadputSizes += (int64_t)job_image_size * 1024;
				OTHER.JobsBadputRuntimes += job_running_time;
			}
		}
	}

#undef OTHER

		// Report the ShadowException
		// This used to be in the default case in the switch statement
		// above, but we might need to do this in other cases in
		// the future
	if (reportException && srec != NULL) {
			// Record the shadow exception in the job ad.
		int num_excepts = 0;
		GetAttributeInt(job_id.cluster, job_id.proc,
						ATTR_NUM_SHADOW_EXCEPTIONS, &num_excepts);
		num_excepts++;
		SetAttributeInt(job_id.cluster, job_id.proc,
						ATTR_NUM_SHADOW_EXCEPTIONS, num_excepts, NONDURABLE);
		if (!srec->removed && srec->match) {
				// Record that we had an exception.  This function will
				// relinquish the match if we get too many exceptions 
			HadException(srec->match);
		}
	}
	return (ret);	
}

void
Scheduler::scheduler_univ_job_exit(int pid, int status, shadow_rec * srec)
{
	ASSERT(srec);

	PROC_ID job_id;
	job_id.cluster = srec->job_id.cluster;
	job_id.proc = srec->job_id.proc;

	std::string dir_name;
	formatstr(dir_name, "dir_%d_%d", job_id.cluster, job_id.proc);
	Directory execute_dir( LocalUnivExecuteDir, PRIV_CONDOR );
	if ( execute_dir.Find_Named_Entry( dir_name.c_str() ) ) {
		dprintf( D_FULLDEBUG, "Removing %s%c%s\n", LocalUnivExecuteDir, DIR_DELIM_CHAR, dir_name.c_str() );
		if (!execute_dir.Remove_Current_File()) {
			dprintf( D_FAILURE|D_ALWAYS, "Failed to remove execute directory %s%c%s for scheduler universe job.\n", LocalUnivExecuteDir, DIR_DELIM_CHAR, dir_name.c_str() );
		}
	} else {
		dprintf( D_ALWAYS, "Execute sub-directory (%s) missing in %s.\n", dir_name.c_str(), LocalUnivExecuteDir );
	}

	if ( daemonCore->Was_Not_Responding(pid) ) {
		// this job was killed by daemon core because it was hung.
		// just restart the job.
		dprintf(D_ALWAYS,
			"Scheduler universe job pid %d killed because "
			"it was hung - will restart\n"
			,pid);
		set_job_status( job_id.cluster, job_id.proc, IDLE ); 
		return;
	}

	bool exited = false;

	if(WIFEXITED(status)) {
		dprintf( D_ALWAYS,
				 "scheduler universe job (%d.%d) pid %d "
				 "exited with status %d\n", job_id.cluster,
				 job_id.proc, pid, WEXITSTATUS(status) );
		exited = true;
	} else if(WIFSIGNALED(status)) {
		dprintf( D_ALWAYS,
				 "scheduler universe job (%d.%d) pid %d died "
				 "with %s\n", job_id.cluster, job_id.proc, pid, 
				 daemonCore->GetExceptionString(status) );
	} else {
		dprintf( D_ALWAYS,
				 "scheduler universe job (%d.%d) pid %d exited "
				 "in some unknown way (0x%08x)\n", 
				 job_id.cluster, job_id.proc, pid, status);
	}

	if(srec->preempted) {
		// job exited b/c we removed or held it.  the
		// job's queue status will already be correct, so
		// we don't have to change anything else...
		WriteEvictToUserLog( job_id );
		return;
	}

	if(exited) {
		SetAttributeInt( job_id.cluster, job_id.proc, 
						ATTR_JOB_EXIT_STATUS, WEXITSTATUS(status) );
		SetAttribute( job_id.cluster, job_id.proc,
					  ATTR_ON_EXIT_BY_SIGNAL, "FALSE" );
		SetAttributeInt( job_id.cluster, job_id.proc,
						 ATTR_ON_EXIT_CODE, WEXITSTATUS(status) );
	} else {
			/* we didn't try to kill this job via rm or hold,
			   so either it killed itself or was killed from
			   the outside world.  either way, from our
			   perspective, it is now completed.
			*/
		SetAttribute( job_id.cluster, job_id.proc,
					  ATTR_ON_EXIT_BY_SIGNAL, "TRUE" );
		SetAttributeInt( job_id.cluster, job_id.proc,
						 ATTR_ON_EXIT_SIGNAL, WTERMSIG(status) );
	}

	int action;
	MyString reason;
	int reason_code;
	int reason_subcode;
	ClassAd * job_ad = GetJobAd( job_id.cluster, job_id.proc );
	ASSERT( job_ad ); // No job ad?
	{
		UserPolicy policy;
		policy.Init(job_ad);
		action = policy.AnalyzePolicy(PERIODIC_THEN_EXIT);
		policy.FiringReason(reason,reason_code,reason_subcode);
		if ( reason == "" ) {
			reason = "Unknown user policy expression";
		}
	}

	switch(action) {
		case REMOVE_FROM_QUEUE:
			scheduler_univ_job_leave_queue(job_id, status, job_ad);
			break;

		case STAYS_IN_QUEUE:
			set_job_status( job_id.cluster,	job_id.proc, IDLE ); 
			WriteRequeueToUserLog(job_id, status, reason.Value());
			break;

		case HOLD_IN_QUEUE:
				// passing "false" to write_user_log, as
				// delete_shadow_rec will do that later
			holdJob(job_id.cluster, job_id.proc, reason.Value(),
					reason_code, reason_subcode,
				true,false,false,false,false);
			break;

		case RELEASE_FROM_HOLD:
			dprintf(D_ALWAYS,
				"(%d.%d) Job exited.  User policy attempted to release "
				"job, but it wasn't on hold.  Allowing job to exit queue.\n", 
				job_id.cluster, job_id.proc);
			scheduler_univ_job_leave_queue(job_id, status, job_ad);
			break;

		case UNDEFINED_EVAL:
			dprintf( D_ALWAYS,
				"(%d.%d) Problem parsing user policy for job: %s.  "
				"Putting job on hold.\n",
				 job_id.cluster, job_id.proc, reason.Value());
			holdJob(job_id.cluster, job_id.proc, reason.Value(),
					reason_code, reason_subcode,
				true,false,false,true);
			break;

		default:
			dprintf( D_ALWAYS,
				"(%d.%d) User policy requested unknown action of %d. "
				"Putting job on hold. (Reason: %s)\n",
				 job_id.cluster, job_id.proc, action, reason.Value());
			MyString reason2 = "Unknown action (";
			reason2 += action;
			reason2 += ") ";
			reason2 += reason;
			holdJob(job_id.cluster, job_id.proc, reason2.Value(),
					CONDOR_HOLD_CODE_JobPolicyUndefined, 0,
				true,false,false,true);
			break;
	}

	FreeJobAd(job_ad);
	job_ad = NULL;
}


void
Scheduler::scheduler_univ_job_leave_queue(PROC_ID job_id, int status, ClassAd *ad)
{
	set_job_status( job_id.cluster,	job_id.proc, COMPLETED ); 
	WriteTerminateToUserLog( job_id, status );
	Email email;
	email.sendExit(ad, JOB_EXITED);
}

void
Scheduler::kill_zombie(int, PROC_ID* job_id )
{
	 mark_job_stopped( job_id );
}

/*
** The shadow running this job has died.  If things went right, the job
** has been marked as idle or completed as appropriate.
** However, if the shadow terminated abnormally, the job might still
** be marked as running (a zombie).  Here we check for that conditon,
** and mark the job with the appropriate status.
** 1/98: And if the job is maked completed or removed, we delete it
** from the queue.
*/
void
Scheduler::check_zombie(int pid, PROC_ID* job_id)
{
 
	int	  status;
	
	if( GetAttributeInt(job_id->cluster, job_id->proc, ATTR_JOB_STATUS,
						&status) < 0 ) {
		dprintf(D_ALWAYS,"ERROR fetching job (%d.%d) status in check_zombie !\n",
				job_id->cluster,
				job_id->proc);
		return;
	}

	dprintf( D_FULLDEBUG, "Entered check_zombie( %d, 0x%p, st=%d )\n", 
			 pid, job_id, status );

	// set cur-hosts to zero
	SetAttributeInt( job_id->cluster, job_id->proc, ATTR_CURRENT_HOSTS, 0, NONDURABLE ); 

	switch( status ) {
	case RUNNING:
	case TRANSFERRING_OUTPUT: {
			//
			// If the job is running, we are in middle of executing
			// a graceful shutdown, and the job has a lease, then we 
			// do not want to go ahead and kill the zombie and 
			// mark the job as stopped. This ensures that when the schedd
			// comes back up we will reconnect the shadow to it if the
			// lease is still valid.
			//
		int lease = 0;
		GetAttributeInt( job_id->cluster, job_id->proc, ATTR_JOB_LEASE_DURATION, &lease );
		if ( ExitWhenDone && lease > 0 ) {
			dprintf( D_FULLDEBUG,	"Not marking job %d.%d as stopped because "
							"in graceful shutdown and job has a lease\n",
							job_id->cluster, job_id->proc );
			//
			// Otherwise, do the deed...
			//
		} else {
			kill_zombie( pid, job_id );
		}
		break;
	}
	case HELD:
		if( !scheduler.WriteHoldToUserLog(*job_id)) {
			dprintf( D_ALWAYS, 
					 "Failed to write hold event to the user log for job %d.%d\n",
					 job_id->cluster, job_id->proc );
		}
		break;
	case REMOVED:
		if( !scheduler.WriteAbortToUserLog(*job_id)) {
			dprintf( D_ALWAYS, 
					 "Failed to write abort event to the user log for job %d.%d\n",
					 job_id->cluster, job_id->proc ); 
		}
			// No break, fall through and do the deed...
	case COMPLETED:
		DestroyProc( job_id->cluster, job_id->proc );
		break;
	default:
		break;
	}
		//
		// I'm not sure if this is proper place for this,
		// but I need to check to see if the job uses the CronTab
		// scheduling. If it does, then we'll call out to have the
		// next execution time calculated for it
		// 11.01.2005 - Andy - pavlo@cs.wisc.edu 
		//
	CronTab *cronTab = NULL;
	if ( this->cronTabs->lookup( *job_id, cronTab ) >= 0 ) {
			//
			// Set the force flag to true so it will always 
			// calculate the next execution time
			//
		ClassAd *job_ad = GetJobAd( job_id->cluster, job_id->proc );
		this->calculateCronTabSchedule( job_ad, true );
	}
	
	dprintf( D_FULLDEBUG, "Exited check_zombie( %d, 0x%p )\n", pid,
			 job_id );
}

#ifdef WIN32
	// On Win32, we don't deal with the old ckpt server, so we stub it,
	// thus we do not have to link in the ckpt_server_api.
#include "directory.h"
int 
RemoveLocalOrRemoteFile(const char *, const char *, const char *)
{
	return 0;
}
int
SetCkptServerHost(const char *)
{
	return 0;
}
#endif // of ifdef WIN32

void
cleanup_ckpt_files(int cluster, int proc, const char *owner)
{
    MyString	ckpt_name_buf;
	char const *ckpt_name;
	MyString	owner_buf;
	MyString	server;
	int		universe = CONDOR_UNIVERSE_STANDARD;

		/* In order to remove from the checkpoint server, we need to know
		 * the owner's name.  If not passed in, look it up now.
  		 */
	if ( owner == NULL ) {
		if ( GetAttributeString(cluster,proc,ATTR_OWNER,owner_buf) < 0 ) {
			dprintf(D_ALWAYS,"ERROR: cleanup_ckpt_files(): cannot determine owner for job %d.%d\n",cluster,proc);
		} else {
			owner = owner_buf.Value();
		}
	}

		/* Remove any checkpoint files.  If for some reason we do 
		 * not know the owner, don't bother sending to the ckpt
		 * server.
		 */
	GetAttributeInt(cluster,proc,ATTR_JOB_UNIVERSE,&universe);
	if ( universe == CONDOR_UNIVERSE_STANDARD && owner ) {
		char *ckpt_name_mem = gen_ckpt_name(Spool,cluster,proc,0);
		ckpt_name_buf = ckpt_name_mem;
		free(ckpt_name_mem); ckpt_name_mem = NULL;
		ckpt_name = ckpt_name_buf.Value();

		if (GetAttributeString(cluster, proc, ATTR_LAST_CKPT_SERVER,
							   server) == 0) {
			SetCkptServerHost(server.Value());
		} else {
			SetCkptServerHost(NULL); // no ckpt on ckpt server
		}

		RemoveLocalOrRemoteFile(owner,Name,ckpt_name);

		ckpt_name_buf += ".tmp";
		ckpt_name = ckpt_name_buf.Value();

		RemoveLocalOrRemoteFile(owner,Name,ckpt_name);
	}

	ClassAd * ad = GetJobAd(cluster, proc);
	if(ad) {
		SpooledJobFiles::removeJobSpoolDirectory(ad);
		FreeJobAd(ad);
	}
}


unsigned int pidHash(const int &pid)
{
	return pid;
}


// initialize the configuration parameters and classad.  Since we call
// this again when we reconfigure, we have to be careful not to leak
// memory. 
void
Scheduler::Init()
{
	char*					tmp;
	static	int				schedd_name_in_config = 0;
	static  bool			first_time_in_init = true;

		////////////////////////////////////////////////////////////////////
		// Grab all the essential parameters we need from the config file.
		////////////////////////////////////////////////////////////////////

    stats.Reconfig();

	if( Spool ) free( Spool );
	if( !(Spool = param("SPOOL")) ) {
		EXCEPT( "No spool directory specified in config file" );
	}

	if( CondorAdministrator ) free( CondorAdministrator );
	if( ! (CondorAdministrator = param("CONDOR_ADMIN")) ) {
		dprintf(D_FULLDEBUG, 
			"WARNING: CONDOR_ADMIN not specified in config file" );
	}

	if( Mail ) free( Mail );
	if( ! (Mail=param("MAIL")) ) {
		EXCEPT( "MAIL not specified in config file" );
	}	

		// UidDomain will always be defined, since config() will put
		// in get_local_fqdn() if it's not defined in the file.
		// See if the value of this changes, since if so, we've got
		// work to do...
	char* oldUidDomain = UidDomain;
	UidDomain = param( "UID_DOMAIN" );
	if( oldUidDomain ) {
			// We had an old version, so see if we have a new value
		if( strcmp(UidDomain,oldUidDomain) ) {
				// They're different!  So, now we've got to go through
				// the whole job queue and replace ATTR_USER for all
				// the ads with a new value that's got the new
				// UidDomain in it.  Luckily, we shouldn't have to do
				// this very often. :)
			dprintf( D_FULLDEBUG, "UID_DOMAIN has changed.  "
					 "Inserting new ATTR_USER into all classads.\n" );
			WalkJobQueue(fixAttrUser);
			dirtyJobQueue();
		}
			// we're done with the old version, so don't leak memory 
		free( oldUidDomain );
	}

		////////////////////////////////////////////////////////////////////
		// Grab all the optional parameters from the config file.
		////////////////////////////////////////////////////////////////////

	if( schedd_name_in_config ) {
		tmp = param( "SCHEDD_NAME" );
		delete [] Name;
		Name = build_valid_daemon_name( tmp );
		free( tmp );
	} else {
		if( ! Name ) {
			tmp = param( "SCHEDD_NAME" );
			if( tmp ) {
				Name = build_valid_daemon_name( tmp );
				schedd_name_in_config = 1;
				free( tmp );
			} else {
				Name = default_daemon_name();
			}
		}
	}

	dprintf( D_FULLDEBUG, "Using name: %s\n", Name );

		// Put SCHEDD_NAME in the environment, so the shadow can use
		// it.  (Since the schedd's name may have been set on the
		// command line, the shadow can't compute the schedd's name on
		// its own.)  
		// Only put in in the env if it is not already there, so 
		// we don't leak memory without reason.		

#define SCHEDD_NAME_LHS "SCHEDD_NAME"
	
	if ( NameInEnv == NULL || strcmp(NameInEnv,Name) ) {
		free( NameInEnv );
		NameInEnv = strdup( Name );
		if ( SetEnv( SCHEDD_NAME_LHS, NameInEnv ) == FALSE ) {
			dprintf(D_ALWAYS, "SetEnv(%s=%s) failed!\n", SCHEDD_NAME_LHS,
					NameInEnv);
		}
	}


	if( AccountantName ) free( AccountantName );
	if( ! (AccountantName = param("ACCOUNTANT_HOST")) ) {
		dprintf( D_FULLDEBUG, "No Accountant host specified in config file\n" );
	}

	InitJobHistoryFile("HISTORY", "PER_JOB_HISTORY_DIR"); // or re-init it, as the case may be

		//
		// We keep a copy of the last interval
		// If it changes, then we need update all the job ad's
		// that use it (job deferral, crontab). 
		// Except that this update must be after the queue is initialized
		//
	double orig_SchedDInterval = SchedDInterval.getMaxInterval();

	SchedDInterval.setDefaultInterval( param_integer( "SCHEDD_INTERVAL", 300 ) );
	SchedDInterval.setMaxInterval( SchedDInterval.getDefaultInterval() );

	SchedDInterval.setMinInterval( param_integer("SCHEDD_MIN_INTERVAL",5) );

	SchedDInterval.setTimeslice( param_double("SCHEDD_INTERVAL_TIMESLICE",0.05,0,1) );

		//
		// We only want to update if this is a reconfig
		// If the schedd is just starting up, there isn't a job
		// queue at this point
		//
	
	if ( !first_time_in_init ){
		double diff = this->SchedDInterval.getMaxInterval()
			- orig_SchedDInterval;
		if(diff < -1e-4 || diff > 1e-4) {
			// 
			// This will only update the job's that have the old
			// ScheddInterval attribute defined
			//
			WalkJobQueue(updateSchedDInterval);
		}
	}

		// Delay sending negotiation request if we are spending more
		// than this amount of time negotiating.  This is currently an
		// intentionally undocumented knob, because it's behavior is
		// not at all well defined, given that the negotiator can
		// initiate negotiation at any time.  We also hope to
		// upgrade the negotiation protocol to avoid blocking the
		// schedd, which should make this all unnecessary.
	m_negotiate_timeslice.setTimeslice( param_double("SCHEDD_NEGOTIATE_TIMESLICE",0.1) );
		// never delay negotiation request longer than this amount of time
	m_negotiate_timeslice.setMaxInterval( SchedDInterval.getMaxInterval() );

	// default every 24 hours
	QueueCleanInterval = param_integer( "QUEUE_CLEAN_INTERVAL",24*60*60 );

	// default every hour
	WallClockCkptInterval = param_integer( "WALL_CLOCK_CKPT_INTERVAL",60*60 );

	JobStartDelay = param_integer( "JOB_START_DELAY", 0 );
	
	JobStartCount =	param_integer(
						"JOB_START_COUNT",			// name
						DEFAULT_JOB_START_COUNT,	// default value
						DEFAULT_JOB_START_COUNT		// min value
					);

	MaxNextJobDelay = param_integer( "MAX_NEXT_JOB_START_DELAY", 60*10 );

	JobsThisBurst = -1;

		// Estimate that we can afford to use 80% of memory for shadows
		// and each running shadow requires 800k of private memory.
		// This works out to about 1 shadow per MB of total memory.
		// We don't use SHADOW_SIZE_ESTIMATE here, because until 7.4,
		// that was explicitly set to 1800k in the default config file.
	int default_max_jobs_running = sysapi_phys_memory_raw_no_param();

		// Under Linux (not sure about other OSes), the default TCP
		// ephemeral port range is 32768-61000.  Each shadow needs 2
		// ports, sometimes 3, and depending on how fast shadows are
		// finishing, there will be some ports in CLOSE_WAIT, so the
		// following is a conservative upper bound on how many shadows
		// we can run.  Would be nice to check the ephemeral port
		// range directly.
	if( default_max_jobs_running > 10000 || default_max_jobs_running <= 0 ) {
		default_max_jobs_running = 10000;
	}
#ifdef WIN32
		// Apparently under Windows things don't scale as well.
		// Under 64-bit, we should be able to scale higher, but
		// we currently don't have a way to detect that.
	if( default_max_jobs_running > 200) {
		default_max_jobs_running = 200;
	}
#endif

	MaxJobsRunning = param_integer("MAX_JOBS_RUNNING",default_max_jobs_running);

		// Limit number of simultaenous connection attempts to startds.
		// This avoids the schedd getting so busy authenticating with
		// startds that it can't keep up with shadows.
		// note: the special value 0 means 'unlimited'
	max_pending_startd_contacts = param_integer( "MAX_PENDING_STARTD_CONTACTS", 0, 0 );

		//
		// Start Local Universe Expression
		// This will be added into the requirements expression for
		// the schedd to know whether we can start a local job 
		// 
	ExprTree *tmp_expr;
	if ( this->StartLocalUniverse ) {
		free( this->StartLocalUniverse );
		this->StartLocalUniverse = NULL;
	}
	tmp = param( "START_LOCAL_UNIVERSE" );
	if ( tmp && ParseClassAdRvalExpr( tmp, tmp_expr ) == 0 ) {
#if defined (ADD_TARGET_SCOPING)
		ExprTree *tmp_expr2 = AddTargetRefs( tmp_expr, TargetJobAttrs );
		this->StartLocalUniverse = strdup( ExprTreeToString( tmp_expr2 ) );
		delete tmp_expr2;
#else
		this->StartLocalUniverse = tmp;
		tmp = NULL;
#endif
		delete tmp_expr;
	} else {
		// Default Expression
		this->StartLocalUniverse = strdup( "TotalLocalJobsRunning < 200" );
		dprintf( D_FULLDEBUG, "Using default expression for "
				 "START_LOCAL_UNIVERSE: %s\n", this->StartLocalUniverse );
	}
	free( tmp );

		//
		// Start Scheduler Universe Expression
		// This will be added into the requirements expression for
		// the schedd to know whether we can start a scheduler job 
		// 
	if ( this->StartSchedulerUniverse ) {
		free( this->StartSchedulerUniverse );
		this->StartSchedulerUniverse = NULL;
	}
	tmp = param( "START_SCHEDULER_UNIVERSE" );
	if ( tmp && ParseClassAdRvalExpr( tmp, tmp_expr ) == 0 ) {
#if defined (ADD_TARGET_SCOPING)
		ExprTree *tmp_expr2 = AddTargetRefs( tmp_expr, TargetJobAttrs );
		this->StartSchedulerUniverse = strdup( ExprTreeToString( tmp_expr2 ) );
		delete tmp_expr2;
#else
		this->StartSchedulerUniverse = tmp;
		tmp = NULL;
#endif
		delete tmp_expr;
	} else {
		// Default Expression
		this->StartSchedulerUniverse = strdup( "TotalSchedulerJobsRunning < 200" );
		dprintf( D_FULLDEBUG, "Using default expression for "
				 "START_SCHEDULER_UNIVERSE: %s\n", this->StartSchedulerUniverse );
	}
	free( tmp );

	MaxJobsSubmitted = param_integer("MAX_JOBS_SUBMITTED",INT_MAX);
	MaxJobsPerOwner = param_integer( "MAX_JOBS_PER_OWNER", INT_MAX );
	MaxJobsPerSubmission = param_integer( "MAX_JOBS_PER_SUBMISSION", INT_MAX );

	NegotiateAllJobsInCluster = param_boolean_crufty("NEGOTIATE_ALL_JOBS_IN_CLUSTER", false);

	STARTD_CONTACT_TIMEOUT = param_integer("STARTD_CONTACT_TIMEOUT",45);

		// Decide the directory we should use for the execute
		// directory for local universe starters.  Create it if it
		// doesn't exist, fix the permissions (1777 on UNIX), and, if
		// it's the first time we've hit this method (on startup, not
		// reconfig), we remove any subdirectories that might have
		// been left due to starter crashes, etc.
	initLocalStarterDir();

	m_use_startd_for_local = param_boolean("SCHEDD_USES_STARTD_FOR_LOCAL_UNIVERSE", false);

	if (m_use_startd_for_local) {
		launch_local_startd();
	}

	/* Initialize the hash tables to size MaxJobsRunning * 1.2 */
		// Someday, we might want to actually resize these hashtables
		// on reconfig if MaxJobsRunning changes size, but we don't
		// have the code for that and it's not too important.
	if (matches == NULL) {
	matches = new HashTable <HashKey, match_rec *> ((int)(MaxJobsRunning*1.2),
													hashFunction);
	matchesByJobID =
		new HashTable<PROC_ID, match_rec *>((int)(MaxJobsRunning*1.2),
											hashFuncPROC_ID,
											rejectDuplicateKeys);
	shadowsByPid = new HashTable <int, shadow_rec *>((int)(MaxJobsRunning*1.2),
													  pidHash);
	shadowsByProcID =
		new HashTable<PROC_ID, shadow_rec *>((int)(MaxJobsRunning*1.2),
											 hashFuncPROC_ID);
	resourcesByProcID = 
		new HashTable<PROC_ID, ClassAd *>((int)(MaxJobsRunning*1.2),
											 hashFuncPROC_ID,
											 updateDuplicateKeys);
	}

	if ( spoolJobFileWorkers == NULL ) {
		spoolJobFileWorkers = 
			new HashTable <int, ExtArray<PROC_ID> *>(5, pidHash);
	}

	char *flock_collector_hosts, *flock_negotiator_hosts;
	flock_collector_hosts = param( "FLOCK_COLLECTOR_HOSTS" );
	flock_negotiator_hosts = param( "FLOCK_NEGOTIATOR_HOSTS" );

	if( flock_collector_hosts ) {
		if( FlockCollectors ) {
			delete FlockCollectors;
		}
		FlockCollectors = new DaemonList();
		FlockCollectors->init( DT_COLLECTOR, flock_collector_hosts );
		MaxFlockLevel = FlockCollectors->number();

		if( FlockNegotiators ) {
			delete FlockNegotiators;
		}
		FlockNegotiators = new DaemonList();
		FlockNegotiators->init( DT_NEGOTIATOR, flock_negotiator_hosts, flock_collector_hosts );
		if( FlockCollectors->number() != FlockNegotiators->number() ) {
			dprintf(D_ALWAYS, "FLOCK_COLLECTOR_HOSTS and "
					"FLOCK_NEGOTIATOR_HOSTS lists are not the same size."
					"Flocking disabled.\n");
			MaxFlockLevel = 0;
		}
	}
	if (flock_collector_hosts) free(flock_collector_hosts);
	if (flock_negotiator_hosts) free(flock_negotiator_hosts);

	// fetch all params that start with SCHEDD_COLLECT_STATS_FOR_ and
	// use them to define other scheduler stats pools.  the value of this
	// param should be a classad expression that evaluates agains the job ad
	// to a boolean.
	//
	{
		Regex re; int err = 0; const char * pszMsg = 0;
		ASSERT(re.compile("schedd_collect_stats_(by|for)_(.+)", &pszMsg, &err, PCRE_CASELESS));
		
		OtherPoolStats.DisableAll();

		ExtArray<const char *> names;
		if (param_names_matching(re, names)) {

			for (int ii = 0; ii < names.length(); ++ii) {

				//dprintf(D_FULLDEBUG, "Found %s\n", names[ii]);
				const MyString name = names[ii];
				char * filter = param(names[ii]);
				if ( ! filter) {
					dprintf(D_ALWAYS, "Ignoring param '%s' : value is empty\n", names[ii]);
					continue;
				}

				// the pool prefix will be the first submatch of the regex of the param name.
				// unfortunately it's been lowercased by the time we get here, so we can't
				// let the user choose the case, just capitalize it and use it as the prefix
				ExtArray<MyString> groups(3);
				if (re.match(name, &groups)) {
					MyString byorfor = groups[1]; // this will by "by" or "for"
					MyString other = groups[2]; // this will be lowercase
					if (isdigit(other[0])) {
						// can't start atributes with a digit, start with _ instead
						other.formatstr("_%s", groups[2].Value());
					} else {
						other.setChar(0, toupper(other[0])); // capitalize it.
					}

					// for 'by' type stats, we also allow an expiration.
					time_t lifetime = 0;
					const int one_week = 60*60*24*7; // 60sec*60min*24hr*7day
					bool by = (MATCH == strcasecmp(byorfor.Value(), "by"));
					if (by) {
						MyString expires_name;
						expires_name.formatstr("schedd_expire_stats_by_%s", other.Value());
						lifetime = (time_t)param_integer(expires_name.Value(), one_week);
					}

					dprintf(D_FULLDEBUG, "Collecting stats %s '%s' life=%" PRId64 " trigger is %s\n", 
					        byorfor.Value(), other.Value(), (int64_t)lifetime, filter);
					OtherPoolStats.Enable(other.Value(), filter, by, lifetime);
				}
				free(filter);
			}
		}
		names.truncate(0);

		// TJ: 8.3.6 automatically create a collection of stats by owner if there is not one already.
		// but only publish the aggregate counters in the schedd ad.
		if ( ! OtherPoolStats.Contains("Owner")) {
			OtherPoolStats.Enable("Owner", "Owner", true, 60*60*24*7);
		}

		OtherPoolStats.RemoveDisabled();
		OtherPoolStats.Reconfig(stats.RecentWindowMax, stats.RecentWindowQuantum);
	}

	/* default 5 megabytes */
	ReservedSwap = param_integer( "RESERVED_SWAP", 0 );
	ReservedSwap *= 1024;

	/* Value specified in kilobytes */
	ShadowSizeEstimate = param_integer( "SHADOW_SIZE_ESTIMATE",DEFAULT_SHADOW_SIZE );

	alive_interval = param_integer("ALIVE_INTERVAL",300,0);
	if( alive_interval > leaseAliveInterval ) {
			// adjust alive_interval to shortest interval of jobs in the queue
		alive_interval = leaseAliveInterval;
	}
		// Don't allow the user to specify an alive interval larger
		// than leaseAliveInterval, or the startd may start killing off
		// jobs before ATTR_JOB_LEASE_DURATION has passed, thereby screwing
		// up the operation of the disconnected shadow/starter feature.

		//
		// CronTab Table
		// We keep a list of proc_id's for jobs that define a cron
		// schedule for exection. We first get the pointer to the 
		// original table, and then instantiate a new one
		//
	HashTable<PROC_ID, CronTab*> *origCronTabs = this->cronTabs;
	this->cronTabs = new HashTable<PROC_ID, CronTab*>(
												(int)( MaxJobsRunning * 1.2 ),
												hashFuncPROC_ID,
												updateDuplicateKeys );
		//
		// Now if there was a table from before, we will want
		// to copy all the proc_id's into our new table. We don't
		// keep the CronTab objects because they'll get reinstantiated
		// later on when the Schedd tries to calculate the next runtime
		// We have a little safety check to make sure that the the job 
		// actually exists before adding it back in
		//
		// Note: There could be a problem if MaxJobsRunning is substaintially
		// less than what it was from before on a reconfig, and in which case
		// the new cronTabs hashtable might not be big enough to store all
		// the old jobs. This unlikely for now because I doubt anybody will
		// be submitting that many CronTab jobs, but it is still possible.
		// See the comments about about automatically resizing HashTable's
		//
	if ( origCronTabs != NULL ) {
		CronTab *cronTab;
		PROC_ID id;
		origCronTabs->startIterations();
		while ( origCronTabs->iterate( id, cronTab ) == 1 ) {
			if ( cronTab ) delete cronTab;
			ClassAd *cronTabAd = GetJobAd( id.cluster, id.proc );
			if ( cronTabAd ) {
				this->cronTabs->insert( id, NULL );
			}
		} // WHILE
		delete origCronTabs;
	}

	MaxExceptions = param_integer("MAX_SHADOW_EXCEPTIONS", 5);

	PeriodicExprInterval.setMinInterval( param_integer("PERIODIC_EXPR_INTERVAL", 60) );

	PeriodicExprInterval.setMaxInterval( param_integer("MAX_PERIODIC_EXPR_INTERVAL", 1200) );

	PeriodicExprInterval.setTimeslice( param_double("PERIODIC_EXPR_TIMESLICE", 0.01,0,1) );

	RequestClaimTimeout = param_integer("REQUEST_CLAIM_TIMEOUT",60*30);

#ifdef HAVE_EXT_POSTGRESQL

	/* See if QUILL is configured for this schedd */
	if (param_boolean("QUILL_ENABLED", false) == false) {
		quill_enabled = FALSE;
	} else {
		quill_enabled = TRUE;
	}

	/* only force definition of these attributes if I have to */
	if (quill_enabled == TRUE) {

		/* set up whether or not the quill daemon is remotely queryable */
		if (param_boolean("QUILL_IS_REMOTELY_QUERYABLE", true) == true) {
			quill_is_remotely_queryable = TRUE;
		} else {
			quill_is_remotely_queryable = FALSE;
		}

		/* set up a required quill_name */
		tmp = param("QUILL_NAME");
		if (!tmp) {
			EXCEPT( "No QUILL_NAME specified in config file" );
		}
		if (quill_name != NULL) {
			free(quill_name);
			quill_name = NULL;
		}
		quill_name = strdup(tmp);
		free(tmp);
		tmp = NULL;

		/* set up a required database ip address quill needs to use */
		tmp = param("QUILL_DB_IP_ADDR");
		if (!tmp) {
			EXCEPT( "No QUILL_DB_IP_ADDR specified in config file" );
		}
		if (quill_db_ip_addr != NULL) {
			free(quill_db_ip_addr);
			quill_db_ip_addr = NULL;
		}
		quill_db_ip_addr = strdup(tmp);
		free(tmp);
		tmp = NULL;

		/* Set up the name of the required database ip address */
		tmp = param("QUILL_DB_NAME");
		if (!tmp) {
			EXCEPT( "No QUILL_DB_NAME specified in config file" );
		}
		if (quill_db_name != NULL) {
			free(quill_db_name);
			quill_db_name = NULL;
		}
		quill_db_name = strdup(tmp);
		free(tmp);
		tmp = NULL;

		/* learn the required password field to access the database */
		tmp = param("QUILL_DB_QUERY_PASSWORD");
		if (!tmp) {
			EXCEPT( "No QUILL_DB_QUERY_PASSWORD specified in config file" );
		}
		if (quill_db_query_password != NULL) {
			free(quill_db_query_password);
			quill_db_query_password = NULL;
		}
		quill_db_query_password = strdup(tmp);
		free(tmp);
		tmp = NULL;
	}
#endif

	int int_val = param_integer( "JOB_IS_FINISHED_INTERVAL", 0, 0 );
	job_is_finished_queue.setPeriod( int_val );	

	JobStopDelay = param_integer( "JOB_STOP_DELAY", 0, 0 );
	stop_job_queue.setPeriod( JobStopDelay );

	JobStopCount = param_integer( "JOB_STOP_COUNT", 1, 1 );
	stop_job_queue.setCountPerInterval( JobStopCount );

		////////////////////////////////////////////////////////////////////
		// Initialize the queue managment code
		////////////////////////////////////////////////////////////////////

	InitQmgmt();


		//////////////////////////////////////////////////////////////
		// Initialize our classad
		//////////////////////////////////////////////////////////////
	if( m_adBase ) delete m_adBase;
	m_adBase = new ClassAd();

    // first put attributes into the Base ad that we want to
    // share between the Scheduler AD and the Submitter Ad
    //
	SetTargetTypeName(*m_adBase, "");
    m_adBase->Assign(ATTR_SCHEDD_IP_ADDR, daemonCore->publicNetworkIpAddr());
        // Tell negotiator to send us the startd ad
		// As of 7.1.3, the negotiator no longer pays attention to this
		// attribute; it _always_ sends the resource request ad.
		// For backward compatibility with older negotiators, we still set it.
    m_adBase->Assign(ATTR_WANT_RESOURCE_AD, true);

       // add the basic daemon core attribs
    daemonCore->publish(m_adBase);

	// make a base add for use with chained submitter ads as a copy of the schedd ad
	// and fill in some standard attribs that will change only on reconfig.
	// the rest are added in count_jobs()
	// m_adSchedd->CopyFrom( * m_adBase ) is the obvious thing to do here,
	// but explodes trying to unchain the base ad?  Use a placement new to
	// maintain the lifetime of the pointer, instead.
	if( m_adSchedd ) {
		m_adSchedd->~ClassAd();
		m_adSchedd = new (m_adSchedd) ClassAd( * m_adBase );
	} else {
		m_adSchedd = new ClassAd( * m_adBase );
	}
	SetMyTypeName(*m_adSchedd, SCHEDD_ADTYPE);
	m_adSchedd->Assign(ATTR_NAME, Name);

	// Record the transfer queue expression so the negotiator can predict
	// which transfer queue a job will use if it starts in the schedd.
	std::string transfer_queue_expr_str;
	param(transfer_queue_expr_str, "TRANSFER_QUEUE_USER_EXPR");
	classad::ClassAdParser parser;
	classad::ExprTree *transfer_queue_expr = NULL;
	if (parser.ParseExpression(transfer_queue_expr_str, transfer_queue_expr) && transfer_queue_expr)
	{
		dprintf(D_FULLDEBUG, "TransferQueueUserExpr = %s\n", transfer_queue_expr_str.c_str());
	}
	else
	{
		dprintf(D_ALWAYS, "TransferQueueUserExpr is set to an invalid expression: %s\n", transfer_queue_expr_str.c_str());
	}
	m_adSchedd->Insert(ATTR_TRANSFER_QUEUE_USER_EXPR, transfer_queue_expr);

	std::string curb_expr_str;
	param(curb_expr_str, "CURB_MATCHMAKING");
	classad::ExprTree *curb_expr = NULL;
	if (parser.ParseExpression(curb_expr_str, curb_expr) && curb_expr)
	{
		dprintf(D_FULLDEBUG, "CurbMatchmaking = %s\n", curb_expr_str.c_str());
		m_adSchedd->Insert(ATTR_CURB_MATCHMAKING, curb_expr);
	}
	else
	{
		dprintf(D_ALWAYS, "CURB_MATCHMAKING is set to an invalid expression: %s\n", curb_expr_str.c_str());
	}

	// This is foul, but a SCHEDD_ADTYPE _MUST_ have a NUM_USERS attribute
	// (see condor_classad/classad.C
	// Since we don't know how many there are yet, just say 0, it will get
	// fixed in count_job() -Erik 12/18/2006
	m_adSchedd->Assign(ATTR_NUM_USERS, 0);

#ifdef HAVE_EXT_POSTGRESQL
	// Put the quill stuff into the add as well
	if (quill_enabled == TRUE) {
		m_adSchedd->Assign( ATTR_QUILL_ENABLED, true ); 

		m_adSchedd->Assign( ATTR_QUILL_NAME, quill_name ); 

		m_adSchedd->Assign( ATTR_QUILL_DB_NAME, quill_db_name ); 

		MyString expr;
		expr.formatstr( "%s = \"<%s>\"", ATTR_QUILL_DB_IP_ADDR,
					  quill_db_ip_addr ); 
		m_adSchedd->Insert( expr.Value() );

		m_adSchedd->Assign( ATTR_QUILL_DB_QUERY_PASSWORD, quill_db_query_password); 

		m_adSchedd->Assign( ATTR_QUILL_IS_REMOTELY_QUERYABLE, 
					  quill_is_remotely_queryable == TRUE ? true : false );

	} else {

		m_adSchedd->Assign( ATTR_QUILL_ENABLED, false );
	}
#endif

	char *collectorHost = NULL;
	collectorHost  = param("COLLECTOR_HOST");
	if (collectorHost) {
		m_adSchedd->Assign(ATTR_COLLECTOR_HOST, collectorHost); 
		free(collectorHost);
	}

		// Now create another command port to be used exclusively by shadows.
		// Stash the sinfull string of this new command port in MyShadowSockName.
	if ( ! MyShadowSockName ) {
		shadowCommandrsock = new ReliSock;
		shadowCommandssock = new SafeSock;

		if ( !shadowCommandrsock || !shadowCommandssock ) {
			EXCEPT("Failed to create Shadow Command socket");
		}
		// Note: BindAnyLocalCommandPort() is in daemon core
		if ( !BindAnyLocalCommandPort(shadowCommandrsock,shadowCommandssock)) {
			EXCEPT("Failed to bind Shadow Command socket");
		}
		if ( !shadowCommandrsock->listen() ) {
			EXCEPT("Failed to post a listen on Shadow Command socket");
		}
		daemonCore->Register_Command_Socket( (Stream*)shadowCommandrsock );
		daemonCore->Register_Command_Socket( (Stream*)shadowCommandssock );

		MyShadowSockName = strdup( shadowCommandrsock->get_sinful() );

		sent_shadow_failure_email = FALSE;

		// In the inherit buffer we pass to our children, tell them to use
		// the shadow command socket.
		daemonCore->SetInheritParentSinful( MyShadowSockName );
	}
		
		// initialize our ShadowMgr, too.
	shadow_mgr.init();

		// Startup the cron logic (only do it once, though)
	if ( ! CronJobMgr ) {
		CronJobMgr = new ScheddCronJobMgr( );
		CronJobMgr->Initialize( "schedd" );
	}

	m_xfer_queue_mgr.InitAndReconfig();
	m_have_xfer_queue_contact = m_xfer_queue_mgr.GetContactInfo(MyShadowSockName, m_xfer_queue_contact);

		/* Code to handle GRIDMANAGER_SELECTION_EXPR.  If set, we need to (a) restart
		 * running gridmanagers if the setting changed value, and (b) parse the
		 * expression and stash the parsed form (so we don't reparse over and over).
		 */
	char * expr = param("GRIDMANAGER_SELECTION_EXPR");
	if (m_parsed_gridman_selection_expr) {
		delete m_parsed_gridman_selection_expr;
		m_parsed_gridman_selection_expr = NULL;	
	}
	if ( expr ) {
		MyString temp;
		temp.formatstr("string(%s)",expr);
		free(expr);
		expr = temp.StrDup();
		ParseClassAdRvalExpr(temp.Value(),m_parsed_gridman_selection_expr);	
			// if the expression in the config file is not valid, 
			// the m_parsed_gridman_selection_expr will still be NULL.  in this case,
			// pretend like it isn't set at all in the config file.
		if ( m_parsed_gridman_selection_expr == NULL ) {
			dprintf(D_ALWAYS,
				"ERROR: ignoring GRIDMANAGER_SELECTION_EXPR (%s) - failed to parse\n",
				expr);
			free(expr);
			expr = NULL;
		} 
	}
		/* If GRIDMANAGER_SELECTION_EXPR changed, we need to restart all running
		 * gridmanager asap.  Be careful to consider not only a changed expr, but
		 * also the presence of a expr when one did not exist before, and vice-versa.
		 */
	if ( (expr && !m_unparsed_gridman_selection_expr) ||
		 (!expr && m_unparsed_gridman_selection_expr) ||
		 (expr && m_unparsed_gridman_selection_expr && 
		       strcmp(m_unparsed_gridman_selection_expr,expr)!=0) )
	{
			/* GRIDMANAGER_SELECTION_EXPR changed, we need to kill off all running
			 * running gridmanagers asap so they can be restarted w/ the new expression.
			 */
		GridUniverseLogic::shutdown_fast();
	}
	if (m_unparsed_gridman_selection_expr) {
		free(m_unparsed_gridman_selection_expr);
	}
	m_unparsed_gridman_selection_expr = expr;
		/* End of support for  GRIDMANAGER_SELECTION_EXPR */

	MyString job_machine_attrs_str;
	param(job_machine_attrs_str,"SYSTEM_JOB_MACHINE_ATTRS");
	m_job_machine_attrs.clearAll();
	m_job_machine_attrs.initializeFromString( job_machine_attrs_str.Value() );

	m_job_machine_attrs_history_length = param_integer("SYSTEM_JOB_MACHINE_ATTRS_HISTORY_LENGTH",1,0);

	m_history_helper_max = param_integer("HISTORY_HELPER_MAX_CONCURRENCY", 2);

    m_userlog_file_cache_max = param_integer("USERLOG_FILE_CACHE_MAX", 0, 0);
    m_userlog_file_cache_clear_interval = param_integer("USERLOG_FILE_CACHE_CLEAR_INTERVAL", 60, 0);

	char *sw = param("SLOT_WEIGHT");
	if (sw) {
		if (slotWeight) {
			delete slotWeight;
		}
		ParseClassAdRvalExpr(sw, slotWeight);
		free(sw);
	}

	if (slotWeightMapAd) {
		delete slotWeightMapAd;
		slotWeightMapAd = 0;
	}
	m_use_slot_weights = param_boolean("SCHEDD_USE_SLOT_WEIGHT", false);

	std::string sswma = "Memory = RequestMemory \n Disk = RequestDisk \n Cpus = RequestCpus";
	slotWeightMapAd = new ClassAd;
	slotWeightMapAd->initFromString(sswma.c_str());

	//
	// Handle submit requirements.
	//
	m_submitRequirements.clear();
	std::string submitRequirementNames;
	if( param( submitRequirementNames, "SUBMIT_REQUIREMENT_NAMES" ) ) {
		StringList srNameList( submitRequirementNames.c_str() );

		srNameList.rewind();
		const char * srName = NULL;
		while( (srName = srNameList.next()) != NULL ) {
			if( strcmp( srName, "NAMES" ) == 0 ) { continue; }
			std::string srAttributeName;
			formatstr( srAttributeName, "SUBMIT_REQUIREMENT_%s", srName );

			std::string srAttribute;
			if( param( srAttribute, srAttributeName.c_str() ) ) {
				// Can this safely be hoisted out of the loop?
				classad::ClassAdParser parser;

				classad::ExprTree * submitRequirement = parser.ParseExpression( srAttribute );
				if( submitRequirement != NULL ) {
					const char * permanentName = strdup( srName );
					assert( permanentName != NULL );

					// Handle the corresponding rejection reason.
					std::string srrAttribute;
					std::string srrAttributeName;
					classad::ExprTree * submitReason = NULL;
					formatstr( srrAttributeName, "SUBMIT_REQUIREMENT_%s_REASON", srName );
					if( param( srrAttribute, srrAttributeName.c_str() ) ) {
						submitReason = parser.ParseExpression( srrAttribute );
						if( submitReason == NULL ) {
							dprintf( D_ALWAYS, "Unable to parse submit requirement reason %s, ignoring.\n", srName );
						}
					}

					SubmitRequirementsEntry sre = SubmitRequirementsEntry( permanentName, submitRequirement, submitReason );
					m_submitRequirements.push_back( sre );
				} else {
					dprintf( D_ALWAYS, "Unable to parse submit requirement %s, ignoring.\n", srName );
				}

				// We could add SUBMIT_REQUIREMENT_<NAME>_REJECT_REASON, as well.
			} else {
				dprintf( D_ALWAYS, "Submit requirement %s not defined, ignoring.\n", srName );
			}
		}
	}

	first_time_in_init = false;
}

void
Scheduler::Register()
{
	 // message handlers for schedd commands
	 daemonCore->Register_CommandWithPayload( NEGOTIATE_WITH_SIGATTRS, 
		 "NEGOTIATE_WITH_SIGATTRS", 
		 (CommandHandlercpp)&Scheduler::negotiate, "negotiate", 
		 this, NEGOTIATOR );
	 daemonCore->Register_CommandWithPayload( NEGOTIATE, 
		 "NEGOTIATE", 
		 (CommandHandlercpp)&Scheduler::negotiate, "negotiate", 
		 this, NEGOTIATOR );
	 daemonCore->Register_Command( RESCHEDULE, "RESCHEDULE", 
			(CommandHandlercpp)&Scheduler::reschedule_negotiator, 
			"reschedule_negotiator", this, WRITE);
	 daemonCore->Register_CommandWithPayload(ACT_ON_JOBS, "ACT_ON_JOBS", 
			(CommandHandlercpp)&Scheduler::actOnJobs, 
			"actOnJobs", this, WRITE, D_COMMAND,
			true /*force authentication*/);
	 daemonCore->Register_CommandWithPayload(SPOOL_JOB_FILES, "SPOOL_JOB_FILES", 
			(CommandHandlercpp)&Scheduler::spoolJobFiles, 
			"spoolJobFiles", this, WRITE, D_COMMAND,
			true /*force authentication*/);
	 daemonCore->Register_CommandWithPayload(TRANSFER_DATA, "TRANSFER_DATA", 
			(CommandHandlercpp)&Scheduler::spoolJobFiles, 
			"spoolJobFiles", this, WRITE, D_COMMAND,
			true /*force authentication*/);
	 daemonCore->Register_CommandWithPayload(SPOOL_JOB_FILES_WITH_PERMS,
			"SPOOL_JOB_FILES_WITH_PERMS", 
			(CommandHandlercpp)&Scheduler::spoolJobFiles, 
			"spoolJobFiles", this, WRITE, D_COMMAND,
			true /*force authentication*/);
	 daemonCore->Register_CommandWithPayload(TRANSFER_DATA_WITH_PERMS,
			"TRANSFER_DATA_WITH_PERMS", 
			(CommandHandlercpp)&Scheduler::spoolJobFiles, 
			"spoolJobFiles", this, WRITE, D_COMMAND,
			true /*force authentication*/);
	 daemonCore->Register_CommandWithPayload(UPDATE_GSI_CRED,"UPDATE_GSI_CRED",
			(CommandHandlercpp)&Scheduler::updateGSICred,
			"updateGSICred", this, WRITE, D_COMMAND,
			true /*force authentication*/);
	 daemonCore->Register_CommandWithPayload(DELEGATE_GSI_CRED_SCHEDD,
			"DELEGATE_GSI_CRED_SCHEDD",
			(CommandHandlercpp)&Scheduler::updateGSICred,
			"updateGSICred", this, WRITE, D_COMMAND,
			true /*force authentication*/);
	 daemonCore->Register_CommandWithPayload(REQUEST_SANDBOX_LOCATION,
			"REQUEST_SANDBOX_LOCATION",
			(CommandHandlercpp)&Scheduler::requestSandboxLocation,
			"requestSandboxLocation", this, WRITE, D_COMMAND,
			true /*force authentication*/);
	 daemonCore->Register_CommandWithPayload(RECYCLE_SHADOW,
			"RECYCLE_SHADOW",
			(CommandHandlercpp)&Scheduler::RecycleShadow,
			"RecycleShadow", this, DAEMON, D_COMMAND,
			true /*force authentication*/);

		 // Commands used by the startd are registered at READ
		 // level rather than something like DAEMON or WRITE in order
		 // to reduce the level of authority that the schedd must
		 // grant the startd.  In order for these commands to
		 // succeed, the startd must present the secret claim id,
		 // so it is deemed safe to open these commands up to READ
		 // access.
	daemonCore->Register_CommandWithPayload(RELEASE_CLAIM, "RELEASE_CLAIM", 
			(CommandHandlercpp)&Scheduler::release_claim, 
			"release_claim", this, READ);
	daemonCore->Register_CommandWithPayload( ALIVE, "ALIVE", 
			(CommandHandlercpp)&Scheduler::receive_startd_alive,
			"receive_startd_alive", this, READ,
			D_PROTOCOL ); 

	// Command handler for testing file access.  I set this as WRITE as we
	// don't want people snooping the permissions on our machine.
	daemonCore->Register_CommandWithPayload( ATTEMPT_ACCESS, "ATTEMPT_ACCESS",
								  (CommandHandler)&attempt_access_handler,
								  "attempt_access_handler", NULL, WRITE,
								  D_FULLDEBUG );
#ifdef WIN32
	// Command handler for stashing credentials.
	daemonCore->Register_CommandWithPayload( STORE_CRED, "STORE_CRED",
								(CommandHandler)&store_cred_handler,
								"cred_access_handler", NULL, WRITE,
								D_FULLDEBUG );
#endif

    // command handler in support of condor_status -direct query of our ads
    //
	daemonCore->Register_CommandWithPayload(QUERY_SCHEDD_ADS,"QUERY_SCHEDD_ADS",
                                (CommandHandlercpp)&Scheduler::command_query_ads,
                                 "command_query_ads", this, READ);
	daemonCore->Register_CommandWithPayload(QUERY_SUBMITTOR_ADS,"QUERY_SUBMITTOR_ADS",
                                (CommandHandlercpp)&Scheduler::command_query_ads,
                                 "command_query_ads", this, READ);

	// Command handler for remote history	
	daemonCore->Register_CommandWithPayload(QUERY_SCHEDD_HISTORY,"QUERY_SCHEDD_HISTORY",
				(CommandHandlercpp)&Scheduler::command_history,
				"command_history", this, READ);

	// Command handler for 'condor_q' queries.  Broken out from QMGMT for the 8.1.4 series.
	// QMGMT is a massive hulk of global variables - we want to make this non-blocking and have
	// multiple queries active in-process at once.
	daemonCore->Register_CommandWithPayload(QUERY_JOB_ADS, "QUERY_JOB_ADS",
				(CommandHandlercpp)&Scheduler::command_query_job_ads,
				"command_query_job_ads", this, READ);

	// Note: The QMGMT READ/WRITE commands have the same command handler.
	// This is ok, because authorization to do write operations is verified
	// internally in the command handler.
	daemonCore->Register_CommandWithPayload( QMGMT_READ_CMD, "QMGMT_READ_CMD",
								  (CommandHandler)&handle_q,
								  "handle_q", NULL, READ, D_FULLDEBUG );

	// This command always requires authentication.  Therefore, it is
	// more efficient to force authentication when establishing the
	// security session than to possibly create an unauthenticated
	// security session that has to be authenticated every time in
	// the command handler.
	daemonCore->Register_CommandWithPayload( QMGMT_WRITE_CMD, "QMGMT_WRITE_CMD",
								  (CommandHandler)&handle_q,
								  "handle_q", NULL, WRITE, D_FULLDEBUG,
								  true /* force authentication */ );

	daemonCore->Register_Command( DUMP_STATE, "DUMP_STATE",
								  (CommandHandlercpp)&Scheduler::dumpState,
								  "dumpState", this, READ  );

	daemonCore->Register_CommandWithPayload( GET_MYPROXY_PASSWORD, "GET_MYPROXY_PASSWORD",
								  (CommandHandler)&get_myproxy_password_handler,
								  "get_myproxy_password", NULL, WRITE, D_FULLDEBUG  );


	daemonCore->Register_CommandWithPayload( GET_JOB_CONNECT_INFO, "GET_JOB_CONNECT_INFO",
								  (CommandHandlercpp)&Scheduler::get_job_connect_info_handler,
								  "get_job_connect_info", this, WRITE,
								  D_COMMAND, true /*force authentication*/);

	daemonCore->Register_CommandWithPayload( CLEAR_DIRTY_JOB_ATTRS, "CLEAR_DIRTY_JOB_ATTRS",
								  (CommandHandlercpp)&Scheduler::clear_dirty_job_attrs_handler,
								  "clear_dirty_job_attrs_handler", this, WRITE );


	 // These commands are for a startd reporting directly to the schedd sans negotiation
	daemonCore->Register_CommandWithPayload(UPDATE_STARTD_AD,"UPDATE_STARTD_AD",
        						  (CommandHandlercpp)&Scheduler::receive_startd_update,
								  "receive_startd_update",this,ADVERTISE_STARTD_PERM);

	daemonCore->Register_CommandWithPayload(INVALIDATE_STARTD_ADS,"INVALIDATE_STARTD_ADS",
        						  (CommandHandlercpp)&Scheduler::receive_startd_invalidate,
								  "receive_startd_invalidate",this,ADVERTISE_STARTD_PERM);


	 // reaper
	shadowReaperId = daemonCore->Register_Reaper(
		"reaper",
		(ReaperHandlercpp)&Scheduler::child_exit,
		"child_exit", this );

	m_history_helper_rid = daemonCore->Register_Reaper(
		"history_reaper",
		(ReaperHandlercpp)&Scheduler::history_helper_reaper,
		"history_helper_exit", this );

	// register all the timers
	RegisterTimers();

	// Now is a good time to instantiate the GridUniverse
	_gridlogic = new GridUniverseLogic;

	// Initialize the Transfer Daemon Manager's handlers as well
	m_tdman.register_handlers();

	m_xfer_queue_mgr.RegisterHandlers();
}

void
Scheduler::RegisterTimers()
{
	static int cleanid = -1, wallclocktid = -1;
	// Note: aliveid is a data member of the Scheduler class
	static int oldQueueCleanInterval = -1;

	Timeslice start_jobs_timeslice;

	// clear previous timers
	if (startjobsid >= 0) {
		daemonCore->GetTimerTimeslice(startjobsid,start_jobs_timeslice);
		daemonCore->Cancel_Timer(startjobsid);
	}
	else {
		start_jobs_timeslice.setInitialInterval(10);
	}
		// Copy settings for start jobs timeslice from schedDInterval,
		// since we currently don't have any reason to want them to
		// be configured independently.  We do _not_ currently copy
		// the minimum interval, so frequent calls are allowed as long
		// as the timeslice is within the limit.
	start_jobs_timeslice.setDefaultInterval( SchedDInterval.getDefaultInterval() );
	start_jobs_timeslice.setMaxInterval( SchedDInterval.getMaxInterval() );
	start_jobs_timeslice.setTimeslice( SchedDInterval.getTimeslice() );

	if (aliveid >= 0) {
		daemonCore->Cancel_Timer(aliveid);
	}
	if (periodicid>=0) {
		daemonCore->Cancel_Timer(periodicid);
	}

	 // timer handlers
	if (timeoutid < 0) {
		timeoutid = daemonCore->Register_Timer(10, 10,
			(TimerHandlercpp)&Scheduler::timeout,"timeout",this);
	}
	startjobsid = daemonCore->Register_Timer( start_jobs_timeslice,
		(TimerHandlercpp)&Scheduler::StartJobs,"StartJobs",this);
	aliveid = daemonCore->Register_Timer(10, alive_interval,
		(TimerHandlercpp)&Scheduler::sendAlives,"sendAlives", this);
    // Preset the job queue clean timer only upon cold start, or if the timer
    // value has been changed.  If the timer period has not changed, leave the
    // timer alone.  This will avoid undesirable behavior whereby timer is
    // preset upon every reconfig, and job queue is not cleaned often enough.
    if  (  QueueCleanInterval != oldQueueCleanInterval) {
        if (cleanid >= 0) {
            daemonCore->Cancel_Timer(cleanid);
        }
        cleanid =
            daemonCore->Register_Timer(QueueCleanInterval,QueueCleanInterval,
            CleanJobQueue,"CleanJobQueue");
    }
    oldQueueCleanInterval = QueueCleanInterval;

	if (WallClockCkptInterval) {
		if( wallclocktid != -1 ) {
			daemonCore->Reset_Timer_Period(wallclocktid,WallClockCkptInterval);
		}
		else {
			wallclocktid = daemonCore->Register_Timer(WallClockCkptInterval,
												  WallClockCkptInterval,
												  CkptWallClock,
												  "CkptWallClock");
		}
	} else {
		if( wallclocktid != -1 ) {
			daemonCore->Cancel_Timer( wallclocktid );
		}
		wallclocktid = -1;
	}

		// We've seen a test suite run where the schedd never called
		// PeriodicExprHandler(). Add some debug statements so that
		// we know why if it happens again.
	if (PeriodicExprInterval.getMinInterval()>0) {
		unsigned int time_to_next_run = PeriodicExprInterval.getTimeToNextRun();
		if ( time_to_next_run == 0 ) {
				// Can't use 0, because that means it's a one-time timer
			time_to_next_run = 1;
		}
		periodicid = daemonCore->Register_Timer(
			time_to_next_run,
			time_to_next_run,
			(TimerHandlercpp)&Scheduler::PeriodicExprHandler,"PeriodicExpr",this);
		dprintf( D_FULLDEBUG, "Registering PeriodicExprHandler(), next "
				 "callback in %u seconds\n", time_to_next_run );
	} else {
		dprintf( D_FULLDEBUG, "Periodic expression evaluation disabled! "
				 "(getMinInterval()=%f, PERIODIC_EXPR_INTERVAL=%d)\n",
				 PeriodicExprInterval.getMinInterval(),
				 param_integer("PERIODIC_EXPR_INTERVAL", 60) );
		periodicid = -1;
	}
}


extern "C" {
int
prio_compar(prio_rec* a, prio_rec* b)
{
	 /* compare submitted job preprio's: higher values have more priority */
	 /* Typically used to prioritize entire DAG jobs over other DAG jobs */
	 if (a->pre_job_prio1 > INT_MIN && b->pre_job_prio1 > INT_MIN ) { 
	      if( a->pre_job_prio1 < b->pre_job_prio1 ) {
		  return 1;
              }
	      if( a->pre_job_prio1 > b->pre_job_prio1 ) {
		  return -1;
	      }
	 }
		 
	 if( a->pre_job_prio2 > INT_MIN && b->pre_job_prio2 > INT_MIN ) {
	      if( a->pre_job_prio2 < b->pre_job_prio2 ) {
		  return 1;
	      }
	      if( a->pre_job_prio2 > b->pre_job_prio2 ) {
		  return -1;
	      }
	 }
	 
	 /* compare job priorities: higher values have more priority */
	 if( a->job_prio < b->job_prio ) {
		  return 1;
	 }
	 if( a->job_prio > b->job_prio ) {
		  return -1;
	 }
	 
	 /* compare submitted job postprio's: higher values have more priority */
	 /* Typically used to prioritize entire DAG jobs over other DAG jobs */
	 if( a->post_job_prio1 > INT_MIN && b->post_job_prio1 > INT_MIN ) {
	      if( a->post_job_prio1 < b->post_job_prio1 ) {
		  return 1;
	      }
	      if( a->post_job_prio1 > b->post_job_prio1 ) {
		  return -1;
	      }
	 }
	 
	 if( a->post_job_prio2 > INT_MIN && b->post_job_prio2 > INT_MIN ) {
	      if( a->post_job_prio2 < b->post_job_prio2 ) {
		  return 1;
	      }
	      if( a->post_job_prio2 > b->post_job_prio2 ) {
		  return -1;
	      }
	 }
	      
	 /* here,updown priority and job_priority are both equal */

	 /* check for job submit times */
	 if( a->qdate < b->qdate ) {
		  return -1;
	 }
	 if( a->qdate > b->qdate ) {
		  return 1;
	 }

	 /* go in order of cluster id */
	if ( a->id.cluster < b->id.cluster )
		return -1;
	if ( a->id.cluster > b->id.cluster )
		return 1;

	/* finally, go in order of the proc id */
	if ( a->id.proc < b->id.proc )
		return -1;
	if ( a->id.proc > b->id.proc )
		return 1;

	/* give up! very unlikely we'd ever get here */
	return 0;
}
} // end of extern


void Scheduler::reconfig() {
	/***********************************
	 * WARNING!!  WARNING!! WARNING, WILL ROBINSON!!!!
	 *
	 * DO NOT PUT CALLS TO PARAM() HERE - YOU PROBABLY WANT TO PUT THEM IN
	 * Scheduler::Init().  Note that reconfig() calls Init(), but Init() does
	 * NOT call reconfig() !!!  So if you initalize settings via param() calls
	 * in this function, likely the schedd will not work as you expect upon
	 * startup until the poor confused user runs condor_reconfig!!
	 ***************************************/

	Init();

	RegisterTimers();			// reset timers


		// clear out auto cluster id attributes
	if ( autocluster.config() ) {
		WalkJobQueue(clear_autocluster_id);
	}

	timeout();

		// The following use of param() is ok, despite the warning at the
		// top of this function that this function is not called at init time.
		// SetMaxHistoricalLogs is initialized in main_init(), we just need
		// to check here for changes.  
	int max_saved_rotations = param_integer( "MAX_JOB_QUEUE_LOG_ROTATIONS", DEFAULT_MAX_JOB_QUEUE_LOG_ROTATIONS );
	SetMaxHistoricalLogs(max_saved_rotations);
}

// NOTE: this is likely unreachable now, and may be removed
void
Scheduler::update_local_ad_file() 
{
	daemonCore->UpdateLocalAd(m_adSchedd);
	return;
}

// This function is called by a timer when we are shutting down
void
Scheduler::attempt_shutdown()
{
	if ( numShadows || SchedUniverseJobsRunning || LocalUniverseJobsRunning ) {
		if( !daemonCore->GetPeacefulShutdown() ) {
			preempt( JobStopCount );
		}
		return;
	}

	if ( CronJobMgr && ( ! CronJobMgr->ShutdownOk() ) ) {
		return;
	}

	schedd_exit( );
}

// Perform graceful shutdown.
void
Scheduler::shutdown_graceful()
{
	dprintf( D_FULLDEBUG, "Now in shutdown_graceful\n" );

	// If there's nothing to do, shutdown
	if(  ( numShadows == 0 ) && SchedUniverseJobsRunning == 0 &&
		 LocalUniverseJobsRunning == 0 &&
		 ( CronJobMgr && ( CronJobMgr->ShutdownOk() ) )  ) {
		schedd_exit();
	}

	if ( ExitWhenDone ) {
		// we already are attempting to gracefully shutdown
		return;
	}

	/* 
 		There are shadows running, so set a flag that tells the
		reaper to exit when all the shadows are gone, and start
		shutting down shadows.  Set a Timer to shutdown a shadow
		every JobStartDelay seconds.
 	 */
	MaxJobsRunning = 0;
	ExitWhenDone = TRUE;
	daemonCore->Register_Timer( 0, MAX(JobStopDelay,1), 
					(TimerHandlercpp)&Scheduler::attempt_shutdown,
					"attempt_shutdown()", this );

	// Shut down the cron logic
	if( CronJobMgr ) {
		CronJobMgr->Shutdown( false );
	}

}

// Perform fast shutdown.
void
Scheduler::shutdown_fast()
{
	dprintf( D_FULLDEBUG, "Now in shutdown_fast. Sending signals to shadows\n" );

	shadow_rec *rec;
	int sig;
	shadowsByPid->startIterations();
	while( shadowsByPid->iterate(rec) == 1 ) {
		if(	rec->universe == CONDOR_UNIVERSE_LOCAL ) { 
			sig = DC_SIGHARDKILL;
		} else {
			sig = SIGKILL;
		}
			// Call the blocking form of Send_Signal, rather than
			// sendSignalToShadow().
		daemonCore->Send_Signal(rec->pid,sig);
		dprintf( D_ALWAYS, "Sent signal %d to shadow [pid %d] for job %d.%d\n",
					sig, rec->pid,
					rec->job_id.cluster, rec->job_id.proc );
	}

	// Shut down the cron logic
	if( CronJobMgr ) {
		CronJobMgr->Shutdown( true );
	}

		// Since this is just sending a bunch of UDP updates, we can
		// still invalidate our classads, even on a fast shutdown.
	invalidate_ads();

#if defined(HAVE_DLOPEN)
	ScheddPluginManager::Shutdown();
	ClassAdLogPluginManager::Shutdown();
#endif

	dprintf( D_ALWAYS, "All shadows have been killed, exiting.\n" );
	DC_Exit(0);
}


void
Scheduler::schedd_exit()
{
		// Shut down the cron logic
	if( CronJobMgr ) {
		dprintf( D_ALWAYS, "Deleting CronJobMgr\n" );
		CronJobMgr->Shutdown( true );
		delete CronJobMgr;
		CronJobMgr = NULL;
	}

		// write a clean job queue on graceful shutdown so we can
		// quickly recover on restart
	CleanJobQueue();

		// Deallocate the memory in the job queue so we don't think
		// we're leaking anything. 
	DestroyJobQueue();

		// Invalidate our classads at the collector, since we're now
		// gone.  
	invalidate_ads();

#if defined(HAVE_DLOPEN)
	ScheddPluginManager::Shutdown();
	ClassAdLogPluginManager::Shutdown();
#endif

	dprintf( D_ALWAYS, "All shadows are gone, exiting.\n" );
	DC_Exit(0);
}


void
Scheduler::invalidate_ads()
{
	MyString line;

		// The ClassAd we need to use is totally different from the
		// regular one, so just create a temporary one
	ClassAd * cad = new ClassAd;
    SetMyTypeName( *cad, QUERY_ADTYPE );
    SetTargetTypeName( *cad, SCHEDD_ADTYPE );

        // Invalidate the schedd ad
    line.formatstr( "%s = TARGET.%s == \"%s\"", ATTR_REQUIREMENTS, ATTR_NAME, Name );
    cad->Insert( line.Value() );
	cad->Assign( ATTR_NAME, Name );
	cad->Assign( ATTR_MY_ADDRESS, daemonCore->publicNetworkIpAddr() );


		// Update collectors
	daemonCore->sendUpdates(INVALIDATE_SCHEDD_ADS, cad, NULL, false);

	if (NumOwners == 0) {
		// no submitter ads to invalidate
		delete cad;
		return;
	}

		// Invalidate all our submittor ads.

	cad->Assign( ATTR_SCHEDD_NAME, Name );
	cad->Assign( ATTR_MY_ADDRESS, daemonCore->publicNetworkIpAddr() );

#ifdef USE_OWNERDATA_MAP
	for (OwnerDataMap::iterator it = Owners.begin(); it != Owners.end(); ++it) {
		const OwnerData & Owner = it->second;
#else
	for (int ii = 0; ii < NumOwners; ii++ ) {
		const OwnerData & Owner = Owners[ii];
#endif
		daemonCore->sendUpdates(INVALIDATE_SUBMITTOR_ADS, cad, NULL, false);
		MyString submitter;
		submitter.formatstr("%s@%s", Owner.Name(), UidDomain);
		cad->Assign( ATTR_NAME, submitter.Value() );

		line.formatstr( "%s = TARGET.%s == \"%s\" && TARGET.%s == \"%s\"",
					  ATTR_REQUIREMENTS,
					  ATTR_SCHEDD_NAME, Name,
					  ATTR_NAME, submitter.Value() );
		cad->Insert( line.Value() );

		Daemon* d;
		if( FlockCollectors && FlockLevel > 0 ) {
			int level;
			for( level=1, FlockCollectors->rewind();
				 level <= FlockLevel && FlockCollectors->next(d); level++ ) {
				((DCCollector*)d)->sendUpdate( INVALIDATE_SUBMITTOR_ADS, cad, NULL, false );
			}
		}
	}

	delete cad;
}


int
Scheduler::reschedule_negotiator(int, Stream *s)
{
	if( s && !s->end_of_message() ) {
		dprintf(D_ALWAYS,"Failed to receive end of message for RESCHEDULE.\n");
		return 0;
	}

		// don't bother the negotiator if we are shutting down
	if ( ExitWhenDone ) {
		return 0;
	}

	needReschedule();

	StartJobs(); // now needed because of claim reuse, is this too expensive?
	return 0;
}

void
Scheduler::needReschedule()
{
	m_need_reschedule = true;

		// Update the central manager and request a reschedule.  We
		// don't call sendReschedule() directly below, because
		// timeout() has internal logic to avoid doing its work too
		// frequently, and we want to send the reschedule after
		// updating our ad in the collector, not before.
	daemonCore->Reset_Timer(timeoutid,0,1);
}

void
Scheduler::sendReschedule()
{
	if( !m_negotiate_timeslice.isTimeToRun() ) {
			// According to our negotiate timeslice object, we are
			// spending too much of our time negotiating, so delay
			// sending the reschedule command to the negotiator.  That
			// _might_ help, but there is no guarantee, since the
			// negotiator can decide to initiate negotiation at any
			// time.

		if( m_send_reschedule_timer == -1 ) {
			m_send_reschedule_timer = daemonCore->Register_Timer(
				m_negotiate_timeslice.getTimeToNextRun(),
				(TimerHandlercpp)&Scheduler::sendReschedule,
				"Scheduler::sendReschedule",
				this);
		}
		dprintf( D_FULLDEBUG,
				 "Delaying sending RESCHEDULE to negotiator for %d seconds.\n",
				 m_negotiate_timeslice.getTimeToNextRun() );
		return;
	}

	if( m_send_reschedule_timer != -1 ) {
		daemonCore->Cancel_Timer( m_send_reschedule_timer );
		m_send_reschedule_timer = -1;
	}

	dprintf( D_FULLDEBUG, "Sending RESCHEDULE command to negotiator(s)\n" );

	classy_counted_ptr<Daemon> negotiator = new Daemon(DT_NEGOTIATOR);
	classy_counted_ptr<DCCommandOnlyMsg> msg = new DCCommandOnlyMsg(RESCHEDULE);

	Stream::stream_type st = negotiator->hasUDPCommandPort() ? Stream::safe_sock : Stream::reli_sock;
	msg->setStreamType(st);
	msg->setTimeout(NEGOTIATOR_CONTACT_TIMEOUT);

	// since we may be sending reschedule periodically, make sure they do
	// not pile up
	msg->setDeadlineTimeout( 300 );

	negotiator->sendMsg( msg.get() );

	Daemon* d;
	if( FlockNegotiators ) {
		FlockNegotiators->rewind();
		FlockNegotiators->next( d );
		for( int i=0; d && i<FlockLevel; FlockNegotiators->next(d), i++ ) {
			st = d->hasUDPCommandPort() ? Stream::safe_sock : Stream::reli_sock;
			negotiator = new Daemon( *d );
			msg = new DCCommandOnlyMsg(RESCHEDULE);
			msg->setStreamType(st);
			msg->setTimeout(NEGOTIATOR_CONTACT_TIMEOUT);

			negotiator->sendMsg( msg.get() );
		}
	}
}

void
Scheduler::OptimizeMachineAdForMatchmaking(ClassAd *ad)
{
		// The machine ad will be passed as the RIGHT ad during
		// matchmaking (i.e. in the call to IsAMatch()), so
		// optimize it accordingly.
	std::string error_msg;
	if( !classad::MatchClassAd::OptimizeRightAdForMatchmaking( ad, &error_msg ) ) {
		MyString name;
		ad->LookupString(ATTR_NAME,name);
		dprintf(D_ALWAYS,
				"Failed to optimize machine ad %s for matchmaking: %s\n",	
			name.Value(),
				error_msg.c_str());
	}
}


match_rec*
Scheduler::AddMrec(char const* id, char const* peer, PROC_ID* jobId, const ClassAd* my_match_ad,
				   char const *user, char const *pool, match_rec **pre_existing)
{
	match_rec *rec;

	if( pre_existing ) {
		*pre_existing = NULL;
	}
	if(!id || !peer)
	{
		dprintf(D_ALWAYS, "Null parameter --- match not added\n"); 
		return NULL;
	} 
	// spit out a warning and return NULL if we already have this mrec
	match_rec *tempRec;
	if( matches->lookup( HashKey( id ), tempRec ) == 0 ) {
		char const *pubid = tempRec->publicClaimId();
		dprintf( D_ALWAYS,
				 "attempt to add pre-existing match \"%s\" ignored\n",
				 pubid ? pubid : "(null)" );
		if( pre_existing ) {
			*pre_existing = tempRec;
		}
		return NULL;
	}


	rec = new match_rec(id, peer, jobId, my_match_ad, user, pool, false);
	if(!rec)
	{
		EXCEPT("Out of memory!");
	} 

	if( matches->insert( HashKey( id ), rec ) != 0 ) {
		dprintf( D_ALWAYS, "match \"%s\" insert failed\n",
				 id ? id : "(null)" );
		delete rec;
		return NULL;
	}
	ASSERT( matchesByJobID->insert( *jobId, rec ) == 0 );
	numMatches++;

		// Update CurrentRank in the startd ad.  Why?  Because when we
		// reuse this match for a different job (in
		// FindRunnableJob()), we make sure it has a rank >= the
		// startd CurrentRank, in order to avoid potential
		// rejection by the startd.

	ClassAd *job_ad = GetJobAd(jobId->cluster,jobId->proc);
	if( job_ad && rec->my_match_ad ) {
		float new_startd_rank = 0;
		if( rec->my_match_ad->EvalFloat(ATTR_RANK, job_ad, new_startd_rank) ) {
			rec->my_match_ad->Assign(ATTR_CURRENT_RANK, new_startd_rank);
		}
	}

	if( rec->my_match_ad ) {
		OptimizeMachineAdForMatchmaking( rec->my_match_ad );
	}

	return rec;
}

// All deletions of match records _MUST_ go through DelMrec() to ensure
// proper cleanup.
int
Scheduler::DelMrec(char const* id)
{
	match_rec *rec;

	if(!id)
	{
		dprintf(D_ALWAYS, "Null parameter --- match not deleted\n");
		return -1;
	}

	HashKey key(id);
	if( matches->lookup(key, rec) != 0 ) {
			// Couldn't find it, return failure
		return -1;
	}

	return DelMrec( rec );
}


int
Scheduler::DelMrec(match_rec* match)
{
	if(!match)
	{
		dprintf(D_ALWAYS, "Null parameter --- match not deleted\n");
		return -1;
	}

	if( match->is_dedicated ) {
			// This is a convenience for code that is shared with
			// DedicatedScheduler, such as contactStartd().
		return dedicated_scheduler.DelMrec( match );
	}

	if ( match->m_paired_mrec && match->m_paired_mrec->status == M_ACTIVE ) {
		// AsyncXfer: We want to throw this match away, but we should wait
		//   until the paired match is done with its current job.
		dprintf( D_ALWAYS, "AsyncXfer: Match record (%s, %d.%d) delay deletion until paired match finishes\n", match->description(), match->cluster, match->proc );
		match->m_can_start_jobs = false;
		match->m_paired_mrec->m_can_start_jobs = false;
		return 0;
	}
	if ( match->m_paired_mrec ) {
		// AsyncXfer: Release the claim for our paired match as well.
		//   Disconnect the two and do the tear-down for each.
		match_rec *paired_match = match->m_paired_mrec;
		paired_match->m_paired_mrec = NULL;
		match->m_paired_mrec = NULL;
		DelMrec( paired_match );
	}

	// release the claim on the startd
	if( match->needs_release_claim) {
		send_vacate(match, RELEASE_CLAIM);
	}

	dprintf( D_ALWAYS, "Match record (%s, %d.%d) deleted\n",
			 match->description(), match->cluster, match->proc ); 

	HashKey key(match->claimId());
	matches->remove(key);

	PROC_ID jobId;
	jobId.cluster = match->cluster;
	jobId.proc = match->proc;
	matchesByJobID->remove(jobId);

		// fill any authorization hole we made for this match
	if (match->auth_hole_id != NULL) {
		IpVerify* ipv = daemonCore->getSecMan()->getIpVerify();
		if (!ipv->FillHole(READ, *match->auth_hole_id)) {
			dprintf(D_ALWAYS,
			        "WARNING: IpVerify::FillHole error for %s\n",
			        match->auth_hole_id->Value());
		}
		delete match->auth_hole_id;
	}

		// Remove this match from the associated shadowRec.
	if (match->shadowRec)
		match->shadowRec->match = NULL;
	delete match;
	
	numMatches--; 
	return 0;
}

shadow_rec*
Scheduler::FindSrecByPid(int pid)
{
	shadow_rec *rec;
	if (shadowsByPid->lookup(pid, rec) < 0)
		return NULL;
	return rec;
}

shadow_rec*
Scheduler::FindSrecByProcID(PROC_ID proc)
{
	shadow_rec *rec;
	if (shadowsByProcID->lookup(proc, rec) < 0)
		return NULL;
	return rec;
}

match_rec *
Scheduler::FindMrecByJobID(PROC_ID job_id) {
	match_rec *match = NULL;
	if( matchesByJobID->lookup( job_id, match ) < 0) {
		return NULL;
	}
	return match;
}

match_rec *
Scheduler::FindMrecByClaimID(char const *claim_id) {
	match_rec *rec = NULL;
	matches->lookup(claim_id, rec);
	return rec;
}

void
Scheduler::SetMrecJobID(match_rec *match, PROC_ID job_id) {
	PROC_ID old_job_id;
	old_job_id.cluster = match->cluster;
	old_job_id.proc = match->proc;

	if( old_job_id.cluster == job_id.cluster && old_job_id.proc == job_id.proc ) {
		return; // no change
	}

	matchesByJobID->remove(old_job_id);

	match->cluster = job_id.cluster;
	match->proc = job_id.proc;
	if( match->proc != -1 ) {
		ASSERT( matchesByJobID->insert(job_id, match) == 0 );
	}
}

void
Scheduler::SetMrecJobID(match_rec *match, int cluster, int proc) {
	PROC_ID job_id;
	job_id.cluster = cluster;
	job_id.proc = proc;
	SetMrecJobID( match, job_id );
}

void
Scheduler::RemoveShadowRecFromMrec( shadow_rec* shadow )
{
	if( shadow->match ) {
		match_rec *mrec = shadow->match;
		mrec->shadowRec = NULL;
		shadow->match = NULL;

			// re-associate match with the original job cluster
		SetMrecJobID(mrec,mrec->origcluster,-1);
		if( mrec->is_dedicated ) {
			deallocMatchRec( mrec );
		}
	}
}

int
Scheduler::AlreadyMatched(PROC_ID* id)
{
	int universe;

	if ((id->cluster == -1) && (id->proc == -1)) {
		return FALSE;
	}

	if (GetAttributeInt(id->cluster, id->proc,
						ATTR_JOB_UNIVERSE, &universe) < 0) {
		// Failing to get the JOB_UNIVERSE is common 
		// because the job may have left the queue.
		// So in this case, just return FALSE, since a job
		// not in the queue is most certainly not matched :)
		return FALSE;
	}

	if ( (universe == CONDOR_UNIVERSE_MPI) ||
		 (universe == CONDOR_UNIVERSE_GRID) ||
		 (universe == CONDOR_UNIVERSE_PARALLEL) )
		return FALSE;

	if( FindMrecByJobID(*id) ) {
			// It is possible for there to be a match rec but no shadow rec,
			// if the job is waiting in the runnable job queue before the
			// shadow is launched.
		return TRUE;
	}
	if( FindSrecByProcID(*id) ) {
			// It is possible for there to be a shadow rec but no match rec,
			// if the match was deleted but the shadow has not yet gone away.
		return TRUE;
	}
	return FALSE;
}

/*
 * go through match reords and send alive messages to all the startds.
 */

bool
sendAlive( match_rec* mrec )
{
	classy_counted_ptr<DCStartd> startd = new DCStartd( mrec->description(),NULL,mrec->peer,mrec->claimId() );
	classy_counted_ptr<DCClaimIdMsg> msg = new DCClaimIdMsg( ALIVE, mrec->claimId() );

	msg->setSuccessDebugLevel(D_PROTOCOL);
	msg->setTimeout( STARTD_CONTACT_TIMEOUT );
	// since we send these messages periodically, we do not want
	// any single attempt to hang around forever and potentially pile up
	msg->setDeadlineTimeout( 300 );
	Stream::stream_type st = startd->hasUDPCommandPort() ? Stream::safe_sock : Stream::reli_sock;
	msg->setStreamType( st );
	msg->setSecSessionId( mrec->secSessionId() );

	dprintf (D_PROTOCOL,"## 6. Sending alive msg to %s\n", mrec->description());

	startd->sendMsg( msg.get() );

	if( msg->deliveryStatus() == DCMsg::DELIVERY_FAILED ) {
			// Status may also be DELIVERY_PENDING, in which case, we
			// do not know whether it will succeed or not.  Since the
			// return code from this function is not terribly
			// important, we just return true in that case.
		return false;
	}

		/* TODO: Someday, espcially once the accountant is done, 
		   the startd should send a keepalive ACK back to the schedd.  
		   If there is no shadow to this machine, and we have not 
		   had a startd keepalive ACK in X amount of time, then we 
		   should relinquish the match.  Since the accountant is 
		   not done and we are in fire mode, leave this 
		   for V6.1.  :^) -Todd 9/97
		*/
	return true;
}

int
Scheduler::receive_startd_alive(int cmd, Stream *s)
{
	// Received a keep-alive from a startd.  
	// Protocol: startd sends up the match id, and we send back 
	// the current alive_interval, or -1 if we cannot find an active 
	// match for this job.  
	
	ASSERT( cmd == ALIVE );

	char *claim_id = NULL;
	int ret_value;
	match_rec* match = NULL;
	ClassAd *job_ad = NULL;

	s->decode();
	s->timeout(1);	// its a short message so data should be ready for us

	if ( !s->get_secret(claim_id) || !s->end_of_message() ) {
		if (claim_id) free(claim_id);
		return FALSE;
	}
	
	if ( claim_id ) {
		// Find out if this claim_id is still something we care about
		// by first trying to find a match record. Note we also must
		// check the dedicated scheduler data structs, since the dedicated
		// scheduler keeps its own sets of match records.
		match = scheduler.FindMrecByClaimID(claim_id);
		if (!match) {
			match = dedicated_scheduler.FindMrecByClaimID(claim_id);
		}
	}

	if ( match ) {
			// If we're sending keep-alives, stop it, since the startd
			// wants to send them.
		match->m_startd_sends_alives = true;

		ret_value = alive_interval;
			// If this match is active, i.e. we have a shadow, then
			// update the ATTR_LAST_JOB_LEASE_RENEWAL in RAM.  We will
			// commit it to disk in a big transaction batch via the timer
			// handler method sendAlives().  We do this for scalability; we
			// may have thousands of startds sending us updates...
		if ( match->status == M_ACTIVE ) {
			job_ad = GetJobAd(match->cluster, match->proc);
			if (job_ad) {
				job_ad->Assign(ATTR_LAST_JOB_LEASE_RENEWAL, (int)time(0));
			}
		}
	} else {
		ret_value = -1;
		ClaimIdParser idp( claim_id );
		dprintf(D_ALWAYS, "Received startd keepalive for unknown claimid %s\n",
			idp.publicClaimId() );
	}

	s->encode();
	s->code(ret_value);
	s->end_of_message();

	if (claim_id) free(claim_id);
	return TRUE;
}

void
Scheduler::sendAlives()
{
	match_rec	*mrec;
	int		  	numsent=0;
	bool starter_handles_alives = param_boolean("STARTER_HANDLES_ALIVES",true);

		/*
		  we need to timestamp any job ad with the last time we sent a
		  keepalive if the claim is active (i.e. there's a shadow for
		  it).  this way, if we've been disconnected, we know how long
		  it was since our last attempt to communicate.  we need to do
		  this *before* we actually send the keep alives, so that if
		  we're killed in the middle of this operation, we'll err on
		  the side of thinking the job might still be alive and
		  waiting a little longer to give up and start it elsewhere,
		  instead of potentially starting it on a new host while it's
		  still running on the last one.  so, we actually iterate
		  through the mrec's twice, first to see which ones we *would*
		  send a keepalive to and to write the timestamp into the job
		  queue, and then a second time to actually send the
		  keepalives.  we write all the timestamps to the job queue
		  within a transaction not because they're logically together
		  and they need to be atomically commited, but instead as a
		  performance optimization.  we don't want to wait for the
		  expensive fsync() operation for *every* claim we're trying
		  to keep alive.  ideally, the qmgmt code will only do a
		  single fsync() if these are all written within a single
		  transaction...  2003-12-07 Derek <wright@cs.wisc.edu>
		*/

	int now = (int)time(0);
	BeginTransaction();
	matches->startIterations();
	while (matches->iterate(mrec) == 1) {
		if( mrec->status == M_ACTIVE ) {
			int renew_time;
			if ( starter_handles_alives && 
				 mrec->shadowRec && mrec->shadowRec->pid > 0 ) 
			{
				// If we're trusting the existance of the shadow to 
				// keep the claim alive (because of kernel sockopt keepalives),
				// set ATTR_LAST_JOB_LEASE_RENEWAL to the current time.
				renew_time = now;
			} else if ( mrec->m_startd_sends_alives ) {
				// if the startd sends alives, then the ATTR_LAST_JOB_LEASE_RENEWAL
				// is updated someplace else in RAM only when we receive a keepalive
				// ping from the startd.  So here
				// we just want to read it out of RAM and set it via SetAttributeInt
				// so it is written to disk.  Doing things this way allows us
				// to update the queue persistently all in one transaction, even
				// if startds are sending updates asynchronously.  -Todd Tannenbaum 
				GetAttributeInt(mrec->cluster,mrec->proc,
								ATTR_LAST_JOB_LEASE_RENEWAL,&renew_time);
			} else {
				// If we're sending the alives, then we need to set
				// ATTR_LAST_JOB_LEASE_RENEWAL to the current time.
				renew_time = now;
			}
			SetAttributeInt( mrec->cluster, mrec->proc, 
							 ATTR_LAST_JOB_LEASE_RENEWAL, renew_time ); 
		}
	}
	CommitTransaction();

	matches->startIterations();
	while (matches->iterate(mrec) == 1) {
		if( mrec->m_startd_sends_alives == false &&
			( mrec->status == M_ACTIVE || mrec->status == M_CLAIMED ) ) {

			if( sendAlive( mrec ) ) {
				numsent++;
			}
		}

		// If we have a shadow and are using the new alive protocol,
		// check whether the lease has expired. If it has, kill the match
		// and the shadow.
		// TODO Kill the match if the lease is expired when there is no
		//   shadow. This is low priority, since we'll notice the lease
		//   expiration when we try to start another job.
		if ( mrec->m_startd_sends_alives == true && mrec->status == M_ACTIVE &&
			 mrec->shadowRec && mrec->shadowRec->pid > 0 ) {
			int lease_duration = -1;
			int last_lease_renewal = -1;
			GetAttributeInt( mrec->cluster, mrec->proc,
							 ATTR_JOB_LEASE_DURATION, &lease_duration );
			GetAttributeInt( mrec->cluster, mrec->proc,
							 ATTR_LAST_JOB_LEASE_RENEWAL, &last_lease_renewal );

			// If the job has no lease attribute, the startd sets the
			// claim lease to 6 times the alive_interval we sent when we
			// requested the claim.
			if ( lease_duration <= 0 ) {
				lease_duration = 6 * alive_interval;
			}

			if ( last_lease_renewal + lease_duration < now ) {
				// The claim lease has expired. Kill the match
				// and the shadow, but make the job requeue and
				// don't try to notify the startd.
				shadow_rec *srec = mrec->shadowRec;
				ASSERT( srec );
				mrec->needs_release_claim = false;
				DelMrec( mrec );
				jobExitCode( srec->job_id, JOB_RECONNECT_FAILED );
				srec->exit_already_handled = true;
				daemonCore->Send_Signal( srec->pid, SIGKILL );
			}
		}
	}
	if( numsent ) { 
		dprintf( D_PROTOCOL, "## 6. (Done sending alive messages to "
				 "%d startds)\n", numsent );
	}

	// Just so we don't have to deal with a seperate DC timer for
	// this, just call the dedicated_scheduler's version of the
	// same thing so we keep all of those claims alive, too.
	dedicated_scheduler.sendAlives();
}

void
Scheduler::HadException( match_rec* mrec ) 
{
	if( !mrec ) {
			// If there's no mrec, we can't do anything.
		return;
	}
	mrec->num_exceptions++;
	if( mrec->num_exceptions >= MaxExceptions ) {
		dprintf( D_FAILURE|D_ALWAYS, 
				 "Match for cluster %d has had %d shadow exceptions, relinquishing.\n",
				 mrec->cluster, mrec->num_exceptions );
		DelMrec(mrec);
	}
}

//
// publish()
// Populates the ClassAd for the schedd
//
int
Scheduler::publish( ClassAd *cad ) {
	int ret = (int)true;
	char *temp;
	
		// -------------------------------------------------------
		// Copied from dumpState()
		// Many of these might not be necessary for the 
		// general case of publish() and should probably be
		// moved back into dumpState()
		// -------------------------------------------------------
	cad->Assign( ATTR_SCHEDD_IP_ADDR, daemonCore->InfoCommandSinfulString() );
	cad->Assign( "MyShadowSockname", MyShadowSockName );
	cad->Assign( "SchedDInterval", (int)SchedDInterval.getDefaultInterval() );
	cad->Assign( "QueueCleanInterval", QueueCleanInterval );
	cad->Assign( "JobStartDelay", JobStartDelay );
	cad->Assign( "JobStartCount", JobStartCount );
	cad->Assign( "JobsThisBurst", JobsThisBurst );
	cad->Assign( "MaxJobsRunning", MaxJobsRunning );
	cad->Assign( "MaxJobsSubmitted", MaxJobsSubmitted );
	cad->Assign( "MaxJobsPerOwner", MaxJobsPerOwner );
	cad->Assign( "MaxJobsPerSubmission", MaxJobsPerSubmission );
	cad->Assign( "JobsStarted", JobsStarted );
	cad->Assign( "SwapSpace", SwapSpace );
	cad->Assign( "ShadowSizeEstimate", ShadowSizeEstimate );
	cad->Assign( "SwapSpaceExhausted", SwapSpaceExhausted );
	cad->Assign( "ReservedSwap", ReservedSwap );
	cad->Assign( "JobsIdle", JobsIdle );
	cad->Assign( "JobsRunning", JobsRunning );
	cad->Assign( "BadCluster", BadCluster );
	cad->Assign( "BadProc", BadProc );
	cad->Assign( "N_Owners", NumOwners );
	cad->Assign( "NegotiationRequestTime", (int)NegotiationRequestTime  );
	cad->Assign( "ExitWhenDone", ExitWhenDone );
	cad->Assign( "StartJobTimer", StartJobTimer );
	if ( CondorAdministrator ) {
		cad->Assign( "CondorAdministrator", CondorAdministrator );
	}
	cad->Assign( "AccountantName", AccountantName );
	cad->Assign( "UidDomain", UidDomain );
	cad->Assign( "MaxFlockLevel", MaxFlockLevel );
	cad->Assign( "FlockLevel", FlockLevel );
	cad->Assign( "MaxExceptions", MaxExceptions );
	
		// -------------------------------------------------------
		// Basic Attributes
		// -------------------------------------------------------

	temp = param( "ARCH" );
	if ( temp ) {
		cad->Assign( ATTR_ARCH, temp );
		free( temp );
	}

	temp = param( "OPSYS" );
	if ( temp ) {
		cad->Assign( ATTR_OPSYS, temp );
		free( temp );
	}

	temp = param( "OPSYSVER" );
	if ( temp ) {
		cad->Assign( ATTR_OPSYSVER, temp );
		free( temp );
	}

	temp = param( "OPSYSANDVER" );
	if ( temp ) {
		cad->Assign( ATTR_OPSYS_AND_VER, temp );
		free( temp );
	}
	
	unsigned long phys_mem = sysapi_phys_memory( );
	cad->Assign( ATTR_MEMORY, (int)phys_mem );
	
	cad->Assign( ATTR_DISK, sysapi_disk_space(this->LocalUnivExecuteDir) );

	cad->Assign( ATTR_CPUS, 1 );

		// -------------------------------------------------------
		// Local Universe Attributes
		// -------------------------------------------------------
	cad->Assign( ATTR_TOTAL_LOCAL_IDLE_JOBS,
				 this->LocalUniverseJobsIdle );
	cad->Assign( ATTR_TOTAL_LOCAL_RUNNING_JOBS,
				 this->LocalUniverseJobsRunning );
	
		//
		// Limiting the # of local universe jobs allowed to start
		//
	if ( this->StartLocalUniverse ) {
		cad->AssignExpr( ATTR_START_LOCAL_UNIVERSE, this->StartLocalUniverse );
	}

		// -------------------------------------------------------
		// Scheduler Universe Attributes
		// -------------------------------------------------------
	cad->Assign( ATTR_TOTAL_SCHEDULER_IDLE_JOBS,
				 this->SchedUniverseJobsIdle );
	cad->Assign( ATTR_TOTAL_SCHEDULER_RUNNING_JOBS,
				 this->SchedUniverseJobsRunning );
	
		//
		// Limiting the # of scheduler universe jobs allowed to start
		//
	if ( this->StartSchedulerUniverse ) {
		cad->AssignExpr( ATTR_START_SCHEDULER_UNIVERSE,
						 this->StartSchedulerUniverse );
	}
	
	return ( ret );
}

int
Scheduler::get_job_connect_info_handler(int cmd, Stream* s) {
		// This command does blocking network connects to the startd
		// and starter.  For now, use fork to avoid blocking the schedd.
		// Eventually, use threads.
	ForkStatus fork_status;
	fork_status = schedd_forker.NewJob();
	if( fork_status == FORK_PARENT ) {
		return TRUE;
	}

	int rc = get_job_connect_info_handler_implementation(cmd,s);
	if( fork_status == FORK_CHILD ) {
		schedd_forker.WorkerDone(); // never returns
		ASSERT( false );
	}
	return rc;
}

int
Scheduler::get_job_connect_info_handler_implementation(int, Stream* s) {
	Sock *sock = (Sock *)s;
	ClassAd input;
	ClassAd reply;
	PROC_ID jobid;
	MyString error_msg;
	ClassAd *jobad;
	int job_status = -1;
	match_rec *mrec = NULL;
	MyString job_claimid_buf;
	char const *job_claimid = NULL;
	char const *match_sec_session_id = NULL;
	int universe = -1;
	MyString startd_name;
	MyString starter_addr;
	MyString starter_claim_id;
	MyString job_owner_session_info;
	MyString starter_version;
	bool retry_is_sensible = false;
	bool job_is_suitable = false;
	ClassAd starter_ad;
	int ltimeout = 300;

		// This command is called for example by condor_ssh_to_job
		// in order to establish a security session for communication
		// with the starter.  The caller must be authorized to act
		// as the owner of the job, which is verified below.  The starter
		// then checks that this schedd is indeed in possession of the
		// secret claim id associated with this running job.


		// force authentication
	if( !sock->triedAuthentication() ) {
		CondorError errstack;
		if( ! SecMan::authenticate_sock(sock, WRITE, &errstack) ||
			! sock->getFullyQualifiedUser() )
		{
			dprintf( D_ALWAYS,
					 "GET_JOB_CONNECT_INFO: authentication failed: %s\n", 
					 errstack.getFullText().c_str() );
			return FALSE;
		}
	}

	if( !getClassAd(s, input) || !s->end_of_message() ) {
		dprintf(D_ALWAYS,
				"Failed to receive input ClassAd for GET_JOB_CONNECT_INFO\n");
		return FALSE;
	}

	if( !input.LookupInteger(ATTR_CLUSTER_ID,jobid.cluster) ||
		!input.LookupInteger(ATTR_PROC_ID,jobid.proc) ) {
		error_msg.formatstr("Job id missing from GET_JOB_CONNECT_INFO request");
		goto error_wrapup;
	}

	dprintf(D_AUDIT, *sock, "GET_JOB_CONNECT_INFO for job %d.%d\n", jobid.cluster, jobid.proc );

	input.LookupString(ATTR_SESSION_INFO,job_owner_session_info);

	jobad = GetJobAd(jobid.cluster,jobid.proc);
	if( !jobad ) {
		error_msg.formatstr("No such job: %d.%d", jobid.cluster, jobid.proc);
		goto error_wrapup;
	}

	if( !OwnerCheck2(jobad,sock->getOwner()) ) {
		error_msg.formatstr("%s is not authorized for access to the starter for job %d.%d",
						  sock->getOwner(), jobid.cluster, jobid.proc);
		goto error_wrapup;
	}

	jobad->LookupInteger(ATTR_JOB_STATUS,job_status);
	jobad->LookupInteger(ATTR_JOB_UNIVERSE,universe);

	job_is_suitable = false;
	switch( universe ) {
	case CONDOR_UNIVERSE_STANDARD:
	case CONDOR_UNIVERSE_GRID:
	case CONDOR_UNIVERSE_SCHEDULER:
		break; // these universes not supported
	case CONDOR_UNIVERSE_MPI:
	case CONDOR_UNIVERSE_PARALLEL:
	{
		MyString claim_ids;
		MyString remote_hosts_string;
		int subproc = -1;
		if( jobad->LookupString(ATTR_CLAIM_IDS,claim_ids) &&
			jobad->LookupString(ATTR_ALL_REMOTE_HOSTS,remote_hosts_string) ) {
			StringList claim_idlist(claim_ids.Value(),",");
			StringList remote_hosts(remote_hosts_string.Value(),",");
			input.LookupInteger(ATTR_SUB_PROC_ID,subproc);
			if( claim_idlist.number() == 1 && subproc == -1 ) {
				subproc = 0;
			}
			if( subproc == -1 || subproc >= claim_idlist.number() ) {
				error_msg.formatstr("This is a parallel job.  Please specify job %d.%d.X where X is an integer from 0 to %d.",jobid.cluster,jobid.proc,claim_idlist.number()-1);
				goto error_wrapup;
			}
			else {
				claim_idlist.rewind();
				remote_hosts.rewind();
				for(int sp=0;sp<subproc;sp++) {
					claim_idlist.next();
					remote_hosts.next();
				}
				mrec = dedicated_scheduler.FindMrecByClaimID(claim_idlist.next());
				startd_name = remote_hosts.next();
				if( mrec && mrec->peer ) {
					job_is_suitable = true;
				}
			}
		}
		else if (job_status != RUNNING && job_status != TRANSFERRING_OUTPUT) {
			retry_is_sensible = true;
		}
		break;
	}
	case CONDOR_UNIVERSE_LOCAL: {
		shadow_rec *srec = FindSrecByProcID(jobid);
		if( !srec ) {
			retry_is_sensible = true;
		}
		else {
			startd_name = get_local_fqdn();
				// NOTE: this does not get the CCB address of the starter.
				// If there is one, we'll get it when we call the starter
				// below.  (We don't need it ourself, because it is on the
				// same machine, but our client might not be.)
			starter_addr = daemonCore->InfoCommandSinfulString( srec->pid );
			if( starter_addr.IsEmpty() ) {
				retry_is_sensible = true;
				break;
			}
			starter_ad.Assign(ATTR_STARTER_IP_ADDR,starter_addr);
			jobad->LookupString(ATTR_CLAIM_ID,job_claimid_buf);
			job_claimid = job_claimid_buf.Value();
			match_sec_session_id = NULL; // no match sessions for local univ
			job_is_suitable = true;
		}
		break;
	}
	default:
	{
		mrec = FindMrecByJobID(jobid);
		if( mrec && mrec->peer ) {
			jobad->LookupString(ATTR_REMOTE_HOST,startd_name);
			job_is_suitable = true;
		}
		else if (job_status != RUNNING && job_status != TRANSFERRING_OUTPUT) {
			retry_is_sensible = true;
		}
		break;
	}
	}

		// machine ad can't be reliably supplied (e.g. after reconnect),
		// so best to never supply it here
	if( job_is_suitable && 
		!param_boolean("SCHEDD_ENABLE_SSH_TO_JOB",true,true,jobad,NULL) )
	{
		error_msg.formatstr("Job %d.%d is denied by SCHEDD_ENABLE_SSH_TO_JOB.",
						  jobid.cluster,jobid.proc);
		goto error_wrapup;
	}


	if( !job_is_suitable )
	{
		if( !retry_is_sensible ) {
				// this must be a job universe that we don't support
			error_msg.formatstr("Job %d.%d does not support remote access.",
							  jobid.cluster,jobid.proc);
		}
		else {
			reply.Assign( ATTR_JOB_STATUS, job_status );
			if( job_status == HELD ) {
				reply.CopyAttribute( ATTR_HOLD_REASON, jobad );
			}
			error_msg.formatstr("Job %d.%d is not running.",
							  jobid.cluster,jobid.proc);
		}
		goto error_wrapup;
	}

	if( mrec ) { // locate starter by calling startd
		MyString global_job_id;
		MyString startd_addr = mrec->peer;

		DCStartd startd(startd_name.Value(),NULL,startd_addr.Value(),mrec->secSessionId() );

		jobad->LookupString(ATTR_GLOBAL_JOB_ID,global_job_id);

		if( !startd.locateStarter(global_job_id.Value(),mrec->claimId(),daemonCore->publicNetworkIpAddr(),&starter_ad,ltimeout) )
		{
			error_msg = "Failed to get address of starter for this job";
			retry_is_sensible = true; // maybe shadow hasn't activated starter yet?
			goto error_wrapup;
		}
		job_claimid = mrec->claimId();
		match_sec_session_id = mrec->secSessionId();
	}

		// now connect to the starter and create a security session for
		// our client to use
	{
		starter_ad.LookupString(ATTR_STARTER_IP_ADDR,starter_addr);

		DCStarter starter;
		if( !starter.initFromClassAd(&starter_ad) ) {
			error_msg = "Failed to read address of starter for this job";
			goto error_wrapup;
		}

		if( !starter.createJobOwnerSecSession(ltimeout,job_claimid,match_sec_session_id,job_owner_session_info.Value(),starter_claim_id,error_msg,starter_version,starter_addr) ) {
			goto error_wrapup; // error_msg already set
		}
	}

	reply.Assign(ATTR_RESULT,true);
	reply.Assign(ATTR_STARTER_IP_ADDR,starter_addr.Value());
	reply.Assign(ATTR_CLAIM_ID,starter_claim_id.Value());
	reply.Assign(ATTR_VERSION,starter_version.Value());
	reply.Assign(ATTR_REMOTE_HOST,startd_name.Value());
	if( !putClassAd(s, reply) || !s->end_of_message() ) {
		dprintf(D_ALWAYS,
				"Failed to send response to GET_JOB_CONNECT_INFO\n");
	}

	dprintf(D_FULLDEBUG,"Produced connect info for %s job %d.%d startd %s.\n",
			sock->getFullyQualifiedUser(), jobid.cluster, jobid.proc,
			starter_addr.Value() );

	return TRUE;

 error_wrapup:
	dprintf(D_AUDIT|D_FAILURE, *sock, "GET_JOB_CONNECT_INFO failed: %s\n",error_msg.Value() );
	reply.Assign(ATTR_RESULT,false);
	reply.Assign(ATTR_ERROR_STRING,error_msg);
	if( retry_is_sensible ) {
		reply.Assign(ATTR_RETRY,retry_is_sensible);
	}
	if( !putClassAd(s, reply) || !s->end_of_message() ) {
		dprintf(D_ALWAYS,
				"Failed to send error response to GET_JOB_CONNECT_INFO\n");
	}
	return FALSE;
}

int
Scheduler::dumpState(int, Stream* s) {

	dprintf ( D_FULLDEBUG, "Dumping state for Squawk\n" );

		//
		// The new publish() method will stuff all the attributes
		// that we used to set in this method
		//
	ClassAd job_ad;
	this->publish( &job_ad );
	
		//
		// These items we want to keep in here because they're
		// not needed for the general info produced by publish()
		//
	job_ad.Assign( "leaseAliveInterval", leaseAliveInterval );
	job_ad.Assign( "alive_interval", alive_interval );
	job_ad.Assign( "startjobsid", startjobsid );
	job_ad.Assign( "timeoutid", timeoutid );
	job_ad.Assign( "Mail", Mail );
	
	int cmd = 0;
	s->code( cmd );
	s->end_of_message();

	s->encode();
	
	putClassAd( s, job_ad );

	return TRUE;
}

int
fixAttrUser( ClassAd *job, void* )
{
	int nice_user = 0;
	MyString owner;
	MyString user;
	
	if( ! job->LookupString(ATTR_OWNER, owner) ) {
			// No ATTR_OWNER!
		return 0;
	}
		// if it's not there, nice_user will remain 0
	job->LookupInteger( ATTR_NICE_USER, nice_user );

	user.formatstr( "%s%s@%s",
			 (nice_user) ? "nice-user." : "", owner.Value(),
			 scheduler.uidDomain() );  
	job->Assign( ATTR_USER, user );
	return 0;
}


void
fixReasonAttrs( PROC_ID job_id, JobAction action )
{
		/* 
		   Fix the given job so that any existing reason attributes in
		   the ClassAd are modified and changed so that everything
		   makes sense.  For example, if we're releasing a job, we
		   want to move the HoldReason to LastHoldReason...

		   CAREFUL!  This method is called from within a queue
		   management transaction...
		*/
	switch( action ) {

	case JA_HOLD_JOBS:
		moveStrAttr( job_id, ATTR_RELEASE_REASON, 
					 ATTR_LAST_RELEASE_REASON, false );
		break;

	case JA_RELEASE_JOBS:
		moveStrAttr( job_id, ATTR_HOLD_REASON, ATTR_LAST_HOLD_REASON,
					 true );
		moveIntAttr( job_id, ATTR_HOLD_REASON_CODE, 
					 ATTR_LAST_HOLD_REASON_CODE, true );
		moveIntAttr( job_id, ATTR_HOLD_REASON_SUBCODE, 
					 ATTR_LAST_HOLD_REASON_SUBCODE, true );
		DeleteAttribute(job_id.cluster,job_id.proc,
					 ATTR_JOB_STATUS_ON_RELEASE);
		break;

	case JA_REMOVE_JOBS:
		moveStrAttr( job_id, ATTR_HOLD_REASON, ATTR_LAST_HOLD_REASON,
					 false );
		moveIntAttr( job_id, ATTR_HOLD_REASON_CODE, 
					 ATTR_LAST_HOLD_REASON_CODE, false );
		moveIntAttr( job_id, ATTR_HOLD_REASON_SUBCODE, 
					 ATTR_LAST_HOLD_REASON_SUBCODE, false );
		DeleteAttribute(job_id.cluster,job_id.proc,
					 ATTR_JOB_STATUS_ON_RELEASE);
		break;

	//Don't do anything for the items below, here for completeness	
	//case JA_SUSPEND_JOBS: 
	//case JA_CONTINUE_JOBS:

	default:
		return;
	}
}


bool
moveStrAttr( PROC_ID job_id, const char* old_attr, const char* new_attr,
			 bool verbose )
{
	MyString value;
	int rval;

	if( GetAttributeString(job_id.cluster, job_id.proc,
						   old_attr, value) < 0 ) { 
		if( verbose ) {
			dprintf( D_FULLDEBUG, "No %s found for job %d.%d\n",
					 old_attr, job_id.cluster, job_id.proc );
		}
		return false;
	}
	
	rval = SetAttributeString( job_id.cluster, job_id.proc, new_attr,
							   value.Value() ); 

	if( rval < 0 ) { 
		if( verbose ) {
			dprintf( D_FULLDEBUG, "Can't set %s for job %d.%d\n",
					 new_attr, job_id.cluster, job_id.proc );
		}
		return false;
	}
		// If we successfully set the new attr, we can delete the old. 
	DeleteAttribute( job_id.cluster, job_id.proc, old_attr );
	return true;
}

bool
moveIntAttr( PROC_ID job_id, const char* old_attr, const char* new_attr,
			 bool verbose )
{
	int value;
	MyString new_value;
	int rval;

	if( GetAttributeInt(job_id.cluster, job_id.proc, old_attr, &value) < 0 ) {
		if( verbose ) {
			dprintf( D_FULLDEBUG, "No %s found for job %d.%d\n",
					 old_attr, job_id.cluster, job_id.proc );
		}
		return false;
	}
	
	new_value += value;

	rval = SetAttribute( job_id.cluster, job_id.proc, new_attr,
						 new_value.Value() ); 

	if( rval < 0 ) { 
		if( verbose ) {
			dprintf( D_FULLDEBUG, "Can't set %s for job %d.%d\n",
					 new_attr, job_id.cluster, job_id.proc );
		}
		return false;
	}
		// If we successfully set the new attr, we can delete the old. 
	DeleteAttribute( job_id.cluster, job_id.proc, old_attr );
	return true;
}

/*
Abort this job by changing the state to removed,
telling the shadow (gridmanager) to shut down,
and destroying the data structure itself.
Note that in some configurations abort_job_myself
will have already called DestroyProc, but that's ok, because
the cluster.proc numbers are not re-used.
Does not start or end a transaction.
*/

static bool
abortJobRaw( int cluster, int proc, const char *reason )
{
	PROC_ID job_id;

	job_id.cluster = cluster;
	job_id.proc = proc;

	if( SetAttributeInt(cluster, proc, ATTR_JOB_STATUS, REMOVED) < 0 ) {
		dprintf(D_ALWAYS,"Couldn't change state of job %d.%d\n",cluster,proc);
		return false;
	}

	// Add the remove reason to the job's attributes
	if( reason && *reason ) {
		if ( SetAttributeString( cluster, proc, ATTR_REMOVE_REASON,
								 reason ) < 0 ) {
			dprintf( D_ALWAYS, "WARNING: Failed to set %s to \"%s\" for "
					 "job %d.%d\n", ATTR_REMOVE_REASON, reason, cluster,
					 proc );
		}
	}

	fixReasonAttrs( job_id, JA_REMOVE_JOBS );

	// Abort the job now
	abort_job_myself( job_id, JA_REMOVE_JOBS, true );
	dprintf( D_ALWAYS, "Job %d.%d aborted: %s\n", cluster, proc, reason );

	return true;
}

/*
Abort a job by shutting down the shadow, changing the job state,
writing to the user log, and updating the job queue.
Performs a complete transaction if desired.
*/

bool
abortJob( int cluster, int proc, const char *reason, bool use_transaction )
{
	bool result;

	if( use_transaction ) {
		BeginTransaction();
	}

	result = abortJobRaw( cluster, proc, reason );

	if(use_transaction) {
		if(result) {
			CommitTransaction();
		} else {
			AbortTransaction();
		}
	}

		// If we successfully removed the job, remove any jobs that
		// match is OtherJobRemoveRequirements attribute, if it has one.
	if ( result ) {
		// Ignoring return value because we're not sure what to do
		// with it.
		(void)removeOtherJobs( cluster, proc );
	}

	return result;
}

bool
abortJobsByConstraint( const char *constraint,
					   const char *reason,
					   bool use_transaction )
{
	bool result = true;

	ExtArray<PROC_ID> jobs;
	int job_count;

	dprintf(D_FULLDEBUG, "abortJobsByConstraint: '%s'\n", constraint);

	if ( use_transaction ) {
		BeginTransaction();
	}

	job_count = 0;
	ClassAd *ad = GetNextJobByConstraint(constraint, 1);
	while ( ad ) {
		if (!ad->LookupInteger(ATTR_CLUSTER_ID, jobs[job_count].cluster) ||
			!ad->LookupInteger(ATTR_PROC_ID, jobs[job_count].proc)) {

			result = false;
			job_count = 0;
			break;
		}

		dprintf(D_FULLDEBUG, "remove by constraint matched: %d.%d\n",
				jobs[job_count].cluster, jobs[job_count].proc);

		job_count++;

		ad = GetNextJobByConstraint(constraint, 0);
	}

	job_count--;
	ExtArray<PROC_ID> removedJobs;
	int removedJobCount = 0;
	while ( job_count >= 0 ) {
		dprintf(D_FULLDEBUG, "removing: %d.%d\n",
				jobs[job_count].cluster, jobs[job_count].proc);

		bool tmpResult = abortJobRaw(jobs[job_count].cluster,
									   jobs[job_count].proc,
									   reason);
		if ( tmpResult ) {
			removedJobs[removedJobCount].cluster = jobs[job_count].cluster;
			removedJobs[removedJobCount].proc =  jobs[job_count].proc;
			removedJobCount++;
		}
		result = result && tmpResult;
		job_count--;
	}

	if ( use_transaction ) {
		if ( result ) {
			CommitTransaction();
		} else {
			AbortTransaction();
		}
	}

		//
		// Remove "other" jobs that need to be removed as a result of
		// the OtherJobRemoveRequirements exppression(s) in the job(s)
		// that have just been removed.  Note that this must be done
		// *after* the transaction is committed.
		//
	removedJobCount--;
	while ( removedJobCount >= 0 ) {
		// Ignoring return value because we're not sure what to do
		// with it.
		(void)removeOtherJobs(
					removedJobs[removedJobCount].cluster,
					removedJobs[removedJobCount].proc );
		removedJobCount--;
	}

	return result;
}



/*
Hold a job by stopping the shadow, changing the job state,
writing to the user log, and updating the job queue.
Does not start or end a transaction.
*/

static bool
holdJobRaw( int cluster, int proc, const char* reason,
			int reason_code, int reason_subcode,
		 bool email_user,
		 bool email_admin, bool system_hold )
{
	int status;
	PROC_ID tmp_id;
	tmp_id.cluster = cluster;
	tmp_id.proc = proc;
	int system_holds = 0;

	if ( cluster < 1 || proc < 0 ) {
		dprintf(D_FULLDEBUG,"holdJobRaw failed, job id (%d.%d) is malformed\n",
			cluster, proc);
		return false;
	}

	if( GetAttributeInt(cluster, proc, ATTR_JOB_STATUS, &status) < 0 ) {   
		dprintf( D_ALWAYS, "Job %d.%d has no %s attribute.  Can't hold\n",
				 cluster, proc, ATTR_JOB_STATUS );
		return false;
	}
	if( status == HELD ) {
		dprintf( D_ALWAYS, "Job %d.%d is already on hold\n",
				 cluster, proc );
		return false;
	}

	if ( system_hold ) {
		GetAttributeInt(cluster, proc, ATTR_NUM_SYSTEM_HOLDS, &system_holds);
	}

	if( reason ) {
		MyString fixed_reason;
		if( reason[0] == '"' ) {
			fixed_reason += reason;
		} else {
			fixed_reason += '"';
			fixed_reason += reason;
			fixed_reason += '"';
		}
		if( SetAttribute(cluster, proc, ATTR_HOLD_REASON, 
						 fixed_reason.Value()) < 0 ) {
			dprintf( D_ALWAYS, "WARNING: Failed to set %s to \"%s\" for "
					 "job %d.%d\n", ATTR_HOLD_REASON, reason, cluster,
					 proc );
		}
	}

	if( SetAttributeInt(cluster, proc, ATTR_HOLD_REASON_CODE, reason_code) < 0 ) {
		dprintf( D_ALWAYS, "ERROR: Failed to set %s to %d for "
				 "job %d.%d\n", ATTR_HOLD_REASON_CODE, reason_code, cluster, proc );
		return false;
	}

	if( SetAttributeInt(cluster, proc, ATTR_HOLD_REASON_SUBCODE, reason_subcode) < 0 ) {
		dprintf( D_ALWAYS, "ERROR: Failed to set %s to %d for "
				 "job %d.%d\n", ATTR_HOLD_REASON_SUBCODE, reason_subcode, cluster, proc );
		return false;
	}

	if( SetAttributeInt(cluster, proc, ATTR_JOB_STATUS, HELD) < 0 ) {
		dprintf( D_ALWAYS, "ERROR: Failed to set %s to HELD for "
				 "job %d.%d\n", ATTR_JOB_STATUS, cluster, proc );
		return false;
	}

	fixReasonAttrs( tmp_id, JA_HOLD_JOBS );

	if( SetAttributeInt(cluster, proc, ATTR_ENTERED_CURRENT_STATUS, 
						(int)time(0)) < 0 ) {
		dprintf( D_ALWAYS, "WARNING: Failed to set %s for job %d.%d\n",
				 ATTR_ENTERED_CURRENT_STATUS, cluster, proc );
	}

	if( SetAttributeInt(cluster, proc, ATTR_LAST_SUSPENSION_TIME, 0) < 0 ) {
		dprintf( D_ALWAYS, "WARNING: Failed to set %s for job %d.%d\n",
				 ATTR_LAST_SUSPENSION_TIME, cluster, proc );
	}

	if ( system_hold ) {
		system_holds++;
		SetAttributeInt(cluster, proc, ATTR_NUM_SYSTEM_HOLDS, system_holds);
	}

	dprintf( D_ALWAYS, "Job %d.%d put on hold: %s\n", cluster, proc,
			 reason );

	// replacing this with the call to enqueueActOnJobMyself
	// in holdJob AFTER the transaction; otherwise the job status
	// doesn't get properly updated for some reason
	//abort_job_myself( tmp_id, JA_HOLD_JOBS, true );

		// finally, email anyone our caller wants us to email.
	if( email_user || email_admin ) {
		ClassAd* job_ad;
		job_ad = GetJobAd( cluster, proc );
		if( ! job_ad ) {
			dprintf( D_ALWAYS, "ERROR: Can't find ClassAd for job %d.%d "
					 "can't send email to anyone about it\n", cluster,
					 proc );
				// even though we can't send the email, we still held
				// the job, so return true.
			return true;  
		}

		if( email_user ) {
			Email email;
			email.sendHold( job_ad, reason );
		}
		if( email_admin ) {
			Email email;
			email.sendHoldAdmin( job_ad, reason );
		}
		FreeJobAd( job_ad );
	}
	return true;
}

/*
Hold a job by shutting down the shadow, changing the job state,
writing to the user log, and updating the job queue.
Performs a complete transaction if desired.
*/

bool
holdJob( int cluster, int proc, const char* reason,
		 int reason_code, int reason_subcode,
		 bool use_transaction, bool email_user,
		 bool email_admin, bool system_hold, bool write_to_user_log )
{
	bool result;

	if(use_transaction) {
		BeginTransaction();
	}

	result = holdJobRaw(cluster,proc,reason,reason_code,reason_subcode,email_user,email_admin,system_hold);

	if(use_transaction) {
		if(result) {
			CommitTransaction();
		} else {
			AbortTransaction();
		}
	}

	// need this now to take the place of abort_job_myself
	// within holdJobRaw to ensure correct job status change
	if (result) {
		PROC_ID id;
		id.cluster = cluster;
		id.proc = proc;
		scheduler.enqueueActOnJobMyself(id,JA_HOLD_JOBS, write_to_user_log);
	}

	return result;
}

/*
Release a job by changing the job state,
writing to the user log, and updating the job queue.
Does not start or end a transaction.
*/

static bool
releaseJobRaw( int cluster, int proc, const char* reason,
		 bool email_user,
		 bool email_admin, bool write_to_user_log )
{
	int status;
	PROC_ID tmp_id;
	tmp_id.cluster = cluster;
	tmp_id.proc = proc;


	if( GetAttributeInt(cluster, proc, ATTR_JOB_STATUS, &status) < 0 ) {   
		dprintf( D_ALWAYS, "Job %d.%d has no %s attribute.  Can't release\n",
				 cluster, proc, ATTR_JOB_STATUS );
		return false;
	}
	if( status != HELD ) {
		return false;
	}

	if( reason ) {
		MyString fixed_reason;
		if( reason[0] == '"' ) {
			fixed_reason += reason;
		} else {
			fixed_reason += '"';
			fixed_reason += reason;
			fixed_reason += '"';
		}
		if( SetAttribute(cluster, proc, ATTR_RELEASE_REASON, 
						 fixed_reason.Value()) < 0 ) {
			dprintf( D_ALWAYS, "WARNING: Failed to set %s to \"%s\" for "
					 "job %d.%d\n", ATTR_RELEASE_REASON, reason, cluster,
					 proc );
		}
	}

	int status_on_release = IDLE;
	GetAttributeInt(cluster,proc,ATTR_JOB_STATUS_ON_RELEASE,&status_on_release);
	if( SetAttributeInt(cluster, proc, ATTR_JOB_STATUS, 
			status_on_release) < 0 ) 
	{
		dprintf( D_ALWAYS, "ERROR: Failed to set %s to status %d for job %d.%d\n", 
				ATTR_JOB_STATUS, status_on_release,cluster, proc );
		return false;
	}

	fixReasonAttrs( tmp_id, JA_RELEASE_JOBS );

	if( SetAttributeInt(cluster, proc, ATTR_ENTERED_CURRENT_STATUS, 
						(int)time(0)) < 0 ) {
		dprintf( D_ALWAYS, "WARNING: Failed to set %s for job %d.%d\n",
				 ATTR_ENTERED_CURRENT_STATUS, cluster, proc );
	}

	if( SetAttributeInt(cluster, proc, ATTR_LAST_SUSPENSION_TIME, 0 ) < 0 ) {
		dprintf( D_ALWAYS, "WARNING: Failed to set %s for job %d.%d\n",
				 ATTR_LAST_SUSPENSION_TIME, cluster, proc );
	}

	if ( write_to_user_log ) {
		scheduler.WriteReleaseToUserLog(tmp_id);
	}

	dprintf( D_ALWAYS, "Job %d.%d released from hold: %s\n", cluster, proc,
			 reason );

		// finally, email anyone our caller wants us to email.
	if( email_user || email_admin ) {
		ClassAd* job_ad;
		job_ad = GetJobAd( cluster, proc );
		if( ! job_ad ) {
			dprintf( D_ALWAYS, "ERROR: Can't find ClassAd for job %d.%d "
					 "can't send email to anyone about it\n", cluster,
					 proc );
				// even though we can't send the email, we still held
				// the job, so return true.
			return true;  
		}

		if( email_user ) {
			Email email;
			email.sendRelease( job_ad, reason );
		}
		if( email_admin ) {
			Email email;
			email.sendReleaseAdmin( job_ad, reason );
		}
		FreeJobAd( job_ad );
	}
	return true;
}

/*
Release a job by changing the job state,
writing to the user log, and updating the job queue.
Performs a complete transaction if desired.
*/

bool
releaseJob( int cluster, int proc, const char* reason,
		 bool use_transaction, bool email_user,
		 bool email_admin, bool write_to_user_log )
{
	bool result;

	if(use_transaction) {
		BeginTransaction();
	}

	result = releaseJobRaw(cluster,proc,reason,email_user,email_admin,write_to_user_log);

	if(use_transaction) {
		if(result) {
			CommitTransaction();
		} else {
			AbortTransaction();
		}
	}

	scheduler.needReschedule();

	return result;
}

// Throttle job starts, with bursts of JobStartCount jobs, every
// JobStartDelay seconds.  That is, start JobStartCount jobs as quickly as
// possible, then delay for JobStartDelay seconds.  The daemoncore timer is
// used to generate the job start bursts and delays.  This function should be
// used to generate the delays for all timer calls of StartJobHandler().  See
// the schedd WISDOM file for the need and rationale for job bursting and
// jobThrottle().
int
Scheduler::jobThrottle( void )
{
	int delay;

	if ( ++JobsThisBurst < JobStartCount ) {
		delay = 0;
	} else {
		JobsThisBurst = 0;
		delay = JobStartDelay;
	}

	if ( jobThrottleNextJobDelay > 0 ) {
		delay = MAX(delay,jobThrottleNextJobDelay);
		jobThrottleNextJobDelay = 0;
	}

	dprintf( D_FULLDEBUG, "start next job after %d sec, JobsThisBurst %d\n",
			delay, JobsThisBurst);
	return delay;
}

GridJobCounts *
Scheduler::GetGridJobCounts(UserIdentity user_identity) {
	GridJobCounts * gridcounts = 0;
	if( GridJobOwners.lookup(user_identity, gridcounts) == 0 ) {
		ASSERT(gridcounts);
		return gridcounts;
	}
	// No existing entry.
	GridJobCounts newcounts;
	GridJobOwners.insert(user_identity, newcounts);
	GridJobOwners.lookup(user_identity, gridcounts);
	ASSERT(gridcounts); // We just added it. Where did it go?
	return gridcounts;
}

int
Scheduler::jobIsFinishedHandler( ServiceData* data )
{
	CondorID* job_id = (CondorID*)data;
	if( ! job_id ) {
		return FALSE;
	}
	int cluster = job_id->_cluster;
	int proc = job_id->_proc;
	delete job_id;
	job_id = NULL; 
	
		//
		// Remove the record from our cronTab lists
		// We do it here before we fire off any threads
		// so that we don't cause problems
		//
	PROC_ID id;
	id.cluster = cluster;
	id.proc    = proc;
	CronTab *cronTab;
	if ( this->cronTabs->lookup( id, cronTab ) >= 0 ) {
		if ( cronTab != NULL) {
			delete cronTab;
			this->cronTabs->remove(id);
		}
	}
	
	if( jobCleanupNeedsThread(cluster, proc) ) {
		dprintf( D_FULLDEBUG, "Job cleanup for %d.%d will block, "
				 "calling jobIsFinished() in a thread\n", cluster, proc );
		Create_Thread_With_Data( jobIsFinished, jobIsFinishedDone,
								 cluster, proc, NULL );
	} else {
			// don't need a thread, just call the blocking version
			// (which will return right away), and the reaper (which
			// will call DestroyProc()) 
		dprintf( D_FULLDEBUG, "Job cleanup for %d.%d will not block, "
				 "calling jobIsFinished() directly\n", cluster, proc );

		jobIsFinished( cluster, proc );
		jobIsFinishedDone( cluster, proc );
	}


	return TRUE;
}


bool
Scheduler::enqueueFinishedJob( int cluster, int proc )
{
	CondorID* id = new CondorID( cluster, proc, -1 );

	if( !job_is_finished_queue.enqueue( id, false ) ) {
			// the only reason the above can fail is because the job
			// is already in the queue
		dprintf( D_FULLDEBUG, "enqueueFinishedJob(): job %d.%d already "
				 "in queue to run jobIsFinished()\n", cluster, proc );
		delete id;
		return false;
	}

	dprintf( D_FULLDEBUG, "Job %d.%d is finished\n", cluster, proc );
	return true;
}

// Methods to manipulate the supplemental ClassAd list
int
Scheduler::adlist_register( const char *name )
{
	return extra_ads.Register( name );
}

int
Scheduler::adlist_replace( const char *name, ClassAd *newAd )
{
	return extra_ads.Replace( name, newAd );
}

int
Scheduler::adlist_delete( const char *name )
{
	return extra_ads.Delete( name );
}

int
Scheduler::adlist_publish( ClassAd *resAd )
{
	return extra_ads.Publish( resAd );
}

bool jobExternallyManaged(ClassAd * ad)
{
	ASSERT(ad);
	MyString job_managed;
	if( ! ad->LookupString(ATTR_JOB_MANAGED, job_managed) ) {
		return false;
	}
	return job_managed == MANAGED_EXTERNAL;
}

bool jobManagedDone(ClassAd * ad)
{
	ASSERT(ad);
	MyString job_managed;
	if( ! ad->LookupString(ATTR_JOB_MANAGED, job_managed) ) {
		return false;
	}
	return job_managed == MANAGED_DONE;
}


bool 
Scheduler::claimLocalStartd()
{
	Daemon startd(DT_STARTD, NULL, NULL);
	char *startd_addr = NULL;	// local startd sinful string
	int slot_id;
	int number_of_claims = 0;
	char claim_id[155];	
	MyString slot_state;
	char job_owner[150];

	if ( NegotiationRequestTime==0 ) {
		// We aren't expecting any negotiation cycle
		return false;
	}

		 // If we are trying to exit, don't start any new jobs!
	if ( ExitWhenDone ) {
		return false;
	}

		// Check when we last had a negotiation cycle; if recent, return.
	int claimlocal_interval = param_integer("SCHEDD_ASSUME_NEGOTIATOR_GONE",
				20 * 60);
	if ( time(NULL) - NegotiationRequestTime < claimlocal_interval ) {
			// we have negotiated recently, no need to calim the local startd
		return false;
	}

		// Find the local startd.
	if ( !startd.locate() || !(startd_addr=startd.addr()) ) {
		// failed to locate a local startd, probably because one is not running
		return false;
	}

	dprintf(D_ALWAYS,
			"Haven't heard from negotiator, trying to claim local startd @ %s\n",
			startd_addr );

		// Fetch all the slot (machine) ads from the local startd
	CondorError errstack;
	CondorQuery query(STARTD_AD);
	QueryResult q;
	ClassAdList result;
	q = query.fetchAds(result, startd_addr, &errstack);
	if ( q != Q_OK ) {
		dprintf(D_FULLDEBUG,
				"ERROR: could not fetch ads from local startd : %s (%s)\n",
				startd_addr, getStrQueryResult(q) );
		return false;
	}


	ClassAd *machine_ad = NULL;
	result.Rewind();

		/*	For each machine ad, make a match rec and enqueue a request
			to claim the resource.
		 */
	while ( (machine_ad = result.Next()) ) {

		slot_id = 0;		
		machine_ad->LookupInteger(ATTR_SLOT_ID, slot_id);

			// first check if this startd is unclaimed
		slot_state = " ";	// clear out old value before we reuse it
		machine_ad->LookupString(ATTR_STATE, slot_state);
		if ( slot_state != getClaimStateString(CLAIM_UNCLAIMED) ) {
			dprintf(D_FULLDEBUG, "Local startd slot %d is not unclaimed\n",
					slot_id);
			continue;
		}

			// now get the location of the claim id file
		char *file_name = startdClaimIdFile(slot_id);
		if (!file_name) continue;
			// now open it as user condor and read out the claim
		claim_id[0] = '\0';	// so we notice if we fail to read
			// note: claim file written w/ condor priv by the startd
		priv_state old_priv = set_condor_priv(); 
		FILE* fp=safe_fopen_wrapper_follow(file_name,"r");
		if ( fp ) {
			if (fscanf(fp,"%150s\n",claim_id) != 1) {
				dprintf(D_ALWAYS, "Failed to fscanf claim_id from file %s\n", file_name);
				continue;
			}
			fclose(fp);
		}
		set_priv(old_priv);	// switch our priv state back
		free(file_name);
		claim_id[150] = '\0';	// make certain it is null terminated
			// if we failed to get the claim, move on
		if ( !claim_id[0] ) {
			dprintf(D_ALWAYS,"Failed to read startd claim id from file %s\n",
				file_name);
			continue;
		}

		PROC_ID matching_jobid;
		matching_jobid.proc = -1;

		FindRunnableJob(matching_jobid,machine_ad,NULL);
		if( matching_jobid.proc < 0 ) {
				// out of jobs.  start over w/ the next startd ad.
			continue;
		}
		ClassAd *jobad = GetJobAd( matching_jobid.cluster, matching_jobid.proc );
		ASSERT( jobad );

		job_owner[0]='\0';
		jobad->LookupString(ATTR_OWNER,job_owner,sizeof(job_owner));
		ASSERT(job_owner[0]);

		match_rec* mrec = AddMrec( claim_id, startd_addr, &matching_jobid, machine_ad,
						job_owner,	// special Owner name
						NULL	// optional negotiator name
						);

		if( mrec ) {		
			/*
				We have successfully added a match_rec.  Now enqueue
				a request to go claim this resource.
				We don't want to call contactStartd
				directly because we do not want to block.
				So...we enqueue the args for a later
				call.  (The later call will be made from
				the startdContactSockHandler)
			*/
			ContactStartdArgs *args = 
						new ContactStartdArgs(claim_id, "", startd_addr, false);
			enqueueStartdContact(args);
			dprintf(D_ALWAYS, "Claiming local startd slot %d at %s\n",
					slot_id, startd_addr);
			number_of_claims++;
		}	
	}

		// Return true if we claimed anything, false if otherwise
	return number_of_claims ? true : false;
}

/**
 * Adds a job to our list of CronTab jobs
 * We will check to see if the job has already been added and
 * whether it defines a valid CronTab schedule before adding it
 * to our table
 * 
 * @param jobAd - the new job to be added to the cronTabs table
 **/
void
Scheduler::addCronTabClassAd( ClassAd *jobAd )
{
	if ( NULL == m_adSchedd ) return;
	CronTab *cronTab = NULL;
	PROC_ID id;
	jobAd->LookupInteger( ATTR_CLUSTER_ID, id.cluster );
	jobAd->LookupInteger( ATTR_PROC_ID, id.proc );
	if ( this->cronTabs->lookup( id, cronTab ) < 0 &&
		 CronTab::needsCronTab( jobAd ) ) {
		this->cronTabs->insert( id, NULL );
	}
}

/**
 * Adds a cluster to be checked for jobs that define CronTab jobs
 * This is needed because there is a gap from when we can find out
 * that a job has a CronTab attribute and when it gets proc_id. So the 
 * queue managment code can add a cluster_id to a list that we will
 * check later on to see whether a jobs within the cluster need 
 * to be added to the main cronTabs table
 * 
 * @param cluster_id - the cluster to be checked for CronTab jobs later on
 * @see processCronTabClusterIds
 **/
void
Scheduler::addCronTabClusterId( int cluster_id )
{
	if ( cluster_id < 0 ||
		 this->cronTabClusterIds.IsMember( cluster_id ) ) return;
	if ( this->cronTabClusterIds.enqueue( cluster_id ) < 0 ) {
		dprintf( D_FULLDEBUG,
				 "Failed to add cluster %d to the cron jobs list\n", cluster_id );
	}
	return;
}

/**
 * Checks our list of cluster_ids to see whether any of the jobs
 * define a CronTab schedule. If any do, then we will add them to
 * our cronTabs table.
 * 
 * @see addCronTabClusterId
 **/
void 
Scheduler::processCronTabClusterIds( )
{
	int cluster_id;
	CronTab *cronTab = NULL;
	ClassAd *jobAd = NULL;
	
		//
		// Loop through all the cluster_ids that we have stored
		// For each cluster, we will inspect the job ads of all its
		// procs to see if they have defined crontab information
		//
	while ( this->cronTabClusterIds.dequeue( cluster_id ) >= 0 ) {
		int init = 1;
		while ( ( jobAd = GetNextJobByCluster( cluster_id, init ) ) ) {
			PROC_ID id;
			jobAd->LookupInteger( ATTR_CLUSTER_ID, id.cluster );
			jobAd->LookupInteger( ATTR_PROC_ID, id.proc );
				//
				// Simple safety check
				//
			ASSERT( id.cluster == cluster_id );
				//
				// If this job hasn't been added to our cron job table
				// and if it needs to be, we wil added to our list
				//
			if ( this->cronTabs->lookup( id, cronTab ) < 0 &&
				 CronTab::needsCronTab( jobAd ) ) {
				this->cronTabs->insert( id, NULL );
			}		
			init = 0;
		} // WHILE
	} // WHILE
	return;
}

/**
 * Run through all the CronTab jobs and calculate their next run times
 * We first check to see if there any new cluster ids that we need 
 * to scan for new CronTab jobs. We then run through all the jobs in
 * our cronTab table and call the calculate function
 **/
void
Scheduler::calculateCronTabSchedules( )
{
	PROC_ID id;
	CronTab *cronTab = NULL;
	this->processCronTabClusterIds();
	this->cronTabs->startIterations();
	while ( this->cronTabs->iterate( id, cronTab ) >= 1 ) {
		ClassAd *jobAd = GetJobAd( id.cluster, id.proc );
		if ( jobAd ) {
			this->calculateCronTabSchedule( jobAd );
		}
	} // WHILE
	return;
}

/**
 * For a given job, calculate the next runtime based on their CronTab
 * schedule. We keep a table of PROC_IDs and CronTab objects so that 
 * we only need to parse the schedule once. A new time is calculated when
 * either the cached CronTab object is deleted, the last calculated time
 * is in the past, or we are called with the 'calculate' flag set to true
 * 
 * NOTE:
 * To handle when the system time steps, the master will call a condor_reconfig
 * and we will delete our cronTab cache. This will force us to recalculate 
 * next run time for all our jobs
 * 
 * @param jobAd - the job to calculate the ne
 * @param calculate - if true, we will always calculate a new run time
 * @return true if no error occured, false otherwise
 * @see condor_crontab.C
 **/
bool 
Scheduler::calculateCronTabSchedule( ClassAd *jobAd, bool calculate )
{
	PROC_ID id;
	jobAd->LookupInteger(ATTR_CLUSTER_ID, id.cluster);
	jobAd->LookupInteger(ATTR_PROC_ID, id.proc);
			
		//
		// Check whether this needs a schedule
		//
	if ( !CronTab::needsCronTab( jobAd ) ) {	
		this->cronTabs->remove( id );
		return ( true );
	}
	
		//
		// Make sure that we don't change the deferral time
		// for running jobs
		//
	int status;
	if ( jobAd->LookupInteger( ATTR_JOB_STATUS, status ) == 0 ) {
		dprintf( D_ALWAYS, "Job has no %s attribute.  Ignoring...\n",
				 ATTR_JOB_STATUS);
		return ( false );
	}
	if ( status == RUNNING || status == TRANSFERRING_OUTPUT ) {
		return ( true );
	}

		//
		// If this is set to true then the cron schedule in the job ad 
		// had proper syntax and was parsed by the CronTab object successfully
		//
	bool valid = true;
		//
		// CronTab validation errors
		//
	MyString error;
		//
		// See if we can get the cached scheduler object 
		//
	CronTab *cronTab = NULL;
	this->cronTabs->lookup( id, cronTab );
	if ( ! cronTab ) {
			//
			// There wasn't a cached object, so we'll need to create
			// one then shove it back in the lookup table
			// Make sure that the schedule is valid first
			//
		if ( CronTab::validate( jobAd, error ) ) {
			cronTab = new CronTab( jobAd );
				//
				// You never know what might have happended during
				// the initialization so it's good to check after
				// we instantiate the object
				//
			valid = cronTab->isValid();
			if ( valid ) {
				this->cronTabs->insert( id, cronTab );
			} else {
				delete cronTab;
				cronTab = 0;
			}
				//
				// We set the force flag to true so that we are 
				// sure to calculate the next runtime even if
				// the job ad already has one in it
				//
			calculate = true;

			//
			// It was invalid!
			// We'll notify the user and put the job on hold
			//
		} else {
			valid = false;
		}
	}

		//
		// Now determine whether we need to calculate a new runtime.
		// We first check to see if there is already a deferral time
		// for the job, and if it is, whether it's in the past
		// If it's in the past, we'll set the calculate flag to true
		// so that we will always calculate a new time
		//
	if ( ! calculate && jobAd->LookupExpr( ATTR_DEFERRAL_TIME ) != NULL ) {
			//
			// First get the DeferralTime
			//
		int deferralTime = 0;
		jobAd->EvalInteger( ATTR_DEFERRAL_TIME, NULL, deferralTime );
			//
			// Now look to see if they also have a DeferralWindow
			//
		int deferralWindow = 0;
		if ( jobAd->LookupExpr( ATTR_DEFERRAL_WINDOW ) != NULL ) {
			jobAd->EvalInteger( ATTR_DEFERRAL_WINDOW, NULL, deferralWindow );
		}
			//
			// Now if the current time is greater than the
			// DeferralTime + Window, than we know that this time is
			// way in the past and we need to calculate a new one
			// for the job
			//
		calculate = ( (long)time( NULL ) > ( deferralTime + deferralWindow ) );
	}
		//
		//	1) valid
		//		The CronTab object must have parsed the parameters
		//		for the schedule successfully
		//	3) force
		//		Always calculate a new time
		//	
	if ( valid && calculate ) {
			//
			// Get the next runtime from our current time
			// I used to subtract the DEFERRAL_WINDOW time from the current
			// time to allow the schedd to schedule job's that were suppose
			// to happen in the past. Think this is a bad idea because 
			// it may cause "thrashing" to occur when trying to schedule
			// the job for times that it will never be able to make
			//
		long runTime = cronTab->nextRunTime( );

		dprintf( D_FULLDEBUG, "Calculating next execution time for Job %d.%d = %ld\n",
				 id.cluster, id.proc, runTime );
			//
			// We have a valid runtime, so we need to update our job ad
			//
		if ( runTime != CRONTAB_INVALID ) {
				//
				// This is when our job should start execution
				// We only need to update the attribute because
				// condor_submit has done all the work to set up the
				// the job's Requirements expression
				//
			jobAd->Assign( ATTR_DEFERRAL_TIME,	(int)runTime );	
					
		} else {
				//
				// We got back an invalid response
				// This is a little odd because the parameters
				// should have come back invalid when we instantiated
				// the object up above, but either way it's a good 
				// way to check
				//			
			valid = false;
		}
	} // CALCULATE NEXT RUN TIME
		//
		// After jumping through all our hoops, check to see
		// if the cron scheduling failed, meaning that the
		// crontab parameters were incorrect. We should
		// put the job on hold. condor_submit does check to make
		// sure that the cron schedule syntax is valid but the job
		// may have been submitted by an older version. The key thing
		// here is that if the scheduling failed the job should
		// NEVER RUN. They wanted it to run at a certain time, but
		// we couldn't figure out what that time was, so we can't just
		// run the job regardless because it may cause big problems
		//
	if ( !valid ) { 
			//
			// Get the error message to report back to the user
			// If we have a cronTab object then get the error 
			// message from that, otherwise look at the static 
			// error log which will be populated on CronTab::validate()
			//
		MyString reason( "Invalid cron schedule parameters: " );
		if ( cronTab != NULL ) {
			reason += cronTab->getError();
		} else {
			reason += error;
		}
			//
			// Throw the job on hold. For this call we want to:
			// 	use_transaction - true
			//	email_user		- true
			//	email_admin		- false
			//	system_hold		- false
			//
		holdJob( id.cluster, id.proc, reason.Value(),
				 CONDOR_HOLD_CODE_InvalidCronSettings, 0,
				 true, true, false, false );
	}
	
	return ( valid );
}

class DCShadowKillMsg: public DCSignalMsg {
public:
	DCShadowKillMsg(pid_t pid, int sig, PROC_ID proc):
		DCSignalMsg(pid,sig)
	{
		m_proc = proc;
		m_sig = sig;
	}

	virtual MessageClosureEnum messageSent(
				DCMessenger *messenger, Sock *sock )
	{
		shadow_rec *srec = scheduler.FindSrecByProcID( m_proc );
		if( srec && srec->pid == thePid() ) {
			switch(m_sig)
			{
			case DC_SIGSUSPEND:
			case DC_SIGCONTINUE:
				break;
			default:
				srec->preempted = TRUE;
			}
		}
		return DCSignalMsg::messageSent(messenger,sock);
	}

private:
	PROC_ID m_proc;
	int m_sig;
};

void
Scheduler::sendSignalToShadow(pid_t pid,int sig,PROC_ID proc)
{
	classy_counted_ptr<DCShadowKillMsg> msg = new DCShadowKillMsg(pid,sig,proc);
	daemonCore->Send_Signal_nonblocking(msg.get());

		// When this operation completes, the handler in DCShadowKillMsg
		// will take care of setting shadow_rec->preempted = TRUE.
}

static
void
WriteCompletionVisa(ClassAd* ad)
{
	priv_state prev_priv_state;
	int value;
	MyString iwd;

	ASSERT(ad);

	if (!ad->EvalBool(ATTR_WANT_SCHEDD_COMPLETION_VISA, NULL, value) ||
	    !value)
	{
		if (!ad->EvalBool(ATTR_JOB_SANDBOX_JOBAD, NULL, value) ||
		    !value)
		{
			return;
		}
	}

	if (!ad->LookupString(ATTR_JOB_IWD, iwd)) {
		dprintf(D_ALWAYS | D_FAILURE,
		        "WriteCompletionVisa ERROR: Job contained no IWD\n");
		return;
	}

	prev_priv_state = set_user_priv_from_ad(*ad);
	classad_visa_write(ad,
	                   get_mySubSystem()->getName(),
	                   daemonCore->InfoCommandSinfulString(),
	                   iwd.Value(),
	                   NULL);
	set_priv(prev_priv_state);
}

int
Scheduler::RecycleShadow(int /*cmd*/, Stream *stream)
{
		// This is called by the shadow when it wants to get a new job.
		// Two things are going on here: getting the exit reason for
		// the existing job and getting a new job.
	int shadow_pid = 0;
	int previous_job_exit_reason = 0;
	shadow_rec *srec;
	match_rec *mrec;
	PROC_ID prev_job_id;
	PROC_ID new_job_id;
	Sock *sock = (Sock *)stream;

		// force authentication
	sock->decode();
	if( !sock->triedAuthentication() ) {
		CondorError errstack;
		if( ! SecMan::authenticate_sock(sock, WRITE, &errstack) ||
			! sock->getFullyQualifiedUser() )
		{
			dprintf( D_ALWAYS,
					 "RecycleShadow(): authentication failed: %s\n", 
					 errstack.getFullText().c_str() );
			return FALSE;
		}
	}

	stream->decode();
	if( !stream->get( shadow_pid ) ||
		!stream->get( previous_job_exit_reason ) ||
		!stream->end_of_message() )
	{
		dprintf(D_ALWAYS,
			"recycleShadow() failed to receive job exit reason from shadow\n");
		return FALSE;
	}

	srec = FindSrecByPid( shadow_pid );
	if( !srec ) {
		dprintf(D_ALWAYS,"recycleShadow() called with unknown shadow pid %d\n",
				shadow_pid);
		return FALSE;
	}
	prev_job_id = srec->job_id;
	mrec = srec->match;

		// currently we only support serial jobs here
	if( !mrec || !mrec->user ||
		(srec->universe != CONDOR_UNIVERSE_VANILLA &&
		 srec->universe != CONDOR_UNIVERSE_JAVA &&
		 srec->universe != CONDOR_UNIVERSE_VM) )
	{
		stream->encode();
		stream->put((int)0);
		stream->end_of_message();
		return FALSE;
	}

		// verify that whoever is running this command is either the
		// queue super user or the owner of the claim
	char const *cmd_user = sock->getOwner();
	std::string match_owner;
	char const *at_sign = strchr(mrec->user,'@');
	if( at_sign ) {
		match_owner.append(mrec->user,at_sign-mrec->user);
	}
	else {
		match_owner = mrec->user;
	}

	if( !OwnerCheck2(NULL,cmd_user,match_owner.c_str()) ) {
		dprintf(D_ALWAYS,
				"RecycleShadow() called by %s failed authorization check!\n",
				cmd_user ? cmd_user : "(unauthenticated)");
		return FALSE;
	}

		// Now handle the exit reason specified for the existing job.
	if( prev_job_id.cluster != -1 ) {
		dprintf(D_ALWAYS,
			"Shadow pid %d for job %d.%d reports job exit reason %d.\n",
			shadow_pid, prev_job_id.cluster, prev_job_id.proc,
			previous_job_exit_reason );

		jobExitCode( prev_job_id, previous_job_exit_reason );
		srec->exit_already_handled = true;
	}

		// The standard universe shadow never calls this function,
		// and the shadow that does call this function is not capable of
		// running standard universe jobs, so if the job we are trying
		// to run next is standard universe, tell this shadow we are
		// out of work.
	const bool accept_std_univ = false;

	if (mrec->keep_while_idle) {
		mrec->idle_timer_deadline = time(NULL) + mrec->keep_while_idle;
	}

	if( !FindRunnableJobForClaim(mrec,accept_std_univ) ) {
		dprintf(D_FULLDEBUG,
			"No runnable jobs for shadow pid %d (was running job %d.%d); shadow will exit.\n",
			shadow_pid, prev_job_id.cluster, prev_job_id.proc);
		stream->encode();
		stream->put((int)0);
		stream->end_of_message();
		return TRUE;
	}

	new_job_id.cluster = mrec->cluster;
	new_job_id.proc = mrec->proc;

	dprintf(D_ALWAYS,
			"Shadow pid %d switching to job %d.%d.\n",
			shadow_pid, new_job_id.cluster, new_job_id.proc );

    time_t now = stats.Tick();
    stats.ShadowsRecycled += 1;
    stats.ShadowsRunning = numShadows;
	OtherPoolStats.Tick(now);

		// the add/delete_shadow_rec() functions update the job
		// ads, so we need to do that here
	delete_shadow_rec( srec );
	SetMrecJobID(mrec,new_job_id);
	srec = new shadow_rec;
	srec->pid = shadow_pid;
	srec->match = mrec;
	mrec->shadowRec = srec;
	srec->job_id = new_job_id;
	srec->prev_job_id = prev_job_id;
	srec->recycle_shadow_stream = stream;
	add_shadow_rec( srec );

	mark_serial_job_running(&new_job_id);

	mrec->setStatus( M_ACTIVE );

	callAboutToSpawnJobHandler(new_job_id.cluster, new_job_id.proc, srec);
	return KEEP_STREAM;
}

void
Scheduler::finishRecycleShadow(shadow_rec *srec)
{
	Stream *stream = srec->recycle_shadow_stream;
	srec->recycle_shadow_stream = NULL;

	int shadow_pid = srec->pid;
	PROC_ID new_job_id = srec->job_id;

	ASSERT( stream );

	stream->encode();

	ClassAd *new_ad = NULL;
	if( new_job_id.proc >= 0 ) {
		new_ad = GetExpandedJobAd(new_job_id, true);
		if( !new_ad ) {
			dprintf(D_ALWAYS,
					"Failed to expand job ad when switching shadow %d "
					"to new job %d.%d\n",
					shadow_pid, new_job_id.cluster, new_job_id.proc);

			jobExitCode( new_job_id, JOB_SHOULD_REQUEUE );
			srec->exit_already_handled = true;
		}
	}
	if( new_ad ) {
			// give the shadow the new job
		stream->put((int)1);
		putClassAd(stream, *new_ad);
	}
	else {
			// tell the shadow, "no job found"
		stream->put((int)0);
	}
	stream->end_of_message();

		// Get final ACK from shadow if we gave it a new job.
		// Without an ACK from the shadow, we could end up processing
		// an exit reason from the shadow that was meant for the previous
		// job rather than the new job.
	if( new_ad ) {
		stream->decode();
		int ok = 0;
		if( !stream->get(ok) ||
			!stream->end_of_message() ||
			!ok )
		{
			dprintf(D_ALWAYS,
				"Failed to get ok when switching shadow %d to a new job.\n",
				shadow_pid);

			jobExitCode( new_job_id, JOB_SHOULD_REQUEUE );
			srec->exit_already_handled = true;
		}
	}

	delete new_ad;
	delete stream;
}

int
Scheduler::FindGManagerPid(PROC_ID job_id)
{
	MyString owner;
	MyString domain;
	ClassAd *job_ad = GetJobAd(job_id.cluster,job_id.proc);

	if ( ! job_ad ) {
		return -1;
	}

	job_ad->LookupString(ATTR_OWNER,owner);
	job_ad->LookupString(ATTR_NT_DOMAIN,domain);
	UserIdentity userident(owner.Value(),domain.Value(),job_ad);
	return GridUniverseLogic::FindGManagerPid(userident.username().Value(),
                                        userident.auxid().Value(), 0, 0);
}

int
Scheduler::clear_dirty_job_attrs_handler(int /*cmd*/, Stream *stream)
{
	int cluster_id;
	int proc_id;
	Sock *sock = (Sock *)stream;

		// force authentication
	sock->decode();
	if( !sock->triedAuthentication() ) {
		CondorError errstack;
		if( ! SecMan::authenticate_sock(sock, WRITE, &errstack) ||
			! sock->getFullyQualifiedUser() )
		{
			dprintf( D_ALWAYS,
					 "clear_dirty_job_attrs_handler(): authentication failed: %s\n", 
					 errstack.getFullText().c_str() );
			return FALSE;
		}
	}

	sock->decode();
	if( !sock->get( cluster_id ) ||
		!sock->get( proc_id ) ||
		!sock->end_of_message() )
	{
		dprintf(D_ALWAYS,
			"clear_dirty_job_attrs_handler() failed to receive job id\n");
		return FALSE;
	}

	MarkJobClean( cluster_id, proc_id );
	return TRUE;
}

int
Scheduler::receive_startd_update(int /*cmd*/, Stream *stream) {
	dprintf(D_COMMAND, "Schedd got update ad from local startd\n");

	ClassAd *machineAd = new ClassAd;
	if (!getClassAd(stream, *machineAd)) {
		dprintf(D_ALWAYS, "Error receiving update ad from local startd\n");
		return TRUE;
	}

	ClassAd *privateAd = new ClassAd;
	if (!getClassAd(stream, *privateAd)) {
		dprintf(D_ALWAYS, "Error receiving update private ad from local startd\n");
		return TRUE;
	}

	char *claim_id = 0;
	privateAd->LookupString(ATTR_CAPABILITY, &claim_id);
	machineAd->Assign(ATTR_CAPABILITY, claim_id);

	char *name = 0;
	machineAd->LookupString(ATTR_NAME, &name);

	char *state = 0;
	machineAd->LookupString(ATTR_STATE, &state);

	if (strcmp(state, "Claimed") == 0) {
			// It is claimed by someone, we don't care about it anymore
		if (m_unclaimedLocalStartds.count(name) > 0) {
			delete m_unclaimedLocalStartds[name];
			m_unclaimedLocalStartds.erase(name);
		} 
		free(name);
		free(claim_id);
		free(state);
		return TRUE;
	} else {
		if (m_unclaimedLocalStartds.count(name) > 0) {
			dprintf(D_FULLDEBUG, "Local slot %s was already unclaimed, removing it\n", name);
			delete m_unclaimedLocalStartds[name];
			m_unclaimedLocalStartds.erase(name);
		} 
			// Pass this machine into our match list
		ScheddNegotiate *sn;
		PROC_ID jobid;
		jobid.cluster = jobid.proc = -1;

		sn = new MainScheddNegotiate(0, NULL, NULL, NULL);
		sn->scheduler_handleMatch(jobid,claim_id, "", *machineAd, name);
		delete sn;

		m_unclaimedLocalStartds[name] = machineAd;
		free(name);
		free(claim_id);
		free(state);
		return TRUE;
	}
	return TRUE;
}

int
Scheduler::receive_startd_invalidate(int /*cmd*/, Stream * /*stream*/) {
	// Will this ever come in, other than shutdown?
	return TRUE;
}

int
Scheduler::local_startd_reaper(int pid, int status) {
	dprintf(D_ALWAYS, "Local Startd (pid %d) exited with status (%d)\n", pid, status);
	m_local_startd_pid = -1;

	// should schedule timer to restart after some backoff
	return TRUE;
}

int
Scheduler::launch_local_startd() {
	if (m_local_startd_pid != -1) {
		// There's one already runnning, we got here because of a reconfig.
		return TRUE;
	}

	int rid = daemonCore->Register_Reaper(
						"localStartdReaper",
						(ReaperHandlercpp) &Scheduler::local_startd_reaper,
						"localStartdReaper",
						this);

	if (rid < 0) {
		EXCEPT("Can't register reaper for local startd" );
	}

	int create_process_opts = 0; // Nothing odd

	  // The arguments for our startd
	ArgList args;
	args.AppendArg("condor_startd");
	args.AppendArg("-f"); // The startd is daemon-core, so run in the "foreground"
	args.AppendArg("-local-name"); // This is the local startd, not the vanilla one
	args.AppendArg("LOCALSTARTD");

	Env env;
	env.Import(); // copy schedd's environment
	env.SetEnv("_condor_STARTD_LOG", "$(LOG)/LocalStartLog");
	env.SetEnv("_condor_EXECUTE", "$(SPOOL)/local_univ_execute");

	// Force start expression to be START_LOCAL_UNIVERSE
	char *localStartExpr = 0;
	localStartExpr = param("START_LOCAL_UNIVERSE");
	std::string localConstraint = "(JobUniverse == 12) && ";
	localConstraint += localStartExpr;
	env.SetEnv("_condor_START", localConstraint);
	free(localStartExpr);


	std::string mysinful(daemonCore->publicNetworkIpAddr());
	mysinful.erase(0,1);
	mysinful.erase(mysinful.length()-1);

		// Force this local startd to report not to the collector
		// but to this schedd
	env.SetEnv("_condor_CONDOR_HOST", mysinful.c_str());
	env.SetEnv("_condor_COLLECTOR_HOST", mysinful.c_str());

		// Force the requirements to only run local jobs from this schedd
	//env.SetEnv("_condor_START", "JobUniverse == 11");
	env.SetEnv("_condor_IS_LOCAL_STARTD", "true");

		// Figure out the path to the startd binary
	std::string path;
	param( path, "STARTD", "" );

	if (path.length() == 0) {
		// Very unusual that STARTD isn't defined, something is wrong...
		dprintf(D_ALWAYS, "Can't find path to STARTD daemon in config file: unable to run local universe jobs\n");
		return false;
	}

	m_local_startd_pid = daemonCore->Create_Process(	path.c_str(),
										args,
										PRIV_ROOT,
										rid, 
	                                  	1, /* is_dc */
	                                  	1, /* is_dc */
										&env, 
										NULL, 
										NULL,
										NULL, 
	                                  	NULL,  /* stdin/stdout/stderr */
										NULL, 
										0,    /* niceness */
									  	NULL,
										create_process_opts);

	dprintf(D_ALWAYS, "Launched startd for local jobs with pid %d\n", m_local_startd_pid);
	return TRUE;
}

bool
Scheduler::shouldCheckSubmitRequirements() {
	return m_submitRequirements.size() != 0;
}

int
Scheduler::checkSubmitRequirements( ClassAd * procAd, CondorError * errorStack ) {
	int rval = 0;
	SubmitRequirements::iterator it = m_submitRequirements.begin();
	for( ; it != m_submitRequirements.end(); ++it ) {
		classad::Value result;
		rval = EvalExprTree( it->requirement, m_adSchedd, procAd, result );

		if( rval ) {
			bool bVal;
			if( ! result.IsBooleanValueEquiv( bVal ) ) {
				errorStack->pushf( "QMGMT", 1, "Submit requirement %s evaluated to non-boolean.\n", it->name );
				return -3;
			}

			if( ! bVal ) {
				classad::Value reason;
				std::string reasonString;
				formatstr( reasonString, "Submit requirement %s not met.\n", it->name );

				if( it->reason != NULL ) {
					int sval = EvalExprTree( it->reason, m_adSchedd, procAd, reason );
					if( ! sval ) {
						dprintf( D_ALWAYS, "Submit requirement reason %s failed to evaluate.\n", it->name );
					} else {
						std::string userReasonString;
						if( reason.IsStringValue( userReasonString ) ) {
							reasonString = userReasonString;
						} else {
							dprintf( D_ALWAYS, "Submit requirement reason %s did not evaluate to a string.\n", it->name );
						}
					}
				}

				errorStack->pushf( "QMGMT", 2, "%s", reasonString.c_str() );
				return -1;
			}
		} else {
				errorStack->pushf( "QMGMT", 3, "Submit requirement %s failed to evaluate.\n", it->name );
				return -2;
		}
	}

	return 0;
}

void
Scheduler::WriteRestartReport()
{
	static time_t restart_time = 0;
	static int total_reconnects = 0;
	std::string filename;

	param( filename, "SCHEDD_RESTART_REPORT" );
	if ( filename.empty() ) {
		return;
	}

	if ( restart_time == 0 ) {
		restart_time = time(NULL);
	}
	if ( total_reconnects == 0 ) {
		total_reconnects = stats.JobsRestartReconnectsAttempting.value +
			stats.JobsRestartReconnectsFailed.value +
			stats.JobsRestartReconnectsLeaseExpired.value +
			stats.JobsRestartReconnectsSucceeded.value +
			stats.JobsRestartReconnectsInterrupted.value;
	}

	struct tm *restart_tm = localtime( &restart_time );
	char restart_time_str[80];
	strftime( restart_time_str, 80, "%m/%d/%y %H:%M:%S", restart_tm );

	std::string report;
	formatstr( report, "The schedd %s restarted at %s.\n"
			   "It attempted to reconnect to machines where its jobs may still be running.\n",
			   Name, restart_time_str );
	if ( stats.JobsRestartReconnectsAttempting.value == 0 ) {
		formatstr_cat( report, "All reconnect attempts have finished.\n" );
	}
	formatstr_cat( report, "Here is a summary of the reconnect attempts:\n\n" );
	formatstr_cat( report, "%d total jobs where reconnecting is possible\n",
				   total_reconnects );
	formatstr_cat( report, "%d reconnects are still being attempted\n",
				   stats.JobsRestartReconnectsAttempting.value );
	formatstr_cat( report, "%d reconnects weren't attempted because the lease expired before the schedd restarted\n",
				   stats.JobsRestartReconnectsLeaseExpired.value );
	formatstr_cat( report, "%d reconnects failed\n",
				   stats.JobsRestartReconnectsFailed.value );
	formatstr_cat( report, "%d reconnects were interrupted by job removal or other event\n",
				   stats.JobsRestartReconnectsInterrupted.value );
	formatstr_cat( report, "%d reconnects succeeded\n",
				   stats.JobsRestartReconnectsSucceeded.value );
		// TODO Include stats.JobsRestartReconnectsBadput?

	FILE *report_fp = safe_fcreate_replace_if_exists( filename.c_str(), "w" );
	if ( report_fp == NULL ) {
		dprintf( D_ALWAYS, "Failed to open schedd restart report file '%s', errno=%d (%s)\n", filename.c_str(), errno, strerror(errno) );
		return;
	}
	fprintf( report_fp, "%s", report.c_str() );
	fclose( report_fp );

	if ( stats.JobsRestartReconnectsAttempting.value == 0 ) {
		FILE *mailer = NULL;
		std::string email_subject;

		formatstr( email_subject, "Schedd restart report for %s", Name );

		char *address = param( "SCHEDD_ADMIN_EMAIL" );
		if(address) {
			mailer = email_open( address, email_subject.c_str() );
			free( address );
		} else {
			mailer = email_admin_open( email_subject.c_str() );
		}

		if( mailer == NULL ) {
			return;
		}

		fprintf( mailer, "%s", report.c_str() );

		email_close( mailer );

		return;
	}

	daemonCore->Register_Timer( 60,
						(TimerHandlercpp)&Scheduler::WriteRestartReport,
						"Scheduler::WriteRestartReport", this );
}<|MERGE_RESOLUTION|>--- conflicted
+++ resolved
@@ -8921,18 +8921,15 @@
 	int i;
 	size_t *core_size_ptr = NULL;
 	char *ckpt_name = NULL;
-<<<<<<< HEAD
 	// This is the temporary directory we create for the job, but it
 	// is not where we run the job. We put the .job.ad file here.
 	std::string job_execute_dir;
 	std::string job_ad_path;
 	bool wrote_job_ad = false;
 	bool directory_exists = false;
-=======
 	FamilyInfo fi;
 
 	fi.max_snapshot_interval = 15;
->>>>>>> 12dc707c
 
 	is_executable = false;
 
@@ -9252,13 +9249,8 @@
 		// command socket in the inherit buffer.
 	daemonCore->SetInheritParentSinful( NULL );
 	pid = daemonCore->Create_Process( a_out_name.Value(), args, PRIV_USER_FINAL, 
-<<<<<<< HEAD
 	                                  shadowReaperId, FALSE, FALSE,
-	                                  &envobject, iwd.Value(), NULL, NULL, inouterr,
-=======
-	                                  shadowReaperId, FALSE,
 	                                  &envobject, iwd.Value(), &fi, NULL, inouterr,
->>>>>>> 12dc707c
 	                                  NULL, niceness, NULL,
 	                                  DCJOBOPT_NO_ENV_INHERIT,
 	                                  core_size_ptr );
