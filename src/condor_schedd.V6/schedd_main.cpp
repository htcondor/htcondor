/***************************************************************
 *
 * Copyright (C) 1990-2007, Condor Team, Computer Sciences Department,
 * University of Wisconsin-Madison, WI.
 * 
 * Licensed under the Apache License, Version 2.0 (the "License"); you
 * may not use this file except in compliance with the License.  You may
 * obtain a copy of the License at
 * 
 *    http://www.apache.org/licenses/LICENSE-2.0
 * 
 * Unless required by applicable law or agreed to in writing, software
 * distributed under the License is distributed on an "AS IS" BASIS,
 * WITHOUT WARRANTIES OR CONDITIONS OF ANY KIND, either express or implied.
 * See the License for the specific language governing permissions and
 * limitations under the License.
 *
 ***************************************************************/




#include "condor_common.h"
#include "condor_debug.h"
#include "condor_config.h"
#include "condor_attributes.h"
#include "get_daemon_name.h"

#include "exit.h"

#include "authentication.h"
#include "condor_daemon_core.h"
#include "util_lib_proto.h"
#include "qmgmt.h"
#include "condor_qmgr.h"
#include "scheduler.h"
#include "dedicated_scheduler.h"
#include "condor_adtypes.h"
#include "condor_uid.h"
#include "grid_universe.h"
#include "condor_netdb.h"
#include "subsystem_info.h"
#include "ipv6_hostname.h"
#include "credmon_interface.h"
#include "directory_util.h"

#if defined(HAVE_DLOPEN)
#include "ScheddPlugin.h"
#include "ClassAdLogPlugin.h"
#endif

extern "C"
{
	int		ReadLog(char*);
}


char*          Spool = NULL;
char*          Name = NULL;
char*          X509Directory = NULL;

// global objects
Scheduler	scheduler;
DedicatedScheduler dedicated_scheduler;

void usage(char* name)
{
	dprintf( D_ALWAYS, "Usage: %s [-f] [-t] [-n schedd_name]", name); 
	exit( 1 );
}


void
main_init(int argc, char* argv[])
{
	char**		ptr; 
	std::string job_queue_name;
 
	int argc_count = 1;
	for(ptr = argv + 1, argc_count = 1; argc_count<argc && *ptr; ptr++,argc_count++)
	{
		if(ptr[0][0] != '-')
		{
			usage(argv[0]);
		}
		switch(ptr[0][1])
		{
		  case 'n':
			if (Name) {
				free(Name);
			}
			Name = build_valid_daemon_name( *(++ptr) );
			break;
		  default:
			usage(argv[0]);
		}
	}

		// Tell Attrlist to publish the server time
	AttrList_setPublishServerTime( true );

		// Initialize DaemonCore's use of ProcFamily. We do this so that we
		// launch a ProcD if necessary so that any Starters that we launch
		// for Local Universe jobs can share a single ProcD, instead of
		// each creating their own
	daemonCore->Proc_Family_Init();

#if defined(HAVE_DLOPEN)
	ClassAdLogPluginManager::Load();
	ScheddPluginManager::Load();

	ScheddPluginManager::EarlyInitialize();
	ClassAdLogPluginManager::EarlyInitialize();
#endif


	// if using the SEC_CREDENTIAL_DIRECTORY_KRB, confirm we are "up-to-date".
	// at the moment, we take an "all-or-nothing" approach.  ultimately, this
	// should be per-user, and the SchedD should start normally and run jobs
	// for users who DO have valid credentials, and simply holding on to jobs
	// in idle state for users who do NOT have valid credentials.
	//
	auto_free_ptr cred_dir_krb(param("SEC_CREDENTIAL_DIRECTORY_KRB"));
	if (cred_dir_krb) {
		dprintf(D_ALWAYS, "SEC_CREDENTIAL_DIRECTORY_KRB is %s, will wait up to 10 minutes for user credentials to be updated before continuing.\n", cred_dir_krb.ptr());

		// we tried, we give up.
		if ( ! credmon_poll_for_completion(credmon_type_KRB, cred_dir_krb, 600)) {
			EXCEPT("User credentials unavailable after 10 minutes");
		}
	}
	// User creds good to go, let's start this thing up!

		// Initialize all the modules
	scheduler.Init();
	scheduler.Register();

		// Initialize the job queue
	param(job_queue_name, "JOB_QUEUE_LOG");
	if (job_queue_name.empty()) {
		// the default place for the job_queue.log is in spool
<<<<<<< HEAD
		formatstr( job_queue_name, "%s/job_queue.log", Spool);
	} else {
		job_queue_name = job_queue_param_name; // convert char * to std::string
		free(job_queue_param_name);
=======
		job_queue_name.formatstr( "%s/job_queue.log", Spool);
>>>>>>> acfbe0d3
	}

		// Make a backup of the job queue?
	if ( param_boolean_crufty("SCHEDD_BACKUP_SPOOL", false) ) {
			std::string hostname;
			hostname = get_local_hostname();
			std::string		job_queue_backup;
			formatstr( job_queue_backup, "%s/job_queue.bak.%s.%ld",
			                            Spool, hostname.c_str(), (long)time(NULL) );
			if ( copy_file( job_queue_name.c_str(), job_queue_backup.c_str() ) ) {
				dprintf( D_ALWAYS, "Failed to backup spool to '%s'\n",
						 job_queue_backup.c_str() );
			} else {
				dprintf( D_FULLDEBUG, "Spool backed up to '%s'\n",
						 job_queue_backup.c_str() );
			}
	}

	int max_historical_logs = param_integer( "MAX_JOB_QUEUE_LOG_ROTATIONS", DEFAULT_MAX_JOB_QUEUE_LOG_ROTATIONS );

	InitJobQueue(job_queue_name.c_str(),max_historical_logs);
	PostInitJobQueue();

		// Initialize the dedicated scheduler stuff
	dedicated_scheduler.initialize();

		// Do a timeout now at startup to get the ball rolling...
	scheduler.timeout();

#if defined(HAVE_DLOPEN)
	ScheddPluginManager::Initialize();
	ClassAdLogPluginManager::Initialize();
#endif

	daemonCore->InstallAuditingCallback( AuditLogNewConnection );
} 

void
main_config()
{
	GridUniverseLogic::reconfig();
	scheduler.reconfig();
	dedicated_scheduler.reconfig();
}


void
main_shutdown_fast()
{
	dedicated_scheduler.shutdown_fast();
	GridUniverseLogic::shutdown_fast();
	scheduler.shutdown_fast();
}


void
main_shutdown_graceful()
{
	dedicated_scheduler.shutdown_graceful();
	GridUniverseLogic::shutdown_graceful();
	scheduler.shutdown_graceful();
}


int
main( int argc, char **argv )
{
	set_mySubSystem( "SCHEDD", SUBSYSTEM_TYPE_SCHEDD );

	dc_main_init = main_init;
	dc_main_config = main_config;
	dc_main_shutdown_fast = main_shutdown_fast;
	dc_main_shutdown_graceful = main_shutdown_graceful;
	return dc_main( argc, argv );
}<|MERGE_RESOLUTION|>--- conflicted
+++ resolved
@@ -139,14 +139,7 @@
 	param(job_queue_name, "JOB_QUEUE_LOG");
 	if (job_queue_name.empty()) {
 		// the default place for the job_queue.log is in spool
-<<<<<<< HEAD
-		formatstr( job_queue_name, "%s/job_queue.log", Spool);
-	} else {
-		job_queue_name = job_queue_param_name; // convert char * to std::string
-		free(job_queue_param_name);
-=======
-		job_queue_name.formatstr( "%s/job_queue.log", Spool);
->>>>>>> acfbe0d3
+		formatstr(job_queue_name, "%s/job_queue.log", Spool);
 	}
 
 		// Make a backup of the job queue?
