--- conflicted
+++ resolved
@@ -497,15 +497,11 @@
 	dprintf(D_ALWAYS, "Launching gridmanager with -o %s -u %s\n", osname, user);
 
 	args.AppendArg("-o");
-<<<<<<< HEAD
 	args.AppendArg(osname);
 	args.AppendArg("-u");
 	args.AppendArg(user);
-=======
-	args.AppendArg(full_owner_name);
 	args.AppendArg("-n");
 	args.AppendArg(Name);
->>>>>>> e4ed2c11
 
 	std::string tmp;
 	if (!init_user_ids(name_of_user(osname, tmp), domain_of_user(osname, ""))) {
