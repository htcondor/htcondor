/***************************************************************
 *
 * Copyright (C) 1990-2014, Condor Team, Computer Sciences Department,
 * University of Wisconsin-Madison, WI.
 * 
 * Licensed under the Apache License, Version 2.0 (the "License"); you
 * may not use this file except in compliance with the License.  You may
 * obtain a copy of the License at
 * 
 *    http://www.apache.org/licenses/LICENSE-2.0
 * 
 * Unless required by applicable law or agreed to in writing, software
 * distributed under the License is distributed on an "AS IS" BASIS,
 * WITHOUT WARRANTIES OR CONDITIONS OF ANY KIND, either express or implied.
 * See the License for the specific language governing permissions and
 * limitations under the License.
 *
 ***************************************************************/


#include "condor_common.h"
#include "condor_io.h"
#include "string_list.h"
#include "condor_debug.h"
#include "condor_config.h"
#include "condor_daemon_core.h"

#include "basename.h"
#include "qmgmt.h"
#include "condor_qmgr.h"
#include "classad_collection.h"
#include "prio_rec.h"
#include "condor_attributes.h"
#include "condor_uid.h"
#include "condor_adtypes.h"
#include "spooled_job_files.h"
#include "scheduler.h"	// for shadow_rec definition
#include "dedicated_scheduler.h"
#include "condor_email.h"
#include "condor_universe.h"
#include "globus_utils.h"
#include "env.h"
#include "condor_classad.h"
#include "condor_ver_info.h"
#include "forkwork.h"
#include "condor_open.h"
#include "ickpt_share.h"
#include "classadHistory.h"
#include "directory.h"
#include "filename_tools.h"
#include "spool_version.h"
#include "condor_holdcodes.h"
#include "nullfile.h"
#include "condor_url.h"
#include "classad_helpers.h"
#include "iso_dates.h"
#include "jobsets.h"
#include "exit.h"
#include <algorithm>
#include <param_info.h>
#include <shortfile.h>

#include "ScheddPlugin.h"

#ifdef UNIX
#include <sys/types.h>
#include <grp.h>
#endif

#define USE_MATERIALIZE_POLICY

// Do filtered iteration in a way that is specific to the job queue
//
template <typename K, typename AD>
typename ClassAdLog<K,AD>::filter_iterator
ClassAdLog<K,AD>::filter_iterator::operator++(int)
{
	m_found_ad = false;
	typename ClassAdLog<K,AD>::filter_iterator cur = *this;
	if (m_done) {
		return cur;
	}

	HashIterator<K, AD> end = m_table->end();
	bool boolVal;
	int intVal;
	int miss_count = 0;
	Stopwatch sw;
	sw.start();
	while (!(m_cur == end))
	{
		miss_count++;
			// 500 was chosen here based on a queue of 1M jobs and
			// estimated 30ns per clock_gettime call - resulting in
			// an overhead of 0.06 ms from the timing calls to iterate
			// through a whole queue.  Compared to the cost of doing
			// the rest of the iteration (6ms per 10k ads, or 600ms)
			// for the whole queue, I consider this overhead
			// acceptable.  BB, 09/2014.
		if ((miss_count % 500 == 0) && (sw.get_ms() > m_timeslice_ms)) {break;}

		cur = *this;
		//const K & tmp_key = (*m_cur).first;
		AD tmp_ad = (*m_cur++).second;
		if (!tmp_ad) continue;

		//dprintf(D_COMMAND | D_VERBOSE, "ClassAdLog::filter_iterator++ 0x%x key=%d.%d (%d.%d)\n", 
		//	m_options, tmp_key.cluster, tmp_key.proc, tmp_ad->jid.cluster, tmp_ad->jid.proc);

		// we want to ignore all but job ads, unless the options flag indicates we should
		// also iterate this type of ad, in any case we always want to skip the header ad.
		if ( ! tmp_ad->IsJob()) {
			if (tmp_ad->IsCluster() && (m_options & JOB_QUEUE_ITERATOR_OPT_INCLUDE_CLUSTERS)) {
				// iterate this one
			} else if (tmp_ad->IsJobSet() && (m_options & JOB_QUEUE_ITERATOR_OPT_INCLUDE_JOBSETS)) {
				// iterate this one
			} else {
				continue; // not this one
			}
		}

		if (m_requirements) {
			classad::ExprTree &requirements = *const_cast<classad::ExprTree*>(m_requirements);
			//dprintf(D_COMMAND | D_VERBOSE, "ClassAdLog::filter_iterator++ checking requirements: %s\n", ExprTreeToString(&requirements));
			const classad::ClassAd *old_scope = requirements.GetParentScope();
			requirements.SetParentScope( tmp_ad );
			classad::Value result;
			int retval = requirements.Evaluate(result);
			requirements.SetParentScope(old_scope);
			if (!retval) {
				dprintf(D_FULLDEBUG, "Unable to evaluate ad.\n");
				continue;
			}

			if (!(result.IsBooleanValue(boolVal) && boolVal) &&
					!(result.IsIntegerValue(intVal) && intVal)) {
				//dprintf(D_COMMAND | D_VERBOSE, "requirements did not evaluate to bool or int. %s\n", ClassAdValueToString(result));
				continue;
			}
		}
		//int tmp_int;
		//if (!tmp_ad->EvaluateAttrInt(ATTR_CLUSTER_ID, tmp_int) || !tmp_ad->EvaluateAttrInt(ATTR_PROC_ID, tmp_int)) {
		//	continue;
		//}
		cur.m_found_ad = true;
		m_found_ad = true;
		break;
	}
	if ((m_cur == end) && (!m_found_ad)) {
		m_done = true;
	}
	return cur;
}

extern Scheduler scheduler;

// force instantiation of the template types needed by the JobQueue
#ifdef JOB_QUEUE_PAYLOAD_IS_BASE
template <typename K, typename AD>
class JobQueueCollection : public GenericClassAdCollection<K, AD>
{
public:
	JobQueueCollection()
		: GenericClassAdCollection<K, AD>(new ConstructClassAdLogTableEntry<JobQueuePayload>(&scheduler))
		{}

	bool Lookup(const JobQueueKey & k, JobQueuePayload & ad) {
		return GenericClassAdCollection<K, AD>::Lookup(k, ad);
	}

	bool Lookup(const JobQueueKey & k, JobQueueJob* & job) {
		job = nullptr;
		AD b = nullptr;
		if (Lookup(k, b) && k.cluster > 0 && k.proc >= -1) {
			job = static_cast<JobQueueJob*>(b);
			return true;
		}
		return false;
	}
};
typedef JobQueueCollection<JobQueueKey, JobQueuePayload> JobQueueType;
#else
typedef GenericClassAdCollection<JobQueueKey, JobQueuePayload> JobQueueType;
#endif
template class ClassAdLog<JobQueueKey,JobQueuePayload>;


extern char *Spool;
extern char *Name;
extern Scheduler scheduler;
extern DedicatedScheduler dedicated_scheduler;

extern  void    cleanup_ckpt_files(int, int, const char*);
extern	bool	service_this_universe(int, ClassAd *);
static QmgmtPeer *Q_SOCK = NULL;
extern const std::string & attr_JobUser; // the attribute name we use for the "owner" of the job, historically ATTR_OWNER 
extern JobQueueUserRec * get_condor_userrec();
extern JobQueueUserRec * real_owner_is_condor(const Sock * sock);
JobQueueUserRec * real_owner_is_condor(QmgmtPeer * qsock) {
	return real_owner_is_condor(qsock->getReliSock());
}

extern bool ignore_domain_for_OwnerCheck;
extern bool warn_domain_for_OwnerCheck;
extern bool job_owner_must_be_UidDomain; // only users who are @$(UID_DOMAIN) may submit.
extern bool allow_submit_from_known_users_only; // if false, create UseRec for new users when they submit

// Hash table with an entry for every job owner that
// has existed in the queue since this schedd has been
// running.  Used by SuperUserAllowedToSetOwnerTo().
static HashTable<std::string,int> owner_history(hashFunction);

int		do_Q_request(QmgmtPeer &);
#if 0 // not used?
void	FindPrioJob(PROC_ID &);
#endif
void	DoSetAttributeCallbacks(const std::set<std::string> &jobids, int triggers);
int		MaterializeJobs(JobQueueCluster * clusterAd, TransactionWatcher & txn, int & retry_delay);

static bool qmgmt_was_initialized = false;
static JobQueueType *JobQueue = 0;
static StringList DirtyJobIDs;
static std::set<int> DirtyPidsSignaled;
static int next_cluster_num = -1;
// If we ever allow more than one concurrent transaction, and next_proc_num
// being a global, we'll need to make the same change to
// jobs_added_this_transaction.
static int next_proc_num = 0;
static int jobs_added_this_transaction = 0;
int active_cluster_num = -1;	// client is restricted to only insert jobs to the active cluster
static bool JobQueueDirty = false;
static bool in_DestroyJobQueue = false;
static int in_walk_job_queue = 0;
static time_t xact_start_time = 0;	// time at which the current transaction was started
static int cluster_initial_val = 1;		// first cluster number to use
static int cluster_increment_val = 1;	// increment for cluster numbers of successive submissions 
static int cluster_maximum_val = 0;     // maximum cluster id (default is 0, or 'no max')
static int job_queued_count = 0;
static Regex *queue_super_user_may_impersonate_regex = NULL;

static void AddOwnerHistory(const std::string &user);

typedef _condor_auto_accum_runtime< stats_entry_probe<double> > condor_auto_runtime;

schedd_runtime_probe WalkJobQ_runtime;
schedd_runtime_probe WalkJobQ_mark_idle_runtime;
schedd_runtime_probe WalkJobQ_get_job_prio_runtime;

class Service;

bool        PrioRecArrayIsDirty = true;
// spend at most this fraction of the time rebuilding the PrioRecArray
const double PrioRecRebuildMaxTimeSlice = 0.05;
const double PrioRecRebuildMaxTimeSliceWhenNoMatchFound = 0.1;
const double PrioRecRebuildMaxInterval = 20 * 60;
Timeslice   PrioRecArrayTimeslice;
prio_rec	PrioRecArray[INITIAL_MAX_PRIO_REC];
prio_rec	* PrioRec = &PrioRecArray[0];
int			N_PrioRecs = 0;
HashTable<int,int> *PrioRecAutoClusterRejected = NULL;
int BuildPrioRecArrayTid = -1;

static int 	MAX_PRIO_REC=INITIAL_MAX_PRIO_REC ;	// INITIAL_MAX_* in prio_rec.h

JOB_ID_KEY_BUF HeaderKey(0,0);

ForkWork schedd_forker;

// A negative JobsSeenOnQueueWalk means the last job queue walk terminated
// early, so no reliable count is available.
int TotalJobsCount = 0;
int JobsSeenOnQueueWalk = -1;

// Create a hash table which, given a cluster id, tells how
// many procs are in the cluster
typedef HashTable<int, int> ClusterSizeHashTable_t;
static ClusterSizeHashTable_t *ClusterSizeHashTable = 0;
static std::set<int> ClustersNeedingCleanup;
static int defer_cleanup_timer_id = -1;
static std::set<int> ClustersNeedingMaterialize;
static std::map<int,JobFactory*> JobFactoriesSubmitPending; // job factories that have been submitted, but not yet committed.
static int job_materialize_timer_id = -1;

// if false, we version check and fail attempts by newer clients to set secure attrs via the SetAttribute function
static bool Ignore_Secure_SetAttr_Attempts = true;

static classad::References immutable_attrs, protected_attrs, secure_attrs;
static int flush_job_queue_log_timer_id = -1;
static int dirty_notice_timer_id = -1;
static int flush_job_queue_log_delay = 0;
static void HandleFlushJobQueueLogTimer();
static int dirty_notice_interval = 0;
static void PeriodicDirtyAttributeNotification();
static void ScheduleJobQueueLogFlush();

bool qmgmt_all_users_trusted = false;
static std::vector<std::string> super_users;
static const char *default_super_user =
#if defined(WIN32)
	"Administrator";
#else
	"root";
#endif

std::map<JobQueueKey, std::map<std::string, std::string>> PrivateAttrs;


// a struct with no data and a functor for std::sort
// This maximizes the likelyhood the compiler will inline
// the comparison
struct prio_compar {
bool operator()(const prio_rec& a, const prio_rec& b) const 
{
	// First sort by owner name.  This doesn't need to be alphabetical,
	// just unique.  Sort first by length, as that's faster,
	if (a.submitter.length() < b.submitter.length()) {
		return false;
	}

	if (a.submitter.length() > b.submitter.length()) {
		return true;
	}

	if (a.submitter < b.submitter) {
		return false;
	}

	if (a.submitter > b.submitter) {
		return true;
	}

	// If we get here, the submitters are the same, so sort by priorities
	
	 /* compare submitted job preprio's: higher values have more priority */
	 /* Typically used to prioritize entire DAG jobs over other DAG jobs */
	if( a.pre_job_prio1 < b.pre_job_prio1 ) {
		return false;
	}
	if( a.pre_job_prio1 > b.pre_job_prio1 ) {
		return true;
	}

	if( a.pre_job_prio2 < b.pre_job_prio2 ) {
		return false;
	}
	if( a.pre_job_prio2 > b.pre_job_prio2 ) {
		return true;
	}
	 
	 /* compare job priorities: higher values have more priority */
	 if( a.job_prio < b.job_prio ) {
		  return false;
	 }
	 if( a.job_prio > b.job_prio ) {
		  return true;
	 }
	 
	 /* compare submitted job postprio's: higher values have more priority */
	 /* Typically used to prioritize entire DAG jobs over other DAG jobs */
	if( a.post_job_prio1 < b.post_job_prio1 ) {
		return false;
	}
	if( a.post_job_prio1 > b.post_job_prio1 ) {
		return true;
	}

	if( a.post_job_prio2 < b.post_job_prio2 ) {
		return false;
	}
	if( a.post_job_prio2 > b.post_job_prio2 ) {
		return true;
	}

	 /* here, all job_prios are both equal */

	 /* go in order of cluster id */
	if ( a.id.cluster < b.id.cluster )
		return true;
	if ( a.id.cluster > b.id.cluster )
		return false;

	/* finally, go in order of the proc id */
	if ( a.id.proc < b.id.proc )
		return true;
	if ( a.id.proc > b.id.proc )
		return false;

	/* give up! very unlikely we'd ever get here */
	return false;
}
};

// Return the same comparison as above, but just comparing the submitter
// field.  This allows us to binary search the PrioRecArray by submitter
// Note the comparison up to the submitter must match the above
struct prio_rec_submitter_lb {
bool operator()(const prio_rec& a, const std::string &user) const {
	if (a.submitter.length() < user.length()) {
		return false;
	}

	if (a.submitter.length() > user.length()) {
		return true;
	}

	if (a.submitter > user) {
		return true;
	}

	return false;
}
};

// The corresponding upper bound function, the negation of the above
struct prio_rec_submitter_ub {
bool operator()(const std::string &user, const prio_rec &a) const {
	if (a.submitter.length() < user.length()) {
		return true;
	}

	if (a.submitter.length() > user.length()) {
		return false;
	}

	if (a.submitter < user) {
		return true;
	}

	return false;
}
};

int
SetPrivateAttributeString(int cluster_id, int proc_id, const char *attr_name, const char *attr_value)
{
	if (attr_name == NULL || attr_value == NULL) {return -1;}

	ClassAd *job_ad = GetJobAd(cluster_id, proc_id);
	if (job_ad == NULL) {return -1;}

	Transaction *xact = JobQueue->getActiveTransaction();
	std::string quoted_value;
	QuoteAdStringValue(attr_value, quoted_value);
	JobQueueKey job_id(cluster_id, proc_id);
	JobQueue->SetAttribute(job_id, attr_name, quoted_value.c_str(), SetAttribute_SetDirty);
	job_ad->Delete(attr_name);
	PrivateAttrs[job_id][attr_name] = attr_value;
	JobQueue->setActiveTransaction(xact);
	return 0;
}

int
GetPrivateAttributeString(int cluster_id, int proc_id, const char *attr_name, std::string &attr_value)
{
	if (attr_name == NULL) {return -1;}
	JobQueueKey job_id(cluster_id, proc_id);
	auto job_itr = PrivateAttrs.find(job_id);
	if (job_itr == PrivateAttrs.end()) {return -1;}
	auto attr_itr = job_itr->second.find(attr_name);
	if (attr_itr == job_itr->second.end()) {return -1;}
	attr_value = attr_itr->second;
	return 0;
}

int
DeletePrivateAttribute(int cluster_id, int proc_id, const char *attr_name)
{
	if (attr_name == NULL) {return -1;}
	ClassAd *job_ad = GetJobAd(cluster_id, proc_id);
	if (job_ad == NULL) {return -1;}
	job_ad->InsertAttr(attr_name, "");
	DeleteAttribute(cluster_id, proc_id, attr_name);
	JobQueueKey job_id(cluster_id, proc_id);
	PrivateAttrs[job_id].erase(attr_name);
	if (PrivateAttrs[job_id].empty()) {
		PrivateAttrs.erase(job_id);
	}
	return 0;
}


//static int allow_remote_submit = FALSE;
JobQueueLogType::filter_iterator
GetJobQueueIterator(const classad::ExprTree &requirements, int timeslice_ms)
{
	return JobQueue->GetFilteredIterator(requirements, timeslice_ms);
}

JobQueueLogType::filter_iterator
GetJobQueueIteratorEnd()
{
	return JobQueue->GetIteratorEnd();
}

typedef JOB_ID_KEY_BUF JobQueueKeyBuf;
static inline JobQueueKey& IdToKey(int cluster, int proc, JobQueueKeyBuf& key)
{
	key.set(cluster, proc);
	return key;
}
/*
typedef char JobQueueKeyStrBuf[PROC_ID_STR_BUFLEN];
static inline const char * KeyToStr(const JobQueueKey& key, JobQueueKeyStrBuf& buf) {
	ProcIdToStr(key.cluster, key.proc, buf);
	return buf;
}
static inline const JobQueueKey& StrToKey(const char * job_id_str, JobQueueKey& key) {
	StrToProcId(job_id_str, key.cluster, key.proc);
	return key;
}
*/

// Note, the only use of the following  is in the ifdef'd out section of DestroyProc
#if 0
static
void
KeyToId(JobQueueKey &key,int & cluster,int & proc)
{
	cluster = key.cluster;
	proc = key.proc;
}
#endif

static inline bool IsSpecialJobId( int cluster_id, int proc_id )
{
	// Return true if job id is special and should NOT be edited by
	// the end user.  Currently this means job 0.0 (header ad) 
	// and jobset ads <positive-integers>.-100
	//
	if (cluster_id <= 0 || proc_id < -1) {
		return true;
	}

	return false;
}

ClassAd* ConstructClassAdLogTableEntry<JobQueuePayload>::New(const char * key, const char * /* mytype */) const
{
	JOB_ID_KEY jid(key);
	if (jid.cluster > 0) {
		if (jid.proc >= 0) {
			return new JobQueueJob(jid);
		} else if (jid.proc == CLUSTERID_qkey2) {
			return new JobQueueCluster(jid);
		} else if (jid.proc == JOBSETID_qkey2) {
			return new JobQueueJobSet(qkey1_to_JOBSETID(jid.cluster));
		}
#ifdef USE_JOB_QUEUE_USERREC
	} else if (jid.cluster == USERRECID_qkey1 && jid.proc > 0) {
		if (schedd) { return schedd->jobqueue_newUserRec(jid.proc); }
		return new JobQueueUserRec(jid.proc);
#endif
	}
	return new JobQueueBase(jid, JobQueueBase::TypeOfJid(jid));
}


void JobQueueCluster::AttachJob(JobQueueJob * job)
{
	if ( ! job) return;
	++num_attached;
	qe.append_tail(job->qe);
	job->parent = this;
	switch (job->Status()) {
	case HELD: ++num_held; break;
	case IDLE: ++num_idle; break;
	case RUNNING: case TRANSFERRING_OUTPUT: case SUSPENDED: ++num_running; break;
	}
}
void JobQueueCluster::DetachJob(JobQueueJob * job)
{
	--num_attached;
	job->qe.detach();
	job->parent = NULL;
	switch (job->Status()) {
	case HELD: --num_held; break;
	case IDLE: --num_idle; break;
	case RUNNING: case TRANSFERRING_OUTPUT: case SUSPENDED: --num_running; break;
	}
}
void JobQueueCluster::JobStatusChanged(int old_status, int new_status)
{
	switch (old_status) {
	case HELD: --num_held; break;
	case IDLE: --num_idle; break;
	case RUNNING: case TRANSFERRING_OUTPUT: case SUSPENDED: --num_running; break;
	}
	switch (new_status) {
	case HELD: ++num_held; break;
	case IDLE: ++num_idle; break;
	case RUNNING: case TRANSFERRING_OUTPUT: case SUSPENDED: ++num_running; break;
	}
}

void JobQueueCluster::PopulateInfoAd(ClassAd & iad, int num_pending, bool include_factory_info)
{
	int num_pending_held = 0, num_pending_idle = 0;
	iad.Assign("JobsPresent", num_attached + num_pending);
	if (num_pending) {
		int code = -1;
		if (this->factory && JobFactoryIsSubmitOnHold(this->factory, code)) {
			num_pending_held = num_pending;
		} else {
			num_pending_idle = num_pending;
		}
	}
	iad.Assign("JobsIdle", num_idle + num_pending_idle);
	iad.Assign("JobsRunning", num_running);
	iad.Assign("JobsHeld", num_held + num_pending_held);
	iad.Assign("ClusterSize", cluster_size + num_pending);
	if (this->factory && include_factory_info) {
		PopulateFactoryInfoAd(this->factory, iad);
	}
	iad.ChainToAd(this);
}


// detach all of the procs from a cluster, we really hope that the list of attached proc
// is empty before we get to the ::Delete call below, but just in case it isn't do the detach here.
void JobQueueCluster::DetachAllJobs() {
	while (qelm *q = qe.remove_head()) {
		JobQueueJob * job = q->as<JobQueueJob>();
		job->Unchain();
		job->parent = NULL;
		--num_attached;
		if (num_attached < -100) break; // something is seriously wrong here...
	}
	if (num_attached != 0) {
		dprintf(D_ALWAYS, "ERROR - Cluster %d has num_attached=%d after detaching all jobs\n", jid.cluster, num_attached);
	}
}

JobQueueJob * JobQueueCluster::FirstJob() {
	if (qe.empty()) return nullptr;
	return qe.next()->as<JobQueueJob>();
}

JobQueueJob * JobQueueCluster::NextJob(JobQueueJob * job)
{
	if (! job || job->qe.empty()) return nullptr;
	if (job->Cluster() != this) {
		// TODO: assert here?
		return nullptr;
	}
	job = job->qe.next()->as<JobQueueJob>();
	// when we get to the end of the linked list, we hit the JobQueueCluster record again
	if (job && job->IsCluster()) job = nullptr;
	return job;
}


// This is where we can clean up any data structures that refer to the job object
void
ConstructClassAdLogTableEntry<JobQueuePayload>::Delete(ClassAd* &ad) const
{
	if ( ! ad) return;
	JobQueuePayload bad = dynamic_cast<JobQueuePayload>(ad);
	if ( ! bad) {
		delete ad;
		return;
	}
#ifdef USE_JOB_QUEUE_USERREC
	if (schedd && bad->IsUserRec()) {
		// let schedd decide to delete (or not)
		schedd->jobqueue_deleteUserRec(static_cast<JobQueueUserRec*>(bad));
		return;
	}
#endif
	if (in_DestroyJobQueue) {
		// skip the IsCluster() and IsJob() record keeping below when we are shutting down
	} else if (bad->IsCluster()) {
		// this is a cluster, detach all jobs
		JobQueueCluster * clusterad = static_cast<JobQueueCluster*>(bad);
		if (clusterad->HasAttachedJobs()) {
			if ( ! in_DestroyJobQueue) {
				dprintf(D_ALWAYS, "WARNING - Cluster %d was deleted with proc ads still attached to it. This should only happen during schedd shutdown.\n", clusterad->jid.cluster);
			}
			clusterad->DetachAllJobs();
		}
	} else if (bad->IsJob()) {
		JobQueueJob * job = static_cast<JobQueueJob*>(bad);
		// this is a job
		//PRAGMA_REMIND("tj: decrement autocluster use count here??")

		// we do this here because DestroyProc could happen while we are in the middle of a transaction
		// in which case the actual destruction would be delayed until the transaction commit. i.e. here...
		IncrementLiveJobCounter(scheduler.liveJobCounts, job->Universe(), job->Status(), -1);
		if (job->ownerinfo) { IncrementLiveJobCounter(job->ownerinfo->live, job->Universe(), job->Status(), -1); }
		if (job->Cluster()) {
			job->Cluster()->DetachJob(job);
		}
	}
	delete bad;
}


static
void
ClusterCleanup(int cluster_id)
{
	JobQueueKeyBuf key;
	IdToKey(cluster_id,-1,key);

	// If this cluster has a job factory, write a ClusterRemove log event
	// TODO: ClusterRemove events should be logged for all clusters with more
	// than one proc, regardless of whether a factory or not.
	JobQueueCluster * clusterad = GetClusterAd(cluster_id);
	if( clusterad ) {
		if( clusterad->factory || clusterad->Lookup(ATTR_JOB_MATERIALIZE_DIGEST_FILE) ) {
			scheduler.WriteClusterRemoveToUserLog( clusterad, false );
		}

		if (scheduler.jobSets) {
			scheduler.jobSets->removeJobFromSet(*clusterad);
		}
	}
	else {
		dprintf(D_ALWAYS, "ERROR: ClusterCleanup() could not find ad for"
				" cluster ID %d\n", cluster_id);
	}

	// pull out the owner and hash used for ickpt sharing
	std::string hash, owner, digest;
	GetAttributeString(cluster_id, -1, ATTR_JOB_CMD_HASH, hash);
	if ( ! hash.empty()) {
		GetAttributeString(cluster_id, -1, ATTR_OWNER, owner);
	}
	const char * submit_digest = NULL;
	if (GetAttributeString(cluster_id, -1, ATTR_JOB_MATERIALIZE_DIGEST_FILE, digest) >= 0 && ! digest.empty()) {
		submit_digest = digest.c_str();
	}

	// remove entry in ClusterSizeHashTable 
	ClusterSizeHashTable->remove(cluster_id);

	// delete the cluster classad
	JobQueue->DestroyClassAd( key );

	SpooledJobFiles::removeClusterSpooledFiles(cluster_id, submit_digest);

	// garbage collect the shared ickpt file if necessary
	// As of 9.0 new jobs will be unable to submit shared executables
	// but there may still be some jobs in the queue that have that.
	if (!hash.empty()) {
		ickpt_share_try_removal(owner.c_str(), hash.c_str());
	}
}

int GetSchedulerCapabilities(int mask, ClassAd & reply)
{
	reply.Assign( "LateMaterialize", scheduler.getAllowLateMaterialize() );
	reply.Assign("LateMaterializeVersion", 2);
	bool use_jobsets = scheduler.jobSets ? true : false;
	reply.Assign("UseJobsets", use_jobsets);
	const ClassAd * cmds = scheduler.getExtendedSubmitCommands();
	if (cmds && (cmds->size() > 0)) {
		reply.Insert("ExtendedSubmitCommands", cmds->Copy());
	}
	auto helpfile = scheduler.getExtendedSubmitHelpFile();
	if ( ! helpfile.empty()) {
		// if EXTENDED_SUBMIT_HELPFILE is not a URL, assume it is a small local file and return the content
		if ((mask & GetsScheddCapabilities_F_HELPTEXT) && ! IsUrl(helpfile.c_str())) {
			std::string contents;
			htcondor::readShortFile(helpfile, contents);
			reply.Assign("ExtendedSubmitHelp", contents);
		} else {
			reply.Assign("ExtendedSubmitHelpFile", helpfile);
		}
	}
	if (IsDebugVerbose(D_COMMAND)) {
		std::string buf;
		dprintf(D_COMMAND | D_VERBOSE, "GetSchedulerCapabilities(%d) returning:\n%s", mask, formatAd(buf, reply, "\t"));
	}
	return 0;
}

#ifdef USE_MATERIALIZE_POLICY
inline bool HasMaterializePolicy(JobQueueCluster * cad)
{
	if ( ! cad || ! cad->factory) return false;
	if (cad->Lookup(ATTR_JOB_MATERIALIZE_MAX_IDLE)) {
		return true;
	}
#if 0 // future
	if (cad->Lookup(ATTR_JOB_MATERIALIZE_CONSTRAINT)) {
		return true;
	}
#endif
	return false;
}
#else
inline bool HasMaterializePolicy(JobQueueCluster * /*cad*/)
{
	return false;
}
#endif

#ifdef USE_MATERIALIZE_POLICY
// num_pending should be the number of jobs that have been materialized, but not yet committed
// returns true if materialization of a single job is allowed by policy, if false retry_delay
// will be set to a suggested delay before trying again.  a retry_delay > 10 means "wait for a state change before retrying"
bool CheckMaterializePolicyExpression(JobQueueCluster * cad, int num_pending, int & retry_delay)
{
	long long max_idle = -1;
	if (cad->LookupInteger(ATTR_JOB_MATERIALIZE_MAX_IDLE, max_idle) && max_idle >= 0) {
		if ((cad->getNumNotRunning() + num_pending) < max_idle) {
			return true;
		} else {
			retry_delay = 20; // don't bother to retry by polling, wait for a job to change state instead.
			return false;
		}
	}

#if 0 // future
	if (cad->Lookup(ATTR_JOB_MATERIALIZE_CONSTRAINT)) {

		ClassAd iad;
		cad->PopulateInfoAd(iad, num_pending, submit_on_hold, false);

		classad::ExprTree * expr = NULL;
		ParseClassAdRvalExpr("JobsIdle < 4", expr);
		if (expr) {
			bool rv = EvalExprBool(&iad, expr);
			delete expr;
			if (rv) return true;
		}
	}

	retry_delay = 20; // don't bother to retry by polling, wait for a job to change state instead.
	return false;
#endif
	return true;
}
#else
bool CheckMaterializePolicyExpression(JobQueueCluster * /*cad*/, int & /*retry_delay*/)
{
	return true;
}
#endif

// This timer is after when we create a job factory, change the pause state of one or more job factories, or
// remove a job that is part of a cluster with a job factory. What we want to do here
// is either materialize a new job in that cluster, queue up a read of itemdata for the job factory
// or schedule the cluster for removal.
// 
void
JobMaterializeTimerCallback()
{
	dprintf(D_MATERIALIZE | D_VERBOSE, "in JobMaterializeTimerCallback\n");

	bool allow_materialize = scheduler.getAllowLateMaterialize();
	if ( ! allow_materialize || ! JobQueue) {
		// materialization is disabled, so just clear the list and quit.
		ClustersNeedingMaterialize.clear();
	} else {

		int system_limit = MIN(scheduler.getMaxMaterializedJobsPerCluster(), scheduler.getMaxJobsPerSubmission());
		int owner_limit = scheduler.getMaxJobsPerOwner();
		//system_limit = MIN(system_limit, scheduler.getMaxJobsRunning());

		int total_new_jobs = 0;
		// iterate the list of clusters needing work, removing them from the work list when they
		// no longer need future materialization.
		for (auto it = ClustersNeedingMaterialize.begin(); it != ClustersNeedingMaterialize.end(); /*next handled in loop*/) {
			int cluster_id = *it;
			auto prev = it++;

			bool remove_entry = true;
			JobQueueCluster * cad = GetClusterAd(cluster_id);
			if ( ! cad) {
				// if no clusterad in the job queue, there is nothing to cleanup or materialize, so just skip it.
				dprintf(D_ALWAYS, "\tWARNING: JobMaterializeTimerCallback could not find cluster ad for cluster %d\n", cluster_id);

			} else if (cad->factory) {

				int factory_owner_limit = owner_limit;
				if (cad->ownerinfo) {
					factory_owner_limit = owner_limit - (cad->ownerinfo->num.JobsCounted + cad->ownerinfo->num.JobsRecentlyAdded);
				}
				if (factory_owner_limit < 1) {
					dprintf(D_MATERIALIZE | D_VERBOSE, "\tcluster %d cannot materialize because of MAX_JOBS_PER_OWNER\n", cluster_id);
				}

				if (JobFactoryAllowsClusterRemoval(cad)) {
					dprintf(D_MATERIALIZE | D_VERBOSE, "\tcluster %d has completed job factory\n", cluster_id);
					// if job factory is complete and there are no jobs attached to the cluster, schedule the cluster for removal
					if ( ! cad->HasAttachedJobs()) {
						ScheduleClusterForDeferredCleanup(cluster_id);
					}
				} else if (CanMaterializeJobs(cad)) {
					dprintf(D_MATERIALIZE | D_VERBOSE, "\tcluster %d has running job factory, invoking it.\n", cluster_id);

					int proc_limit = INT_MAX;
					if ( ! cad->LookupInteger(ATTR_JOB_MATERIALIZE_LIMIT, proc_limit) || proc_limit <= 0) {
						proc_limit = INT_MAX;
					}
					int effective_limit = MIN(proc_limit, system_limit);
					effective_limit = MIN(effective_limit, factory_owner_limit);
					//uncomment this code to poll quickly, but only if ownerinfo->num counters are also updated quickly (currently they are not)
					//if (factory_owner_limit < 1) { remove_entry = false; }

					dprintf(D_MATERIALIZE | D_VERBOSE, "in JobMaterializeTimerCallback, proc_limit=%d, sys_limit=%d MIN(%d,%d,%d), ClusterSize=%d\n",
						proc_limit, system_limit,
						scheduler.getMaxMaterializedJobsPerCluster(), scheduler.getMaxJobsPerSubmission(), factory_owner_limit,
						cad->ClusterSize());

					TransactionWatcher txn;
					int num_materialized = 0;
					int cluster_size = cad->ClusterSize();
					while ((cluster_size + num_materialized) < effective_limit) {
						int retry_delay = 0; // will be set to non-zero when we should try again later.
						int rv = 0;
						if (CheckMaterializePolicyExpression(cad, num_materialized, retry_delay)) {
							rv = MaterializeNextFactoryJob(cad->factory, cad, txn, retry_delay);
						}
						if (rv == 1) {
							num_materialized += 1;
						} else {
							// either failure, or 'not now' use retry_delay to tell the difference. 0 means stop materializing
							// for small non-zero values of retry, just leave this entry in the timer list so we end up polling.
							// larger retry values indicate that the factory is in a resumable pause state
							// which we will handle using a catMaterializeState transaction trigger rather than
							// by polling with this timer callback.
							if (retry_delay > 0 && retry_delay < 10) { remove_entry = false; }
							break;
						}
					}

					if (num_materialized > 0) {
						// If we materialized any jobs, we may need to commit the transaction now.
						if (txn.InTransaction()) {
							CondorError errorStack;
							SetAttributeFlags_t flags = scheduler.getNonDurableLateMaterialize() ? NONDURABLE : 0;
							int rv = txn.CommitIfAny(flags, &errorStack);
							if (rv < 0) {
								dprintf(D_ALWAYS, "CommitTransaction() failed for cluster %d rval=%d (%s)\n",
									cad->jid.cluster, rv, errorStack.empty() ? "no message" : errorStack.message());
								num_materialized = 0;
							}
						}
						total_new_jobs += num_materialized;
					} else {
						int next_row = 0;
						if (GetAttributeInt(cluster_id, -1, ATTR_JOB_MATERIALIZE_NEXT_ROW, &next_row) < 0) {
							next_row = 0;
						}
						dprintf(D_MATERIALIZE | D_VERBOSE, "cluster %d has_jobs=%d next_row=%d\n", cluster_id, cad->HasAttachedJobs(), next_row);

						// if we didn't materialize any jobs, the cluster has no attached jobs, and
						// the next row to materialize is -1 (which means no-more-rows)
						// we need to schedule the cluster for cleanup since it isn't likely to happen otherwise.
						if ( ! num_materialized && ! cad->HasAttachedJobs() && next_row == -1) {
							ScheduleClusterForDeferredCleanup(cluster_id);
						}
					}
					dprintf(D_MATERIALIZE, "cluster %d job factory invoked, %d jobs materialized\n", cluster_id, num_materialized);
				}

			}

			// factory is paused or completed in some way, so take it out of the list of clusters to service.
			if (remove_entry) {
				ClustersNeedingMaterialize.erase(prev);
			}
		}
		if (total_new_jobs > 0) {
			scheduler.needReschedule();
		}
	}

	if( ClustersNeedingMaterialize.empty() && job_materialize_timer_id > 0 ) {
		dprintf(D_FULLDEBUG, "Cancelling job materialization timer\n");
		daemonCore->Cancel_Timer(job_materialize_timer_id);
		job_materialize_timer_id = -1;
	}
}

void
ScheduleClusterForJobMaterializeNow(int cluster_id)
{
	ClustersNeedingMaterialize.insert(cluster_id);
	// Start timer to do job materialize if it is not already running.
	if( job_materialize_timer_id <= 0 ) {
		dprintf(D_FULLDEBUG, "Starting job materialize timer\n");
		job_materialize_timer_id = daemonCore->Register_Timer(0, 5, JobMaterializeTimerCallback, "JobMaterializeTimerCallback");
	}
}



// This timer is called when we scheduled deferred cluster cleanup, which we do when for clusters that
// have job factories
// sees num_procs for a cluster go to 0, but there is a job factory on that cluster refusing to let it die.
// our job here is to either materialize a new job, or actually do the cluster cleanup.
// 
void
DeferredClusterCleanupTimerCallback()
{
	dprintf(D_MATERIALIZE | D_VERBOSE, "in DeferredClusterCleanupTimerCallback\n");

	int total_new_jobs = 0;

	// iterate the list of clusters needing work, removing them from the work list before we
	// service them. 
	for (auto it = ClustersNeedingCleanup.begin(); it != ClustersNeedingCleanup.end(); /*next handled in loop*/) {
		int cluster_id = *it;
		auto prev = it++;
		ClustersNeedingCleanup.erase(prev);

		dprintf(D_MATERIALIZE | D_VERBOSE, "\tcluster %d needs cleanup\n", cluster_id);

		// If no JobQueue, then we must be exiting. so skip all of the cleanup
		if ( ! JobQueue) continue;

		bool do_cleanup = true;

		// first get the proc count for this cluster, if it is zero then we *might* want to do cleanup
		int *numOfProcs = NULL;
		if ( ClusterSizeHashTable->lookup(cluster_id,numOfProcs) != -1 ) {
			do_cleanup = *numOfProcs <= 0;
			dprintf(D_MATERIALIZE | D_VERBOSE, "\tcluster %d has %d procs, setting do_cleanup=%d\n", cluster_id, *numOfProcs, do_cleanup);
		} else {
			dprintf(D_MATERIALIZE | D_VERBOSE, "\tcluster %d has no entry in ClusterSizeHashTable, setting do_cleanup=%d\n", cluster_id, do_cleanup);
		}

		// get the clusterad, and have it materialize factory jobs if any are desired
		// if we materalized any jobs, then cleanup is cancelled.
		if (scheduler.getAllowLateMaterialize()) {
			JobQueueCluster * clusterad = GetClusterAd(cluster_id);
			if ( ! clusterad) {
				// if no clusterad in the job queue, there is nothing to cleanup or materialize, so just skip it.
				dprintf(D_ALWAYS, "\tWARNING: DeferredClusterCleanupTimerCallback could not find cluster ad for cluster %d\n", cluster_id);
				continue;
			}
			ASSERT(clusterad->IsCluster());
			if (clusterad->factory) {
				dprintf(D_MATERIALIZE | D_VERBOSE, "\tcluster %d has job factory, invoking it.\n", cluster_id);
				int retry_delay = 0;
				TransactionWatcher txn;
				int num_materialized = MaterializeJobs(clusterad, txn, retry_delay);
				if (num_materialized > 0) {
					if (txn.InTransaction()) {
						CondorError errorStack;
						SetAttributeFlags_t flags = scheduler.getNonDurableLateMaterialize() ? NONDURABLE : 0;
						int rv = txn.CommitIfAny(flags, &errorStack);
						if (rv < 0) {
							dprintf(D_ALWAYS, "CommitTransaction() failed for cluster %d rval=%d (%s)\n",
								cluster_id, rv, errorStack.empty() ? "no message" : errorStack.message());
							num_materialized = 0;
						}
					}
					total_new_jobs += num_materialized;
					// PRAGMA_REMIND("TJ: should we do_cleanup here if the transaction failed to commit?");
					do_cleanup = false;
				} else {
					// if no jobs materialized, we have to decide if the factory is done, or in a recoverable pause state
					if (retry_delay > 0) {
						do_cleanup = false;
					}
				}
				dprintf(D_MATERIALIZE, "cluster %d job factory invoked, %d jobs materialized%s\n", cluster_id, num_materialized, do_cleanup ? ", doing cleanup" : "");
			}
		}

		// if cleanup is still desired, do it now.
		if (do_cleanup) {
			dprintf(D_MATERIALIZE, "DeferredClusterCleanupTimerCallback: Removing cluster %d\n", cluster_id);
			ClusterCleanup(cluster_id);
		}
	}
	if (total_new_jobs > 0) {
		scheduler.needReschedule();
	}

	if( ClustersNeedingCleanup.empty() && defer_cleanup_timer_id > 0 ) {
		dprintf(D_FULLDEBUG, "Cancelling deferred cluster cleanup/job materialization timer\n");
		daemonCore->Cancel_Timer(defer_cleanup_timer_id);
		defer_cleanup_timer_id = -1;
	}
}

// this is called when there is a job factory for the cluster and a proc for that cluster is destroyed.
// it may be called even when the cluster still has materialized jobs
//  (i.e. is not really ready for cleanup yet)
void
ScheduleClusterForDeferredCleanup(int cluster_id)
{
	ClustersNeedingCleanup.insert(cluster_id);
	// Start timer to do deferred materialize if it is not already running.
	if( defer_cleanup_timer_id <= 0 ) {
		dprintf(D_FULLDEBUG, "Starting deferred cluster cleanup/materialize timer\n");
		defer_cleanup_timer_id = daemonCore->Register_Timer(0, 5, DeferredClusterCleanupTimerCallback, "DeferredClusterCleanupTimerCallback");
	}
}

static
int
IncrementClusterSize(int cluster_num)
{
	int 	*numOfProcs = NULL;

	if ( ClusterSizeHashTable->lookup(cluster_num,numOfProcs) == -1 ) {
		// First proc we've seen in this cluster; set size to 1
		ClusterSizeHashTable->insert(cluster_num,1);
	} else {
		// We've seen this cluster_num go by before; increment proc count
		(*numOfProcs)++;
	}

		// return the number of procs in this cluster
	if ( numOfProcs ) {
		return *numOfProcs;
	} else {
		return 1;
	}
}

static
int
DecrementClusterSize(int cluster_id, JobQueueCluster * clusterAd)
{
	int 	*numOfProcs = NULL;

	if ( ClusterSizeHashTable->lookup(cluster_id,numOfProcs) != -1 ) {
		// We've seen this cluster_num go by before; increment proc count
		// NOTICE that numOfProcs is a _reference_ to an int which we
		// fetched out of the hash table via the call to lookup() above.
		(*numOfProcs)--;

		bool cleanup_now = (*numOfProcs <= 0);
		if (clusterAd) {
			clusterAd->SetClusterSize(*numOfProcs);
			if (scheduler.getAllowLateMaterialize()) {
				// if there is a job factory, and it doesn't want us to do cleanup
				// then schedule deferred cleanup even if the cluster is not yet empty
				// we do this because deferred cleanup is where we do late materialization
				if ( ! JobFactoryAllowsClusterRemoval(clusterAd)) {
					ScheduleClusterForDeferredCleanup(cluster_id);
					cleanup_now = false;
				}
			}
		}

		// If this is the last job in the cluster, remove the initial
		//    checkpoint file and the entry in the ClusterSizeHashTable.
		if ( cleanup_now ) {
			ClusterCleanup(cluster_id);
			numOfProcs = NULL;
		}
	}
	TotalJobsCount--;
	
		// return the number of procs in this cluster
	if ( numOfProcs ) {
		return *numOfProcs;
	} else {
		// if it isn't in our hashtable, there are no procs, so return 0
		return 0;
	}
}

static 
void
RemoveMatchedAd(int cluster_id, int proc_id)
{
	if ( scheduler.resourcesByProcID ) {
		ClassAd *ad_to_remove = NULL;
		PROC_ID job_id;
		job_id.cluster = cluster_id;
		job_id.proc = proc_id;
		scheduler.resourcesByProcID->lookup(job_id,ad_to_remove);
		if ( ad_to_remove ) {
			delete ad_to_remove;
			scheduler.resourcesByProcID->remove(job_id);
		}
	}
	return;
}

// CRUFT: Everything in this function is cruft, but not necessarily all
//    the same cruft. Individual sections should say if/when they should
//    be removed.
// Look for attributes that have changed name or syntax in a previous
// version of Condor and convert the old format to the current format.
// *This function is not transaction-safe!*
// If startup is true, then this job was read from the job queue log on
//   schedd startup. Otherwise, it's a new job submission. Some of these
//   conversion checks only need to be done for existing jobs at startup.
// Returns true if the ad was modified, false otherwise.
void
ConvertOldJobAdAttrs( ClassAd *job_ad, bool startup )
{
	int universe, cluster, proc;

	if (!job_ad->LookupInteger(ATTR_CLUSTER_ID, cluster)) {
		dprintf(D_ALWAYS,
				"Job has no %s attribute. Skipping conversion.\n",
				ATTR_CLUSTER_ID);
		return;
	}

	if (!job_ad->LookupInteger(ATTR_PROC_ID, proc)) {
		dprintf(D_ALWAYS,
				"Job has no %s attribute. Skipping conversion.\n",
				ATTR_PROC_ID);
		return;
	}

	if( !job_ad->LookupInteger( ATTR_JOB_UNIVERSE, universe ) ) {
		dprintf( D_ALWAYS,
				 "Job %d.%d has no %s attribute. Skipping conversion.\n",
				 cluster, proc, ATTR_JOB_UNIVERSE );
		return;
	}

		// CRUFT
		// Before 7.6.0, Condor-C didn't set ATTR_HOLD_REASON_CODE
		// properly when submitting jobs to a remote schedd. Since then,
		// we look at the code instead of the hold reason string to
		// see if a job is expecting input files to be spooled.
	int job_status = -1;
	job_ad->LookupInteger( ATTR_JOB_STATUS, job_status );
	if ( job_status == HELD && job_ad->LookupExpr( ATTR_HOLD_REASON_CODE ) == NULL ) {
		std::string hold_reason;
		job_ad->LookupString( ATTR_HOLD_REASON, hold_reason );
		if ( hold_reason == "Spooling input data files" ) {
			job_ad->Assign( ATTR_HOLD_REASON_CODE,
							CONDOR_HOLD_CODE::SpoolingInput );
		}
	}

		// CRUFT
		// Starting in 6.7.11, ATTR_JOB_MANAGED changed from a boolean
		// to a string.
	bool ntmp;
	if( startup && job_ad->LookupBool(ATTR_JOB_MANAGED, ntmp) ) {
		if(ntmp) {
			job_ad->Assign(ATTR_JOB_MANAGED, MANAGED_EXTERNAL);
		} else {
			job_ad->Assign(ATTR_JOB_MANAGED, MANAGED_SCHEDD);
		}
	}

		// CRUFT
		// Starting in 7.9.1, in ATTR_GRID_JOB_ID, the grid-types
		// pbs, sge, lsf, nqs, and naregi were made sub-types of
		// 'batch'.
	std::string orig_value;
	if ( job_ad->LookupString( ATTR_GRID_JOB_ID, orig_value ) ) {
		const char *orig_str = orig_value.c_str();
		if ( strncasecmp( "pbs", orig_str, 3 ) == 0 ||
			 strncasecmp( "sge", orig_str, 3 ) == 0 ||
			 strncasecmp( "lsf", orig_str, 3 ) == 0 ||
			 strncasecmp( "nqs", orig_str, 3 ) == 0 ||
			 strncasecmp( "naregi", orig_str, 6 ) == 0 ) {
			std::string new_value = "batch " + orig_value;
			job_ad->Assign( ATTR_GRID_JOB_ID, new_value );
		}
	}
}

QmgmtPeer::QmgmtPeer()
{
	owner = NULL;
	fquser = NULL;
	myendpoint = NULL;
	sock = NULL;
	transaction = NULL;
	allow_protected_attr_changes_by_superuser = true;
	readonly = false;

	unset();
}

QmgmtPeer::~QmgmtPeer()
{
	unset();
}

bool
QmgmtPeer::set(ReliSock *input)
{
	if ( !input || sock || myendpoint ) {
		// already set, or no input
		return false;
	}
	
	sock = input;
	return true;
}

bool
QmgmtPeer::set(const condor_sockaddr& raddr, const char *o)
{
	if ( !raddr.is_valid() || sock || myendpoint ) {
		// already set, or no input
		return false;
	}
	ASSERT(owner == NULL);

	if ( o ) {
		fquser = strdup(o);
			// owner is just fquser that stops at the first '@' 
		owner = strdup(o);
		char *atsign = strchr(owner,'@');
		if (atsign) {
			*atsign = '\0';
		}
	}

	addr = raddr;
	myendpoint = strdup(addr.to_ip_string().c_str());

	return true;
}

bool
QmgmtPeer::setAllowProtectedAttrChanges(bool val)
{
	bool old_val = allow_protected_attr_changes_by_superuser;

	allow_protected_attr_changes_by_superuser = val;

	return old_val;
}

#ifdef USE_JOB_QUEUE_USERREC
bool QmgmtPeer::setEffectiveOwner(const JobQueueUserRec * urec, bool ignore_effective_super)
{
	not_super_effective = ignore_effective_super;
	if (urec == this->jquser) {
		// nothing to do
		return true;
	}
	free(owner); owner = nullptr;
	free(fquser); fquser = nullptr;

	jquser = urec;
	if ( ! jquser) {
		return true;
	}

	const char * o = jquser->Name();
	owner = strdup(o);
	char * at = strrchr(owner,'@');
	if (at) {
		fquser = owner;
		*at = 0;
		owner = strdup(fquser);
		*at = '@';
	} else {
		std::string user = std::string(o) + "@" + scheduler.uidDomain();
		fquser = strdup(user.c_str());
	}
	return true;
}
#else
// pass either unqualified owner "bob" or fully qualified "bob@chtc.wisc.edu"
// this will set both EffectiveOwner and EffectiveUser appropriately
bool
QmgmtPeer::setEffectiveOwner(char const *o)
{
	if (o && ((owner  && MATCH == strcmp(owner , o)) ||
		      (fquser && MATCH == strcmp(fquser, o)))
		) {
		// nothing to do.
		return true;
	}

	free(owner);
	owner = NULL;
	free(fquser);
	fquser = NULL;

	if ( o ) {
		owner = strdup(o);
		char * at = strrchr(owner,'@');
		if (at) {
			fquser = owner;
			*at = 0;
			owner = strdup(fquser);
			*at = '@';
		} else {
			std::string user = std::string(o) + "@" + scheduler.uidDomain();
			fquser = strdup(user.c_str());
		}
	}
	return true;
}
#endif

bool
QmgmtPeer::initAuthOwner(bool read_only, bool write_auth)
{
	readonly = read_only;
	write_ok = write_auth;
	if (sock) {
		const char * user = sock->getFullyQualifiedUser();
		if (user) {
			jquser = scheduler.lookup_owner_const(user);
			if ( ! jquser) {
				jquser = real_owner_is_condor(sock);
			}
		}
		real_auth_is_super = isQueueSuperUser(jquser);
	}
	return jquser != nullptr;
}

void
QmgmtPeer::unset()
{
	if (owner) {
		free(owner);
		owner = NULL;
	}
	if (fquser) {
		free(fquser);
		fquser = NULL;
	}
	if (myendpoint) {
		free(myendpoint);
		myendpoint = NULL;
	}
	if (sock) sock=NULL;	// note: do NOT delete sock!!!!!
	if (transaction) {
		delete transaction;
		transaction = NULL;
	}

	next_proc_num = 0;
	active_cluster_num = -1;	
	xact_start_time = 0;	// time at which the current transaction was started
	readonly = false;
	write_ok = false;
	real_auth_is_super = false;
	jquser = nullptr;
}

const char*
QmgmtPeer::endpoint_ip_str() const
{
	if ( sock ) {
		return sock->peer_ip_str();
	} else {
		return myendpoint;
	}
}

const condor_sockaddr
QmgmtPeer::endpoint() const
{
	if ( sock ) {
		return sock->peer_addr();
	} else {
		return addr;
	}
}

int
QmgmtPeer::isAuthenticated() const
{
	if ( sock ) {
		return sock->isMappedFQU();
	} else {
		if ( qmgmt_all_users_trusted ) {
			return TRUE;
		} else {
			return owner ? TRUE : FALSE;
		}
	}
}


// Read out any parameters from the config file that we need and
// initialize our internal data structures.  This is also called
// on reconfig.
void
InitQmgmt()
{
	StringList s_users;
	char * tmp;

	std::string uid_domain;
	param(uid_domain, "UID_DOMAIN");

	qmgmt_was_initialized = true;

	auto_free_ptr super(param("QUEUE_SUPER_USERS"));
	if (super) {
		s_users.initializeFromString(super);
	} else {
		s_users.initializeFromString(default_super_user);
	}
	super.set(s_users.print_to_string());
	dprintf(D_ALWAYS, "config super users : %s\n", super.ptr());
#ifdef WIN32
	const char * process_dom_and_user = get_condor_username();
	const char * process_user = strchr(process_dom_and_user, '/');
	if (process_user) { ++process_user; } else { process_user = process_dom_and_user; }
	if ( ! s_users.contains(process_user) ) { s_users.append(process_user); }
	if ( ! s_users.contains("condor")) { s_users.append("condor"); } // because of family security sessions
#else
	if( ! s_users.contains(get_condor_username()) ) {
		s_users.append( get_condor_username() );
	}
#endif
	super_users.clear();
	super_users.reserve(s_users.number() + 3);
	s_users.rewind();
	while( (tmp = s_users.next()) ) {
		if (user_is_the_new_owner) {
			// Backward compatibility hack:
			// QUEUE_SUPER_USERS historically has referred to owners (actual OS usernames)
			// as opposed to a HTCondor user; the defaults are `root` and `condor`.  We now
			// get the 'user' from the authenticated identity (which is of the form 'user@domain').
			// Hence, we try a few alternate identities; particularly, if 'foo' is a superuser,
			// then we also consider 'foo@UID_DOMAIN' a superuser.  Additionally, if 'condor'
			// is a superuser, then 'condor@child', 'condor@parent', and 'condor@family'
			// are considered superusers.
			std::string super_user(tmp);
			if (super_user.find("@") == std::string::npos) {
				std::string alt_super_user = std::string(tmp) + "@" + uid_domain;
				super_users.emplace_back(alt_super_user);
			} else {
				super_users.emplace_back(super_user);
			}
#ifdef WIN32
			if (!strcasecmp(tmp, "condor"))
#else
			if (!strcmp(tmp, "condor"))
#endif
			{
				super_users.push_back("condor@child");
				super_users.push_back("condor@parent");
				super_users.push_back("condor@family");
			}
		} else {
			super_users.push_back(tmp);
		}
	}

	if( IsFulldebug(D_FULLDEBUG) ) {
		dprintf( D_FULLDEBUG, "Queue Management Super Users:\n" );
		for (const auto &username : super_users) {
			dprintf( D_FULLDEBUG, "\t%s\n", username.c_str() );
		}
	}

	qmgmt_all_users_trusted = param_boolean("QUEUE_ALL_USERS_TRUSTED",false);
	if (qmgmt_all_users_trusted) {
		dprintf(D_ALWAYS,
			"NOTE: QUEUE_ALL_USERS_TRUSTED=TRUE - "
			"all queue access checks disabled!\n"
			);
	}

	delete queue_super_user_may_impersonate_regex;
	queue_super_user_may_impersonate_regex = NULL;
	std::string queue_super_user_may_impersonate;
	if( param(queue_super_user_may_impersonate,"QUEUE_SUPER_USER_MAY_IMPERSONATE") ) {
		queue_super_user_may_impersonate_regex = new Regex;
		int errnumber;
		int erroffset=0;
		if( !queue_super_user_may_impersonate_regex->compile(queue_super_user_may_impersonate.c_str(),&errnumber,&erroffset) ) {
			EXCEPT("QUEUE_SUPER_USER_MAY_IMPERSONATE is an invalid regular expression: %s",queue_super_user_may_impersonate.c_str());
		}
	}

	immutable_attrs.clear();
	param_and_insert_attrs("IMMUTABLE_JOB_ATTRS", immutable_attrs);
	param_and_insert_attrs("SYSTEM_IMMUTABLE_JOB_ATTRS", immutable_attrs);
	protected_attrs.clear();
	param_and_insert_attrs("PROTECTED_JOB_ATTRS", protected_attrs);
	param_and_insert_attrs("SYSTEM_PROTECTED_JOB_ATTRS", protected_attrs);
	secure_attrs.clear();
	param_and_insert_attrs("SECURE_JOB_ATTRS", secure_attrs);
	param_and_insert_attrs("SYSTEM_SECURE_JOB_ATTRS", secure_attrs);

	Ignore_Secure_SetAttr_Attempts = param_boolean("IGNORE_ATTEMPTS_TO_SET_SECURE_JOB_ATTRS", true);

	schedd_forker.Initialize();
	int max_schedd_forkers = param_integer ("SCHEDD_QUERY_WORKERS",8,0);
	schedd_forker.setMaxWorkers( max_schedd_forkers );

	cluster_initial_val = param_integer("SCHEDD_CLUSTER_INITIAL_VALUE",1,1);
	cluster_increment_val = param_integer("SCHEDD_CLUSTER_INCREMENT_VALUE",1,1);
    cluster_maximum_val = param_integer("SCHEDD_CLUSTER_MAXIMUM_VALUE",0,0);

	flush_job_queue_log_delay = param_integer("SCHEDD_JOB_QUEUE_LOG_FLUSH_DELAY",5,0);
	dirty_notice_interval = param_integer("SCHEDD_JOB_QUEUE_NOTIFY_UPDATES",30,0);
}

void
SetMaxHistoricalLogs(int max_historical_logs)
{
	JobQueue->SetMaxHistoricalLogs(max_historical_logs);
}

time_t
GetOriginalJobQueueBirthdate()
{
	return JobQueue->GetOrigLogBirthdate();
}

static void
RenamePre_7_5_5_SpoolPathsInJob( ClassAd *job_ad, char const *spool, int cluster, int proc )
{
	std::string old_path;
	formatstr(old_path,"%s%ccluster%d.proc%d.subproc%d", spool, DIR_DELIM_CHAR, cluster, proc, 0);
	std::string new_path;
	SpooledJobFiles::getJobSpoolPath(job_ad, new_path);
	ASSERT( !new_path.empty() );

	static const int ATTR_ARRAY_SIZE = 6;
	static const char *AttrsToModify[ATTR_ARRAY_SIZE] = { 
		ATTR_JOB_CMD,
		ATTR_JOB_INPUT,
		ATTR_TRANSFER_INPUT_FILES,
		ATTR_ULOG_FILE,
		ATTR_X509_USER_PROXY,
		ATTR_JOB_IWD};
	static const bool AttrIsList[ATTR_ARRAY_SIZE] = {
		false,
		false,
		true,
		false,
		false,
		false};

	int a;
	for(a=0;a<ATTR_ARRAY_SIZE;a++) {
		char const *attr = AttrsToModify[a];
		std::string v;
		char const *o = old_path.c_str();
		char const *n = new_path.c_str();

		if( !job_ad->LookupString(attr,v) ) {
			continue;
		}
		if( !AttrIsList[a] ) {
			if( !strncmp(v.c_str(),o,strlen(o)) ) {
				std::string np = n;
				np += v.c_str() + strlen(o);
				dprintf(D_ALWAYS,"Changing job %d.%d %s from %s to %s\n",
						cluster, proc, attr, o, np.c_str());
				job_ad->Assign(attr,np);
			}
			continue;
		}

			// The value we are changing is a list of files
		StringList old_paths(v.c_str(),",");
		StringList new_paths(NULL,",");
		bool changed = false;

		old_paths.rewind();
		char const *op;
		while( (op=old_paths.next()) ) {
			if( !strncmp(op,o,strlen(o)) ) {
				std::string np = n;
				np += op + strlen(o);
				new_paths.append(np.c_str());
				changed = true;
			}
			else {
				new_paths.append(op);
			}
		}

		if( changed ) {
			char *nv = new_paths.print_to_string();
			ASSERT( nv );
			dprintf(D_ALWAYS,"Changing job %d.%d %s from %s to %s\n",
					cluster, proc, attr, v.c_str(), nv);
			job_ad->Assign(attr,nv);
			free( nv );
		}
	}
}


static void
SpoolHierarchyChangePass1(char const *spool,std::list< PROC_ID > &spool_rename_list)
{
	int cluster, proc, subproc;

	Directory spool_dir(spool);
	const char *f;
	while( (f=spool_dir.Next()) ) {
		int len;
		cluster = proc = subproc = -1;
		len = 0;

		if( sscanf(f,"cluster%d.proc%d.subproc%d%n",&cluster,&proc,&subproc,&len)==3 && f[len] == '\0' )
		{
			dprintf(D_ALWAYS,"Found pre-7.5.5 spool directory %s\n",f);
			if( !GetJobAd( cluster, proc ) ) {
				dprintf(D_ALWAYS,"No job %d.%d exists, so ignoring old spool directory %s.\n",cluster,proc,f);
			}
			else {
				PROC_ID job_id;
				job_id.cluster = cluster;
				job_id.proc = proc;
				spool_rename_list.push_back(job_id);
			}
		}

		cluster = proc = subproc = -1;
		len = 0;
		if( sscanf(f,"cluster%d.ickpt.subproc%d%n",&cluster,&subproc,&len)==2 && f[len] == '\0')
		{
			dprintf(D_ALWAYS,"Found pre-7.5.5 spooled executable %s\n",f);
			if( !GetJobAd( cluster, ICKPT ) ) {
				dprintf(D_ALWAYS,"No job %d.%d exists, so ignoring old spooled executable %s.\n",cluster,proc,f);
			}
			else {
				PROC_ID job_id;
				job_id.cluster = cluster;
				job_id.proc = ICKPT;
				spool_rename_list.push_back(job_id);
			}
		}
	}

	std::list< PROC_ID >::iterator spool_rename_it;
	for( spool_rename_it = spool_rename_list.begin();
		 spool_rename_it != spool_rename_list.end();
		 spool_rename_it++ )
	{
		PROC_ID job_id = *spool_rename_it;
		cluster = job_id.cluster;
		proc = job_id.proc;

		ClassAd *job_ad = GetJobAd( cluster, proc );
		ASSERT( job_ad ); // we already checked that this job exists

		RenamePre_7_5_5_SpoolPathsInJob( job_ad, spool, cluster, proc );

		JobQueueDirty = true;
	}
}

static void
SpoolHierarchyChangePass2(char const *spool,std::list< PROC_ID > &spool_rename_list)
{
	int cluster, proc;

		// now rename the job spool directories and executables
	std::list< PROC_ID >::iterator spool_rename_it;
	for( spool_rename_it = spool_rename_list.begin();
		 spool_rename_it != spool_rename_list.end();
		 spool_rename_it++ )
	{
		PROC_ID job_id = *spool_rename_it;
		cluster = job_id.cluster;
		proc = job_id.proc;

		ClassAd *job_ad = GetJobAd( cluster, proc );
		ASSERT( job_ad ); // we already checked that this job exists

		std::string old_path;
		std::string new_path;

		if( proc == ICKPT ) {
			formatstr(old_path,"%s%ccluster%d.ickpt.subproc%d",spool,DIR_DELIM_CHAR,cluster,0);
		}
		else {
			formatstr(old_path,"%s%ccluster%d.proc%d.subproc%d",spool,DIR_DELIM_CHAR,cluster,proc,0);
		}
		SpooledJobFiles::getJobSpoolPath(job_ad, new_path);

		if( !SpooledJobFiles::createParentSpoolDirectories(job_ad) ) {
			EXCEPT("Failed to create parent spool directories for "
				   "%d.%d: %s: %s",
				   cluster,proc,new_path.c_str(),strerror(errno));
		}

		priv_state saved_priv;
		if( proc != ICKPT ) {
			std::string old_tmp_path = old_path + ".tmp";
			std::string new_tmp_path = new_path + ".tmp";

				// We move the tmp directory first, because it is the presence
				// of the non-tmp directory that is checked for if we crash
				// and restart.
			StatInfo si(old_tmp_path.c_str());
			if( si.Error() != SINoFile ) {
				saved_priv = set_priv(PRIV_ROOT);

				if( rename(old_tmp_path.c_str(),new_tmp_path.c_str())!= 0 ) {
					EXCEPT("Failed to move %s to %s: %s",
						   old_tmp_path.c_str(),
						   new_tmp_path.c_str(),
						   strerror(errno));
				}

				set_priv(saved_priv);

				dprintf(D_ALWAYS,"Moved %s to %s.\n",
						old_tmp_path.c_str(), new_tmp_path.c_str() );
			}
		}

		saved_priv = set_priv(PRIV_ROOT);

		if( rename(old_path.c_str(),new_path.c_str())!= 0 ) {
			EXCEPT("Failed to move %s to %s: %s",
				   old_path.c_str(),
				   new_path.c_str(),
				   strerror(errno));
		}

		set_priv(saved_priv);

		dprintf(D_ALWAYS,"Moved %s to %s.\n",
				old_path.c_str(), new_path.c_str() );
	}
}

/* handled in header for now.
JobQueueJob::~JobQueueJob()
{
}
*/

JobQueueCluster::~JobQueueCluster()
{
	if (this->factory) {
		DestroyJobFactory(this->factory);
		this->factory = NULL;
	}
}

bool JobQueueJob::IsNoopJob()
{
	if ( ! has_noop_attr) return false;
	bool noop = false;
	if ( ! this->LookupBool(ATTR_JOB_NOOP, noop)) { has_noop_attr = false; }
	else { has_noop_attr = true; }
	return has_noop_attr && noop;
}

void JobQueueBase::CheckJidAndType(const JOB_ID_KEY &key)
{
	if (key.cluster != jid.cluster || key.proc != jid.proc) {
		dprintf(D_ERROR, "ERROR! - JobQueueBase jid is not initialized for %d.%d", key.cluster, key.proc);
	}
	if (TypeOfJid(key) != entry_type) {
		dprintf(D_ERROR, "ERROR! - JobQueueBase entry_type (%d) is wrong type for %d.%d", entry_type, key.cluster, key.proc);
	}
}

// After the job queue is loaded from disk, or a new job is submitted
// the fields in the job object have to be initialized to match the ad
//
void JobQueueBase::PopulateFromAd()
{
	// TODO: TJ remove this? it should be dead as of 9.10.0
	if (!entry_type) {
		if (!jid.cluster) {
			this->LookupInteger(ATTR_CLUSTER_ID, jid.cluster);
			this->LookupInteger(ATTR_PROC_ID, jid.proc);
		}
		entry_type = TypeOfJid(jid);
		if (entry_type) {
			dprintf(D_ERROR, "WARNING - JobQueueBase had no entry_type set %d.%d\n", jid.cluster, jid.proc);
		}
	}
}

#ifdef USE_JOB_QUEUE_USERREC

static bool MakeUserRec(const OwnerInfo * owni, bool enabled);

void JobQueueUserRec::PopulateFromAd()
{
	if (this->name.empty()) {
		this->LookupString(ATTR_USERREC_NAME, this->name);
	}
	if (this->flags & JQU_F_DIRTY) {
		this->LookupBool(ATTR_ENABLED, this->enabled);
		if ( ! this->LookupString(ATTR_NT_DOMAIN, this->domain)) { this->domain.clear(); }
		this->flags &= ~JQU_F_DIRTY;
	}
}

// forward declaration
bool CreateNeededUserRecs(const std::map<int, OwnerInfo*> &needed_owners);
#endif

void JobQueueJob::PopulateFromAd()
{
	// First have our base class fill in whatever it can
	JobQueueBase::PopulateFromAd();

	if ( ! universe) {
		int uni;
		if (this->LookupInteger(ATTR_JOB_UNIVERSE, uni)) {
			this->universe = uni;
		}
	}

	if ( ! set_id) {
		this->LookupInteger(ATTR_JOB_SET_ID, set_id);
	}

	// NOTE: we do *NOT* want to populate job state here because we 
	// want to count state transitions.  JobQueueJob objects are always created in IDLE state
	// and transitioned to the submitted state (if different) at the end of CommitTransaction
	// or InitJobQueue

#if 0	// we don't do this anymore, since we update both the ad and the job object
		// when we calculate the autocluster - the on-disk value is never useful.
	if (autocluster_id < 0) {
		this->LookupInteger(ATTR_AUTO_CLUSTER_ID, this->autocluster_id);
	}
#endif
}

// stuff we will need if we have to update the UID domain of the USER attribute as we load
struct ownerinfo_init_state {
	const char * prior_uid_domain;
	const char * uid_domain;
	bool update_uid_domain;
};

// helper function for InitJobQueue
// sets the ownerinfo field in the JobQueueJob header
// valid for use on JobQueueJob, JobQueueCluster and JobQueueJobSet ads
static bool
InitOwnerinfo(
	JobQueueBase * bad,
	std::string & owner,
	const struct ownerinfo_init_state & is)
{
#ifdef USE_JOB_QUEUE_USERREC

	// fetch the actual value of Owner or User from the ad
	// and if the update_uid_domain flag is passed, fixup the domain of the User as requested
	if (bad->LookupString(ATTR_USER, owner)) {
		YourStringNoCase domain(domain_of_user(owner.c_str(),nullptr));
		if (is.update_uid_domain && (domain == is.prior_uid_domain)) {
			size_t at_sign = owner.find_last_of('@');
			if (at_sign != std::string::npos) {
				owner.erase(at_sign+1);
				owner += is.uid_domain;
				bad->Assign(ATTR_USER, owner);
				JobQueueDirty = true;
			}
		}
		if ( ! USERREC_NAME_IS_FULLY_QUALIFIED) {
			// TODO: romove this once we go fully qualified.
			if ( ! bad->LookupString(ATTR_USERREC_NAME, owner)) {
				owner.clear();
			}
		}
	} else {
		owner.clear();
	}
#else
	// owner_history tracks the OS usernames that have
	// been used to run jobs on this schedd; it's part of a
	// security mechanism to prevent the schedd from executing
	// as an OS user who has never submitted jobs.  Hence, we
	// actually want to use ATTR_OWNER here and not ATTR_USER.
	if (bad->LookupString(ATTR_OWNER, owner)) {
		AddOwnerHistory(owner);
	} else {
		owner.clear();
	}

	// set the ownerinfo field 
	if (user_is_the_new_owner) {
		if (bad->LookupString(attr_JobUser, owner)) {
			// if a PRIOR_UID_DOMAIN was configured, and ownerinfo is keyed by User
			// we need to update the domain part of the User attribute before we use it as a key
			if (is.update_uid_domain && user_is_the_new_owner) {
				auto at_sign = owner.find_last_of('@');
				if (at_sign != std::string::npos) {
					const char * old_job_domain = owner.c_str() + at_sign + 1;
					if (MATCH == strcasecmp(old_job_domain, is.prior_uid_domain)) {
						owner.erase(at_sign + 1);
						owner += is.uid_domain;
						bad->Assign(ATTR_USER, owner);
						JobQueueDirty = true;
					}
				}
			}
		} else {
			owner.clear();
		}
	}

#endif

	if (owner.empty())
		return false;

	OwnerInfo* ownerinfo = const_cast<OwnerInfo*>(scheduler.insert_owner_const(owner.c_str()));
	if (bad->IsCluster() || bad->IsJob()) {
		static_cast<JobQueueJob*>(bad)->ownerinfo = ownerinfo;
	} else if (bad->IsJobSet()) {
		static_cast<JobQueueJobSet*>(bad)->ownerinfo = ownerinfo;
	}
#ifdef USE_JOB_QUEUE_USERREC
	// owner_history tracks the OS usernames that have
	// been used to run jobs on this schedd; it's part of a
	// security mechanism to prevent the schedd from executing
	// as an OS user who has never submitted jobs.  Hence, we
	// want to use the bare username and not the fully qualified one
	// TODO: git rid of OwnerHistory and use JobQueueUserRec instead
	if (ownerinfo) {
		YourStringNoCase domain(domain_of_user(ownerinfo->Name(), scheduler.uidDomain()));
		if (domain == scheduler.uidDomain()) {
			AddOwnerHistory(name_of_user(ownerinfo->Name(), owner));
		}
	#ifdef WIN32
		// if this ownerinfo does not yet have an NTDomain value, copy that from the job
		// TODO: when USERREC_NAME_IS_FULLY_QUALIFIED check domain against User attribute
		// we expect this code to trigger only when loading a job queue for the first time
		// after upgrading to 10.5.x
		std::string ntdomain;
		if ( ! ownerinfo->LookupString(ATTR_NT_DOMAIN, ntdomain) &&
			bad->LookupString(ATTR_NT_DOMAIN, ntdomain)) {
			ownerinfo->Assign (ATTR_NT_DOMAIN, ntdomain);
			ownerinfo->flags |= JQU_F_DIRTY;
			ownerinfo->PopulateFromAd();
			JobQueueDirty = true;
		}
	#endif
	}
#endif
	return true;
}

// helper function for InitJobQueue
// called during the first loop iteration, posibly ahead of iteration order
// do NOT call if jobset->ownerinfo has already been set
static bool
InitJobsetAd(
	JobQueueJobSet * jobset,
	std::string & owner,
	const struct ownerinfo_init_state & is)
{
	if ( ! InitOwnerinfo(jobset, owner, is))
		return false;

	if (scheduler.jobSets) {
		scheduler.jobSets->restoreJobSet(jobset);
	}
	return true;
}


// helper function for InitJobQueue
// called during the first loop iteration, posibly ahead of iteration order
// do NOT call if cad->ownerinfo has already been set
static bool
InitClusterAd (
	JobQueueCluster * cad,
	std::string & owner,
	const struct ownerinfo_init_state & is,
	std::vector<unsigned int> & jobset_ids,
	std::unordered_map<std::string, unsigned int> & needed_sets)
{
	std::string name1, name2;

	if ( ! InitOwnerinfo(cad, owner, is))
		return false;

	cad->PopulateFromAd();

	if ( ! scheduler.jobSets) {
		cad->set_id = 0;
		return true;
	}

	// do jobset sanity checking and build a map of jobsets that we need to create
	//
	if ( ! cad->LookupString(ATTR_JOB_SET_NAME, name1)) {
		if (cad->set_id > 0) cad->Delete(ATTR_JOB_SET_ID);
		cad->set_id = -1; // not in a jobset. remember that.
	} else {
		// verify the setid, and determine if we need to create a new jobset object
		JobQueueJobSet * jobset = GetJobSetAd(cad->set_id);
		if (jobset) {
			// we might end up looking at the jobset ad before we iterate it, so make sure the ownerinfo is set
			if ( ! jobset->ownerinfo) {
				std::string owner2;
				InitJobsetAd(jobset, owner2, is);
				jobset_ids.push_back(jobset->Jobset());
			}

			// verify that the name of the jobset matches the name in the ad
			jobset->LookupString(ATTR_JOB_SET_NAME, name2);
			if (MATCH != strcasecmp(name1.c_str(), name2.c_str()) || jobset->ownerinfo != cad->ownerinfo) {
				jobset = nullptr;
			}
		}

		// we want a jobset, but don't know the id, so we add it to the map
		// while also keeping track of the lowest cluster id that wants that setname/owner combo
		if ( ! jobset) {
			name2 = JobSets::makeAlias(name1, *cad->ownerinfo);
			unsigned int & setId = needed_sets[name2];
			if (!setId || (setId > (unsigned) cad->jid.cluster)) { setId = cad->jid.cluster; }

			// set set_id header field to 0 to mean 'figure out the id later'
			// and if it was already set to non-zero,  that means the ad has a bogus attribute value
			if (cad->set_id > 0) cad->Delete(ATTR_JOB_SET_ID);
			cad->set_id = 0;
		}
	}
	return true;
}


bool
CreateNeededJobsets(
	std::unordered_map<std::string, unsigned int> & needed_sets,  // map of jobset alias to lowest clusterid that needs that jobset
	std::vector<unsigned int> & jobset_ids)
{
	int  fail_count = 0;
	bool already_in_transaction = InTransaction();
	if (!already_in_transaction) {
		BeginTransaction();
	}

	// create the needed sets
	for (auto it : needed_sets) {
		const std::string & alias = it.first;
		int cluster_id = it.second;
		JobQueueCluster * cad = GetClusterAd(cluster_id);
		if (! cad) {
			// TODO: this is unexpected
			dprintf(D_ERROR, "UNEXPECTED - no cluster ad for needed jobset id %d\n", cluster_id);
			continue;
		}
		int jobset_id = cluster_id; // assume we will use the cluster id as the jobset id

		// we don't expect there to be a jobset ad (yet), but if there is, we should check to see that the name is what we want.
		JobQueueJobSet * sad = GetJobSetAd(jobset_id);
		if (sad) {
			std::string name2;
			sad->LookupString(ATTR_JOB_SET_NAME, name2);
			if (alias == JobSets::makeAlias(name2, *sad->ownerinfo)) {
				dprintf(D_FULLDEBUG, "need jobset id %d already has a jobset ad\n", jobset_id);
				continue;
			} else {
				// allocate a new jobset id here
				jobset_id = NewCluster(nullptr);
				dprintf(D_STATUS, "new jobset id %d allocated for %s\n", jobset_id, alias.c_str());
				sad = nullptr;
			}
		}

		std::string setname;
		cad->LookupString(ATTR_JOB_SET_NAME, setname);
		if ( ! JobSetCreate(jobset_id, setname.c_str(), cad->ownerinfo->Name())) {
			++fail_count;
			continue;
		} else {
			dprintf(D_STATUS, "Created new jobset %s for user %s.  jobset id = %d\n", setname.c_str(), cad->ownerinfo->Name(), jobset_id);
			jobset_ids.push_back(jobset_id);
			cad->set_id = jobset_id;
			JobQueueDirty = true;
		}
	}

	if ( ! already_in_transaction) {
		if (fail_count) {
			AbortTransaction();
		} else {
			CommitNonDurableTransactionOrDieTrying();
		}
	}

	return fail_count == 0;
}

void
InitJobQueue(const char *job_queue_name,int max_historical_logs)
{
	ASSERT(qmgmt_was_initialized);	// make certain our parameters are setup
	ASSERT(!JobQueue);

	std::string spool;
	if( !param(spool,"SPOOL") ) {
		EXCEPT("SPOOL must be defined.");
	}

	int spool_min_version = 0;
	int spool_cur_version = 0;
	CheckSpoolVersion(spool.c_str(),SPOOL_MIN_VERSION_SCHEDD_SUPPORTS,SPOOL_CUR_VERSION_SCHEDD_SUPPORTS,spool_min_version,spool_cur_version);

#ifdef JOB_QUEUE_PAYLOAD_IS_BASE
	JobQueue = new JobQueueType();
#else
	JobQueue = new JobQueueType(new ConstructClassAdLogTableEntry<JobQueuePayload>());
#endif
	if( !JobQueue->InitLogFile(job_queue_name,max_historical_logs) ) {
		EXCEPT("Failed to initialize job queue log!");
	}
	ClusterSizeHashTable = new ClusterSizeHashTable_t(hashFuncInt);
	TotalJobsCount = 0;
	jobs_added_this_transaction = 0;


	/* We read/initialize the header ad in the job queue here.  Currently,
	   this header ad just stores the next available cluster number. */
	JobQueueBase *bad = nullptr;
	JobQueueCluster *clusterad = NULL;
	JobQueueKey key;
	std::vector<unsigned int> jobset_ids;
	std::unordered_map<std::string, unsigned int> needed_sets;
	int 	cluster_num, cluster, proc, universe;
	int		stored_cluster_num;
	bool	CreatedAd = false;
	JobQueueKey cluster_key;
	std::string	owner;
	std::string	user;
	std::string correct_user;
	std::string	attr_scheduler;
	std::string correct_scheduler;
	std::string buffer;
	std::string name1;

	// setup stuff we will need if we have to update the UID domain of the USER attribute as we load
	auto_free_ptr prior_uid_domain(param("PRIOR_UID_DOMAIN"));
	struct ownerinfo_init_state ownerinfo_is;
	ownerinfo_is.prior_uid_domain = prior_uid_domain;
	ownerinfo_is.uid_domain = scheduler.uidDomain();
	ownerinfo_is.update_uid_domain = false;
	if (prior_uid_domain && ownerinfo_is.uid_domain && MATCH != strcasecmp(ownerinfo_is.uid_domain, prior_uid_domain)) {
		ownerinfo_is.update_uid_domain = true;
	}

	if (!JobQueue->Lookup(HeaderKey, bad)) {
		// we failed to find header ad, so create one
		JobQueue->NewClassAd(HeaderKey, JOB_ADTYPE, STARTD_ADTYPE);
		CreatedAd = true;
	}

	if (CreatedAd ||
		bad->LookupInteger(ATTR_NEXT_CLUSTER_NUM, stored_cluster_num) != 1) {
		// cluster_num is not already set, so we set a flag to set it from a
		// computed value 
		stored_cluster_num = 0;
	}

    // If a stored cluster id exceeds a configured maximum, tag it for re-computation
    if ((cluster_maximum_val > 0) && (stored_cluster_num > cluster_maximum_val)) {
        dprintf(D_ALWAYS, "Stored cluster id %d exceeds configured max %d.  Flagging for reset.\n", stored_cluster_num, cluster_maximum_val);
        stored_cluster_num = 0;
    }

		// Figure out what the correct ATTR_SCHEDULER is for any
		// dedicated jobs in this queue.  Since it'll be the same for
		// all jobs, we only have to figure it out once.  We use '%'
		// as the delimiter, since ATTR_NAME might already have '@' in
		// it, and we don't want to confuse things any further.
	formatstr( correct_scheduler, "DedicatedScheduler@%s", Name );

#ifdef USE_JOB_QUEUE_USERREC
	// add OwnerInfo to the scheduler map for JobQueueUserRec records that we just loaded
	// this will clear the pending owners collection
	if (scheduler.HasPersistentOwnerInfo()) {
		scheduler.mapPendingOwners();
	} else {
		// if we loaded any JobQueueUserRec ads, destroy them now
		auto pending_owners = scheduler.queryPendingOwners();
		if ( ! pending_owners.empty()) {
			JobQueue->BeginTransaction();
			for (auto it : pending_owners) {
				JobQueue->DestroyClassAd(it.second->jid);
			}
			JobQueue->CommitNondurableTransaction();
			scheduler.deleteZombieOwners();
		}
	}
#endif

	next_cluster_num = cluster_initial_val;
	JobQueue->StartIterateAllClassAds();
	while (JobQueue->Iterate(key,bad)) {
		bad->CheckJidAndType(key); // make sure that QueueBase object has correct jid and type fields
		if (bad->IsHeader()) { continue; }

		if (bad->IsUserRec()) {
			#ifdef USE_JOB_QUEUE_USERREC
			JobQueueUserRec * urec = static_cast<JobQueueUserRec*>(bad);
			if (urec) {
				// TODO: fix it so that job queue does not set TargetType 
				urec->Delete(ATTR_TARGET_TYPE);
				// TODO: validate ?
			}
			#endif
			continue;
		}

		// populate the ownerinfo for cluster ads and jobset ads,
		// we can't do proc ads yet because we have not yet chained them to the clusters
		if (bad->IsJobSet()) {
			JobQueueJobSet * sad = static_cast<JobQueueJobSet*>(bad);
			// we init jobset ads the first time we need them, which might be *before* we iterate them
			// so we use a null ownerinfo pointer as a signal that we havent handled this ad yet
			if ( ! sad->ownerinfo) {
				InitJobsetAd(sad, owner, ownerinfo_is);
				jobset_ids.push_back(sad->Jobset());
			}
			continue; // done with this jobset ad for the first pass
		}

		if (bad->IsCluster()) {
			JobQueueCluster * cad = static_cast<JobQueueCluster*>(bad);
			if ( ! cad->ownerinfo) {
				InitClusterAd(cad, owner, ownerinfo_is, jobset_ids, needed_sets);
			}
			continue;  // done with this cluster ad for the first pass
		}
		if ( ! bad->IsJob()) continue;

		cluster_num = key.cluster;

		JobQueueJob *ad = static_cast<JobQueueJob*>(bad);

		// this brace isn't needed anymore, it's here to avoid re-indenting all of the code below.
		{
			JOB_ID_KEY_BUF job_id(key);

			// find highest cluster, set next_cluster_num to one increment higher
			if (cluster_num >= next_cluster_num) {
				next_cluster_num = cluster_num + cluster_increment_val;
			}

				// make sure that the cluster ad's jobset id and name are visible in the job ad
			ad->set_id = 0;
			ad->Delete(ATTR_JOB_SET_ID);
			ad->Delete(ATTR_JOB_SET_NAME);

				// Update fields in the newly created JobObject
			ad->autocluster_id = -1;
			ad->Delete(ATTR_AUTO_CLUSTER_ID);

			// link all proc ads to their cluster ad, if there is one
			clusterad = GetClusterAd(cluster_num);
			if (clusterad) {
				if ( ! clusterad->ownerinfo) {
					InitClusterAd(clusterad, owner, ownerinfo_is, jobset_ids, needed_sets);

					// backward compat hack.  Older versions of grid universe and job router don't populate the cluster ad
					// so if we failed to get ownerinfo, copy attributes from the proc ad and try again
					if ( ! clusterad->ownerinfo && owner.empty()) {
						if ( ! clusterad->LookupString(ATTR_USER, buffer) && ad->LookupString(ATTR_USER, buffer)) {
							clusterad->Assign(ATTR_USER, buffer);
						}
						if ( ! clusterad->LookupString(ATTR_OWNER, buffer) && ad->LookupString(ATTR_OWNER, buffer)) {
							clusterad->Assign(ATTR_OWNER, buffer);
						}
						InitClusterAd(clusterad, owner, ownerinfo_is, jobset_ids, needed_sets);
					}
				}
				clusterad->AttachJob(ad);
				clusterad->autocluster_id = -1;
				ad->ChainToAd(clusterad);
				ad->ownerinfo = clusterad->ownerinfo;
				ad->SetUniverse(clusterad->Universe());
				ad->set_id = clusterad->set_id; // cluster ad may not have the right id yet, but it's still ok to copy it
			}
			ad->PopulateFromAd();

			// sanity check some immutable attributes
			if (!ad->LookupInteger(ATTR_CLUSTER_ID, cluster)) {
				dprintf(D_ALWAYS,
						"Job %s has no %s attribute.  Removing....\n",
						job_id.c_str(), ATTR_CLUSTER_ID);
				JobQueue->DestroyClassAd(job_id);
				continue;
			}

			if ((cluster != cluster_num) || ! clusterad) {
				dprintf(D_ALWAYS,
						"Job %s has invalid cluster number %d.  Removing...\n",
						job_id.c_str(), cluster);
				JobQueue->DestroyClassAd(job_id);
				continue;
			}


			user.clear();
			if (!ad->LookupString(ATTR_OWNER, owner) || ( !ad->LookupString(ATTR_USER, user) && user_is_the_new_owner)) {
				dprintf(D_ALWAYS,
						"Job %s has no " ATTR_OWNER " or no " ATTR_USER " attribute.  Removing....\n",
						job_id.c_str());
				JobQueue->DestroyClassAd(job_id);
				continue;
			}

			// TODO: shouldn't this be happening to the cluster ad?
			if ( ! user_is_the_new_owner) {

				// Figure out what ATTR_USER *should* be for this job
				#ifdef NO_DEPRECATE_NICE_USER
				int nice_user = 0;
				ad->LookupInteger( ATTR_NICE_USER, nice_user );
				formatstr( correct_user, "%s%s@%s",
						 (nice_user) ? "nice-user." : "", owner.c_str(),
						 scheduler.uidDomain() );
				#else
				correct_user = owner + "@" + scheduler.uidDomain();
				#endif

				if (user.empty()) {
					dprintf( D_FULLDEBUG,
							"Job %s has no %s attribute.  Inserting one now...\n",
							job_id.c_str(), ATTR_USER);
					ad->Assign( ATTR_USER, correct_user );
					JobQueueDirty = true;
				} else {
						// ATTR_USER exists, make sure it's correct, and
						// if not, insert the new value now.
					if( user != correct_user ) {
							// They're different, so insert the right value
						dprintf( D_FULLDEBUG,
								 "Job %s has stale %s attribute.  "
								 "Inserting correct value now...\n",
								 job_id.c_str(), ATTR_USER );
						ad->Assign( ATTR_USER, correct_user );
						JobQueueDirty = true;
					}
				}
			}

			if (!ad->LookupInteger(ATTR_PROC_ID, proc)) {
				dprintf(D_ALWAYS,
						"Job %s has no %s attribute.  Removing....\n",
						job_id.c_str(), ATTR_PROC_ID);
				JobQueue->DestroyClassAd(job_id);
				continue;
			}

			if( !ad->LookupInteger( ATTR_JOB_UNIVERSE, universe ) ) {
				dprintf( D_ALWAYS,
						 "Job %s has no %s attribute.  Removing....\n",
						 job_id.c_str(), ATTR_JOB_UNIVERSE );
				JobQueue->DestroyClassAd( job_id );
				continue;
			}

			if( universe <= CONDOR_UNIVERSE_MIN ||
				universe >= CONDOR_UNIVERSE_MAX ) {
				dprintf( D_ALWAYS,
						 "Job %s has invalid %s = %d.  Removing....\n",
						 job_id.c_str(), ATTR_JOB_UNIVERSE, universe );
				JobQueue->DestroyClassAd( job_id );
				continue;
			}

			int job_status = 0;
			if (ad->LookupInteger(ATTR_JOB_STATUS, job_status)) {
				if (ad->Status() != job_status) {
					if (clusterad) {
						clusterad->JobStatusChanged(ad->Status(), job_status);
					}
					ad->SetStatus(job_status);
				}
				IncrementLiveJobCounter(scheduler.liveJobCounts, ad->Universe(), ad->Status(), 1);
				if (ad->ownerinfo) { IncrementLiveJobCounter(ad->ownerinfo->live, ad->Universe(), ad->Status(), 1); }
			}

				// Make sure ATTR_SCHEDULER is correct.
				// XXX TODO: Need a better way than hard-coded
				// universe check to decide if a job is "dedicated"
			if( universe == CONDOR_UNIVERSE_MPI ||
				universe == CONDOR_UNIVERSE_PARALLEL ) {
				if( !ad->LookupString(ATTR_SCHEDULER, attr_scheduler) ) { 
					dprintf( D_FULLDEBUG, "Job %s has no %s attribute.  "
							 "Inserting one now...\n", job_id.c_str(),
							 ATTR_SCHEDULER );
					ad->Assign( ATTR_SCHEDULER, correct_scheduler );
					JobQueueDirty = true;
				} else {

						// ATTR_SCHEDULER exists, make sure it's correct,
						// and if not, insert the new value now.
					if( attr_scheduler != correct_scheduler ) {
							// They're different, so insert the right
							// value 
						dprintf( D_FULLDEBUG,
								 "Job %s has stale %s attribute.  "
								 "Inserting correct value now...\n",
								 job_id.c_str(), ATTR_SCHEDULER );
						ad->Assign( ATTR_SCHEDULER, correct_scheduler );
						JobQueueDirty = true;
					}
				}
			}
			
				//
				// CronTab Special Handling Code
				// If this ad contains any of the attributes used 
				// by the crontab feature, then we will tell the 
				// schedd that this job needs to have runtimes calculated
				// 
			if ( ad->LookupString( ATTR_CRON_MINUTES, buffer ) ||
				 ad->LookupString( ATTR_CRON_HOURS, buffer ) ||
				 ad->LookupString( ATTR_CRON_DAYS_OF_MONTH, buffer ) ||
				 ad->LookupString( ATTR_CRON_MONTHS, buffer ) ||
				 ad->LookupString( ATTR_CRON_DAYS_OF_WEEK, buffer ) ) {
				scheduler.addCronTabClassAd( ad );
			}

			ConvertOldJobAdAttrs( ad, true );

				// Add the job to various runtime indexes for quick lookups
				//
			scheduler.indexAJob(ad, true);

				// If input files are going to be spooled, rewrite
				// the paths in the job ad to point at our spool area.
				// If the schedd crashes between committing a new job
				// submission and rewriting the job ad for spooling,
				// we need to redo the rewriting here.
			int hold_code = -1;
			ad->LookupInteger(ATTR_HOLD_REASON_CODE, hold_code);
			if ( job_status == HELD && hold_code == CONDOR_HOLD_CODE::SpoolingInput ) {
				if ( rewriteSpooledJobAd( ad, cluster, proc, true ) ) {
					JobQueueDirty = true;
				}
			}

				// make file transfer status attributes sane in case
				// we died while in the middle of transferring
			int transferring_input = false;
			int transferring_output = false;
			int transfer_queued = false;
			if( ad->LookupInteger(ATTR_TRANSFERRING_INPUT,transferring_input) ) {
				if( job_status == RUNNING ) {
					if( transferring_input ) {
						ad->Assign(ATTR_TRANSFERRING_INPUT,false);
						JobQueueDirty = true;
					}
				}
				else {
					ad->Delete(ATTR_TRANSFERRING_INPUT);
					JobQueueDirty = true;
				}
			}
			if( ad->LookupInteger(ATTR_TRANSFERRING_OUTPUT,transferring_output) ) {
				if( job_status == RUNNING ) {
					if( transferring_output ) {
						ad->Assign(ATTR_TRANSFERRING_OUTPUT,false);
						JobQueueDirty = true;
					}
				}
				else {
					ad->Delete(ATTR_TRANSFERRING_OUTPUT);
					JobQueueDirty = true;
				}
			}
			if( ad->LookupInteger(ATTR_TRANSFER_QUEUED,transfer_queued) ) {
				if( job_status == RUNNING ) {
					if( transfer_queued ) {
						ad->Assign(ATTR_TRANSFER_QUEUED,false);
						JobQueueDirty = true;
					}
				}
				else {
					ad->Delete(ATTR_TRANSFER_QUEUED);
					JobQueueDirty = true;
				}
			}
			if( ad->LookupString(ATTR_CLAIM_ID, buffer) ) {
				ad->Delete(ATTR_CLAIM_ID);
				PrivateAttrs[key][ATTR_CLAIM_ID] = buffer;
			}
			if( ad->LookupString(ATTR_CLAIM_IDS, buffer) ) {
				ad->Delete(ATTR_CLAIM_IDS);
				PrivateAttrs[key][ATTR_CLAIM_IDS] = buffer;
			}

			// count up number of procs in cluster, update ClusterSizeHashTable
			int num_procs = IncrementClusterSize(cluster_num);
			if (clusterad) clusterad->SetClusterSize(num_procs);
			TotalJobsCount++;
		}
	} // WHILE

#ifdef USE_JOB_QUEUE_USERREC
	// if we get to here we need to turn any pending owners into actual
	//  UserRec records in the job queue.  
	auto pending_owners = scheduler.queryPendingOwners();
	if ( ! pending_owners.empty()) {
		CreateNeededUserRecs(pending_owners);
	}
	scheduler.clearPendingOwners();
#endif

	// If JobSets enabled, scan again to create needed jobsets and add jobs into jobSets runtime structures
	if (scheduler.jobSets) {
		dprintf(D_FULLDEBUG, "Restoring JobSet state\n");

		if ( ! needed_sets.empty()) {
			// make sure that sets we "need" to create weren't just sets we had not initialized yet
			auto it = needed_sets.begin();
			for ( ; it != needed_sets.end(); ) {
				if (scheduler.jobSets->find(it->first)) {
					it = needed_sets.erase(it);
				} else {
					++it;
				}
			}
			if ( ! needed_sets.empty()) {
				// create jobsets we detected were needed during the first pass 
				dprintf(D_STATUS, "Creating %d JobSets that are needed but did not already exist\n", (int)needed_sets.size());
				CreateNeededJobsets(needed_sets, jobset_ids);
			}
		}

		unsigned int updates = 0;

		// walk the job queue again, initializing the jobset counters
		// the set_id field of the job may or may not have been set correctly
		// and the jobset objects have not yet counted anything, we do that now.
		JobQueue->StartIterateAllClassAds();
		while (JobQueue->Iterate(bad)) {
			if (!bad->IsJob() && !bad->IsCluster()) continue;

			JobQueueJob * job = static_cast<JobQueueJob*>(bad);
			if (job->IsJob()) {
				// in most cases, we can init the set_id for the job from the cluster header
				// because we iterate in hashtable order, this is not 100% but it's faster when it works
				job->set_id = job->Cluster()->set_id;
			}
			if (job->set_id < 0) continue;

			if (scheduler.jobSets->addToSet(*job)) {
				if (job->IsCluster()) {
					// for cluster ads, write the set_id into the ad
					job->Assign(ATTR_JOB_SET_ID, job->set_id);
				} else {
					// we only count job updates to avoid confusing things below
					++updates;
				}
			}
		}

		// now that the sets are populated, do a garbage collection pass
		int num_removed = 0;
		for (auto set_id : jobset_ids) {
			JobQueueJobSet * jobset = GetJobSetAd(set_id);
			if (scheduler.jobSets->garbageCollectSet(jobset)) {
				++num_removed;
			}
		}

		dprintf(D_STATUS, "Finished restoring JobSet state, %d new sets, %d removed sets, mapped %u jobs into %zu sets\n",
			(int)needed_sets.size(), num_removed, updates, scheduler.jobSets->count());

	} else {
		// jobsets disabled 
		if ( ! jobset_ids.empty()) {
			if (param_boolean("PURGE_JOBSETS", false)) {
				for (auto set_id : jobset_ids) {
					JobQueueJobSet * jobset = GetJobSetAd(set_id);
					if (jobset) { JobQueue->DestroyClassAd(jobset->jid); }
				}
				dprintf(D_STATUS, "JobSets disabled, removed JobSet state for %d jobsets\n", (int)jobset_ids.size());
			} else {
				dprintf(D_STATUS, "JobSets disabled, but %d exist. They will be ignored.\n", (int)jobset_ids.size());
			}
		}
	}


    // We defined a candidate next_cluster_num above, as (current-max-clust) + (increment).
    // If the candidate exceeds the configured max, then wrap it.  Default maximum is zero,
    // which signals 'no maximum'
    if ((cluster_maximum_val > 0) && (next_cluster_num > cluster_maximum_val)) {
        dprintf(D_ALWAYS, "Next cluster id exceeded configured max %d: wrapping to %d\n", cluster_maximum_val, cluster_initial_val);
        next_cluster_num = cluster_initial_val;
    }

	if ( stored_cluster_num == 0 ) {
		char tmp[PROC_ID_STR_BUFLEN];
		snprintf(tmp, sizeof(tmp), "%d", next_cluster_num);
		JobQueue->SetAttribute(HeaderKey, ATTR_NEXT_CLUSTER_NUM, tmp);
	} else {
        // This sanity check is not applicable if a maximum cluster value was set,  
        // since in that case wrapped cluster-ids are a valid condition.
		if ((next_cluster_num > stored_cluster_num) && (cluster_maximum_val <= 0)) {
			// Oh no!  Somehow the header ad in the queue says to reuse cluster nums!
			EXCEPT("JOB QUEUE DAMAGED; header ad NEXT_CLUSTER_NUM invalid");
		}
		next_cluster_num = stored_cluster_num;
	}

		// Now check for pre-7.5.5 spool directories/files that need
		// to be modernized.  This happens in two passes.  First we
		// update the job ads to point to the new paths.  Then we
		// write out the modified job queue to save these and any
		// other pending changes.  Then we rename the
		// directories/files in the spool.  This order of doing things
		// guarantees that if we crash in the middle we don't skip
		// over some unfinished work on restart.
	std::list< PROC_ID > spool_rename_list;

	if( spool_cur_version < 1 ) {
		SpoolHierarchyChangePass1(spool.c_str(),spool_rename_list);
	}


		// Some of the conversions done in ConvertOldJobAdAttrs need to be
		// persisted to disk. Particularly, GlobusContactString/RemoteJobId.
		// The spool renaming also needs to be saved here.  This is not
		// optional, so we cannot just call CleanJobQueue() here, because
		// that does not abort on failure.
#if 0
	if( JobQueueDirty ) {
		if( !JobQueue->TruncLog() ) {
			EXCEPT("Failed to write the modified job queue log to disk, so cannot continue.");
		}
		JobQueueDirty = false;
	}
#endif

	if( spool_cur_version < 1 ) {
		SpoolHierarchyChangePass2(spool.c_str(),spool_rename_list);
	}

	if( spool_cur_version != SPOOL_CUR_VERSION_SCHEDD_SUPPORTS ) {
		WriteSpoolVersion(spool.c_str(),SPOOL_MIN_VERSION_SCHEDD_WRITES,SPOOL_CUR_VERSION_SCHEDD_SUPPORTS);
	}
}


void
CleanJobQueue()
{
	if (JobQueueDirty) {
		dprintf(D_ALWAYS, "Cleaning job queue...\n");
		JobQueue->TruncLog();

		auto job_itr = PrivateAttrs.begin();
		while (job_itr != PrivateAttrs.end()) {
			ClassAd *job_ad = GetJobAd(job_itr->first);
			if (job_ad == NULL) {
				job_itr = PrivateAttrs.erase(job_itr);
			} else {
				for (auto &attr : job_itr->second) {
					if (SetAttributeString(job_itr->first.cluster, job_itr->first.proc, attr.first.c_str(), attr.second.c_str()) == 0) {
						job_ad->Delete(attr.first.c_str());
					}
				}
				job_itr++;
			}
		}

		JobQueueDirty = false;
	}
}


void
DestroyJobQueue( void )
{
	in_DestroyJobQueue = true;

	// Clean up any children that have exited but haven't been reaped
	// yet.  This can occur if the schedd receives a query followed
	// immediately by a shutdown command.  The child will exit but
	// not be reaped because the SIGTERM from the shutdown command will
	// be processed before the SIGCHLD from the child process exit.
	// Allowing the stack to clean up child processes is problematic
	// because the schedd will be shutdown and the daemonCore
	// object deleted by the time the child cleanup is attempted.
	schedd_forker.DeleteAll( );

	if (JobQueueDirty) {
			// We can't destroy it until it's clean.
		CleanJobQueue();
	}
	ASSERT( JobQueueDirty == false );
	delete JobQueue;
	JobQueue = NULL;

	scheduler.deleteZombieOwners();
	DirtyJobIDs.clearAll();

		// There's also our hashtable of the size of each cluster
	delete ClusterSizeHashTable;
	ClusterSizeHashTable = NULL;
	TotalJobsCount = 0;

	delete queue_super_user_may_impersonate_regex;
	queue_super_user_may_impersonate_regex = NULL;
	in_DestroyJobQueue = false;
}


int MaterializeJobs(JobQueueCluster * clusterad, TransactionWatcher &txn, int & retry_delay)
{
	retry_delay = 0;
	if ( ! clusterad->factory)
		return 0;

	int proc_limit = INT_MAX;
	if ( ! clusterad->LookupInteger(ATTR_JOB_MATERIALIZE_LIMIT, proc_limit) || proc_limit <= 0) {
		proc_limit = INT_MAX;
	}
	int system_limit = MIN(scheduler.getMaxMaterializedJobsPerCluster(), scheduler.getMaxJobsPerSubmission());
	// the MAX_JOBS_PER_OWNER limit straddles clusters, so we have to look at the number of jobs in the queue
	// for this owner to know the actual limit
	int owner_limit = scheduler.getMaxJobsPerOwner();
	if (clusterad->ownerinfo) {
		owner_limit -= (clusterad->ownerinfo->num.JobsCounted + clusterad->ownerinfo->num.JobsRecentlyAdded);
	}
	// when the effective owner limit is 0, we can't count on a state change in this factory to trigger new materialization
	// so we return a retry_delay of 5 to keep this cluster in the 'needs materialization' queue
	if (owner_limit < 1) {
		dprintf(D_MATERIALIZE, "in MaterializeJobs cannot materialize jobs for cluster %d because of MAX_JOBS_PER_OWNER\n",
			clusterad->jid.cluster);
		//uncomment this line to poll quickly, but only if ownerinfo->num counters are also updated quickly (currently they are not)
		//retry_delay = 5;
	}
	//system_limit = MIN(system_limit, scheduler.getMaxJobsRunning());

	int effective_limit = MIN(proc_limit, system_limit);
	effective_limit = MIN(effective_limit, owner_limit);

	dprintf(D_MATERIALIZE | D_VERBOSE, "in MaterializeJobs, proc_limit=%d, sys_limit=%d MIN(%d,%d,%d), ClusterSize=%d\n",
		proc_limit, system_limit,
		scheduler.getMaxMaterializedJobsPerCluster(), scheduler.getMaxJobsPerSubmission(), owner_limit,
		clusterad->ClusterSize());

	int num_materialized = 0;
	int cluster_size = clusterad->ClusterSize();
	while ((cluster_size + num_materialized) < effective_limit) {
		int retry = 0;
		if ( ! CheckMaterializePolicyExpression(clusterad, num_materialized, retry)) {
			retry_delay = retry;
			break;
		}
		if (MaterializeNextFactoryJob(clusterad->factory, clusterad, txn, retry) == 1) {
			num_materialized += 1;
		} else {
			retry_delay = MAX(retry_delay, retry);
			break;
		}
	}

	return num_materialized;
}

static int OpenSpoolFactoryFile(int cluster_id, const char * filename, int &fd, const char * tag, int &terrno)
{
	fd = -1;

	terrno = 0;
	std::string parent,junk;
	if (filename_split(filename,parent,junk)) {
			// Create directory hierarchy within spool directory.
			// All sub-dirs in hierarchy are owned by condor.
		if( !mkdir_and_parents_if_needed(parent.c_str(),0755,PRIV_CONDOR) ) {
			terrno = errno;
			dprintf(D_ALWAYS,
				"Failed %s %d because create parent spool directory of '%s' failed, errno = %d (%s)\n",
					tag, cluster_id, parent.c_str(), errno, strerror(errno));
			return -1;
		}
	}

	int flags = O_WRONLY | _O_BINARY | _O_SEQUENTIAL | O_LARGEFILE | O_CREAT | O_TRUNC;

	fd = safe_open_wrapper_follow( filename, flags, 0644 );
	if (fd < 0) {
		terrno = errno;
		dprintf(D_ALWAYS, "Failing %s %d because creat of '%s' failed, errno = %d (%s)\n",
			tag, cluster_id, filename, errno, strerror(errno));
		return -1;
	}

	return 0;
}

// handle the CONDOR_SendMaterializeData RPC
// this function reads materialize item data from the sock,  writes it to SPOOL with into a file
// whose name is based on the cluster id, it then returns the filename and the number of lines that it recieved
// the materialize itemdata is *also* stored in the submit pending JobFactory so we don't have to read it from the
// spool file on initial submit.
// 
int QmgmtHandleSendMaterializeData(int cluster_id, ReliSock * sock, std::string & spooled_filename, int &row_count, int &terrno)
{
	int rval = -1;
	SetAttributeFlags_t flags = 0;
	spooled_filename.clear();
	row_count = 0;
	terrno = 0;

	// check to see if the schedd is permitting late materialization
	if ( ! scheduler.getAllowLateMaterialize()) {
		terrno = EPERM;
		dprintf(D_MATERIALIZE, "Failing remote SetMaterializeData %d because SCHEDD_ALLOW_LATE_MATERIALIZE is false\n", cluster_id);
		return -1;
	}

	if ( ! sock) {
		terrno = EINVAL;
		dprintf(D_MATERIALIZE, "Failing remote SetMaterializeData %d because no socket was supplied\n", cluster_id);
		return -1;
	}

	JobFactory * factory = NULL;
	JobFactory*& pending = JobFactoriesSubmitPending[cluster_id];
	if (pending) {
		factory = pending;
	} else {
		// parse the submit digest and (possibly) open the itemdata file.
		factory = NewJobFactory(cluster_id, scheduler.getExtendedSubmitCommands());
		pending = factory;
	}

	if ( ! factory) {
		terrno = ENOMEM;
		dprintf(D_MATERIALIZE, "Failing remote SendMaterializeData %d because NewFactory failed\n", cluster_id);
		return -1;
	}

	// If the submit digest parsed correctly, we need to write it to spool so we can re-load if the schedd is restarted
	//
	GetSpooledMaterializeDataPath(spooled_filename, cluster_id, Spool);
	const char * filename = spooled_filename.c_str();

	terrno = 0;
	int fd;
	rval = OpenSpoolFactoryFile(cluster_id, filename, fd, "SendMaterializeData", terrno);
	if (rval == 0) {
		std::string remainder; // holds the fragment of a line that straddles buffers
		const size_t cbbuf = 0x10000; // 64kbuffer
		int cbread = 0;
		char buf[cbbuf];
		while ((cbread = sock->get_bytes(buf, cbbuf)) > 0) {
			int cbwrote = write(fd, buf, cbread);
			if (cbwrote != cbread) {
				terrno = errno;
				dprintf(D_ALWAYS, "Failing remote SendMaterializeData %d because write to '%s' failed, errno = %d (%s)\n",
					cluster_id, filename, errno, strerror(errno));
				rval = -1;
				break;
			}
			rval = AppendRowsToJobFactory(factory, buf, cbread, remainder);
			if (rval < 0) {
				terrno = EINVAL;
				break;
			}
		}
		if (close(fd)!=0) {
			if ( ! terrno) { terrno = errno; }
			dprintf(D_ALWAYS, "SendMaterializeData %d close failed, errno = %d (%s)\n", cluster_id, errno, strerror(errno));
			rval = -1;
		}
		if (rval < 0) {
			if (unlink(filename) < 0) {
				dprintf(D_FULLDEBUG, "SendMaterializeData %d failed to unlink file '%s' errno = %d (%s)\n", cluster_id, filename, errno, strerror(errno));
			}
		}
	}

	if (rval < 0) {
		dprintf(D_MATERIALIZE, "Failing remote SendMaterializeData %d because spooling of data failed : %d - %s\n", cluster_id, terrno, strerror(terrno));
	} else {
		rval = SetAttributeString( cluster_id, -1, ATTR_JOB_MATERIALIZE_ITEMS_FILE, filename, flags );
	}

	// if we failed, destroy the pending job factory and remove it from the pending list.
	if (rval < 0) {
		DestroyJobFactory(factory); factory = NULL;
		auto found = JobFactoriesSubmitPending.find(cluster_id);
		if (found != JobFactoriesSubmitPending.end()) JobFactoriesSubmitPending.erase(found);
	} else {
		row_count = JobFactoryRowCount(factory);
	}
	return rval;
}

// handle the CONDOR_SetJobFactory RPC
// This function writes the submit digest_text into SPOOL in a file whose name is based on the cluster id
// the filename argument is not used (it was used during 8.7 development, but abandoned in favor of spooling the digest)
int QmgmtHandleSetJobFactory(int cluster_id, const char* filename, const char * digest_text)
{
	int rval = -1;
	SetAttributeFlags_t flags = 0;
	std::string errmsg;

	// check to see if the schedd is permitting late materialization 
	if ( ! scheduler.getAllowLateMaterialize()) {
		dprintf(D_MATERIALIZE, "Failing remote SetJobFactory %d because SCHEDD_ALLOW_LATE_MATERIALIZE is false\n", cluster_id);
		return -1;
	}

	if (digest_text && digest_text[0]) {

		ClassAd * user_ident = NULL;
	#if 0 // in 8.7.9 we no longer impersonate the user while loading the digest because the itemdata (if any) will be in SPOOL
		ClassAd user_ident_ad;
		if (Q_SOCK) {
			// build a ad with the user identity so we can use set_user_priv_from_ad
			// here just like we would if the cluster ad was available.
			user_ident_ad.Assign(ATTR_OWNER, Q_SOCK->getOwner());
			user_ident_ad.Assign(ATTR_NT_DOMAIN, Q_SOCK->getDomain());
			user_ident = &user_ident_ad;
		}
	#endif

		JobFactory * factory = NULL;
		JobFactory*& pending = JobFactoriesSubmitPending[cluster_id];
		if (pending) {
			factory = pending;
		} else {
			// parse the submit digest and (possibly) open the itemdata file.
			factory = NewJobFactory(cluster_id, scheduler.getExtendedSubmitCommands());
			pending = factory;
		}

		if (factory) {
			rval = 0;
			if ( ! LoadJobFactoryDigest(factory, digest_text, user_ident, errmsg)) {
				rval = -1;
			}
		}

		if (rval < 0) {
			dprintf(D_MATERIALIZE, "Failing remote SetJobFactory %d because MakeJobFactory failed : %s\n", cluster_id, errmsg.c_str());
		} else {

			// If the submit digest parsed correctly, we need to write it to spool so we can re-load if the schedd is restarted
			//
			std::string spooled_filename;
			GetSpooledSubmitDigestPath(spooled_filename, cluster_id, Spool);
			const char * filename = spooled_filename.c_str();

			int terrno = 0;
			int fd;
			rval = OpenSpoolFactoryFile(cluster_id, filename, fd, "SetJobFactory", terrno);
			if (0 == rval) {
				size_t cbtext = strlen(digest_text);
				size_t cbwrote = write(fd, digest_text, (unsigned int)cbtext);
				if (cbwrote != cbtext) {
					terrno = errno;
					dprintf(D_ALWAYS, "Failing remote SetJobFactory %d because write to '%s' failed, errno = %d (%s)\n",
						cluster_id, filename, errno, strerror(errno));
					rval = -1;
				}
				if (close(fd)!=0) {
					if ( ! terrno) { terrno = errno; }
					dprintf(D_ALWAYS, "SetJobFactory %d close failed, errno = %d (%s)\n", cluster_id, errno, strerror(errno));
					rval = -1;
				}
				if (rval < 0) {
					if (unlink(filename) < 0) {
						dprintf(D_FULLDEBUG, "SetJobFactory %d failed to unlink file '%s' errno = %d (%s)\n", cluster_id, filename, errno, strerror(errno));
					}
				}
			}
			if (rval < 0) {
				errno = terrno;
			} else {
				rval = SetAttributeString( cluster_id, -1, ATTR_JOB_MATERIALIZE_DIGEST_FILE, filename, flags );
			}
		}

		// if we failed, destroy the pending job factory and remove it from the pending list.
		if (rval < 0) {
			if (factory) { DestroyJobFactory(factory); factory = NULL; }
			auto found = JobFactoriesSubmitPending.find(cluster_id);
			if (found != JobFactoriesSubmitPending.end()) JobFactoriesSubmitPending.erase(found);
		}
	} else if (filename && filename[0]) {
		// we no longer support this form of factory submit.
		errno = EINVAL;
		return -1;
	}

	return rval;
}


int
grow_prio_recs( int newsize )
{
	int i;
	prio_rec *tmp;

	// just return if PrioRec already equal/larger than the size requested
	if ( MAX_PRIO_REC >= newsize ) {
		return 0;
	}

	dprintf(D_FULLDEBUG,"Dynamically growing PrioRec to %d\n",newsize);

	tmp = new prio_rec[newsize];
	if ( tmp == NULL ) {
		EXCEPT( "grow_prio_recs: out of memory" );
	}

	/* copy old PrioRecs over */
	for (i=0;i<N_PrioRecs;i++)
		tmp[i] = PrioRec[i];

	/* delete old too-small space, but only if we new-ed it; the
	 * first space came from the heap, so check and don't try to 
	 * delete that */
	if ( &PrioRec[0] != &PrioRecArray[0] )
		delete [] PrioRec;

	/* replace with spanky new big one */
	PrioRec = tmp;
	MAX_PRIO_REC = newsize;
	return 0;
}


// test an unqualified username "bob" or a fully qualfied username "bob@domain" to see
// if it is a queue superuser
static bool isQueueSuperUserName( const char* user )
{
	if( !user || super_users.empty() ) {
		return false;
	}

#ifdef UNIX
	// split username into bare username and domain part
	std::string tmp;
	const char * owner = name_of_user(user, tmp);
	// by comparing the bare owner name to the original user, we determine
	// if the actual or implicit domain is equal to uidDomain.  If it is we have a local user.
	bool is_local_user = is_same_user(user, owner, COMPARE_DOMAIN_FULL, scheduler.uidDomain());
#endif

	for (const auto &superuser : super_users) {
#ifdef UNIX
        if (superuser[0] == '%' && is_local_user) {
            // this is a user group, so check user against the group membership
            struct group* gr = getgrnam(&superuser[1]);
            if (gr) {
                for (char** gmem=gr->gr_mem;  *gmem != NULL;  ++gmem) {
                    if (strcmp(owner, *gmem) == 0) return true;
                }
            } else {
                dprintf(D_SECURITY, "Group name \"%s\" was not found in defined user groups\n", &superuser[1]);
            }
            continue;
        }
		CompareUsersOpt opt = (CompareUsersOpt)(COMPARE_DOMAIN_PREFIX | ASSUME_UID_DOMAIN);
#else
		CompareUsersOpt opt = (CompareUsersOpt)(COMPARE_DOMAIN_PREFIX | ASSUME_UID_DOMAIN | CASELESS_USER);
#endif
		if (is_same_user(user, superuser.c_str(), opt, scheduler.uidDomain())) {
			return true;
		}
	}
	return false;
}

bool isQueueSuperUser(const JobQueueUserRec * user)
{
	if ( ! user) return false;
	if (user->IsInherentlySuper()) return true;
	if (user->isStaleConfigSuper()) {
		// TODO: fix for USERREC_NAME_IS_FULLY_QUALIFIED ?
		bool super = isQueueSuperUserName(user->Name());
		const_cast<JobQueueUserRec *>(user)->setConfigSuper(super);
	}
	return user->IsSuperUser();
}



static void
AddOwnerHistory(const std::string &user) {
	owner_history.insert(user,1);
}

static bool
SuperUserAllowedToSetOwnerTo(const std::string &user) {
		// To avoid giving the queue super user (e.g. condor)
		// the ability to run as innocent people who have never
		// even run a job, only allow them to set the owner
		// attribute of a job to a value we have seen before.
		// The JobRouter depends on this when it is running as
		// root/condor.

	if( queue_super_user_may_impersonate_regex ) {
		if( queue_super_user_may_impersonate_regex->match(user) ) {
			return true;
		}
		dprintf(D_FULLDEBUG,"Queue super user not allowed to set owner to %s, because this does not match the QUEUE_SUPER_USER_MAY_IMPERSONATE regular expression.\n",user.c_str());
		return false;
	}

	int junk = 0;
	if( owner_history.lookup(user,junk) != -1 ) {
		return true;
	}
	dprintf(D_FULLDEBUG,"Queue super user not allowed to set owner to %s, because this instance of the schedd has never seen that user submit any jobs.\n",user.c_str());
	return false;
}


int 
QmgmtSetAllowProtectedAttrChanges(int val)
{
	if( !Q_SOCK ) {
		errno = ENOENT;
		return -1;
	}

	bool old_value = 
		Q_SOCK->setAllowProtectedAttrChanges(val ? true : false);

	return old_value ? TRUE : FALSE;
}

#if 0 // untested user_is_the_new_owner version
int
QmgmtSetEffectiveUser(QmgmtPeer * qsock, char const *requested_owner)
{
	ASSERT(user_is_the_new_owner);
	// First, check if the requested owner is requesting us return to the 'real owner';
	// if so, then we set requested_owner to nullptr to indicate this.

		// In this case, we trust the username is the same as owner, regardless
		// of whether the UID domains match.
	char const *real_user = qsock->getRealUser();
	char const *real_owner = qsock->getRealOwner();
	if (ignore_domain_mismatch_when_setting_owner &&
		requested_owner && real_owner &&
		is_same_user(requested_owner,real_owner,COMPARE_DOMAIN_DEFAULT,scheduler.uidDomain()))
	{
		requested_owner = nullptr;
	} else if (real_user && requested_owner) {
		std::string requested_user = std::string(requested_owner) + "@" + scheduler.uidDomain();
		if (is_same_user(requested_user.c_str(), real_user, COMPARE_DOMAIN_FULL, scheduler.uidDomain())) {
			requested_owner = nullptr;
		}
	}

	if( requested_owner  && !*requested_owner ) {
		// treat empty string equivalently to NULL
		requested_owner = nullptr;
	}

	// always allow request to set effective owner to NULL,
	// because this means set effective owner --> real owner
	if( requested_owner && !qmgmt_all_users_trusted ) {
		if (!isQueueSuperUserName(qsock->getRealUser()))
		{
			dprintf(D_ALWAYS, "SetEffectiveOwner security violation: "
					"setting owner to %s when effective user is \"%s\" (not a superuser)\n",
					requested_owner, real_user ? real_user : "(null)" );
			errno = EACCES;
			return -1;
		}
		if( !SuperUserAllowedToSetOwnerTo( requested_owner ) )
		{
			dprintf(D_ALWAYS, "SetEffectiveOwner security violation: "
				"setting owner to %s when effective user is \"%s\" (not an active user)\n",
				requested_owner, real_user ? real_user  : "(null)" );
			errno = EACCES;
			return -1;
		}
	}

	if( !qsock->setEffectiveOwner( requested_owner ) ) {
		errno = EINVAL;
		return -1;
	}
	return 0;
}
#endif

int
QmgmtSetEffectiveOwner(char const *o)
{
	if( !Q_SOCK ) {
		errno = ENOENT;
		return -1;
	}

	#if 0 // this variant was never tested
	if (user_is_the_new_owner) {
		return QmgmtSetEffectiveUser(Q_SOCK, o);
	}
	#endif

	char const *real_owner = Q_SOCK->getRealOwner();

#ifdef USE_JOB_QUEUE_USERREC
	const JobQueueUserRec * real_urec = scheduler.lookup_owner_const(real_owner);
	bool clear_effective = !o || !o[0]; // caller wants to clear effective
	if ( ! real_urec) {
		real_urec = real_owner_is_condor(Q_SOCK);
	}
#endif

	if( o && real_owner && is_same_user(o,real_owner,COMPARE_DOMAIN_DEFAULT,scheduler.uidDomain()) ) {
		if ( ! is_same_user(o,real_owner,COMPARE_DOMAIN_FULL,scheduler.uidDomain())) {
			dprintf(D_SECURITY, "SetEffectiveOwner security warning: "
					"assuming \"%s\" is the same as active owner \"%s\"\n",
					o, real_owner);
		}
		// change effective owner --> real owner
		o = NULL;
	}

	if( o && !*o ) {
		// treat empty string equivalently to NULL
		o = NULL;
	}

#ifdef USE_JOB_QUEUE_USERREC
	const JobQueueUserRec * urec = nullptr;
	if (o) {
		urec = scheduler.lookup_owner_const(o);
		if ( ! urec) {
			dprintf(D_ALWAYS, "SetEffectiveOwner security violation: No User record named %s\n", o);
		} else if (urec == real_urec) {
			// myself, but without superuser perms. I'll allow it.
		} else {
			bool is_super = real_urec && real_urec->IsSuperUser();
			bool is_allowed_owner = SuperUserAllowedToSetOwnerTo(o);
			if( !is_super || !is_allowed_owner)
			{
				if ( ! is_allowed_owner) {
					dprintf(D_ALWAYS, "SetEffectiveOwner security violation: "
						"attempting to set owner to dis-allowed value %s\n", o);
				} else {
					dprintf(D_ALWAYS, "SetEffectiveOwner security violation: "
						"setting owner to %s when active owner is non-superuser \"%s\"\n",
						o, real_owner ? real_owner : "(null)");
				}
				errno = EACCES;
				return -1;
			}
		}
	} else if ( ! clear_effective) {
		urec = real_urec;
	}

	if( !Q_SOCK->setEffectiveOwner(urec, ! clear_effective)) {
		errno = EINVAL;
		return -1;
	}
#else
	// always allow request to set effective owner to NULL,
	// because this means set effective owner --> real owner
	if( o && !qmgmt_all_users_trusted ) {
		bool is_super = isQueueSuperUserName(real_owner);
		bool is_allowed_owner = SuperUserAllowedToSetOwnerTo( o );
		if( !is_super || !is_allowed_owner)
		{
			if ( ! is_allowed_owner) {
				dprintf(D_ALWAYS, "SetEffectiveOwner security violation: "
						"attempting to set owner to dis-allowed value %s\n", o);
			} else {
				dprintf(D_ALWAYS, "SetEffectiveOwner security violation: "
						"setting owner to %s when active owner is non-superuser \"%s\"\n",
						o, real_owner ? real_owner : "(null)");
			}
			errno = EACCES;
			return -1;
		}
	}

	if( !Q_SOCK->setEffectiveOwner( o ) ) {
		errno = EINVAL;
		return -1;
	}
#endif
	return 0;
}


#ifdef USE_JOB_QUEUE_USERREC

// Test if this owner matches my owner, so they're allowed to update me.
bool
UserCheck(const JobQueueBase *ad, const JobQueueUserRec *test_owner)
{
	if ( Q_SOCK->getReadOnly() ) {
		errno = EACCES;
		dprintf( D_FULLDEBUG, "OwnerCheck: reject read-only client\n" );
		return false;
	}

	// check if the IP address of the peer has daemon core write permission
	// to the schedd.  we have to explicitly check here because all queue
	// management commands come in via one sole daemon core command which
	// has just READ permission.
	// TODO: can we get rid of this test? I think the note above is wrong now - tj 2023-05-12
	if ( ! Q_SOCK->getWriteAuth()) {
		condor_sockaddr addr = Q_SOCK->endpoint();
		if ( !Q_SOCK->isAuthorizationInBoundingSet("WRITE") ||
			daemonCore->Verify("queue management", WRITE, addr, Q_SOCK->getRealUser()) == FALSE )
		{
			// this machine does not have write permission; return failure
			return false;
		}
		Q_SOCK->setWriteAuth(true);
	}

	return UserCheck2(ad, test_owner);
}

bool
UserCheck2(const JobQueueBase *ad, const JobQueueUserRec * test_user, bool not_super /*=false*/)
{
	// in the very rare event that the admin told us all users 
	// can be trusted, let it pass
	if ( qmgmt_all_users_trusted ) {
		return true;
	}

	// If test_owner is NULL, then we have no idea who the user is.  We
	// do not allow anonymous folks to mess around with the queue, so 
	// have UserCheck fail.  Note we only call UserCheck in the first place
	// if Q_SOCK is not null; if Q_SOCK is null, then the schedd is calling
	// a QMGMT command internally which is allowed.
	if ( ! test_user) {
		dprintf(D_ALWAYS,
			"QMGT command failed: anonymous user not permitted\n" );
		return false;
	}

	std::string owner_buf;

#if !defined(WIN32) 
	// If we're not root or condor, only allow qmgmt writes from
	// the UID we're running as.
	uid_t 	my_uid = get_my_uid();
	if( my_uid != 0 && my_uid != get_real_condor_uid() ) {
		// if a fully-qualified username was passed, extract the name
		const char * test_owner = name_of_user(test_user->Name(), owner_buf);
		if( strcmp(get_real_username(), test_owner) == MATCH ) {
			dprintf(D_FULLDEBUG, "OwnerCheck success, '%s' matches my username\n", test_owner );
			return true;
		} else if (not_super) {
			errno = EACCES;
			dprintf( D_FULLDEBUG, "OwnerCheck reject, '%s' not '%s'\n",
				test_owner, get_real_username());
			return false;
		} else if (isQueueSuperUser(test_user)) {
			dprintf(D_FULLDEBUG, "OwnerCheck success, '%s' is super_user\n", test_user->Name());
			return true;
		} else {
			errno = EACCES;
			dprintf( D_FULLDEBUG, "OwnerCheck reject, '%s' not '%s' or super_user\n",
				test_owner, get_real_username());
			return false;
		}
	}
#endif

	// If we don't have an Owner/User attribute (or classad) and we've
	// gotten this far, how can we deny service?
	if( !ad ) {
		dprintf(D_FULLDEBUG,"OwnerCheck success, '%s' no ad\n", test_user->Name());
		return true;
	}
	const JobQueueUserRec * job_user = nullptr;
	if (ad->IsCluster() || ad->IsJob()) {
		job_user = static_cast<const JobQueueJob*>(ad)->ownerinfo;
	} else if (ad->IsJobSet()) {
		job_user = static_cast<const JobQueueJobSet*>(ad)->ownerinfo;
	} else if (ad->IsUserRec()) {
		// when modifying UserRecs,  we allow self-modify when the not_super flag is passed
		// but only super-users can modify otherwise
		if (not_super) {
			job_user = static_cast<const JobQueueUserRec*>(ad);
		} else if (isQueueSuperUser(test_user)) {
			dprintf(D_FULLDEBUG, "OwnerCheck success, '%s' is super_user UID_DOMAIN=%s\n",
				test_user->Name(), scheduler.uidDomain());
			return true;
		} else {
			errno = EACCES;
			dprintf(D_FULLDEBUG, "OwnerCheck reject, '%s' is NOT super_user UID_DOMAIN=%s\n",
				test_user->Name(), scheduler.uidDomain());
			return false;
		}
	}

	if ( ! job_user) {
		dprintf(D_FULLDEBUG,"OwnerCheck success, '%s' no ad owner\n", test_user->Name());
		return true;
	}

	if (job_user == test_user) {
		//dprintf(D_FULLDEBUG,"OwnerCheck success, '%s' matches ad owner '%s'\n", test_user->Name(), job_user->Name());
		return true;
	}

	if ( ! not_super && isQueueSuperUser(test_user)) {
		dprintf(D_FULLDEBUG, "OwnerCheck success, '%s' is super_user UID_DOMAIN=%s\n",
			test_user->Name(), scheduler.uidDomain());
		return true;
	}

	errno = EACCES;
	dprintf(D_FULLDEBUG, "OwnerCheck reject, '%s' not ad owner: '%s' UID_DOMAIN=%s\n",
		test_user->Name(), job_user->Name(), scheduler.uidDomain());
	return false;
}


#else

// Test if this owner matches my owner, so they're allowed to update me.
bool
UserCheck(const ClassAd *ad, const char *test_owner)
{
	if ( Q_SOCK->getReadOnly() ) {
		errno = EACCES;
		dprintf( D_FULLDEBUG, "OwnerCheck: reject read-only client\n" );
		return false;
	}

	// check if the IP address of the peer has daemon core write permission
	// to the schedd.  we have to explicitly check here because all queue
	// management commands come in via one sole daemon core command which
	// has just READ permission.
	condor_sockaddr addr = Q_SOCK->endpoint();
	if ( !Q_SOCK->isAuthorizationInBoundingSet("WRITE") ||
		daemonCore->Verify("queue management", WRITE, addr, Q_SOCK->getRealUser()) == FALSE )
	{
		// this machine does not have write permission; return failure
		return false;
	}

	return UserCheck2(ad, test_owner);
}


bool
UserCheck2(const ClassAd *ad, const char *test_user, const char *job_user)
{
	// in the very rare event that the admin told us all users 
	// can be trusted, let it pass
	if ( qmgmt_all_users_trusted ) {
		return true;
	}

	// If test_owner is NULL, then we have no idea who the user is.  We
	// do not allow anonymous folks to mess around with the queue, so 
	// have UserCheck fail.  Note we only call UserCheck in the first place
	// if Q_SOCK is not null; if Q_SOCK is null, then the schedd is calling
	// a QMGMT command internally which is allowed.
	if ( ! test_user || ! test_user[0]) {
		dprintf(D_ALWAYS,
				"QMGT command failed: anonymous user not permitted\n" );
		return false;
	}

	std::string owner_buf;

#if !defined(WIN32) 
		// If we're not root or condor, only allow qmgmt writes from
		// the UID we're running as.
	uid_t 	my_uid = get_my_uid();
	if( my_uid != 0 && my_uid != get_real_condor_uid() ) {
		// if a fully-qualified username was passed, extract the name
		const char * test_owner = name_of_user(test_user, owner_buf);
		if( strcmp(get_real_username(), test_owner) == MATCH ) {
			dprintf(D_FULLDEBUG, "OwnerCheck success, '%s' matches my username\n", test_owner );
			return true;
		} else if (isQueueSuperUser(test_user)) {
			dprintf(D_FULLDEBUG, "OwnerCheck success, '%s' is super_user\n", test_user);
			return true;
		} else {
			errno = EACCES;
			dprintf( D_FULLDEBUG, "OwnerCheck reject, '%s' not '%s' or super_user\n",
					 test_owner, get_real_username());
			return false;
		}
	}
#endif

		// If we don't have an Owner/User attribute (or classad) and we've
		// gotten this far, how can we deny service?
	if( !job_user ) {
		if( !ad ) {
			dprintf(D_FULLDEBUG,"OwnerCheck success, '%s' no ad\n", test_user);
			return true;
		}
		else if ( ! ad->LookupString(ATTR_USER, owner_buf) &&
			      ! ad->LookupString(ATTR_OWNER, owner_buf)) {
			dprintf(D_FULLDEBUG,"OwnerCheck success, '%s' no ad owner\n", test_user);
			return true;
		}
		job_user = owner_buf.c_str();
	}

		// If the job user is "nice-user.foo@bar", then we pass the permission
		// check for test user "foo@bar".
	if (MATCH == strncmp(job_user, "nice-user.", 10)) {
		job_user += 10;
		return true;
	}

		// Finally, compare the owner of the ad with the entity trying
		// to connect to the queue.
#ifdef WIN32
	CompareUsersOpt opt = (CompareUsersOpt)(COMPARE_DOMAIN_PREFIX | ASSUME_UID_DOMAIN | CASELESS_USER);
#else
	CompareUsersOpt opt = COMPARE_DOMAIN_DEFAULT;
#endif
	if (is_same_user(test_user, job_user, opt, scheduler.uidDomain())) {
		return true;
	}
	if (ignore_domain_for_OwnerCheck) {
		// if it doesn't match fully qualified, try again ignoring the domain.
		opt = (CompareUsersOpt)(COMPARE_IGNORE_DOMAIN | (opt & CASELESS_USER));
		if (is_same_user(test_user, job_user, opt, scheduler.uidDomain())) {
			if (warn_domain_for_OwnerCheck) {
				dprintf(D_FULLDEBUG, "OwnerCheck success, but '%s' is not ad owner: '%s' UID_DOMAIN=%s. Future HTCondor versions will not ignore domain.\n",
					test_user, job_user, scheduler.uidDomain());
			}
			return true;
		}
	}

	if (isQueueSuperUser(test_user)) {
		dprintf(D_FULLDEBUG, "OwnerCheck success, '%s' is super_user UID_DOMAIN=%s\n",
		        test_user, scheduler.uidDomain());
		return true;
	}

	errno = EACCES;
	dprintf(D_FULLDEBUG, "OwnerCheck reject, '%s' not ad owner: '%s' UID_DOMAIN=%s\n",
	        test_user, job_user, scheduler.uidDomain());
	return false;
}

#endif

QmgmtPeer*
getQmgmtConnectionInfo()
{
	QmgmtPeer* ret_value = NULL;

	// put all qmgmt state back into QmgmtPeer object for safe keeping
	if ( Q_SOCK ) {
		Q_SOCK->next_proc_num = next_proc_num;
		Q_SOCK->active_cluster_num = active_cluster_num;	
		Q_SOCK->xact_start_time = xact_start_time;
			// our call to getActiveTransaction will clear it out
			// from the lower layers after returning the handle to us
		Q_SOCK->transaction  = JobQueue->getActiveTransaction();

		ret_value = Q_SOCK;
		Q_SOCK = NULL;
		unsetQmgmtConnection();
	}

	return ret_value;
}

bool
setQmgmtConnectionInfo(QmgmtPeer *peer)
{
	bool ret_value;

	if (Q_SOCK) {
		return false;
	}

	// reset all state about our past connection to match
	// what was stored in the QmgmtPeer object
	Q_SOCK = peer;
	next_proc_num = peer->next_proc_num;
	active_cluster_num = peer->active_cluster_num;	
	xact_start_time = peer->xact_start_time;
		// Note: if setActiveTransaction succeeds, then peer->transaction
		// will be set to NULL.   The JobQueue does this to prevent anyone
		// from messing with the transaction cache while it is active.
	ret_value = JobQueue->setActiveTransaction( peer->transaction );

	return ret_value;
}

void
unsetQmgmtConnection()
{
	static QmgmtPeer reset;	// just used for reset/inital values

		// clear any in-process transaction via a call to AbortTransaction.
		// Note that this is effectively a no-op if getQmgmtConnectionInfo()
		// was called previously, since getQmgmtConnectionInfo() clears 
		// out the transaction after returning the handle.
	AbortTransaction();

	ASSERT(Q_SOCK == NULL);

	next_proc_num = reset.next_proc_num;
	active_cluster_num = reset.active_cluster_num;	
	xact_start_time = reset.xact_start_time;
}



/* We want to be able to call these things even from code linked in which
   is written in C, so we make them C declarations
*/
extern "C++" {

bool
setQSock( ReliSock* rsock)
{
	// initialize per-connection variables.  back in the day this
	// was essentially InvalidateConnection().  of particular 
	// importance is setting Q_SOCK... this tells the rest of the QMGMT
	// code the request is from an external user instead of originating
	// from within the schedd itself.
	// If rsock is NULL, that means the request is internal to the schedd
	// itself, and thus anything goes!

	bool ret_val = false;

	if (Q_SOCK) {
		delete Q_SOCK;
		Q_SOCK = NULL;
	}
	unsetQmgmtConnection();

		// setQSock(NULL) == unsetQSock() == unsetQmgmtConnection(), so...
	if ( rsock == NULL ) {
		return true;
	}

	QmgmtPeer* p = new QmgmtPeer;
	ASSERT(p);

	if ( p->set(rsock) ) {
		// success
		ret_val =  setQmgmtConnectionInfo(p);
	} 

	if ( ret_val ) {
		return true;
	} else {
		delete p;
		return false;
	}
}


void
unsetQSock()
{
	// reset the per-connection variables.  of particular 
	// importance is setting Q_SOCK back to NULL. this tells the rest of 
	// the QMGMT code the request originated internally, and it should
	// be permitted (i.e. we only call OwnerCheck if Q_SOCK is not NULL).

	if ( Q_SOCK ) {
		delete Q_SOCK;
		Q_SOCK = NULL;
	}
	unsetQmgmtConnection();  
}


int
handle_q(int cmd, Stream *sock)
{
	int	rval = 0;
	bool all_good;

	all_good = setQSock((ReliSock*)sock);

		// if setQSock failed, unset it to purge any old/stale
		// connection that was never cleaned up, and try again.
	if ( !all_good ) {
		unsetQSock();
		all_good = setQSock((ReliSock*)sock);
	}
	if (!all_good && sock) {
		// should never happen
		EXCEPT("handle_q: Unable to setQSock!!");
	}
	ASSERT(Q_SOCK);

	Q_SOCK->initAuthOwner(cmd == QMGMT_READ_CMD, cmd == QMGMT_WRITE_CMD);

	BeginTransaction();

	ForkStatus fork_status = FORK_FAILED;

	if (cmd == QMGMT_READ_CMD) {
		fork_status = schedd_forker.NewJob();
	}

	if (fork_status != FORK_PARENT) {
		do {
			/* Probably should wrap a timer around this */
			rval = do_Q_request(*Q_SOCK);
		} while(rval >= 0);
	}

	unsetQSock();

	if( fork_status == FORK_CHILD ) {
		dprintf(D_FULLDEBUG, "QMGR forked query done\n");
		schedd_forker.WorkerDone(); // never returns
		EXCEPT("ForkWork::WorkDone() returned!");
	}
	else if( fork_status == FORK_PARENT ) {
		dprintf(D_FULLDEBUG, "QMGR forked query\n");
	}
	else {
		dprintf(D_FULLDEBUG, "QMGR Connection closed\n");
	}

	// Abort any uncompleted transaction.  The transaction should
	// be committed in CloseConnection().
	AbortTransactionAndRecomputeClusters();

	return 0;
}

int
<<<<<<< HEAD
=======
InitializeConnectionInternal(QmgmtPeer & peer, bool read_only, bool write_auth_ok)
{
	peer.initAuthOwner(read_only, write_auth_ok);
	return 0;
}


int
>>>>>>> 1a0ba0c5
NewCluster(CondorError* errstack)
{
#ifdef USE_JOB_QUEUE_USERREC
	if (Q_SOCK) {
		const auto urec = EffectiveUserRec(Q_SOCK);
		bool user_check_ok = false;
		if (urec || allow_submit_from_known_users_only) {
			// When called from a socket authenticated to a user for which
			// there is no UserRec urec will be null.  UserCheck will fail
			// in UserCheck2 in that case with a message about anon users
			user_check_ok = UserCheck(NULL, urec);
		} else {
			// new user, but we are willing to create UserRec on the fly, so
			// make a dummy UserRec to pass to UserCheck, since
			// we don't want UserCheck2 to fail at this time
			JobQueueUserRec dummy(CONDOR_USERREC_ID, EffectiveUserName(Q_SOCK));
			user_check_ok = UserCheck(NULL, &dummy);
		}
		if ( ! user_check_ok) {
			dprintf( D_FULLDEBUG, "NewCluser(): UserCheck failed\n" );
			errno = EACCES;
			return -1;
		}
	}
#else
	if( Q_SOCK && !UserCheck(NULL, EffectiveUser(Q_SOCK) ) ) {
		dprintf( D_FULLDEBUG, "NewCluser(): UserCheck failed\n" );
		errno = EACCES;
		return -1;
	}
#endif


	int total_jobs = TotalJobsCount;

		//
		// I have seen a weird bug where the getMaxJobsSubmitted() returns
		// zero. I added extra information to the dprintf statement 
		// to help me try to track down when this happens
		// Andy - 06.12.2006
		//
	int maxJobsSubmitted = scheduler.getMaxJobsSubmitted();
	if ( total_jobs >= maxJobsSubmitted ) {
		dprintf(D_ALWAYS,
			"NewCluster(): MAX_JOBS_SUBMITTED exceeded, submit failed. "
			"Current total is %d. Limit is %d\n",
			total_jobs, maxJobsSubmitted );
		if (errstack) errstack->pushf("SCHEDD",EINVAL,"MAX_JOBS_SUBMITTED exceeded. Current=%d, Limit=%d", total_jobs, maxJobsSubmitted);
		errno = EINVAL;
		return NEWJOB_ERR_MAX_JOBS_SUBMITTED;
	}

#ifdef USE_JOB_QUEUE_USERREC
	// if we have not seen this user before, add a JobQueueUserRec for them
	// if we *have* seen the user before, check to see if the user is enabled
	// note that the sock may have an EffectiveUserRec, but at this point it might
	// be set to the *real* UserRec, so we want to use the EffectiveUserName here.
	if (Q_SOCK) {
		const char * user = EffectiveUserName(Q_SOCK);
		if (user && user[0]) {
			// lookup JobQueueUserRec, possibly adding a new UserRec to the current transaction
			// if we create one here, it will be pending until CommitTransactionInternal
			auto urec = scheduler.lookup_owner_const(user);
			if ( ! urec) {
				if (allow_submit_from_known_users_only) {
					dprintf(D_ALWAYS, "NewCluster(): fail because no User record for %s\n", user);
					if (errstack) {
						errstack->pushf("SCHEDD",EACCES,"Unknown User %s. Use condor_qusers to add user before submitting jobs.", user);
					}
					errno = EACCES;
					return NEWJOB_ERR_DISABLED_USER;
				} else {
					// create user a user record for a new submitter
					// the insert_owner_const will make a pending user record
					// which we then add to the current transaction by calling MakeUserRec
					urec = scheduler.insert_owner_const(user);
					if ( ! MakeUserRec(urec, true)) {
						dprintf(D_ALWAYS, "NewCluster(): failed to create new User record for %s\n", user);
						errno = EACCES;
						return -1;
					}
					// attach urec to Q_SOCK so we can use it for permission and various limit checks later
					if ( ! Q_SOCK->UserRec()) { Q_SOCK->attachNewUserRec(urec); }
				}
			} else if ( ! urec->IsEnabled()) {
				// We only check to see if the User is disabled if we are not creating it automatically with the submit
				std::string reason;
				urec->LookupString(ATTR_DISABLE_REASON, reason);

				dprintf(D_ALWAYS, "NewCluster(): rejecting attempt by disabled user %s to submit a job. %s\n", urec->Name(), reason.c_str());
				if (errstack) {
					if (!reason.empty()) {
						errstack->pushf("SCHEDD",EACCES,"User %s is disabled : %s", urec->Name(), reason.c_str());
					} else {
						errstack->pushf("SCHEDD",EACCES,"User %s is disabled", urec->Name());
					}
				}
				errno = EACCES;
				return NEWJOB_ERR_DISABLED_USER;
			}
			ASSERT(urec);
		}
	}
#endif

	next_proc_num = 0;
	active_cluster_num = next_cluster_num;
	next_cluster_num += cluster_increment_val;

    // check for wrapping if a maximum cluster id is set
    if ((cluster_maximum_val > 0) && (next_cluster_num > cluster_maximum_val)) {
        dprintf(D_ALWAYS, "NewCluster(): Next cluster id %d exceeded configured max %d.  Wrapping to %d.\n", next_cluster_num, cluster_maximum_val, cluster_initial_val);
        next_cluster_num = cluster_initial_val;
    }

    // check for collision with an existing cluster id
    JobQueueKeyBuf test_cluster_key;
    ClassAd* test_cluster_ad;
    IdToKey(active_cluster_num,-1,test_cluster_key);
    if (JobQueue->LookupClassAd(test_cluster_key, test_cluster_ad)) {
        dprintf(D_ALWAYS, "NewCluster(): collision with existing cluster id %d\n", active_cluster_num);
        errno = EINVAL;
        return NEWJOB_ERR_INTERNAL;
    }

	char cluster_str[PROC_ID_STR_BUFLEN];
	snprintf(cluster_str, sizeof(cluster_str), "%d", next_cluster_num);
	JobQueue->SetAttribute(HeaderKey, ATTR_NEXT_CLUSTER_NUM, cluster_str);

	// put a new classad in the transaction log to serve as the cluster ad
	JobQueueKeyBuf cluster_key;
	IdToKey(active_cluster_num,-1,cluster_key);
	JobQueue->NewClassAd(cluster_key, JOB_ADTYPE, STARTD_ADTYPE);

	return active_cluster_num;
}

// this function is called by external submitters.
// it enforces procs can only be created in the current cluster
// and establishes the owner attribute of the cluster
//
int
NewProc(int cluster_id)
{
	int				proc_id;

	if( Q_SOCK && !UserCheck(NULL, EffectiveUserRec(Q_SOCK) ) ) {
		errno = EACCES;
		return -1;
	}

	if ((cluster_id != active_cluster_num) || (cluster_id < 1)) {
#if !defined(WIN32)
		errno = EACCES;
#endif
		return -1;
	}

	if ( (TotalJobsCount + jobs_added_this_transaction) >= scheduler.getMaxJobsSubmitted() ) {
		dprintf(D_ALWAYS,
			"NewProc(): MAX_JOBS_SUBMITTED exceeded, submit failed\n");
		errno = EINVAL;
		return NEWJOB_ERR_MAX_JOBS_SUBMITTED;
	}


	// It is a security violation to change ATTR_USER or ATTR_OWNER to
	// something other than Q_SOCK->getFullyQualifiedUser() /
	// Q_SOCK->getOwner(), so as long condor_submit and
	// Q_SOCK->getFullyQualifiedUser() / Q_SOCK->getOwner() agree on who
	// the user / owner is (or until we change the schedd so that /it/
	// sets the Owner string), it's safe to do this rather than complicate
	// things by using the owner attribute from the job ad we don't have yet.
	//
	// The queue super-user(s) can pretend to be someone, in which case it's
	// valid and sensible to apply that someone's quota; or they could change
	// the owner attribute after the submission.  The latter would allow them
	// to bypass the job quota, but that's not necessarily a bad thing.
	if (Q_SOCK) {
		const char * owner = EffectiveUserName(Q_SOCK);
		if( owner == NULL || ! owner[0] ) {
			// This should only happen for job submission via SOAP, but
			// it's unclear how we can verify that.  Regardless, if we
			// don't know who the owner of the job is, we can't enfore
			// MAX_JOBS_PER_OWNER.
			dprintf( D_FULLDEBUG, "Not enforcing MAX_JOBS_PER_OWNER for submit without owner of cluster %d.\n", cluster_id );
		} else {
			// NOTE: when user_is_the_new_owner is true, MAX_JOBS_PER_OWNER is keyed on ATTR_USER
			const OwnerInfo * ownerInfo = scheduler.insert_owner_const( owner );
			ASSERT( ownerInfo != NULL );
			int ownerJobCount = ownerInfo->num.JobsCounted
								+ ownerInfo->num.JobsRecentlyAdded
								+ jobs_added_this_transaction;

			int maxJobsPerOwner = scheduler.getMaxJobsPerOwner();
			if( ownerJobCount >= maxJobsPerOwner ) {
				dprintf( D_ALWAYS,
					"NewProc(): MAX_JOBS_PER_OWNER exceeded, submit failed.  "
					"Current total is %d.  Limit is %d.\n",
					ownerJobCount, maxJobsPerOwner );
				errno = EINVAL;
				return NEWJOB_ERR_MAX_JOBS_PER_OWNER;
			}
		}
	}

	int maxJobsPerSubmission = scheduler.getMaxJobsPerSubmission();
	if( jobs_added_this_transaction >= maxJobsPerSubmission ) {
		dprintf( D_ALWAYS,
			"NewProc(): MAX_JOBS_PER_SUBMISSION exceeded, submit failed.  "
			"Current total is %d.  Limit is %d.\n",
			jobs_added_this_transaction, maxJobsPerSubmission );
		errno = EINVAL;
		return NEWJOB_ERR_MAX_JOBS_PER_SUBMISSION;
	}

	proc_id = next_proc_num++;
	IncrementClusterSize(cluster_id);
	return NewProcInternal(cluster_id, proc_id);
}

// this function is called by external submitters and by the schedd during late materialization
// it assumes that the procid and owner have already been validated, it sets the global job id
// adtype and other things common to both external submission and interal materialization.
//
int NewProcInternal(int cluster_id, int proc_id)
{
	// We can't increase ownerData->num.JobsRecentlyAdded here because we
	// don't know, at this point, that the overall transaction will succeed.
	// Instead, track how many jobs we're adding this transaction.
	++jobs_added_this_transaction;


	JobQueueKeyBuf key;
	IdToKey(cluster_id,proc_id,key);
	JobQueue->NewClassAd(key, JOB_ADTYPE, STARTD_ADTYPE);

	job_queued_count += 1;

	// can't increment the JobsSubmitted count for other pools yet
	scheduler.OtherPoolStats.DeferJobsSubmitted(cluster_id, proc_id);

		// now that we have a real job ad with a valid proc id, then
		// also insert the appropriate GlobalJobId while we're at it.
	std::string gjid = "\"";
	gjid += Name;             // schedd's name
	gjid += "#";
	gjid += std::to_string( cluster_id );
	gjid += ".";
	gjid += std::to_string( proc_id );
	if (param_boolean("GLOBAL_JOB_ID_WITH_TIME", true)) {
		int now = (int)time(0);
		gjid += "#";
		gjid += std::to_string( now );
	}
	gjid += "\"";
	JobQueue->SetAttribute(key, ATTR_GLOBAL_JOB_ID, gjid.c_str());

	return proc_id;
}

// struct for a table mapping attribute names to a flag indicating that the attribute
// must only be in cluster ad or only in proc ad, or can be either.
//
typedef struct attr_force_pair {
	const char * key;
	int          forced; // -1=forced cluster, 0=not forced, 1=forced proc
	// a LessThan operator suitable for inserting into a sorted map or set
	bool operator<(const struct attr_force_pair& rhs) const {
		return strcasecmp(this->key, rhs.key) < 0;
	}
} ATTR_FORCE_PAIR;

// table defineing attributes that must be in either cluster ad or proc ad
// force value of 1 is proc ad, -1 is cluster ad.
// NOTE: this table MUST be sorted by case-insensitive attribute name
#define FILL(attr,force) { attr, force }
static const ATTR_FORCE_PAIR aForcedSetAttrs[] = {
	FILL(ATTR_CLUSTER_ID,         -1), // forced into cluster ad
	FILL(ATTR_JOB_SET_ID,         -1), // forced into cluster ad
	FILL(ATTR_JOB_SET_NAME,       -1), // forced into cluster ad
	FILL(ATTR_JOB_STATUS,         1),  // forced into proc ad
	FILL(ATTR_JOB_UNIVERSE,       -1), // forced into cluster ad
	FILL(ATTR_NT_DOMAIN,          -1), // forced into cluster ad
	FILL(ATTR_OWNER,              -1), // forced into cluster ad
	FILL(ATTR_PROC_ID,            1),  // forced into proc ad
	FILL(ATTR_USER,              -1), // forced into cluster ad
};
#undef FILL

// returns non-zero attribute id and optional category flags for attributes
// that require special handling during SetAttribute.
static int IsForcedProcAttribute(const char *attr)
{
	const ATTR_FORCE_PAIR* found = NULL;
	found = BinaryLookup<ATTR_FORCE_PAIR>(
		aForcedSetAttrs,
		COUNTOF(aForcedSetAttrs),
		attr, strcasecmp);
	if (found) {
		return found->forced;
	}
	return 0;
}

#if 1 // this version works with a const classad::ClassAd, like what we get off the wire.

//PRAGMA_REMIND("TODO: fix submit_utils to use the classad cache and/or fast parsing?")

// Call NewProcInternal, then SetAttribute for each of the attributes in job that are not the
// same as the attributre in the given ClusterAd
int NewProcFromAd (const classad::ClassAd * ad, int ProcId, JobQueueCluster * ClusterAd, SetAttributeFlags_t flags)
{
	int ClusterId = ClusterAd->jid.cluster;

	int num_procs = IncrementClusterSize(ClusterId);
	ClusterAd->SetClusterSize(num_procs);
	NewProcInternal(ClusterId, ProcId);

	int rval = SetAttributeInt(ClusterId, ProcId, ATTR_PROC_ID, ProcId, flags | SetAttribute_LateMaterialization);
	if (rval < 0) {
		dprintf(D_ALWAYS, "ERROR: Failed to set ProcId=%d for job %d.%d (%d)\n", ProcId, ClusterId, ProcId, errno );
		return rval;
	}

	classad::ClassAdUnParser unparser;
	unparser.SetOldClassAd( true, true );
	std::string buffer;

	// the EditedClusterAttrs attribute of the cluster ad is the list of attibutes where the value in the cluster ad
	// should win over the value in the proc ad because the cluster ad was edited after submit time.
	// we do this so that "condor_qedit <clusterid>" will affect ALL jobs in that cluster, not just those that have
	// already been materialized.
	classad::References clusterAttrs;
	if (ClusterAd->LookupString(ATTR_EDITED_CLUSTER_ATTRS, buffer)) {
		add_attrs_from_string_tokens(clusterAttrs, buffer);
	}

	for (auto it = ad->begin(); it != ad->end(); ++it) {
		const std::string & attr = it->first;
		const ExprTree * tree = it->second;
		if (attr.empty() || ! tree) {
			dprintf(D_ALWAYS, "ERROR: Null attribute name or value for job %d.%d\n", ClusterId, ProcId );
			return -1;
		}

		// check if attribute is forced to either cluster ad (-1) or proc ad (1)
		bool send_it = false;
		int forced = IsForcedProcAttribute(attr.c_str());
		if (forced) {
			send_it = forced > 0;
		} else if (clusterAttrs.find(attr) != clusterAttrs.end()) {
			send_it = false; // this is a forced cluster attribute
		} else {
			// If we aren't going to unconditionally send it, when we check if the value
			// matches the value in the cluster ad.
			// If the values match, don't add the attribute to this proc ad
			ExprTree *cluster_tree = ClusterAd->Lookup(attr);
			send_it = ! cluster_tree || ! (*tree == *cluster_tree || *tree == *SkipExprEnvelope(cluster_tree));
		}
		if ( ! send_it)
			continue;

		buffer.clear();
		unparser.Unparse(buffer, tree);
		if (buffer.empty()) {
			dprintf(D_ALWAYS, "ERROR: Null value for job %d.%d\n", ClusterId, ProcId );
			return -1;
		} else {
			rval = SetAttribute(ClusterId, ProcId, attr.c_str(), buffer.c_str(), flags | SetAttribute_LateMaterialization);
			if (rval < 0) {
				dprintf(D_ALWAYS, "ERROR: Failed to set %s=%s for job %d.%d (%d)\n", attr.c_str(), buffer.c_str(), ClusterId, ProcId, errno );
				return rval;
			}
		}
	}

	return 0;
}

#else

// Call NewProcInternal, then SetAttribute for each of the attributes in job that are not the
// same as the attributre in the given ClusterAd
int NewProcFromAd (ClassAd * job, int ProcId, JobQueueJob * ClusterAd, SetAttributeFlags_t flags)
{
	int ClusterId = ClusterAd->jid.cluster;

	NewProcInternal(ClusterId, ProcId);

	int rval = SetAttributeInt(ClusterId, ProcId, ATTR_PROC_ID, ProcId, flags | SetAttribute_LateMaterialization);
	if (rval < 0) {
		dprintf(D_ALWAYS, "ERROR: Failed to set ProcId=%d for job %d.%d (%d)\n", ProcId, ClusterId, ProcId, errno );
		return rval;
	}

	ExprTree *tree = NULL;
	const char *attr;
	std::string buffer;

	for ( auto itr = job->begin(); itr != job->end(); itr++ ) {
		attr = itr->first.c_str();
		tree = itr->second;
		if ( ! attr || ! tree) {
			dprintf(D_ALWAYS, "ERROR: Null attribute name or value for job %d.%d\n", ClusterId, ProcId );
			return -1;
		}

		bool send_it = false;
		int forced = IsForcedProcAttribute(attr);
		if (forced) {
			send_it = forced > 0;
		} else {
			// If we aren't going to unconditionally send it, when we check if the value
			// matches the value in the cluster ad.
			// If the values match, don't add the attribute to this proc ad
			ExprTree *cluster_tree = ClusterAd->LookupExpr(attr);
			send_it = ! cluster_tree || ! (*tree == *cluster_tree);
		}
		if ( ! send_it)
			continue;

		buffer.clear();
		const char * rhstr = ExprTreeToString(tree, buffer);
		if ( ! rhstr ) { 
			dprintf(D_ALWAYS, "ERROR: Null value for job %d.%d\n", ClusterId, ProcId );
			return -1;
		} else {
			rval = SetAttribute(ClusterId, ProcId, attr, rhstr, flags | SetAttribute_LateMaterialization);
			if (rval < 0) {
				dprintf(D_ALWAYS, "ERROR: Failed to set %s=%s for job %d.%d (%d)\n", attr, rhstr, ClusterId, ProcId, errno );
				return rval;
			}
		}
	}

	return 0;
}

#endif // 0

int DestroyProc(int cluster_id, int proc_id)
{
	JobQueueKeyBuf		key;
	JobQueueJob			*ad = NULL;

	// cannot destroy any SpecialJobIds like the header ad 0.0
	if ( IsSpecialJobId(cluster_id,proc_id) ) {
		errno = EINVAL;
		return DESTROYPROC_ERROR;
	}

	IdToKey(cluster_id,proc_id,key);
	if (!JobQueue->Lookup(key, ad)) {
		errno = ENOENT;
		return DESTROYPROC_ENOENT;
	}

	// Only the owner can delete a proc.
	if ( Q_SOCK && !UserCheck(ad, EffectiveUserRec(Q_SOCK) )) {
		errno = EACCES;
		return DESTROYPROC_EACCES;
	}

	// Take care of ATTR_COMPLETION_DATE
	int job_status = -1;
	ad->LookupInteger(ATTR_JOB_STATUS, job_status);
	if ( job_status == COMPLETED ) {
			// if job completed, insert completion time if not already there
		int completion_time = 0;
		ad->LookupInteger(ATTR_COMPLETION_DATE,completion_time);
		if ( !completion_time ) {
			SetAttributeInt(cluster_id,proc_id,ATTR_COMPLETION_DATE,
			                time(nullptr), true /*nondurable*/);
		}
	} else if ( job_status != REMOVED ) {
		// Jobs must be in COMPLETED or REMOVED status to leave the queue
		errno = EINVAL;
		return DESTROYPROC_ERROR;
	}

	int job_finished_hook_done = -1;
	ad->LookupInteger( ATTR_JOB_FINISHED_HOOK_DONE, job_finished_hook_done );
	if( job_finished_hook_done == -1 ) {
			// our cleanup hook hasn't finished yet for this job.  so,
			// we just want to add it to our queue of job ids to call
			// the hook on and return immediately
		scheduler.enqueueFinishedJob( cluster_id, proc_id );
		return DESTROYPROC_SUCCESS_DELAY;
	}

		// should we leave the job in the queue?
	bool leave_job_in_q = false;
	{
		ClassAd completeAd(*ad);
		JobQueue->AddAttrsFromTransaction(key,completeAd);
		completeAd.LookupBool(ATTR_JOB_LEAVE_IN_QUEUE,leave_job_in_q);
		if ( leave_job_in_q ) {
			return DESTROYPROC_SUCCESS_DELAY;
		}
	}

 
	// Remove checkpoint files
	if ( !Q_SOCK ) {
		//if socket is dead, have cleanup lookup ad owner
		cleanup_ckpt_files(cluster_id,proc_id,NULL );
	}
	else {
		cleanup_ckpt_files(cluster_id,proc_id,Q_SOCK->getOwner() );
	}

	// Remove the job from its autocluster
	scheduler.autocluster.removeFromAutocluster(*ad);

	// Append to history file
	AppendHistory(ad);

	// Write a per-job history file (if PER_JOB_HISTORY_DIR param is set)
	WritePerJobHistoryFile(ad, false);

  ScheddPluginManager::Archive(ad);

  // save job ad to the log
	bool already_in_transaction = InTransaction();
	if( !already_in_transaction ) {
			// Start a transaction - this is particularly important because we 
			// want the remote the job and persist the jobSet attributes in one
			// transaction so we do not have off-by-one errors in our set aggregates
			// if machine crashed at the wrong moment.
		BeginTransaction();
	}

	// the job ad should have a pointer to the cluster ad, so use that if it has been set.
	// otherwise lookup the cluster ad.
	JobQueueCluster * clusterad = ad->Cluster();
	if ( ! clusterad) {
		clusterad = GetClusterAd(ad->jid);
	}

	JobQueue->DestroyClassAd(key);

#ifdef USE_JOB_QUEUE_USERREC
	/* update JobQueueUserRec counts of completed/removed jobs
	 */
	if (ad->ownerinfo) {
		if (ad->Status() >= REMOVED && ad->Status() <= COMPLETED) {
			static const char * const attrs[]{
				ATTR_TOTAL_REMOVED_JOBS, "Scheduler" ATTR_TOTAL_REMOVED_JOBS,
				ATTR_TOTAL_COMPLETED_JOBS, "Scheduler" ATTR_TOTAL_COMPLETED_JOBS,
			};
			int ix = 2 * (ad->Status() - REMOVED) + (ad->Universe() == CONDOR_UNIVERSE_SCHEDULER);
			const char * attr = attrs[ix];
				int val = 0;
				ad->ownerinfo->LookupInteger(attr, val);
				val++;
				SetUserAttributeInt(*(ad->ownerinfo), attr, val);
		}
	}

#endif

	/* If job is a member of the set, remove the job from the set
	   and also at the same time save persistent set aggregates
	   now before the job leaves the queue, so that we dont lose info
	   about this job if the schedd crashes.
	   Note we must do this in the same transaction as the call to
	   DestroyClassAd() above.
	*/
	if (scheduler.jobSets) {
		scheduler.jobSets->removeJobFromSet(*ad);
	}

	DecrementClusterSize(cluster_id, clusterad);

	// We'll need the JobPrio value later after the ad has been destroyed
	int job_prio = 0;
	ad->LookupInteger(ATTR_JOB_PRIO, job_prio);

	int universe = CONDOR_UNIVERSE_VANILLA;
	ad->LookupInteger(ATTR_JOB_UNIVERSE, universe);

	if( (universe == CONDOR_UNIVERSE_MPI) ||
		(universe == CONDOR_UNIVERSE_PARALLEL) ) {
			// Parallel jobs take up a whole cluster.  If we've been ask to
			// destroy any of the procs in a parallel job cluster, we
			// should destroy the entire cluster.  This hack lets the
			// schedd just destroy the proc associated with the shadow
			// when a multi-class parallel job exits without leaving other
			// procs in the cluster around.  It also ensures that the
			// user doesn't delete only some of the procs in the parallel
			// job cluster, since that's going to really confuse the
			// shadow.
		JobQueueJob *otherAd = NULL;
		JobQueueKeyBuf otherKey;
		int otherProc = -1;

		bool stillLooking = true;
		while (stillLooking) {
			otherProc++;
			if (otherProc == proc_id) continue; // skip this proc

			IdToKey(cluster_id,otherProc,otherKey);
			if (!JobQueue->Lookup(otherKey, otherAd)) {
				stillLooking = false;
			} else {
				JobQueue->DestroyClassAd(otherKey);
				DecrementClusterSize(cluster_id, clusterad);
			}
		}
	}

	if( !already_in_transaction ) {
			// For performance, use a NONDURABLE transaction.  If we crash
			// before this makes it to the disk, on restart we will
			// attempt removing it again.  Yes, this means we may
			// generate a duplicate history entry and redo other
			// cleanup tasks, but that is possible even if this
			// transaction is marked DURABLE, since all of those tasks
			// are not atomic with respect to this transaction anyway.

		CommitNonDurableTransactionOrDieTrying();
	}

		// remove jobid from any indexes
	scheduler.removeJobFromIndexes(key, job_prio);

		// remove any match (startd) ad stored w/ this job
	RemoveMatchedAd(cluster_id,proc_id);

	JobQueueDirty = true;

	return DESTROYPROC_SUCCESS;
}


int DestroyCluster(int /*cluster_id*/, const char* /*reason*/)
{
#if 1 // TJ: 2021 neutered DestroyCluster because it was only used by submit on abort 
	  // The schedd should so this cleanup on it own and in any case,
	  // what the code below does is incorrect and/or incomplete
	return -1;
#endif
}

int
SetAttributeByConstraint(const char *constraint_str, const char *attr_name,
						 const char *attr_value,
						 SetAttributeFlags_t flags)
{
	ClassAd	*ad;
	int cluster_match_count = 0;
	int job_match_count = 0;
	int had_error = 0;
	int rval = -1;
	int terrno = 0;
	JobQueueKey key;

	if ( Q_SOCK && !(Q_SOCK->isAuthenticated()) ) {
		errno = EACCES;
		return -1;
	}

	// if the only-my-jobs knob is off, strip the onlymyjobs flag and
	// just let the transaction fail if they try and change something that they shouldn't
	if ( ! param_boolean("CONDOR_Q_ONLY_MY_JOBS", true)) {
		flags &= ~SetAttribute_OnlyMyJobs;
	}

	// setup an owner_expr expression if the OnlyMyJobs flag is set.
	// and fixup and replace the constraint_str pointer if we have 
	// both an input constraint and OnlyMyJobs is set.
	// TODO: re-write this to take advantage of UserRec pointers
	YourString owner;
	YourString user;
	std::string owner_expr;
	if (flags & SetAttribute_OnlyMyJobs) {
		user = EffectiveUserName(Q_SOCK); // user is "" if no Q_SOCK
		owner = Q_SOCK ? Q_SOCK->getOwner() : "unauthenticated";
		if (owner == "unauthenticated") {
			// no job will be owned by "unauthenticated" so just quit now.
			errno = EACCES;
			return -1;
		}
		bool is_super = isQueueSuperUserName(user.c_str());
		dprintf(D_COMMAND | D_VERBOSE, "SetAttributeByConstraint w/ OnlyMyJobs owner = \"%s\" (isQueueSuperUser = %d)\n", owner.c_str(), is_super);
		if (is_super) {
			// for queue superusers, disable the OnlyMyJobs flag - they get to act on all jobs.
			flags &= ~SetAttribute_OnlyMyJobs;
		} else {
		#ifdef USE_JOB_QUEUE_USERREC
			const OwnerInfo * owni = scheduler.lookup_owner_const(user.c_str());
			if (owni) {
				formatstr(owner_expr, "(%s == \"%s\")", ATTR_USERREC_NAME, owni->Name());
			} else {
				formatstr(owner_expr, "(%s == \"%s\")", ATTR_OWNER, owner.c_str());
			}
		#else
			formatstr(owner_expr, "(%s == \"%s\")", attr_JobUser.c_str(), user.c_str());
		#endif
			if (constraint_str) {
				owner_expr += " && ";
				owner_expr += constraint_str;
			}
			constraint_str = owner_expr.c_str();
		}
		flags &= ~SetAttribute_OnlyMyJobs; // don't pass this flag to the inner SetAttribute call
	}

	// parse the constraint into an expression, ConstraintHolder will free it in it's destructor
	ConstraintHolder constraint;
	if (constraint_str ) {
		ExprTree * tree;
		if (0 != ParseClassAdRvalExpr(constraint_str, tree)) {
			dprintf( D_ALWAYS, "can't parse constraint: %s\n", constraint_str );
			errno = EINVAL;
			return -1;
		}
		constraint.set(tree);
	}

	// TODO: Fix loop to implement OnlyMyjobs by comparing UserRec pointers

	// loop through the job queue, setting attribute on jobs that match
	JobQueue->StartIterateAllClassAds();
	while(JobQueue->IterateAllClassAds(ad,key)) {
		if (IsSpecialJobId(key.cluster,key.proc)) continue; // skip non-editable ads
		JobQueueJob * job = static_cast<JobQueueJob*>(ad);

		// ignore cluster ads unless the PostSubmitClusterChange flag is set.
		if (job->IsCluster() && ! (flags & SetAttribute_PostSubmitClusterChange))
			continue;

		if (EvalExprBool(ad, constraint.Expr())) {
			if (job->IsCluster())
				cluster_match_count += 1;
			else
				job_match_count += 1;
			if (SetAttribute(key.cluster, key.proc, attr_name, attr_value, flags) < 0) {
				had_error = 1;
				terrno = errno;
			}
		}
	}

		// If we couldn't find any jobs that matched the constraint,
		// or we could set the attribute on any of the ones we did
		// find, return error (-1).
	// failure (-1)
	if (had_error) {
		errno = terrno;
		return -1;
	}

	// At this point we need to determine the return value.
	// If 1 or more jobs matched, we wanted to return the number of job matches.
	// If 0 jobs matched, but clusters matched, return the number of cluster matches.
	// If no jobs or clusters matched, return value is -1 (error)
	if (job_match_count > 0) {
		rval = job_match_count;
	}
	else if (cluster_match_count > 0) {
		rval = cluster_match_count;
	}
	else {
		errno = ENOENT;
		rval = -1;
	}

	return rval;
}

// Set up an efficient lookup table for attributes that need special processing in SetAttribute
//
enum {
	idATTR_none=0,
	idATTR_CLUSTER_ID,
	idATTR_PROC_ID,
	idATTR_CONCURRENCY_LIMITS,
	idATTR_CRON_DAYS_OF_MONTH,
	idATTR_CRON_DAYS_OF_WEEK,
	idATTR_CRON_HOURS,
	idATTR_CRON_MINUTES,
	idATTR_CRON_MONTHS,
	idATTR_JOB_PRIO,
	idATTR_JOB_STATUS,
	idATTR_JOB_UNIVERSE,
	idATTR_NICE_USER,
	idATTR_ACCOUNTING_GROUP,
	idATTR_OWNER,
	idATTR_RANK,
	idATTR_REQUIREMENTS,
	idATTR_USER,
	idATTR_NUM_JOB_RECONNECTS,
	idATTR_JOB_NOOP,
	idATTR_JOB_MATERIALIZE_CONSTRAINT,
	idATTR_JOB_MATERIALIZE_DIGEST_FILE,
	idATTR_JOB_MATERIALIZE_ITEMS_FILE,
	idATTR_JOB_MATERIALIZE_LIMIT,
	idATTR_JOB_MATERIALIZE_MAX_IDLE,
	idATTR_JOB_MATERIALIZE_PAUSED,
	idATTR_HOLD_REASON,
	idATTR_HOLD_REASON_CODE,
	idATTR_JOB_SET_ID,
	idATTR_JOB_SET_NAME,
};

enum {
	catNone         = 0,
	catJobObj       = 0x0001, // attributes that are cached in the job object
	catJobId        = 0x0002, // cluster & proc id
	catCron         = 0x0004, // attributes that tell us this is a crondor job
	catStatus       = 0x0008, // job status changed, need to adjust the counts of running/idle/held/etc jobs.
	catDirtyPrioRec = 0x0010,
	catTargetScope  = 0x0020,
	catSubmitterIdent = 0x0040,
	catNewMaterialize = 0x0080,  // attributes that control the job factory
	catMaterializeState = 0x0100, // change in state of job factory
	catSpoolingHold = 0x0200,    // hold reason was set to CONDOR_HOLD_CODE::SpoolingInput
	catPostSubmitClusterChange = 0x400, // a cluster ad was changed after submit time which calls for special processing in commit transaction
	catJobset       = 0x800,     // job membership in a jobset changed or a new jobset should be created
	catSetUserRec   = 0x1000,    // a UserRec was edited
	catNewUser      = 0x2000,    // a new job "owner" or "user" was added
	catSetOwner     = 0x4000,    // the ATTR_OWNER or ATTR_USER of a job or jobset was set/changed
	catCallbackTrigger = 0x10000, // indicates that a callback should happen on commit of this attribute
	catCallbackNow = 0x20000,    // indicates that a callback should happen when setAttribute is called
};

typedef struct attr_ident_pair {
	const char * key;
	int          id;
	int          category;
	// a LessThan operator suitable for inserting into a sorted map or set
	bool operator<(const struct attr_ident_pair& rhs) const {
		return strcasecmp(this->key, rhs.key) < 0;
	}
} ATTR_IDENT_PAIR;

// NOTE: !!!
// NOTE: this table MUST be sorted by case-insensitive attribute name!
// NOTE: !!!
#define FILL(attr,cat) { attr, id##attr, cat }
static const ATTR_IDENT_PAIR aSpecialSetAttrs[] = {
	FILL(ATTR_ACCOUNTING_GROUP,   catDirtyPrioRec | catSubmitterIdent),
	FILL(ATTR_CLUSTER_ID,         catJobId),
	FILL(ATTR_CONCURRENCY_LIMITS, catDirtyPrioRec),
	FILL(ATTR_CRON_DAYS_OF_MONTH, catCron),
	FILL(ATTR_CRON_DAYS_OF_WEEK,  catCron),
	FILL(ATTR_CRON_HOURS,         catCron),
	FILL(ATTR_CRON_MINUTES,       catCron),
	FILL(ATTR_CRON_MONTHS,        catCron),
	FILL(ATTR_HOLD_REASON,        0), // used to detect submit of jobs with the magic 'hold for spooling' hold code
	FILL(ATTR_HOLD_REASON_CODE,   0), // used to detect submit of jobs with the magic 'hold for spooling' hold code
	FILL(ATTR_JOB_NOOP,           catDirtyPrioRec),
	FILL(ATTR_JOB_MATERIALIZE_CONSTRAINT, catNewMaterialize | catCallbackTrigger),
	FILL(ATTR_JOB_MATERIALIZE_DIGEST_FILE, catNewMaterialize | catCallbackTrigger),
	FILL(ATTR_JOB_MATERIALIZE_ITEMS_FILE, catNewMaterialize | catCallbackTrigger),
	FILL(ATTR_JOB_MATERIALIZE_LIMIT, catMaterializeState | catCallbackTrigger),
	FILL(ATTR_JOB_MATERIALIZE_MAX_IDLE, catMaterializeState | catCallbackTrigger),
	FILL(ATTR_JOB_MATERIALIZE_PAUSED, catMaterializeState | catCallbackTrigger),
	FILL(ATTR_JOB_PRIO,           catDirtyPrioRec),
	FILL(ATTR_JOB_SET_ID,         catJobId | catJobset | catCallbackTrigger),
	FILL(ATTR_JOB_SET_NAME,       catJobset | catCallbackTrigger),
	FILL(ATTR_JOB_STATUS,         catStatus | catCallbackTrigger),
	FILL(ATTR_JOB_UNIVERSE,       catJobObj),
#ifdef NO_DEPRECATED_NICE_USER
	FILL(ATTR_NICE_USER,          catSubmitterIdent),
#endif
	FILL(ATTR_NUM_JOB_RECONNECTS, 0),
	FILL(ATTR_OWNER,              0),
	FILL(ATTR_PROC_ID,            catJobId),
	FILL(ATTR_RANK,               catTargetScope),
	FILL(ATTR_REQUIREMENTS,       catTargetScope),
	FILL(ATTR_USER,              0),


};
#undef FILL

// returns non-zero attribute id and optional category flags for attributes
// that require special handling during SetAttribute.
static int IsSpecialSetAttribute(const char *attr, int* set_cat=NULL)
{
	const ATTR_IDENT_PAIR* found = NULL;
	found = BinaryLookup<ATTR_IDENT_PAIR>(
		aSpecialSetAttrs,
		COUNTOF(aSpecialSetAttrs),
		attr, strcasecmp);
	if (found) {
		if (set_cat) *set_cat = found->category;
		return found->id;
	}
	if (set_cat) *set_cat = 0;
	return 0;
}


int
SetSecureAttributeInt(int cluster_id, int proc_id, const char *attr_name, int attr_value, SetAttributeFlags_t flags)
{
	if (attr_name == NULL ) {return -1;}

	char buf[100];
	snprintf(buf,100,"%d",attr_value);

	// lookup job and set attribute
	JOB_ID_KEY_BUF key;
	IdToKey(cluster_id,proc_id,key);
	JobQueue->SetAttribute(key, attr_name, buf, flags & SetAttribute_SetDirty);

	return 0;
}


int
SetSecureAttributeString(int cluster_id, int proc_id, const char *attr_name, const char *attr_value, SetAttributeFlags_t flags)
{
	if (attr_name == NULL || attr_value == NULL) {return -1;}

	// do quoting using oldclassad syntax
	classad::Value tmpValue;
	classad::ClassAdUnParser unparse;
	unparse.SetOldClassAd( true, true );

	tmpValue.SetStringValue(attr_value);
	std::string buf;
	unparse.Unparse(buf, tmpValue);

	// lookup job and set attribute to quoted string
	JOB_ID_KEY_BUF key;
	IdToKey(cluster_id,proc_id,key);
	JobQueue->SetAttribute(key, attr_name, buf.c_str(), flags & SetAttribute_SetDirty);

	return 0;
}

int
SetSecureAttribute(int cluster_id, int proc_id, const char *attr_name, const char *attr_value, SetAttributeFlags_t flags)
{
	if (attr_name == NULL || attr_value == NULL) {return -1;}

	// lookup job and set attribute to value
	JOB_ID_KEY_BUF key;
	IdToKey(cluster_id,proc_id,key);
	JobQueue->SetAttribute(key, attr_name, attr_value, flags & SetAttribute_SetDirty);

	return 0;
}

// Internal helper functions for setting UserRec attributes into a transaction
//
int SetUserAttribute(JobQueueUserRec & urec, const char * attr_name, const char * expr_string)
{
	if (attr_name == NULL || expr_string == NULL) {return -1;}

	if (JobQueue->SetAttribute(urec.jid, attr_name, expr_string, false)) {
		JobQueue->SetTransactionTriggers(catSetUserRec);
		urec.setDirty();
		return 0;
	}
	return -1;
}

int DeleteUserAttribute(JobQueueUserRec & urec, const char * attr_name)
{
	if (attr_name == NULL) {return -1;}

	if (JobQueue->DeleteAttribute(urec.jid, attr_name)) {
		JobQueue->SetTransactionTriggers(catSetUserRec);
		urec.setDirty();
		return 0;
	}
	return -1;
}

int SetUserAttributeInt(JobQueueUserRec & urec, const char * attr_name, long long attr_value)
{
	char buf[100];
	snprintf(buf,100,"%lld",attr_value);
	return SetUserAttribute(urec, attr_name, buf);
}

int SetUserAttributeValue(JobQueueUserRec & urec, const char * attr_name, const classad::Value & attr_value)
{
	if (attr_name == NULL) {return -1;}

	classad::ClassAdUnParser unparse;
	unparse.SetOldClassAd( true, true );

	std::string buf;
	unparse.Unparse(buf, attr_value);

	return SetUserAttribute(urec, attr_name, buf.c_str());
}


// Check whether modification of a job attribute should be allowed.
// return <0 : reject, return error to client
// return 0 : ignore, return success to client
// return >0 : accept, apply change and return success to client
// TODO formalize the return type with an enum?
int
ModifyAttrCheck(const JOB_ID_KEY_BUF &key, const char *attr_name, const char *attr_value, SetAttributeFlags_t flags, CondorError *err)
{
	JobQueueJob    *job = NULL;

	const char *func_name = (flags & SetAttribute_Delete) ? "DeleteAttribute" : "SetAttribute";

	// Only an authenticated user or the schedd itself can modify an attribute.
	if ( Q_SOCK && !(Q_SOCK->isAuthenticated()) ) {
		if (err) err->push("QMGMT", EACCES, "Authentication is required to set attributes");
		errno = EACCES;
		return -1;
	}

	// job id 0.0 and maybe some other ids are special and cannot normally be modified.
	if ( IsSpecialJobId(key.cluster,key.proc) ) {
		dprintf(D_ALWAYS, "WARNING: %s attempt to edit special ad %d.%d\n", func_name,key.cluster,key.proc);
		errno = EACCES;
		return -1;
	}

	// If someone is trying to do something funny with an invalid
	// attribute name, bail out early
	if (!IsValidAttrName(attr_name)) {
		dprintf(D_ALWAYS, "%s got invalid attribute named %s for job %d.%d\n",
			func_name, attr_name ? attr_name : "(null)", key.cluster, key.proc);
		if (err) err->pushf("QMGMT", EINVAL, "Got invalid attribute named %s for job %d.%d",
			attr_name ? attr_name : "(null)", key.cluster, key.proc);
		errno = EINVAL;
		return -1;
	}

		// If someone is trying to do something funny with an invalid
		// attribute value, bail early
		// This check doesn't apply to DeleteAttribute.
	if ( !(flags & SetAttribute_Delete) ) {
		if (!IsValidAttrValue(attr_value)) {
			dprintf(D_ALWAYS,
				"%s received invalid attribute value '%s' for "
				"job %d.%d, ignoring\n",
				func_name, attr_value ? attr_value : "(null)", key.cluster, key.proc);
			if (err) err->pushf("QMGMT", EINVAL, "Received invalid attribute value '%s' for "
				"job %d.%d; ignoring",
				attr_value ? attr_value : "(null)", key.cluster, key.proc);
			errno = EINVAL;
			return -1;
		}
	}

	// Ensure user is not changing a secure attribute.  Only schedd is
	// allowed to do that, via the internal API.
	if (secure_attrs.find(attr_name) != secure_attrs.end())
	{
		// should we fail or silently succeed?  (old submits set secure attrs)
		const CondorVersionInfo *vers = NULL;
		if ( Q_SOCK && ! Ignore_Secure_SetAttr_Attempts) {
			vers = Q_SOCK->get_peer_version();
		}
		if (vers && vers->built_since_version( 8, 5, 8 ) ) {
			// new versions should know better!  fail!
			dprintf(D_ALWAYS,
				"%s attempt to edit secure attribute %s in job %d.%d. Failing!\n",
				func_name, attr_name, key.cluster, key.proc);
			if (err) err->pushf("QMGMT", EACCES, "Attempt to edit secure attribute %s"
				" in job %d.%d. Failing!", attr_name, key.cluster, key.proc);
			errno = EACCES;
			return -1;
		} else {
			// old versions get a pass.  succeed (but do nothing).
			// The idea here is we will not set the secure attributes, but we won't
			// propagate the error back because we don't want old condor_submits to not
			// be able to submit jobs.
			dprintf(D_ALWAYS,
				"%s attempt to edit secure attribute %s in job %d.%d. Ignoring!\n",
				func_name, attr_name, key.cluster, key.proc);
			return 0;
		}
	}

	// TODO Add a way to efficiently test if the key refers to an ad
	// created in the currently-active transaction. Currently, submit
	// transforms and late materialization get free reign to modify
	// attributes for invalid job ids.
	if (JobQueue->Lookup(key, job)) {
		// If we made it here, the user is adding or editing attrbiutes
		// to an ad that has already been committed in the queue.

		// Ensure the user is not changing a job they do not own.
		if ( Q_SOCK && !UserCheck(job, EffectiveUserRec(Q_SOCK) )) {
			const char *user = EffectiveUserName(Q_SOCK);
			if (!user) {
				user = "NULL";
			}
			dprintf(D_ALWAYS,
					"UserCheck(%s) failed in %s for job %d.%d\n",
					user, func_name, key.cluster, key.proc);
			if (err) err->pushf("QMGMT", EACCES, "User %s may not change attributes for "
				"jobs they do not own (job %d.%d)", user, key.cluster, key.proc);
			errno = EACCES;
			return -1;
		}

		// Ensure user is not changing an immutable attribute to a committed job
		bool is_immutable_attr = immutable_attrs.find(attr_name) != immutable_attrs.end();
		if (is_immutable_attr)
		{

			dprintf(D_ALWAYS,
					"%s attempt to edit immutable attribute %s in job %d.%d\n",
					func_name, attr_name, key.cluster, key.proc);
			if (err) err->pushf("QMGMT", EACCES, "Attempt to edit immutable attribute"
				" %s in job %d.%d", attr_name, key.cluster, key.proc);
			errno = EACCES;
			return -1;
		}

		// Ensure user is not changing a protected attribute to a committed job
		// unless the real owner (i.e the peer on the socket) is a queue superuser or
		// the user is the schedd itself (in which case Q_SOCK == NULL).
		// Also check the allow_protected_attr_changes_by_superuser flag, which will
		// be set to false when a superuser process (like the shadow) is acting under
		// the direction of a non-super user (like when the shadow is forwarding chirp
		// updates from the user).
	#ifdef USE_JOB_QUEUE_USERREC
		const JobQueueUserRec * auth_user = EffectiveUserRec(Q_SOCK);
	#else
		const char * auth_user = NULL;
		if (user_is_the_new_owner) { auth_user = EffectiveUser(Q_SOCK); }
		else if (Q_SOCK) { auth_user = Q_SOCK->getRealOwner(); }
	#endif
		if ( Q_SOCK && 
			 ( (!isQueueSuperUser(auth_user) && !qmgmt_all_users_trusted) ||
			    !Q_SOCK->getAllowProtectedAttrChanges() ) &&
			 protected_attrs.find(attr_name) != protected_attrs.end() )
		{
			dprintf(D_ALWAYS,
					"%s of protected attribute denied, RealOwner=%s EffectiveOwner=%s AllowPAttrchange=%s Attr=%s in job %d.%d\n",
					func_name,
					Q_SOCK->getRealOwner() ? Q_SOCK->getRealOwner() : "(null)",
					Q_SOCK->getOwner() ? Q_SOCK->getOwner() : "(null)",
					Q_SOCK->getAllowProtectedAttrChanges() ? "true" : "false",
					attr_name, key.cluster, key.proc);
			if (err) err->pushf("QMGMT", EACCES,
				"Unauthorized setting of protected attribute %s denied "
				"for real owner %s (effective owner %s; allowed protected attribute "
				"change = %s) in job %d.%d", attr_name,
				Q_SOCK->getRealOwner() ? Q_SOCK->getRealOwner() : "(null)",
				Q_SOCK->getOwner() ? Q_SOCK->getOwner() : "(null)",
				Q_SOCK->getAllowProtectedAttrChanges() ? "true" : "false",
				key.cluster, key.proc);
			errno = EACCES;
			return -1;
		}
	} else if (flags & SetAttribute_SubmitTransform) {
		// submit transforms come from inside the schedd and have no restrictions
		// on which cluster/proc may be edited (the transform itself guarantees that only
		// jobs in the submit transaction will be edited)
	} else if (flags & SetAttribute_LateMaterialization) {
		// late materialization comes from inside the schedd and has no
		// restrictions on which cluster/proc may be edited
	} else if (JobQueue->InTransaction() && active_cluster_num > 0) {
		// We have an active transaction that's adding new ads.
		// Assume the modification is for one of those ads (we know it's
		// not for an ad that's already in the queue).
		// Restrict to only modifying attributes in the last cluster
		// returned by NewCluster, and also restrict to procs that have
		// been returned by NewProc or the cluster ad (proc -1).
		// If we got a completely bogus job id, we'll still reject it.
		if ((key.cluster != active_cluster_num) || (key.proc >= next_proc_num) || (key.proc < -1)) {
			dprintf(D_ALWAYS,"%s modifying attribute %s in non-active cluster cid=%d acid=%d\n", 
					func_name, attr_name, key.cluster, active_cluster_num);
			if (err) err->pushf("QMGMT", ENOENT, "Modifying attribute %s in "
				"non-active cluster %d (current active cluster is %d)",
				attr_name, key.cluster, active_cluster_num);
			errno = ENOENT;
			return -1;
		}

		// TODO Do we need to do this check for internal calls?
		// If deleting an attribute in an uncommitted ad, check if the
		// attribute is set in the transaction. If not, return failure.
		if ( flags & SetAttribute_Delete ) {
			char *val = NULL;
			if ( ! JobQueue->LookupInTransaction(key, attr_name, val) ) {
				errno = ENOENT;
				return -1;
			}
			// If we found it in the transaction, we need to free val
			// so we don't leak memory.  We don't use the value, we just
			// wanted to make sure we could find the attribute so we know
			// to return failure if needed.
			free( val );
		}
	} else {
		dprintf(D_ALWAYS,"%s modifying attribute %s in nonexistent job %d.%d\n",
				func_name, attr_name, key.cluster, key.proc);
		if (err) err->pushf("QMGMT", ENOENT, "Modifying attribute %s in "
			"nonexistent job %d.%d",
			attr_name, key.cluster, key.proc);
		errno = ENOENT;
		return -1;
	}

	return 1;
}

int
SetAttribute(int cluster_id, int proc_id, const char *attr_name,
			 const char *attr_value, SetAttributeFlags_t flags,
			 CondorError *err)
{
	JOB_ID_KEY_BUF key;
	JobQueueJob    *job = nullptr;
	JobQueueJobSet *jobset = nullptr;
	std::string		new_value;
	bool query_can_change_only = (flags & SetAttribute_QueryOnly) != 0; // flag for 'just query if we are allowed to change this'

	IdToKey(cluster_id,proc_id,key);

	int rc = ModifyAttrCheck(key, attr_name, attr_value, flags, err);
	if ( rc <= 0 ) {
		return rc;
	}

	JobQueue->Lookup(key, job);
	if (job && job->IsJobSet()) {
		jobset = static_cast<JobQueueJobSet *>(static_cast<JobQueueBase*>(job));
		job = nullptr; // make sure we don't try and edit this as a JobQueueJob
	}

	int attr_category;
	int attr_id = IsSpecialSetAttribute(attr_name, &attr_category);

	// A few special attributes have additional access checks
	// but for most, we have already decided whether or not we can change this attribute
	if (query_can_change_only) {
		if (attr_id == idATTR_OWNER || attr_id == idATTR_USER || (attr_category & catJobId) || (attr_id == idATTR_JOB_STATUS)) {
			// we have more validation to do.
		} else {
			// access check is ok, but we don't actually want to make the change so return now.
			return 0;
		}
	}

	// check for security violations.
	// first, make certain ATTR_OWNER can only be set to who they really are.
	if (attr_id == idATTR_OWNER)
	{
		const char* sock_owner = Q_SOCK ? Q_SOCK->getOwner() : "";
		if( !sock_owner ) {
			sock_owner = "";
		}

		bool is_local_user = true; // owner is in this UID_DOMAIN
		if ( strcasecmp(attr_value,"UNDEFINED")==0 ) {
				// If the user set the owner to be undefined, then
				// just fill in the value of Owner with the owner name
				// of the authenticated socket, provided the UID domain
				// matches.
				//
				// If the UID domain doesn't match (and TRUST_UID_DOMAIN
				// is false), then we are dealing with user that is no local account
			if ( sock_owner && *sock_owner ) {
				new_value = '"';
				new_value += sock_owner;
				if ( ! ignore_domain_mismatch_when_setting_owner) {
					const char * sock_domain = Q_SOCK->getDomain();
					if (sock_domain && *sock_domain) {
						// TODO: need a better way to detect if the sock owner is a local user
					#ifdef WIN32
						CompareUsersOpt opt = COMPARE_DOMAIN_PREFIX;
					#else
						CompareUsersOpt opt = COMPARE_DOMAIN_FULL;
					#endif
						is_local_user = is_same_domain(sock_domain, scheduler.uidDomain(), opt, nullptr);
					}
				}
				new_value += '"';
				attr_value  = new_value.c_str();
			} else {
				// socket not authenticated and Owner is UNDEFINED.
				dprintf(D_ALWAYS, "ERROR SetAttribute violation: "
					"Owner is UNDEFINED, but client not authenticated\n");
				if (err) err->pushf("QMGMT", EACCES, "Client is not authenticated "
					"and owner is undefined");
				errno = EACCES;
				return -1;

			}
		}

			// We can't just use attr_value, since it contains '"'
			// marks.  Carefully remove them here.
		std::string owner_buf;
		char const *owner = attr_value;
		bool owner_is_quoted = false;
		if( *owner == '"' ) {
			owner_buf = owner+1;
			if( owner_buf.length() && owner_buf[owner_buf.length()-1] == '"' )
			{
				owner_buf.erase(owner_buf.length()-1);
				owner_is_quoted = true;
			}
			owner = owner_buf.c_str();
		}

		if (Q_SOCK && ! ignore_domain_mismatch_when_setting_owner) {
			// Similar to the case above, if UID_DOMAIN != socket FQU domain,
			// then we map to 'nobody' unless TRUST_UID_DOMAIN is set.
			//
			// In the case of an internal superuser (e.g., condor@family, condor@parent),
			// we assume the intent is the default domain; this allows the JobRouter
			// (which authenticates as condor@family) to behave as if it is in the same
			// UID domain by default.
			YourStringNoCase sock_domain(Q_SOCK->getDomain());

			if (sock_domain != "family" &&
				sock_domain != "parent" &&
				sock_domain != "child")
			{
			#ifdef WIN32
				// HACK! compare domains to decide whether this is a local user or not
				// we need a better way to test for local user
				if ( ! is_same_domain(sock_domain.c_str(),".", COMPARE_DOMAIN_DEFAULT, scheduler.uidDomain()))
			#else
				if (sock_domain != scheduler.uidDomain())
			#endif
				{
					is_local_user = false;
					dprintf(D_SYSCALLS, "  Owner is not in UID_DOMAIN; setting IsLocalUser=false\n");
				}
			}
		}

		if( !owner_is_quoted ) {
			// For sanity's sake, do not allow setting Owner to something
			// strange, such as an attribute reference that happens to have
			// the same name as the authenticated user.
			dprintf(D_ALWAYS, "SetAttribute security violation: "
					"setting owner to %s which is not a valid string\n",
					attr_value);
			if (err) err->pushf("QMGMT", EACCES, "Unable to set owner to %s as it is"
				" not a valid owner string", attr_value);
			errno = EACCES;
			return -1;
		}

		if (MATCH == strcmp(owner, "root") || MATCH == strcmp(owner, "LOCAL_SYSTEM")) {
			// Never allow the owner to be "root" (Linux) or "LOCAL_SYSTEM" (Windows).
			// Because we run cross-platform, we never allow either name on all platforms
			dprintf(D_ALWAYS, "SetAttribute security violation: setting owner to %s is not permitted\n", attr_value);
			if (err) err->pushf("QMGMT", EACCES, "Setting job owner to %s is not "
				"permitted", attr_value);
			errno = EACCES;
			return -1;
		}

		std::string orig_owner;
		if( GetAttributeString(cluster_id,proc_id,ATTR_OWNER,orig_owner) >= 0
			&& orig_owner != owner
			&& !qmgmt_all_users_trusted )
		{
			// Unless all users are trusted, nobody (not even queue super user)
			// has the ability to change the owner attribute once it is set.
			// See gittrack #1018.
			dprintf(D_ALWAYS, "SetAttribute security violation: "
					"setting owner to %s when previously set to \"%s\"\n",
					attr_value, orig_owner.c_str());
			if (err) err->pushf("QMGMT", EACCES, "Setting owner to %s when previously "
				"set to %s is not permitted.", attr_value, orig_owner.c_str());
			errno = EACCES;
			return -1;
		}

		if (IsDebugVerbose(D_SECURITY)) {
			bool is_super = isQueueSuperUserName(sock_owner);
			bool allowed_owner = SuperUserAllowedToSetOwnerTo(owner);
			dprintf(D_SECURITY | D_VERBOSE, "QGMT: qmgmt_A_U_T %i, owner %s, sock_owner %s, is_Q_SU %i, SU_Allowed %i\n",
				qmgmt_all_users_trusted, owner, sock_owner, is_super, allowed_owner);
		}

		if (!qmgmt_all_users_trusted
#if defined(WIN32)
			&& (strcasecmp(owner,sock_owner) != 0)
#else
			&& (strcmp(owner,sock_owner) != 0)
#endif
			&& (!isQueueSuperUser(EffectiveUserRec(Q_SOCK)) || !SuperUserAllowedToSetOwnerTo(owner)) ) {
				dprintf(D_ALWAYS, "SetAttribute security violation: "
					"setting owner to %s when active owner is \"%s\"\n",
					owner, sock_owner);
				if (err) err->pushf("QMGMT", EACCES, "Setting owner to %s when "
					"active owner is %s is not permitted",
					owner, sock_owner);
				errno = EACCES;
				return -1;
		}

#if !defined(WIN32)
		uid_t user_uid;
		if ( can_switch_ids() && !pcache()->get_user_uid( owner, user_uid ) ) {
			dprintf( D_ALWAYS, "SetAttribute security violation: "
					 "setting owner to %s, which is not a valid user account\n",
					 attr_value );
			if (err) err->pushf("QMGMT", EACCES, "Setting owner to %s, which is not a "
				"valid user account", attr_value);
			errno = EACCES;
			return -1;
		}
#endif

		if (query_can_change_only) {
			return 0;
		}

		if (user_is_the_new_owner) {
			// Backward compatibility tweak:
			// If the remote user sets the Owner to something different than the
			// socket owner *and* they are in the same UID domain, then we will
			// also set the user.
			if (is_local_user && ((orig_owner != owner) || strcmp(sock_owner, owner)) &&
				(ignore_domain_mismatch_when_setting_owner || MATCH == strcmp(scheduler.uidDomain(), Q_SOCK->getDomain())))
			{
				auto new_user = std::string("\"") + owner + "@" + scheduler.uidDomain() + "\"";
				SetAttribute(cluster_id, proc_id, ATTR_USER, new_user.c_str());
			}
		} else {
				// If we got this far, we're allowing the given value for
				// ATTR_OWNER to be set.  However, now, we should try to
				// insert a value for ATTR_USER, too, so that's always in
				// the job queue.
			auto new_user = std::string("\"") + owner + "@" + scheduler.uidDomain() + "\"";
			SetAttribute(cluster_id, proc_id, ATTR_USER, new_user.c_str());
		}

			// Also update the owner history hash table to track all OS usernames
			// that have jobs in this schedd.
		if (is_local_user) {
			AddOwnerHistory(owner);
		}

	#ifdef USE_JOB_QUEUE_USERREC
		// we do this when ATTR_USER is set, not when ATTR_OWNER is set
	#else
		if (job && ! user_is_the_new_owner) {
			// if editing (rather than creating) a job, update ownerinfo pointer, and mark submitterdata as dirty
			job->ownerinfo = const_cast<OwnerInfo*>(scheduler.insert_owner_const(owner));
			job->dirty_flags |= JQJ_CACHE_DIRTY_SUBMITTERDATA;
		}
		if (jobset && ! user_is_the_new_owner) {
			// if editing (rather than creating) a jobset, update ownerinfo pointer
			jobset->ownerinfo = const_cast<OwnerInfo*>(scheduler.insert_owner_const(owner));
			// TODO: update the jobsets alias map
		}
	#endif
	}
	else if (attr_id == idATTR_USER) {

	#ifdef USE_JOB_QUEUE_USERREC
		const char * sock_user = EffectiveUserName(Q_SOCK);

			// User is set to UNDEFINED indicating we should just pull
			// this information from the authenticated socket.
		if (YourStringNoCase("UNDEFINED") == attr_value) {
			if (sock_user && *sock_user) {
				formatstr(new_value, "\"%s\"", sock_user);
				attr_value = new_value.c_str();
			} else {
				// socket not authenticated and Owner is UNDEFINED.
				dprintf(D_ALWAYS, "ERROR SetAttribute violation: "
					"Owner is UNDEFINED, but client not authenticated\n");
				if (err) err->pushf("QMGMT", EACCES, "Client is not authenticated "
					"and owner is undefined");
				errno = EACCES;
				return -1;
			}
		} else {
	#else
		const char * sock_user = Q_SOCK->getRealUser();

			// User is set to UNDEFINED indicating we should just pull
			// this information from the authenticated socket.
		if (MATCH == strcasecmp("UNDEFINED", attr_value)) {
			formatstr(new_value, "\"%s\"", sock_user);
			attr_value = new_value.c_str();
		} else if (user_is_the_new_owner) {
	#endif

			const char * user = sock_user;
			std::string user_buf(attr_value);

				// Strip out the quote characters as with ATTR_OWNER
			user_buf = attr_value;
			bool user_is_valid = false;
			if ((user_buf.size() > 2) && (user_buf[0] == '"') && user_buf[user_buf.size()-1] == '"' )
			{
				user_buf = user_buf.substr(1, user_buf.size() - 2);
				user_is_valid = user_buf.find('"') == std::string::npos;
			}

			if (!user_is_valid) {
				dprintf(D_ALWAYS, "SetAttribute security violation: "
					"setting User to %s which is not a valid string\n",
					attr_value);
				errno = EACCES;
				return -1;
			}
			user = user_buf.c_str();

			std::string orig_user;
			if (GetAttributeString(cluster_id, proc_id, ATTR_USER, orig_user) >= 0
				&& orig_user != user
				&& !qmgmt_all_users_trusted )
			{
				dprintf(D_ALWAYS, "SetAttribute security violation: "
					"setting User to \"%s\" when previously set to \"%s\"\n",
					user, orig_user.c_str());
				errno = EACCES;
				return -1;
			}

				// Since this value does not map to a Unix username, we are more
				// permissive than with the Owner attribute and do not check
				// SuperUserAllowedToSetOwnerTo
			if (!qmgmt_all_users_trusted
				&& !is_same_user(user, sock_user, COMPARE_DOMAIN_DEFAULT, scheduler.uidDomain())
				&& !isQueueSuperUserName(sock_user))
			{
				dprintf(D_ALWAYS, "SetAttribute security violation: "
					"setting User to \"%s\" when active User is \"%s\"\n",
					user, sock_user);
				errno = EACCES;
				return -1;
			}

		#ifdef USE_JOB_QUEUE_USERREC
			// set a transaction trigger so that we know to fixup the job->ownerinfo after the transaction commits
			if (job || jobset) {
				JobQueue->SetTransactionTriggers(catSetOwner);
			}
		#else
			if (job && user_is_the_new_owner) {
				// if editing (rather than creating) a job, update ownerinfo pointer, and mark submitterdata as dirty
				job->ownerinfo = const_cast<OwnerInfo*>(scheduler.insert_owner_const(user));
				job->dirty_flags |= JQJ_CACHE_DIRTY_SUBMITTERDATA;
			}
			if (jobset && user_is_the_new_owner) {
				// if editing (rather than creating) a job, update ownerinfo pointer, and mark submitterdata as dirty
				jobset->ownerinfo = const_cast<OwnerInfo*>(scheduler.insert_owner_const(user));
				// TODO: update the jobsets alias map
			}
		#endif

			// All checks pass - "User" value is valid!
		}
	}
	else if (attr_id == idATTR_JOB_NOOP) {
		// whether the job has an IsNoopJob attribute or not is cached in the job object
		// so if this is set, we need to mark the cached value as dirty.
		if (job) { job->DirtyNoopAttr(); }
	}
	else if (attr_category & catJobId) {
		char *endptr = NULL;
		int id = (int)strtol(attr_value, &endptr, 10);
		if (attr_id == idATTR_CLUSTER_ID && (*endptr != '\0' || id != cluster_id)) {
			dprintf(D_ALWAYS, "SetAttribute security violation: setting ClusterId to incorrect value (%s!=%d)\n",
				attr_value, cluster_id);
			if (err) err->pushf("QMGMT", EACCES, "Setting cluster ID %d to new value "
				"(%s) is not permitted", cluster_id, attr_value);
			errno = EACCES;
			return -1;
		}
		if (attr_id == idATTR_PROC_ID && (*endptr != '\0' || id != proc_id)) {
			dprintf(D_ALWAYS, "SetAttribute security violation: setting ProcId to incorrect value (%s!=%d)\n",
				attr_value, proc_id);
			if (err) err->pushf("QMGMT", EACCES, "Setting proc ID %d to new value (%s) "
				"is not permitted", proc_id, attr_value);
			errno = EACCES;
			return -1;
		}
		if (attr_id == idATTR_JOB_SET_ID) {
			if (jobset) {
				dprintf(D_ALWAYS, "SetAttribute security violation: cannot change JobSetId of existing jobset\n");
				errno = EACCES;
				return -1;
			} 
			if (job) {
				// TODO: allow id to be set to existing set owned by this user
				dprintf(D_ALWAYS, "SetAttribute security violation: cannot change JobSetId of existing job\n");
				errno = EACCES;
				return -1;
			}
			if (*endptr != '\0' || id <= 0) {
				dprintf(D_ALWAYS, "SetAttribute security violation: setting JobSetId to incorrect value (%s)\n", attr_value);
				errno = EACCES;
				return -1;
			}
		}
	}
	else if (attr_category & catCron) {
		//
		// CronTab Attributes
		// Check to see if this attribute is one of the special
		// ones used for defining a crontab schedule. If it is, then
		// we add the cluster_id to a queue maintained by the schedd.
		// This is because at this point we may not have the proc_id, so
		// we can't add the full job information. The schedd will later
		// take this cluster_id and look at all of its procs to see if 
		// need to be added to the main CronTab list of jobs.
		//
		//PRAGMA_REMIND("tj: move this into the cluster job object?")
		scheduler.addCronTabClusterId( cluster_id );
	} else if (attr_id == idATTR_NUM_JOB_RECONNECTS) {
		int curr_cnt = 0;
		int new_cnt = (int)strtol( attr_value, NULL, 10 );
		PROC_ID job_id( cluster_id, proc_id );
		shadow_rec *srec = scheduler.FindSrecByProcID(job_id);
		GetAttributeInt( cluster_id, proc_id, ATTR_NUM_JOB_RECONNECTS, &curr_cnt );
		if ( srec && srec->is_reconnect && !srec->reconnect_done &&
			 new_cnt > curr_cnt ) {

			srec->reconnect_done = true;
			scheduler.stats.JobsRestartReconnectsSucceeded += 1;
			scheduler.stats.JobsRestartReconnectsAttempting += -1;
		}
	}
	else if (attr_id == idATTR_JOB_STATUS) {
			// If the status is being set, let's record the previous
			// status, but only if it's different.
			// When changing the status of a HELD job that was previously
			// REMOVED, enforce that it has to go back to REMOVED.
		int curr_status = 0;
		int last_status = 0;
		int release_status = 0;
		int new_status = (int)strtol( attr_value, NULL, 10 );

		GetAttributeInt( cluster_id, proc_id, ATTR_JOB_STATUS, &curr_status );
		GetAttributeInt( cluster_id, proc_id, ATTR_LAST_JOB_STATUS, &last_status );
		GetAttributeInt( cluster_id, proc_id, ATTR_JOB_STATUS_ON_RELEASE, &release_status );

		if ( new_status != HELD && new_status != REMOVED &&
			 ( curr_status == REMOVED || last_status == REMOVED ||
			   release_status == REMOVED ) ) {
			dprintf( D_ALWAYS, "SetAttribute violation: Attempt to change %s of removed job %d.%d to %d\n",
					 ATTR_JOB_STATUS, cluster_id, proc_id, new_status );
			errno = EINVAL;
			if (err) err->pushf("QMGMT", EINVAL, "Changing %s of removed job %d.%d to "
				"%d is invalid", ATTR_JOB_STATUS, cluster_id, proc_id, new_status);
			return -1;
		}
		if (query_can_change_only) {
			return 0;
		}
		if ( curr_status == REMOVED && new_status == HELD &&
			 release_status != REMOVED ) {
			SetAttributeInt( cluster_id, proc_id, ATTR_JOB_STATUS_ON_RELEASE, REMOVED, flags );
		}
		if ( new_status != curr_status && curr_status > 0 ) {
			SetAttributeInt( cluster_id, proc_id, ATTR_LAST_JOB_STATUS, curr_status, flags );
		}
	}
	else if (attr_id == idATTR_HOLD_REASON_CODE || attr_id == idATTR_HOLD_REASON) {
		// if the hold reason is set to one of the magic values that indicate a hold for spooling
		// data, we want to attach a trigger to the transaction so we know to do filepath fixups
		// after the transaction is committed.
		// if the hold reason code is NOT spooling for data, then we want to update aggregates
		// on the number of holds and number of holds per reason.
		bool is_spooling_hold = false;
		if (attr_id == idATTR_HOLD_REASON_CODE) {
			int hold_reason = (int)strtol( attr_value, NULL, 10 );
			is_spooling_hold = (CONDOR_HOLD_CODE::SpoolingInput == hold_reason);
			if (!is_spooling_hold) {
				// Update count in job ad of how many times job was put on hold
				incrementJobAdAttr(cluster_id, proc_id, ATTR_NUM_HOLDS);

				// Update count per hold reason in the job ad.
				// If the reason_code int is not a valid CONDOR_HOLD_CODE enum, an exception will be thrown.
				try {
					incrementJobAdAttr(cluster_id, proc_id, (CONDOR_HOLD_CODE::_from_integral(hold_reason))._to_string(), ATTR_NUM_HOLDS_BY_REASON);
				}
				catch (std::runtime_error const&) {
					// Somehow reason_code is not a valid hold reason, so consider it as Unspecified here.
					incrementJobAdAttr(cluster_id, proc_id, (+CONDOR_HOLD_CODE::Unspecified)._to_string(), ATTR_NUM_HOLDS_BY_REASON);
				}
			}
		} else if (attr_id == idATTR_HOLD_REASON) {
			is_spooling_hold = YourString("Spooling input data files") == attr_value;
		}
		if (is_spooling_hold) {
			// set a transaction trigger for spooling hold
			JobQueue->SetTransactionTriggers(catSpoolingHold);
		}
	}

	// All of the checking and validation is done, if we are only querying whether we
	// can change the value, then return now with success.
	if (query_can_change_only) {
		return 0;
	}

	if (job) {
		// if modifying a cluster ad, and the PostSubmitClusterChange flag was passed to SetAttribute
		// then force a PostSubmitClusterChange tansaction trigger.
		if (job->IsCluster() && (flags & SetAttribute_PostSubmitClusterChange)) {
			attr_category |= (catCallbackTrigger | catPostSubmitClusterChange);
		}

		// give the autocluster code a chance to invalidate (or rebuild)
		// based on the changed attribute.
		if (scheduler.autocluster.preSetAttribute(*job, attr_name, attr_value, flags)) {
			DirtyPrioRecArray();
			dprintf(D_FULLDEBUG,
					"Prioritized runnable job list will be rebuilt, because "
					"ClassAd attribute %s=%s changed\n",
					attr_name,attr_value);
		}
	}

	// This block handles rounding of attributes.
	std::string round_param_name;
	round_param_name = "SCHEDD_ROUND_ATTR_";
	round_param_name += attr_name;

	char *round_param = param(round_param_name.c_str());

	if( round_param && *round_param && strcmp(round_param,"0") ) {
		classad::Value::ValueType attr_type = classad::Value::NULL_VALUE;
		ExprTree *tree = NULL;
		classad::Value val;
		if ( ParseClassAdRvalExpr(attr_value, tree) == 0 &&
			 tree->GetKind() == classad::ExprTree::LITERAL_NODE ) {
			((classad::Literal *)tree)->GetValue( val );
			if ( val.GetType() == classad::Value::INTEGER_VALUE ) {
				attr_type = classad::Value::INTEGER_VALUE;
			} else if ( val.GetType() == classad::Value::REAL_VALUE ) {
				attr_type = classad::Value::REAL_VALUE;
			}
		}
		delete tree;

		if ( attr_type == classad::Value::INTEGER_VALUE || attr_type == classad::Value::REAL_VALUE ) {
			// first, store the actual value
			std::string raw_attribute = attr_name;
			raw_attribute += "_RAW";
			JobQueue->SetAttribute(key, raw_attribute.c_str(), attr_value, flags & SetAttribute_SetDirty);
			if( flags & SHOULDLOG ) {
				char* old_val = NULL;
				ExprTree *ltree;
				ltree = job->LookupExpr(raw_attribute);
				if( ltree ) {
					old_val = const_cast<char*>(ExprTreeToString(ltree));
				}
				scheduler.WriteAttrChangeToUserLog(key.c_str(), raw_attribute.c_str(), attr_value, old_val);
			}

			int64_t lvalue;
			double fvalue;

			if ( attr_type == classad::Value::INTEGER_VALUE ) {
				val.IsIntegerValue( lvalue );
				fvalue = lvalue;
			} else {
				val.IsRealValue( fvalue );
				lvalue = (int64_t) fvalue;	// truncation conversion
			}

			if( strstr(round_param,"%") ) {
					// round to specified percentage of the number's
					// order of magnitude
				char *end=NULL;
				double percent = strtod(round_param,&end);
				if( !end || end[0] != '%' || end[1] != '\0' ||
					percent > 1000 || percent < 0 )
				{
					EXCEPT("Invalid rounding parameter %s=%s",
						   round_param_name.c_str(),round_param);
				}
				if( fabs(fvalue) < 0.000001 || percent < 0.000001 ) {
					new_value = attr_value; // unmodified
				}
				else {
						// find the closest power of 10
					int magnitude = (int)(log(fabs((double)fvalue/5))/log((double)10) + 1);
					double roundto = pow((double)10,magnitude) * percent/100.0;
					fvalue = ceil( fvalue/roundto )*roundto;

					if( attr_type == classad::Value::INTEGER_VALUE ) {
						new_value = std::to_string((int64_t)fvalue);
					}
					else {
						new_value = std::to_string(fvalue);
					}
				}
			}
			else {
					// round to specified power of 10
				unsigned int base;
				int exp = param_integer(round_param_name.c_str(),0,0,9);

					// now compute the rounded value
					// set base to be 10^exp
				for (base=1 ; exp > 0; exp--, base *= 10) { }

					// round it.  note we always round UP!!  
				lvalue = ((lvalue + base - 1) / base) * base;

					// make it a string
				new_value = std::to_string( lvalue );

					// if it was a float, append ".0" to keep it real
				if ( attr_type == classad::Value::REAL_VALUE ) {
					new_value += ".0";
				}
			}

			// change attr_value, so when we do the SetAttribute below
			// we really set to the rounded value.
			attr_value = new_value.c_str();

		} else {
			dprintf(D_FULLDEBUG,
				"%s=%s, but value '%s' is not a scalar - ignored\n",
				round_param_name.c_str(),round_param,attr_value);
		}
	}
	free( round_param );

	if( !PrioRecArrayIsDirty ) {
		if (attr_category & catDirtyPrioRec) {
			DirtyPrioRecArray();
		} else if(attr_id == idATTR_JOB_STATUS) {
			if( atoi(attr_value) == IDLE ) {
				DirtyPrioRecArray();
			}
		}
		if(PrioRecArrayIsDirty) {
			dprintf(D_FULLDEBUG,
					"Prioritized runnable job list will be rebuilt, because "
					"ClassAd attribute %s=%s changed\n",
					attr_name,attr_value);
		}
	}
	if (attr_category & catSubmitterIdent) {
		if (job) { job->dirty_flags |= JQJ_CACHE_DIRTY_SUBMITTERDATA; }
	}

	if (attr_category & catCallbackTrigger) {
		// remember what callbacks to call when the transaction is committed.
		int triggers = JobQueue->SetTransactionTriggers(attr_category & 0xFFF);
		if (0 == triggers) { // not inside a transaction, triggers will not be recorded... so promote it to trigger NOW
			attr_category |= catCallbackNow;
		}
	}

	int old_nondurable_level = 0;
	if( flags & NONDURABLE ) {
		old_nondurable_level = JobQueue->IncNondurableCommitLevel();
	}

	JobQueue->SetAttribute(key, attr_name, attr_value, flags & SetAttribute_SetDirty);
	if( flags & SHOULDLOG ) {
		const char* old_val = NULL;
		if (job) {
			ExprTree *tree = job->LookupExpr(attr_name);
			if (tree) { old_val = ExprTreeToString(tree); }
		}
		scheduler.WriteAttrChangeToUserLog(key.c_str(), attr_name, attr_value, old_val);
	}

	int status = 0;
	if( flags & NONDURABLE ) {
		JobQueue->DecNondurableCommitLevel( old_nondurable_level );

		ScheduleJobQueueLogFlush();
	}

	// future
	if (attr_category & catJobObj) { if (job) { job->dirty_flags |= JQJ_CACHE_DIRTY_JOBOBJ; } }

	// Get the job's status and only mark dirty if it is running
	// Note: Dirty attribute notification could work for local and
	// standard universe, but is currently not supported for them.
	int universe = -1;
	GetAttributeInt( cluster_id, proc_id, ATTR_JOB_STATUS, &status );
	GetAttributeInt( cluster_id, proc_id, ATTR_JOB_UNIVERSE, &universe );
	if( ( universe != CONDOR_UNIVERSE_SCHEDULER &&
		  universe != CONDOR_UNIVERSE_LOCAL ) &&
		( flags & SetAttribute_SetDirty ) && 
		( status == RUNNING || (( universe == CONDOR_UNIVERSE_GRID ) && jobExternallyManaged( job ) ) ) ) {

		// Add the key to list of dirty classads
		if( ! DirtyJobIDs.contains( key.c_str() ) &&
			SendDirtyJobAdNotification( key ) ) {

			DirtyJobIDs.append( key.c_str() );

			// Start timer to ensure notice is confirmed
			if( dirty_notice_timer_id <= 0 ) {
				dprintf(D_FULLDEBUG, "Starting dirty attribute notification timer\n");
				dirty_notice_timer_id = daemonCore->Register_Timer(
									dirty_notice_interval,
									dirty_notice_interval,
									PeriodicDirtyAttributeNotification,
									"PeriodicDirtyAttributeNotification");
			}
		}
	}

	JobQueueDirty = true;

	if (attr_category & catCallbackNow) {
		std::set<std::string> keys;
		keys.insert(key.c_str());
		// TODO: convert the keys to PROC_IDs before calling DoSetAttributeCallbacks?
		DoSetAttributeCallbacks(keys, attr_category);
	}

	// If we are changing the priority of a scheduler/local universe job, we need
	// to update the LocalJobsPrioQueue data
	if ( ( universe == CONDOR_UNIVERSE_SCHEDULER ||
		universe == CONDOR_UNIVERSE_LOCAL ) && attr_id == idATTR_JOB_PRIO) {
		if ( job ) {
			// Walk the prio queue of local jobs
			for ( std::set<LocalJobRec>::iterator it = scheduler.LocalJobsPrioQueue.begin(); it != scheduler.LocalJobsPrioQueue.end(); it++ ) {
				// If this record matches the job_id passed in, erase it, then
				// add a new record with the updated priority value. The
				// LocalJobsPrioQueue std::set will automatically order it.
				if ( it->job_id.cluster == cluster_id && it->job_id.proc == proc_id ) {
					scheduler.LocalJobsPrioQueue.erase( it );
					JOB_ID_KEY jid = JOB_ID_KEY( cluster_id, proc_id );
					LocalJobRec rec = LocalJobRec( atoi ( attr_value ), jid );
					scheduler.LocalJobsPrioQueue.insert( rec );
					break;
				}
			}
		}
	}

	return 0;
}


// For now this just updates counters for idle/running/held jobs
// but in the future it could dispatch various callbacks based on the flags in triggers.
//
// TODO: add general callback registration/dispatch?
//
void DoSetAttributeCallbacks(const std::set<std::string> &jobids, int triggers)
{
	JobQueueKey job_id;

	// build a set of factories listed explicitly in this transaction
	// we will process them after we handle the catStatus trigger, which may add to the set
	std::set<int> factories;
	if (triggers & catMaterializeState) {
		for (auto it = jobids.begin(); it != jobids.end(); ++it) {
			if (! job_id.set(it->c_str()) || job_id.cluster <= 0 || job_id.proc >= 0) continue; // cluster ads only
			JobQueueCluster * cad = GetClusterAd(job_id);
			if (! cad) continue; // Ignore if no cluster ad (yet). this happens on submit commits.

			ASSERT(cad->IsCluster());

			// remember the ids of factory clusters
			if (cad->factory) {
				factories.insert(cad->jid.cluster);
			}
		}
	}

	// this trigger happens when the JobStatus attribute of a job is set
	if (triggers & catStatus) {
		for (auto it = jobids.begin(); it != jobids.end(); ++it) {
			if ( ! job_id.set(it->c_str()) || job_id.cluster <= 0 || job_id.proc < 0) continue; // ignore the cluster ad and '0.0' ad

			JobQueueJob * job = NULL;
			if ( ! JobQueue->Lookup(job_id, job)) continue; // Ignore if no job ad (yet). this happens on submit commits.

			int universe = job->Universe();
			if ( ! universe) {
				dprintf(D_ALWAYS, "job %s has no universe! in DoSetAttributeCallbacks\n", it->c_str());
				continue;
			}

			int job_status = 0;
			job->LookupInteger(ATTR_JOB_STATUS, job_status);
			if (job_status != job->Status()) {

				// update jobsets aggregates for this status change
				if (scheduler.jobSets) {
					scheduler.jobSets->status_change(*job, job_status);
				}

				if (job->ownerinfo) {
					IncrementLiveJobCounter(job->ownerinfo->live, universe, job->Status(), -1);
					IncrementLiveJobCounter(job->ownerinfo->live, universe, job_status, 1);
				}
				//if (job->submitterdata) {
				//	IncrementLiveJobCounter(job->submitterdata->live, universe, job->Status(), -1);
				//	IncrementLiveJobCounter(job->submitterdata->live, universe, job_status, 1);
				//}

				IncrementLiveJobCounter(scheduler.liveJobCounts, universe, job->Status(), -1);
				IncrementLiveJobCounter(scheduler.liveJobCounts, universe, job_status, 1);

				JobQueueCluster* cad = job->Cluster();
				if (cad) {
					// track counts of jobs in various states in the JobQueueCluster class
					cad->JobStatusChanged(job->Status(), job_status);

					// if there is a factory on this cluster, add it to the set of factories to check
					// we do this so that a change of state for a job (idle -> running) can trigger new materialization
					if (cad->factory) {
						factories.insert(cad->jid.cluster);
						triggers |= catMaterializeState;
					}
				}
				job->SetStatus(job_status);
			}
		}
	}

	// check factory clusters to see if there was a state change that justifies new job materialization
	if (scheduler.getAllowLateMaterialize()) {
		if (triggers & catMaterializeState) {
			for (auto it = factories.begin(); it != factories.end(); ++it) {
				JobQueueCluster * cad = GetClusterAd(*it);
				if ( ! cad) continue; // Ignore if no cluster ad (yet). this happens on submit commits.

				ASSERT(cad->IsCluster());

				// ignore non-factory clusters
				if ( ! cad->factory) continue;

				// fetch the committed value of the factory pause state, it should be
				// one of mmInvalid=-1, mmRunning=0, mmHold=1, mmNoMoreItems=2
				int paused = mmRunning;
				if ( ! cad->LookupInteger(ATTR_JOB_MATERIALIZE_PAUSED, paused)) {
					paused = mmRunning;
				}

				// sync up the factory pause state with the commited value of the ATTR_JOB_MATERIALIZE_PAUSED attribute
				// if the pause state was changed to mmRunning then we want to schedule materialization for this cluster
				if (CheckJobFactoryPause(cad->factory, paused)) {
					if (paused == mmRunning) {
						// we expect to get here when the factory pause state changes to running.
						ScheduleClusterForJobMaterializeNow(cad->jid.cluster);
					}
				} else if  ((paused == mmRunning) && HasMaterializePolicy(cad)) {
					// we expect to get here when a job starts running and the factory is not paused/completed
					ScheduleClusterForJobMaterializeNow(cad->jid.cluster);
				}
			}
		}

		// note, the catNewMaterialize trigger handling for *new* clusters can't be handled here
		// we will deal with that one later.
	}

}


bool
SendDirtyJobAdNotification(const PROC_ID & job_id)
{
	int pid = -1;

	shadow_rec *srec = scheduler.FindSrecByProcID(job_id);
	if( srec ) {
		pid = srec->pid;
	}
	else {
		pid = scheduler.FindGManagerPid(job_id);
	}

	if ( pid <= 0 ) {
		dprintf(D_ALWAYS, "Failed to send signal %s, no job manager found\n", getCommandString(UPDATE_JOBAD));
		return false;
	} else if ( DirtyPidsSignaled.find(pid) == DirtyPidsSignaled.end() ) {
		dprintf(D_FULLDEBUG, "Sending signal %s, to pid %d\n", getCommandString(UPDATE_JOBAD), pid);
		classy_counted_ptr<DCSignalMsg> msg = new DCSignalMsg(pid, UPDATE_JOBAD);
		daemonCore->Send_Signal_nonblocking(msg.get());
		DirtyPidsSignaled.insert(pid);
	}

	return true;
}

void
PeriodicDirtyAttributeNotification()
{
	char	*job_id_str;

	DirtyPidsSignaled.clear();

	DirtyJobIDs.rewind();
	while( (job_id_str = DirtyJobIDs.next()) != NULL ) {
		JOB_ID_KEY key(job_id_str);
		if ( SendDirtyJobAdNotification(key) == false ) {
			// There's no shadow/gridmanager for this job.
			// Mark it clean and remove it from the dirty list.
			// We can't call MarkJobClean() here, as that would
			// disrupt our traversal of DirtyJobIDs.
			JobQueue->ClearClassAdDirtyBits(key);
			DirtyJobIDs.deleteCurrent();
		}
	}

	if( DirtyJobIDs.isEmpty() && dirty_notice_timer_id > 0 )
	{
		dprintf(D_FULLDEBUG, "Cancelling dirty attribute notification timer\n");
		daemonCore->Cancel_Timer(dirty_notice_timer_id);
		dirty_notice_timer_id = -1;
	}

	DirtyPidsSignaled.clear();
}

void
ScheduleJobQueueLogFlush()
{
		// Flush the log after a short delay so that we avoid spending
		// a lot of time waiting for the disk but we also make things
		// visible to JobRouter within a maximum delay.
	if( flush_job_queue_log_timer_id == -1 ) {
		flush_job_queue_log_timer_id = daemonCore->Register_Timer(
			flush_job_queue_log_delay,
			HandleFlushJobQueueLogTimer,
			"HandleFlushJobQueueLogTimer");
	}
}

void
HandleFlushJobQueueLogTimer()
{
	flush_job_queue_log_timer_id = -1;
	JobQueue->FlushLog();
}

int
SetTimerAttribute( int cluster, int proc, const char *attr_name, int dur )
{
	int rc = 0;
	if ( xact_start_time == 0 ) {
		dprintf(D_ALWAYS,
				"SetTimerAttribute called for %d.%d outside of a transaction!\n",
				cluster, proc);
		errno = EINVAL;
		return -1;
	}

	rc = SetAttributeInt( cluster, proc, attr_name, xact_start_time + dur, SetAttribute_SetDirty );
	return rc;
}


// start a transaction, or continue one if we already started it
int TransactionWatcher::BeginOrContinue(int id) {
	ASSERT(! completed);
	if (started) {
		lastid = id;
		return 0;
	} else {
		ASSERT( ! JobQueue->InTransaction());
	}
	started = true;
	firstid = lastid = id;
	return BeginTransaction();
}

// commit if we started a transaction
int TransactionWatcher::CommitIfAny(SetAttributeFlags_t flags, CondorError * errorStack)
{
	int rval = 0;
	if (started && ! completed) {
		rval = CommitTransactionAndLive(flags, errorStack);
		if (rval == 0) {
			// Only set the completed flag if our CommitTransaction succeeded... if
			// it failed (perhaps due to SUBMIT_REQUIREMENTS not met), we cannot mark it
			// as completed because that means we will not abort it in the 
			// Transactionwatcher::AbortIfAny() method below and will likely ASSERT.
			completed = true;
		}
	}
	return rval;
}

// cancel if we started a transaction
int TransactionWatcher::AbortIfAny()
{
	int rval = 0;
	if (started && ! completed) {
		ASSERT(JobQueue->InTransaction());
		rval = AbortTransaction();
		completed = true;
	}
	return rval;
}


bool
InTransaction()
{
	return JobQueue->InTransaction();
}

int
BeginTransaction()
{
	jobs_added_this_transaction = 0;
	JobQueue->BeginTransaction();

	// note what time we started the transaction (used by SetTimerAttribute())
	xact_start_time = time( NULL );

	return 0;
}

int
CheckTransaction( const std::list<std::string> &newAdKeys,
                  CondorError * errorStack )
{
	int rval;

	int triggers = JobQueue->GetTransactionTriggers();
	bool has_spooling_hold = (triggers & catSpoolingHold) != 0;
	bool has_job_factory = (triggers & catNewMaterialize) != 0;

	// If we don't need to perform any submit_requirement checks
	// and we don't need to perform any job transforms, then we should
	// bail out now and avoid all the expensive computation below.
	if ( !scheduler.shouldCheckSubmitRequirements() &&
		 !scheduler.jobTransforms.shouldTransform() &&
		 !has_spooling_hold)
	{
		return 0;
	}

	// in 9.4.0 we started applying transforms to the cluster ad of late materiaization factories
	// We did this because transforms must be applied before submit requirements are evaluated (HTCONDOR-756)
	// This resulted in a problem (HTCONDOR-1369) where a transform of TransferInput would prevent
	// materialization of per-job values for TransferInput. Beginning with 10.0 we will transform proc ads
	// in addition to cluster ads for factory jobs. (i.e. The transforms will be applied twice for each late-mat job.)
	// The knob below is so admins can revert to the behavior of applying transforms to the factory cluster only
	// even though this has the side effect of overriding materialization of those attributes in the job ads.
	// An admin might do this if they want to insure that late materialization will not fail submit requirments
	// In effect, they are making attributes that are set by a submit transform pseudo-immutable. (the root cause of HTCONDOR-1369)
	// TODO: make it possible to declare only some transforms as cluster-only
	bool transform_factory_and_job = param_boolean("TRANSFORM_FACTORY_AND_JOB_ADS", true);

	for( std::list<std::string>::const_iterator it = newAdKeys.begin(); it != newAdKeys.end(); ++it ) {
		bool do_transforms = true;
		ClassAd tmpAd, tmpAd2;
		ClassAd * procAd = &tmpAd;
		classad::References tmpAttrs, *xform_attrs = nullptr;
		JobQueueKey jid( it->c_str() );
		if (jid.proc < -1 || jid.cluster <= 0) {
			// ignore jobset ads for now
			continue;
		}
		if (jid.proc == -1) { // is this is a cluster ad?
			// we don't transform non-factory cluster ads (for now)
			if (! has_job_factory)
				continue;
			JobQueue->AddAttrsFromTransaction( jid, tmpAd2 );
			// build a fake temporary proc ad for transforms and requirements
			// stuff the factory id into that ad so that it is possible
			// to write a transform or requirement that only applies to factories
			tmpAd.Assign(ATTR_PROC_ID, 0);
			tmpAd.Assign("JobFactoryId", jid.cluster);
			if (!tmpAd2.Lookup(ATTR_JOB_STATUS)) {
				tmpAd.Assign(ATTR_JOB_STATUS, IDLE);
				tmpAd.ChainToAd(&tmpAd2);
			}
			// if we are going to transform the factory only, then we want to know
			// what attrbutes are transformed in the cluster/factory so we can disable
			// materialization of those attributes in the proc ads
			if ( ! transform_factory_and_job) {
				xform_attrs = &tmpAttrs;
			}
		} else {
			JobQueueKeyBuf clusterJid( jid.cluster, -1 );
			JobQueue->AddAttrsFromTransaction( clusterJid, tmpAd );
			JobQueue->AddAttrsFromTransaction( jid, tmpAd );

			JobQueueJob *clusterAd = NULL;
			if (JobQueue->Lookup(clusterJid, clusterAd)) {
				// If there is a cluster ad in the job queue, chain to that before we evaluate anything.
				// we don't need to unchain - it's a stack object and won't live longer than this function.
				tmpAd.ChainToAd(clusterAd);
				if (static_cast<JobQueueCluster*>(clusterAd)->factory) {
					// we already transformed the factory cluster ad, disable transforms
					// for proc ads if ...and_jobs is false
					do_transforms = transform_factory_and_job;
				}
			}
		}

		// Now that we created a procAd out of the transaction queue,
		// apply job transforms to the procAd.
		// If the transforms fail, bail on the transaction.
		if (do_transforms) {
			rval = scheduler.jobTransforms.transformJob(procAd, jid, xform_attrs, errorStack, has_job_factory);
			if  (rval < 0) {
				if ( errorStack ) {
					errorStack->push( "QMGMT", 30, "Failed to apply a required job transform.\n");
				}
				errno = EINVAL;
				return rval;
			}

			// when transforming a cluster ad, we need to add transformed attributes into the
			// EditedClustrAttrs attribute to prevent job materialization from changing them.
			if (jid.proc == -1 && xform_attrs && !xform_attrs->empty()) {
				std::string cur_list, new_list;
				if (tmpAd2.LookupString(ATTR_EDITED_CLUSTER_ATTRS, cur_list)) {
					add_attrs_from_string_tokens(*xform_attrs, cur_list);
				}
				// store the new value if it changed
				print_attrs(new_list, false, *xform_attrs, ",");
				if (new_list != cur_list) {
					// wrap quotes around the attribute list
					new_list.insert(0, "\"");
					new_list += "\"";
					SetAttribute(jid.cluster, jid.proc, ATTR_EDITED_CLUSTER_ATTRS, new_list.c_str(), SetAttribute_SubmitTransform);
				}
			}
		}

		// Now check that submit_requirements still hold on our (possibly transformed)
		// job ad.
		rval = scheduler.checkSubmitRequirements( procAd, errorStack );
		if( rval < 0 ) {
			errno = EINVAL;
			return rval;
		}

		if (has_spooling_hold) {
			// If this submit put one or more jobs into the special hold for spooling, we
			// need to rewrite some job attributes here..
			//
			// This might be more correct to do be fore before checkSubmitRequirements,
			// but before 8.7.2 it happened after the submit transaction had been committed
			// so the conservative changes puts it here.
			rewriteSpooledJobAd(procAd, jid.cluster, jid.proc, false);
		}
	}

	return 0;
}


// Call this just before committing a submit transaction, it will figure out
// the number of procs in each new cluster and add the ATTR_TOTAL_SUBMIT_PROCS attribute to the commit.
//
void SetSubmitTotalProcs(std::list<std::string> & new_ad_keys)
{
	std::map<int, int> num_procs;

	// figure out the max proc id for each cluster
	JobQueueKeyBuf job_id;
	for(std::list<std::string>::iterator it = new_ad_keys.begin(); it != new_ad_keys.end(); it++ ) {
		job_id.set(it->c_str());
		if (job_id.proc < 0 || job_id.cluster <= 0) continue; // ignore the cluster ad and set ads

		// ignore jobs produced by an existing factory.
		// ATTR_TOTAL_SUBMIT_PROCS is determined by the factory for them.
		JobQueueCluster *clusterad = GetClusterAd(job_id);
		if (clusterad && clusterad->factory) {
			continue;
		}

		std::map<int, int>::iterator mit = num_procs.find(job_id.cluster);
		if (mit == num_procs.end()) {
			num_procs[job_id.cluster] = 1;
		} else {
			num_procs[job_id.cluster] += 1;
		}
	}

	// add the ATTR_TOTAL_SUBMIT_PROCS attributes to the transaction
	char number[10];
	for (std::map<int, int>::iterator mit = num_procs.begin(); mit != num_procs.end(); ++mit) {
		job_id.set(mit->first, -1);
		snprintf(number, sizeof(number), "%d", mit->second);
		JobQueue->SetAttribute(job_id, ATTR_TOTAL_SUBMIT_PROCS, number, false);
	}
}

// Call this just before committing a submit transaction, it will figure out
// the number of procs in each new cluster and add the ATTR_TOTAL_SUBMIT_PROCS attribute to the commit.
//
void AddClusterEditedAttributes(std::set<std::string> & ad_keys)
{
	std::map<JobQueueKey, std::string> to_add; // things we want add to the current transaction

	// examine the current transaction, and add any attributes set or deleted in the cluster ad(s)
	// to the EditedClusterAttrs attribute for that cluster.
	// in this loop we build up a map of clusters an the new value for EditedClusterAttrs
	// then AFTER we have examined the whole transaction,
	// we add records to set new values for EditedClusterAttrs if needed
	JobQueueKey job_id;
	for(auto it = ad_keys.begin(); it != ad_keys.end(); it++ ) {
		job_id.set(it->c_str());
		if (job_id.proc >= 0) continue; // skip keys for jobs, we want cluster keys only

		JobQueueJob *job;
		if ( ! JobQueue->Lookup(job_id, job)) continue; // skip keys for which the cluster is still uncommitted

		if ( ! job || ! job->IsCluster()) continue; // just a safety check, we don't expect this to fire.
		JobQueueCluster *cad = static_cast<JobQueueCluster*>(job);

		// get the attrs modified in this transaction
		classad::References attrs;
		if (JobQueue->AddAttrNamesFromTransaction(job_id, attrs)) {
			// if the transaction already contains a SetAttribute or DeleteAttribute
			// of ATTR_EDITED_CLUSTER_ATTRS just skip this cluster without merging new attributes
			// we do this so that when you qedit EditedClusterAttrs, the value passed to qedit wins.
			if (attrs.find(ATTR_EDITED_CLUSTER_ATTRS) != attrs.end()) {
				cad->dirty_flags |= JQJ_CACHE_DIRTY_CLUSTERATTRS; // ATTR_EDITED_CLUSTER_ATTRS changed explictly by user
				continue;
			}

			// merge in the current set from ATTR_EDITED_CLUSTER_ATTRS
			std::string cur_list, new_list;
			if (cad->LookupString(ATTR_EDITED_CLUSTER_ATTRS, cur_list)) {
				add_attrs_from_string_tokens(attrs, cur_list);
			}
			// check to see if there are any changes. if there are, put the new value into
			// the map of things to add to this transaction
			print_attrs(new_list, false, attrs, ",");
			if (new_list != cur_list) {
				// wrap quotes around the attribute list
				new_list.insert(0, "\"");
				new_list += "\"";
				to_add[job_id] = new_list;
				cad->dirty_flags |= JQJ_CACHE_DIRTY_CLUSTERATTRS; // ATTR_EDITED_CLUSTER_ATTRS will be changed soon.
			}
		}
	}

	// add the new values for ATTR_EDITED_CLUSTER_ATTRS to the current transaction.
	for (auto it = to_add.begin(); it != to_add.end(); ++it) {
		SetAttribute(it->first.cluster, it->first.proc, ATTR_EDITED_CLUSTER_ATTRS, it->second.c_str(), 0, nullptr);
	}
}

bool
ReadProxyFileIntoAd( const char *file, const char *owner, ClassAd &x509_attrs )
{
#if defined(WIN32)
	(void)file;
	(void)owner;
	(void)x509_attrs;
	return false;
#else
	// owner==NULL means don't try to switch our priv state.
	TemporaryPrivSentry tps( owner != NULL );
	if ( owner != NULL ) {
		if ( !init_user_ids( owner, NULL ) ) {
			dprintf( D_FAILURE, "ReadProxyFileIntoAd(%s): Failed to switch to user priv\n", owner );
			return false;
		}
		set_user_priv();
	}

	StatInfo si( file );
	if ( si.Error() == SINoFile ) {
		// If the file doesn't exist, it may be spooled later.
		// Return without printing an error.
		return false;
	}

	X509Credential* proxy_handle = x509_proxy_read( file );

	if ( proxy_handle == NULL ) {
		dprintf( D_FAILURE, "Failed to read job proxy: %s\n",
				 x509_error_string() );
		return false;
	}

	time_t expire_time = x509_proxy_expiration_time( proxy_handle );
	char *proxy_identity = x509_proxy_identity_name( proxy_handle );
	char *proxy_email = x509_proxy_email( proxy_handle );
	char *voname = NULL;
	char *firstfqan = NULL;
	char *fullfqan = NULL;
	extract_VOMS_info( proxy_handle, 0, &voname, &firstfqan, &fullfqan );

	delete proxy_handle;

	x509_attrs.Assign( ATTR_X509_USER_PROXY_EXPIRATION, expire_time );
	x509_attrs.Assign( ATTR_X509_USER_PROXY_SUBJECT, proxy_identity );
	if ( proxy_email ) {
		x509_attrs.Assign( ATTR_X509_USER_PROXY_EMAIL, proxy_email );
	}
	if ( voname ) {
		x509_attrs.Assign( ATTR_X509_USER_PROXY_VONAME, voname );
	}
	if ( firstfqan ) {
		x509_attrs.Assign( ATTR_X509_USER_PROXY_FIRST_FQAN, firstfqan );
	}
	if ( fullfqan ) {
		x509_attrs.Assign( ATTR_X509_USER_PROXY_FQAN, fullfqan );
	}
	free( proxy_identity );
	free( proxy_email );
	free( voname );
	free( firstfqan );
	free( fullfqan );
	return true;
#endif
}

#ifdef USE_JOB_QUEUE_USERREC

static bool MakeUserRec(JobQueueKey & key,
	const char * user,
	const char * owner,
	const char * ntdomain=nullptr,
	bool enabled=true)
{
	bool rval = JobQueue->NewClassAd(key, OWNER_ADTYPE, "") &&
		0 == SetSecureAttributeString(key.cluster, key.proc, ATTR_USER, user) &&
		0 == SetSecureAttributeString(key.cluster, key.proc, ATTR_OWNER, owner) &&
		( ! ntdomain || 0 == SetSecureAttributeString(key.cluster, key.proc, ATTR_NT_DOMAIN, ntdomain)) &&
		0 == SetSecureAttributeInt(key.cluster, key.proc, ATTR_ENABLED, enabled?1:0)
		;
	if (rval) {
		JobQueue->SetTransactionTriggers(catNewUser);
	}
	return rval;
}

// make a JobQueueUserRec from a (presumably pending) OwnerInfo
static bool MakeUserRec(const OwnerInfo * owni, bool enabled)
{
	const char * user = owni->Name();
	const char * owner = owni->Name();
	const char * ntdomain = owni->NTDomain();
	JobQueueKey key(owni->jid);

	std::string obuf;
	if (USERREC_NAME_IS_FULLY_QUALIFIED) {
		owner = name_of_user(user, obuf);
	} else {
		obuf = std::string(owner) + "@" + scheduler.uidDomain();
		user = obuf.c_str();
	}

	return MakeUserRec(key, user, owner, ntdomain, enabled);
}

// called during InitJobQueue to create UserRec ads that were determined to be needed by the queue

bool
CreateNeededUserRecs(const std::map<int, OwnerInfo*> &needed_owners)
{
	if (needed_owners.empty()) {
		return true;
	}

	int  fail_count = 0;
	bool already_in_transaction = InTransaction();
	if (!already_in_transaction) {
		BeginTransaction();
	}

	std::string obuf;

	// create the needed UserRecs
	const bool enabled = true;
	for (auto it : needed_owners) {
		if ( ! MakeUserRec(it.second, enabled)) {
			++fail_count;
			break;
		}
		JobQueueDirty = true;
	}

	if ( ! already_in_transaction) {
		if (fail_count) {
			AbortTransaction();
		} else {
			CommitNonDurableTransactionOrDieTrying();
		}
	}

	return fail_count == 0;
}


bool UserRecDestroy(int userrec_id)
{
	if (userrec_id <= 0) { return false; }

	JobQueueKeyBuf key;
	IdToKey(USERRECID_qkey1, USERRECID_to_qkey2(userrec_id), key);

	return JobQueue->DestroyClassAd(key);
}

bool UserRecCreate(int userrec_id, const char * username, bool enabled)
{
	if (userrec_id <= 0 || userrec_id >= INT_MAX) { return false; }
	JobQueueKeyBuf key;
	IdToKey(USERRECID_qkey1, USERRECID_to_qkey2(userrec_id), key);

	bool already_in_transaction = InTransaction();
	if (!already_in_transaction) {
		BeginTransaction();
	}

	std::string obuf;
	const char * owner = name_of_user(username, obuf);
	const char * user = username;
	const char * ntdomain = nullptr;
	if (owner == username) { // owner points to username when username has no @
		obuf = std::string(owner) + "@" + scheduler.uidDomain();
		user = obuf.c_str();
	}
#ifdef WIN32
	// TODO: should we pass NTDomain explicitly?
	// of the supplied username has a domain value that does not match uidDomain
	// treat it as an NTDomain value, and rewrite the user value to be owner@uid_domain
	std::string nbuf;
	YourStringNoCase domain(domain_of_user(username, scheduler.uidDomain()));
	if (domain != scheduler.uidDomain()) {
		ntdomain = domain.ptr();
		nbuf = std::string(owner) + "@" + scheduler.uidDomain();
		user = nbuf.c_str();
	}
#endif

	bool rval = MakeUserRec(key, user, owner, ntdomain, enabled);

	if ( ! already_in_transaction) {
		if ( ! rval) {
			AbortTransaction();
		} else {
			CommitNonDurableTransactionOrDieTrying();
		}
	}

	return rval;
}

JobQueueUserRec*
GetUserRecAd(int userrec_id)
{
	if (userrec_id > 0) {
		JobQueueKey jid(USERRECID_qkey1, USERRECID_to_qkey2(userrec_id));
		JobQueueBase *bad = nullptr;
		if (JobQueue && JobQueue->Lookup(jid, bad)) {
			return dynamic_cast<JobQueueUserRec*>(bad);
		}
	}
	return nullptr;
}

#endif

// called during commitTransaction before the actual commit
// to populate a vector of new jobset ids, and also
// to look for jobsets that should be created as a side effect of creating new cluster ads
// 
// this secondary processing of clusters is to handle old versions of submit that don't know how to create jobsets explicitly
//
static void AddImplicitJobsets(const std::list<std::string> &new_ad_keys, std::vector<unsigned int> & new_jobset_ids)
{
	if (new_ad_keys.empty() || ! scheduler.jobSets)
		return;

	// temporary local map of set name to set id
	// so we know what set_ids to assign to which clusters
	std::string setName, userName;
	std::map<std::string, int> set_names;

	// build a map of new jobsets, and also a list of new cluster ids
	std::vector<int> new_cluster_ids;
	for (auto it : new_ad_keys) {
		JobQueueKey jid(it.c_str());
		if (jid.cluster <= 0) continue;

		if (jid.proc == CLUSTERID_qkey2) {
			new_cluster_ids.push_back(jid.cluster);
		} else if (jid.proc == JOBSETID_qkey2) {
			// here is a new jobset being created.
			if (GetAttributeString(jid.cluster, jid.proc, ATTR_JOB_SET_NAME, setName) == 1 &&
				GetAttributeString(jid.cluster, jid.proc, attr_JobUser.c_str(), userName) >= 0) {
				set_names[JobSets::makeAlias(setName, userName)] = jid.cluster;
			}
			new_jobset_ids.push_back(jid.cluster);
		}
	}

	// now look for cluster ads that want jobsets that are not yet in this transaction
	// Implicit jobset creation is for use with older versions of submit
	// as of 9.10.0 submit will create jobsets explicitly
	for (auto cluster : new_cluster_ids) {
		if (GetAttributeString(cluster, -1, ATTR_JOB_SET_NAME, setName) == 1 &&
			GetAttributeString(cluster, -1, attr_JobUser.c_str(), userName) >= 0) {
			std::string alias = JobSets::makeAlias(setName, userName);
			int & setId = set_names[alias];
			if (0 == setId) {
				// if we don't have a pending set with this name, look for a pre-existing set
				// and if we don't find one, create one for this cluster.
				setId = scheduler.jobSets->find(alias);
				if (0 == setId) {
					// if we are already creating a new jobset with this id, then we should just ignore this cluster ad's 
					// TODO: force the cluster ad to use the jobset name from the matching jobset ad, or reject the submission
					if (std::find(new_jobset_ids.begin(), new_jobset_ids.end(), cluster) == new_jobset_ids.end()) {
						if (JobSetCreate(cluster, setName.c_str(), userName.c_str())) {
							setId = cluster;
							new_jobset_ids.push_back(setId);
						}
					}
				}
			}
			// add this into the transaction so that the JobQueueCluster ad object will know the set id at init time ?
			// if (setId > 0) { SetSecureAttributeInt(cluster, -1, ATTR_JOB_SET_ID, setId); }
		}
	}
}


static int
AddSessionAttributes(const std::list<std::string> &new_ad_keys, CondorError * errorStack)
{
	if (new_ad_keys.empty()) { return 0; }

	ClassAd policy_ad;
	if (Q_SOCK && Q_SOCK->getReliSock()) {
		const std::string &sess_id = Q_SOCK->getReliSock()->getSessionID();
		daemonCore->getSecMan()->getSessionPolicy(sess_id.c_str(), policy_ad);
	}

	classad::ClassAdUnParser unparse;
	unparse.SetOldClassAd(true, true);

	// See if the values have already been set
	ClassAd *x509_attrs = &policy_ad;
	std::string last_proxy_file;
	ClassAd proxy_file_attrs;

	// Put X509 credential information in cluster ads (from either the
	// job's proxy or the GSI authentication on the CEDAR socket).
	// Proc ads should get X509 credential information only if they
	// have a proxy file different than in their cluster ad.
	for (std::list<std::string>::const_iterator it = new_ad_keys.begin(); it != new_ad_keys.end(); ++it)
	{
		JobQueueKey jid(it->c_str());

		// new cluster and new jobset ads must have
		// a User and an Owner attribute
		if (jid.cluster > 0 && (jid.proc == CLUSTERID_qkey2 || jid.proc == JOBSETID_qkey2)) {
			const char * euser = EffectiveUserName(Q_SOCK);
			if (euser && euser[0]) {
				std::string obuf, ubuf, qbuf;
				bool no_owner = GetAttributeString(jid.cluster, jid.proc, ATTR_OWNER, obuf) == -1;
				bool no_user = GetAttributeString(jid.cluster, jid.proc, ATTR_USER, ubuf) == -1;
			#ifdef USE_JOB_QUEUE_USERREC
				// User is cannonical and Owner must be splitusername(user)[0]
				if (no_user) {
					if (USERREC_NAME_IS_FULLY_QUALIFIED) {
						JobQueue->SetAttribute(jid, ATTR_USER, QuoteAdStringValue(euser, qbuf));
					} else {
						// If User records are keyed by owner, the User attribute *must* be owner@uid_domain
						const char * owner = name_of_user(euser, qbuf);
						if ( ! is_same_user(euser, owner, COMPARE_DOMAIN_DEFAULT, scheduler.uidDomain())) {
							if (job_owner_must_be_UidDomain) {
								if (errorStack) {
									errorStack->pushf("QMGMT", 1,
										"username is '%s', but only users with domain %s can submit jobs.",
										euser, scheduler.uidDomain());
								}
								return -1;
							}
						}
						ubuf = std::string(owner) + "@" + scheduler.uidDomain();
						JobQueue->SetAttribute(jid, ATTR_USER, QuoteAdStringValue(ubuf.c_str(), qbuf));
					}
				} else {
					euser = ubuf.c_str();
				}
				if (no_owner) {
					const char * owner = name_of_user(euser, obuf);
					JobQueue->SetAttribute(jid, ATTR_OWNER, QuoteAdStringValue(owner, qbuf));
				#ifdef WIN32
					const char * ntdomain = domain_of_user(euser,nullptr);
					if (ntdomain) {
						const char * quoted_domain = QuoteAdStringValue(ntdomain, qbuf);
						JobQueue->SetAttribute(jid, ATTR_NT_DOMAIN, quoted_domain);
					}
					dprintf(D_FULLDEBUG, "new ad %d.%d has no Owner attribute, setting Owner=%s NTDomain=%s\n",
						jid.cluster, jid.proc, owner, ntdomain ? ntdomain : "<none>");
				#else
					dprintf(D_FULLDEBUG, "new ad %d.%d has no Owner attribute, setting Owner=%s\n",
						jid.cluster, jid.proc, owner);
				#endif
				}
			#else
				// Owner is cannonical, and User must be owner@uid_domain
				const char * owner = obuf.c_str();
				if (no_owner) {
					owner = name_of_user(euser, obuf);
					JobQueue->SetAttribute(jid, ATTR_OWNER, QuoteAdStringValue(owner, qbuf));
				}
				if (no_user) {
					ubuf = std::string(owner) + "@" + scheduler.uidDomain();
					JobQueue->SetAttribute(jid, ATTR_USER, QuoteAdStringValue(ubuf.c_str(), qbuf));
				}
			#endif
			}
		}

		if (jid.proc < -1 || jid.cluster <= 0) continue; // ignore non-job records for the remainder

		std::string x509up, iwd;
		GetAttributeString(jid.cluster, jid.proc, ATTR_X509_USER_PROXY, x509up);
		GetAttributeString(jid.cluster, jid.proc, ATTR_JOB_IWD, iwd);

		if (jid.proc != -1 && x509up.empty()) {
			if (iwd.empty()) {
				// A proc ad that will inherit its iwd and proxy filename
				// from its cluster ad.
				// Let any x509 attributes from the cluster ad show through.
				continue;
			}
			// This proc ad has a different iwd than its cluster ad.
			// If cluster ad has a relative proxy filename, then the proc
			// ad's altered iwd could result in a different proxy file
			// than in the cluster ad.
			GetAttributeString(jid.cluster, -1, ATTR_X509_USER_PROXY, x509up);
			if (x509up.empty() || x509up[0] == DIR_DELIM_CHAR) {
				// A proc ad with no proxy filename whose cluster ad
				// has no proxy filename or a proxy filename with full path.
				// Let any x509 attributes from the cluster ad show through.
				continue;
			}
		}
		if (jid.proc == -1 && x509up.empty()) {
			// A cluster ad with no proxy file. If the client authenticated
			// with GSI, use the attributes from that credential.
			x509_attrs = &policy_ad;
		} else {
			// We have a cluster ad with a proxy file or a proc ad with a
			// proxy file that may be different than in its cluster's ad.
			std::string full_path;
			if ( x509up[0] == DIR_DELIM_CHAR ) {
				full_path = x509up;
			} else {
				if ( iwd.empty() ) {
					GetAttributeString(jid.cluster, -1, ATTR_JOB_IWD, iwd );
				}
				formatstr( full_path, "%s%c%s", iwd.c_str(), DIR_DELIM_CHAR, x509up.c_str() );
			}
			if (jid.proc != -1) {
				std::string cluster_full_path;
				std::string cluster_x509up;
				GetAttributeString(jid.cluster, -1, ATTR_X509_USER_PROXY, cluster_x509up);
				if (cluster_x509up[0] == DIR_DELIM_CHAR) {
					cluster_full_path = cluster_x509up;
				} else {
					std::string cluster_iwd;
					GetAttributeString(jid.cluster, -1, ATTR_JOB_IWD, cluster_iwd );
					formatstr( cluster_full_path, "%s%c%s", cluster_iwd.c_str(), DIR_DELIM_CHAR, cluster_x509up.c_str() );
				}
				if (full_path == cluster_full_path) {
					// A proc ad with identical full-path proxy
					// filename as its cluster ad.
					// Let any attributes from the cluster ad show through.
					continue;
				}
			}
			if ( full_path != last_proxy_file ) {
				std::string owner;
				if ( GetAttributeString(jid.cluster, jid.proc, ATTR_OWNER, owner) == -1 ) {
					GetAttributeString(jid.cluster, -1, ATTR_OWNER, owner);
				}
				last_proxy_file = full_path;
				proxy_file_attrs.Clear();
				ReadProxyFileIntoAd( last_proxy_file.c_str(), owner.c_str(), proxy_file_attrs );
			}
			if ( proxy_file_attrs.size() > 0 ) {
				x509_attrs = &proxy_file_attrs;
			} else if (jid.proc != -1) {
				// Failed to read proxy for a proc ad.
				// Let any attributes from the cluster ad show through.
				continue;
			} else {
				// Failed to read proxy for a cluster ad.
				// If the client authenticated with GSI, use the attributes
				// from that credential.
				x509_attrs = &policy_ad;
			}
		}

		for (ClassAd::const_iterator attr_it = x509_attrs->begin(); attr_it != x509_attrs->end(); ++attr_it)
		{
			std::string attr_value_buf;
			unparse.Unparse(attr_value_buf, attr_it->second);
			SetSecureAttribute(jid.cluster, jid.proc, attr_it->first.c_str(), attr_value_buf.c_str());
			dprintf(D_SECURITY, "ATTRS: SetAttribute %i.%i %s=%s\n", jid.cluster, jid.proc, attr_it->first.c_str(), attr_value_buf.c_str());
		}
	}

	return 0;
}

int CommitTransactionInternal( bool durable, CondorError * errorStack );

void
CommitTransactionOrDieTrying() {
	CondorError errorStack;
	int rval = CommitTransactionInternal( true, & errorStack );
	if( rval < 0 ) {
		if( errorStack.empty() ) {
			dprintf( D_ALWAYS | D_BACKTRACE, "ERROR: CommitTransactionOrDieTrying() failed but did not die.\n" );
		} else {
			dprintf( D_ALWAYS | D_BACKTRACE, "ERROR: CommitTransactionOrDieTrying() failed but did not die, with error '%s'.\n", errorStack.getFullText().c_str() );
		}
	}
}

void
CommitNonDurableTransactionOrDieTrying() {
	CondorError errorStack;
	int rval = CommitTransactionInternal( false, & errorStack );
	if( rval < 0 ) {
		if( errorStack.empty() ) {
			dprintf( D_ALWAYS | D_BACKTRACE, "ERROR: CommitNonDurableTransactionOrDieTrying() failed but did not die.\n" );
		} else {
			dprintf( D_ALWAYS | D_BACKTRACE, "ERROR: CommitNonDurableTransactionOrDieTrying() failed but did not die, with error '%s'.\n", errorStack.getFullText().c_str() );
		}
	}
}

int
CommitTransactionAndLive( SetAttributeFlags_t flags,
                          CondorError * errorStack )
{
	bool durable = !(flags & NONDURABLE);
	if( (durable && flags != 0) || ((!durable) && flags != NONDURABLE) ) {
		dprintf( D_ALWAYS | D_BACKTRACE, "ERROR: CommitTransaction(): Flags other than NONDURABLE not supported.\n" );
	}

	if( errorStack == NULL ) {
		dprintf( D_ALWAYS | D_BACKTRACE, "ERROR: CommitTransaction() called with NULL error stack.\n" );
	}

	return CommitTransactionInternal( durable, errorStack );
}

int CommitTransactionInternal( bool durable, CondorError * errorStack ) {

	std::list<std::string> new_ad_keys;
	struct ownerinfo_init_state ownerinfo_is = { nullptr, nullptr, false };
	std::string owner;
	
		// get a list of all new ads being created in this transaction
	JobQueue->ListNewAdsInTransaction( new_ad_keys );


	if ( ! new_ad_keys.empty()) { SetSubmitTotalProcs(new_ad_keys); }

	if ( !new_ad_keys.empty() ) {
		int rval = AddSessionAttributes(new_ad_keys, errorStack);
		if (rval < 0) {
			dprintf(D_FULLDEBUG, "AddSessionAttributes error %d : %s\n", rval, errorStack ? errorStack->message() : "");
			return rval;
		}

		rval = CheckTransaction(new_ad_keys, errorStack);
		if ( rval < 0 ) {
			// This transaction failed checks (e.g. SUBMIT_REQUIREMENTS), so now the question
			// is should we abort this transaction (that we refuse to commit) right now right here,
			// or should we simply return an error an rely on our caller to abort the transaction?
			// If we abort it now, our caller may get confused if they call AbortTransaction and it
			// subsequently fails.  On the other hand, we don't want to leave a transaction pending
			// that is never aborted in the event our caller never checks...
			// Current thinking is do not call AbortTransaction here, let the caller do it so 
			// that the logic in AbortTranscationAndRecomputeClusters() works correctly...
			dprintf(D_FULLDEBUG, "CheckTransaction error %d : %s\n", rval, errorStack ? errorStack->message() : "");
			return rval;
		}
	}

	// remember some things about the transaction that we will need to do post-transaction processing.
	// TODO: think about - can we skip this if new_ad_keys is not empty?
	std::set<std::string> ad_keys;
	int triggers = JobQueue->GetTransactionTriggers();
	// we have to do late materialization in a different place than the normal triggers
	bool has_late_materialize = (triggers & catNewMaterialize) != 0;
	triggers &= ~catNewMaterialize;

	// bool has_spooling_hold = (triggers & catSpoolingHold) != 0;
	// spooling hold triggers are handled in CheckTransaction, and while processing new_ad_keys,
	// so we can clear the trigger bit here.
	triggers &= ~catSpoolingHold;

	std::vector<unsigned int> new_jobset_ids;
	bool has_jobsets = (triggers & catJobset) != 0;
	if ( ! new_ad_keys.empty() && has_jobsets && scheduler.jobSets) {
		// build up a collection of new jobset ids, and also potentially
		// create new jobsets on the fly because there is a new cluster ad
		// that requests to be in a jobset.
		AddImplicitJobsets(new_ad_keys, new_jobset_ids);
	}

	if (triggers) {
		JobQueue->GetTransactionKeys(ad_keys);

		// before we commit the transaction, if there were changes to a cluster ad
		// update the EditedClusterAttrs for that cluster
		if (triggers & catPostSubmitClusterChange) {
			triggers &= ~catPostSubmitClusterChange;
			AddClusterEditedAttributes(ad_keys);
		}
	}

	// if job queue timestamps are enabled, build a commit comment
	// consisting of the time and an optional NONDURABLE flag
	// comment buffer sized to hold a timestamp and the word NONDURABLE and some whitespace
	char comment[ISO8601_DateAndTimeBufferMax + 31];
	const char * commit_comment = NULL;
	if (scheduler.getEnableJobQueueTimestamps()) {
		struct timeval tv;
		struct tm eventTime;
		condor_gettimestamp(tv);
		time_t now = tv.tv_sec;
		localtime_r(&now, &eventTime);
		comment[0] = ' '; // leading space
		comment[1] = 0;
		time_to_iso8601(comment+1, eventTime, ISO8601_ExtendedFormat, ISO8601_DateAndTime, false, tv.tv_usec, 6);
		if ( ! durable) { strcat(comment+20, " NONDURABLE"); }
		commit_comment = comment;
	}

	if(! durable) {
		JobQueue->CommitNondurableTransaction(commit_comment);
		ScheduleJobQueueLogFlush();
	}
	else {
		JobQueue->CommitTransaction(commit_comment);
	}

	//----------------------------------------
	// Transaction Post-processing starts here
	//----------------------------------------

#ifdef USE_JOB_QUEUE_USERREC
	// add any just-committed JobQueueUserRec objects to the schedd Owners map
	if (triggers & catNewUser) {
		scheduler.mapPendingOwners();
	}

	// if we modified "User" or "owner" attributes, but not as part of making new ads
	// we need to do a pass to fixup the ownerinfo pointer on the modified jobs and jobsets
	if (new_ad_keys.empty() && (triggers & (catSetOwner|catSetUserRec))) {
		bool set_owner = (triggers & catSetOwner) != 0;
		bool edit_user = (triggers & catSetUserRec) != 0;
		for(auto it : ad_keys) {
			JobQueueKey jid(it.c_str());
			JobQueueBase *bad = nullptr;
			if ( ! JobQueue->Lookup(jid, bad) || ! bad) continue; // safety
			if (bad->IsCluster() || bad->IsJob() || bad->IsJobSet()) {
				if (set_owner) { InitOwnerinfo(bad, owner, ownerinfo_is); }
			} else if (bad->IsUserRec() && edit_user) {
				static_cast<JobQueueUserRec*>(bad)->PopulateFromAd();
			}
		}
	}
#endif

	// Now that we've commited for sure, up the TotalJobsCount
	TotalJobsCount += jobs_added_this_transaction; 

	// If the commit failed, we should never get here.

	// setup the JobQueueJobSet header for jobset ads, and insert them
	// into the jobsets collection before we process the other ads
	for (auto id : new_jobset_ids) {
		JobQueueJobSet * jobset = GetJobSetAd(id);
		if (jobset) {
			InitJobsetAd(jobset, owner, ownerinfo_is);
		}
	}

	// Now that the transaction has been commited, we need to chain proc
	// ads to cluster ads if any new clusters have been submitted.
	// Also, if EVENT_LOG is defined in condor_config, we will write
	// submit events into the EVENT_LOG here.
	if ( !new_ad_keys.empty() ) {
		JobQueueKeyBuf job_id;
		int old_cluster_id = -10;
		JobQueueJob *procad = NULL;
		JobQueueCluster *clusterad = NULL;

		int counter = 0;
		int ad_keys_size = (int)new_ad_keys.size();
		std::list<std::string>::iterator it;
		for( it = new_ad_keys.begin(); it != new_ad_keys.end(); it++ ) {
			++counter;

			job_id.set(it->c_str());

			// do we want to fsync the userLog?
			bool doFsync = false;

			// for the cluster ad, we have some simpler, different processing, just do that up top
			if( job_id.proc == -1 ) {
				clusterad = GetClusterAd(job_id);
				if (clusterad) {
					// attach an OwnerInfo pointer to the clusterad. This can fail if the cluster ad
					// does not have a User attribute. which can happen with older gridmanager or
					// job router submits.  They put the User attribute into the proc ad
					if ( ! clusterad->ownerinfo) {
						InitOwnerinfo(clusterad, owner, ownerinfo_is);
					}
					clusterad->PopulateFromAd();

					// add the cluster ad to any jobsets it may be in
					if (scheduler.jobSets) {
						clusterad->set_id = 0; // force a setid lookup by name to make sure we get the correct id
						scheduler.jobSets->addToSet(*clusterad);
						if (clusterad->set_id > 0) {
							clusterad->Assign(ATTR_JOB_SET_ID, clusterad->set_id);
						}
					}

					// make the cluster job factory if one is desired and does not already exist.
					if (scheduler.getAllowLateMaterialize() && has_late_materialize) {
						std::map<int, JobFactory*>::iterator found = JobFactoriesSubmitPending.find(clusterad->jid.cluster);
						if (found != JobFactoriesSubmitPending.end()) {
							// factory was created already, just remove it from the pending map and attach it to the clusterad
							AttachJobFactoryToCluster(found->second, clusterad);
							JobFactoriesSubmitPending.erase(found);
						} else {
							// factory was not already created (8.7.1 and 8.7.2), create it now.
							std::string submit_digest;
							if (clusterad->LookupString(ATTR_JOB_MATERIALIZE_DIGEST_FILE, submit_digest)) {
								ASSERT( ! clusterad->factory);

								// we need to let MakeJobFactory know whether the digest has been spooled or not
								// because it needs to know whether to impersonate the user or not.
								std::string spooled_filename;
								GetSpooledSubmitDigestPath(spooled_filename, clusterad->jid.cluster, Spool);
								bool spooled_digest = YourStringNoCase(spooled_filename) == submit_digest;

								std::string errmsg;
								clusterad->factory = MakeJobFactory(clusterad,
									scheduler.getExtendedSubmitCommands(), submit_digest.c_str(), spooled_digest, errmsg);
								if ( ! clusterad->factory) {
									chomp(errmsg);
									setJobFactoryPauseAndLog(clusterad, mmInvalid, 0, errmsg);
								}
							}
						}
						if (clusterad->factory) {
							int paused = 0;
							if (clusterad->LookupInteger(ATTR_JOB_MATERIALIZE_PAUSED, paused) && paused) {
								PauseJobFactory(clusterad->factory, (MaterializeMode)paused);
							} else {
								ScheduleClusterForJobMaterializeNow(job_id.cluster);
							}
						} else {
							ScheduleClusterForJobMaterializeNow(job_id.cluster);
						}
					}

					// If this is a factory job, log the ClusterSubmit event here
					// TODO: ClusterSubmit events should be logged for all clusters with more
					// than one proc, regardless of whether a factory or not.
					if( clusterad->factory ) {
						scheduler.WriteClusterSubmitToUserLog( clusterad, doFsync );
					}

				}
				continue; // skip remaining processing for cluster ads
			} else if (job_id.proc < 0 || job_id.cluster <= 0) {
				continue; // no further processing of jobset ads or userrec ads needed
			}
			// we want to fsync per cluster and on the last ad
			if ( old_cluster_id == -10 ) {
				old_cluster_id = job_id.cluster;
			}
			if ( old_cluster_id != job_id.cluster || counter == ad_keys_size ) {
				doFsync = true;
				old_cluster_id = job_id.cluster;
			}

			// if the current cluster ad doesn't apply to this job, just clear it and lookup the correct one.
			if (clusterad && (clusterad->jid.cluster != job_id.cluster)) {
				clusterad = NULL;
			}
			if ( ! clusterad) {
				clusterad = GetClusterAd(job_id.cluster);
				if (clusterad && ! clusterad->ownerinfo) {
					// in case we haven't seen the new cluster yet in this loop, init the cluster ownerinfo now
					InitOwnerinfo(clusterad, owner, ownerinfo_is);
				}
			}
			if (clusterad && JobQueue->Lookup(job_id, procad))
			{
				dprintf(D_FULLDEBUG,"New job: %s\n",job_id.c_str());

					// chain proc ads to cluster ad
				procad->jid = job_id; // can probably remove this...
				procad->ChainToAd(clusterad);
					// this will count the procad as IDLE in the cluster aggregates,
					// DoSetAttributeCallbacks will set the real state if it isn't IDLE
				clusterad->AttachJob(procad);

					// increment the 'recently added' job count for this owner
				if (clusterad->ownerinfo) {
					procad->ownerinfo = clusterad->ownerinfo;
					scheduler.incrementRecentlyAdded(procad->ownerinfo, NULL);
				} else {
					// HACK! 
					// we get here only when the Cluster ad does not have an Owner or User attribute
					// older versions of the job router and gridmanager submit this way, so fix things up
					// minimally here, a restart of the schedd will fix things fully
					if ( ! InitOwnerinfo(procad, owner, ownerinfo_is) && Q_SOCK) {
						// last ditch effort, just use the socket owner as the job owner
						const char * user = EffectiveUserName(Q_SOCK);
						procad->ownerinfo = const_cast<OwnerInfo*>(scheduler.insert_owner_const(user));
					}
					ASSERT(procad->ownerinfo);
					clusterad->ownerinfo = procad->ownerinfo;
					clusterad->Assign(ATTR_USERREC_NAME, procad->ownerinfo->Name());
					scheduler.incrementRecentlyAdded(procad->ownerinfo, NULL);
				}

					// convert any old attributes for backwards compatbility
				ConvertOldJobAdAttrs(procad, false);

					// make sure the job objd and cluster object are populated
				procad->PopulateFromAd();

				// if the cluster is in a jobset, the job is also
				procad->set_id = clusterad->set_id;
				if (scheduler.jobSets) { scheduler.jobSets->addToSet(*procad); }

					// Add the job to various runtime indexes for quick lookups
				scheduler.indexAJob(procad, false);

				PostCommitJobFactoryProc(clusterad, procad);

					// If input files are going to be spooled, rewrite
					// the paths in the job ad to point at our spool
					// area.
				int job_status = -1;
				int hold_code = -1;
				procad->LookupInteger(ATTR_JOB_STATUS, job_status);
				procad->LookupInteger(ATTR_HOLD_REASON_CODE, hold_code);
				if ( job_status == HELD && hold_code == CONDOR_HOLD_CODE::SpoolingInput ) {
					SpooledJobFiles::createJobSpoolDirectory(procad,PRIV_UNKNOWN);
				}

				//don't need to do this... the trigger code below seems to handle it.
				//IncrementLiveJobCounter(scheduler.liveJobCounts, procad->Universe(), job_status, 1);
				//if (ownerinfo) { IncrementLiveJobCounter(ownerinfo->live, procad->Universe(), job_status, 1); }

				std::string warning;
				if(errorStack && (! errorStack->empty())) {
					warning = errorStack->getFullText();
				}
				scheduler.WriteSubmitToUserLog( procad, doFsync, warning.empty() ? NULL : warning.c_str() );

				int iDup, iTotal;
				iDup = procad->PruneChildAd();
				iTotal = procad->size();

				dprintf(D_FULLDEBUG,"New job: %s, Duplicate Keys: %d, Total Keys: %d \n", job_id.c_str(), iDup, iTotal);
			}

			int max_xfer_input_mb = -1;
			param_integer("MAX_TRANSFER_INPUT_MB",max_xfer_input_mb,true,-1,false,INT_MIN,INT_MAX,procad);
			filesize_t job_max_xfer_input_mb = 0;
			if( procad && procad->LookupInteger(ATTR_MAX_TRANSFER_INPUT_MB,job_max_xfer_input_mb) ) {
				max_xfer_input_mb = job_max_xfer_input_mb;
			}
			if( max_xfer_input_mb >= 0 ) {
				filesize_t xfer_input_size_mb = 0;
				if( procad && procad->LookupInteger(ATTR_TRANSFER_INPUT_SIZE_MB,xfer_input_size_mb) ) {
					if( xfer_input_size_mb > max_xfer_input_mb ) {
						std::string hold_reason;
						formatstr(hold_reason,"%s (%d) is greater than %s (%d) at submit time",
								  ATTR_TRANSFER_INPUT_SIZE_MB, (int)xfer_input_size_mb,
								  "MAX_TRANSFER_INPUT_MB", (int)max_xfer_input_mb);
						holdJob(job_id.cluster, job_id.proc, hold_reason.c_str(),
								CONDOR_HOLD_CODE::MaxTransferInputSizeExceeded, 0);
					}
				}
			}

		}	// end of loop thru clusters
	}	// end of if a new cluster(s) submitted


	// finally, invoke callbacks that were triggered by various SetAttribute calls in the transaction.
	// NOTE: you might be tempted to move this up above the processing of new ad keys, but that won't work
	// because most lookups in the job ad don't work until it has been chained to the cluster ad.
	if (triggers) {
		// TODO: convert the keys to PROC_IDs before calling DoSetAttributeCallbacks?
		DoSetAttributeCallbacks(ad_keys, triggers);
	}

	xact_start_time = 0;
	return 0;
}

int
AbortTransaction()
{
	if (JobQueue->InTransaction()) {
	#ifdef USE_JOB_QUEUE_USERREC
		// delete any speculative JobQueueUserRec objects we created for this transaction
		scheduler.clearPendingOwners();
	#endif
	}
	return JobQueue->AbortTransaction();
}

void
AbortTransactionAndRecomputeClusters()
{
	if (JobQueue->InTransaction()) {
		dprintf(D_ALWAYS | D_BACKTRACE, "AbortTransactionAndRecomputeClusters\n");
	#ifdef USE_JOB_QUEUE_USERREC
		// delete any speculative JobQueueUserRec objects we created for this transaction
		scheduler.clearPendingOwners();
	#endif
	}
	if ( JobQueue->AbortTransaction() ) {
		/*	If we made it here, a transaction did exist that was not
			committed, and we now aborted it.  This would happen if 
			somebody hit ctrl-c on condor_rm or condor_status, etc,
			or if any of these client tools bailed out due to a fatal error.
			Because the removal of ads from the queue has been backed out,
			we need to "back out" from any changes to the ClusterSizeHashTable,
			since this may now contain incorrect values.  Ideally, the size of
			the cluster should just be kept in the cluster ad -- that way, it 
			gets committed or aborted as part of the transaction.  But alas, 
			it is not; same goes a bunch of other stuff: removal of ckpt and 
			ickpt files, appending to the history file, etc.  Sigh.  
			This should be cleaned up someday, probably with the new schedd.
			For now, to "back out" from changes to the ClusterSizeHashTable, we
			use brute force and blow the whole thing away and recompute it. 
			-Todd 2/2000
		*/
		//TODO: move cluster count from hashtable into the cluster's JobQueueJob object.
		ClusterSizeHashTable->clear();
		JobQueueBase *job;
		JobQueueKey key;
		JobQueue->StartIterateAllClassAds();
		while (JobQueue->Iterate(key, job)) {
			if (key.cluster > 0 && key.proc >= 0) { // look at job ads only.
				int *numOfProcs = NULL;
				// count up number of procs in cluster, update ClusterSizeHashTable
				if ( ClusterSizeHashTable->lookup(key.cluster,numOfProcs) == -1 ) {
					// First proc we've seen in this cluster; set size to 1
					ClusterSizeHashTable->insert(key.cluster,1);
				} else {
					// We've seen this cluster_num go by before; increment proc count
					(*numOfProcs)++;
				}
			}
		}

		// now update the clustersize field in the cluster object so that it matches
		// the cluster size hashtable.
		JobQueue->StartIterateAllClassAds();
		while (JobQueue->Iterate(key, job)) {
			if (key.cluster > 0 && key.proc == -1) { // look at cluster ads only
				JobQueueCluster * cad = static_cast<JobQueueCluster*>(job);
				int *numOfProcs = NULL;
				// count up number of procs in cluster, update ClusterSizeHashTable
				if ( ClusterSizeHashTable->lookup(key.cluster,numOfProcs) == -1 ) {
					cad->SetClusterSize(0); // not in the cluster size hash table, so there are no procs...
				} else {
					cad->SetClusterSize(*numOfProcs); // copy num of procs into the cluster object.
				}
			}
		}

	}	// end of if JobQueue->AbortTransaction == True
}


int
GetAttributeFloat(int cluster_id, int proc_id, const char *attr_name, double *val)
{
	ClassAd	*ad;
	JobQueueKeyBuf	key;
	char	*attr_val;

	IdToKey(cluster_id,proc_id,key);

	if( JobQueue->LookupInTransaction(key, attr_name, attr_val) ) {
		ClassAd tmp_ad;
		tmp_ad.AssignExpr(attr_name,attr_val);
		free( attr_val );
		if( tmp_ad.LookupFloat(attr_name, *val) == 1) {
			return 1;
		}
		errno = EINVAL;
		return -1;
	}

	if (!JobQueue->LookupClassAd(key, ad)) {
		errno = ENOENT;
		return -1;
	}

	if (ad->LookupFloat(attr_name, *val) == 1) return 0;
	errno = EINVAL;
	return -1;
}


int
GetAttributeInt(int cluster_id, int proc_id, const char *attr_name, long long *val)
{
	ClassAd	*ad;
	JobQueueKeyBuf key;
	char	*attr_val;

	IdToKey(cluster_id,proc_id,key);

	if( JobQueue->LookupInTransaction(key, attr_name, attr_val) ) {
		ClassAd tmp_ad;
		tmp_ad.AssignExpr(attr_name,attr_val);
		free( attr_val );
		if( tmp_ad.LookupInteger(attr_name, *val) == 1) {
			return 1;
		}
		errno = EINVAL;
		return -1;
	}

	if (!JobQueue->LookupClassAd(key, ad)) {
		errno = ENOENT;
		return -1;
	}

	if (ad->LookupInteger(attr_name, *val) == 1) return 0;
	errno = EINVAL;
	return -1;
}

int
GetAttributeInt(int cluster_id, int proc_id, const char *attr_name, long *val)
{
	long long ll_val = *val;
	int rc = GetAttributeInt(cluster_id, proc_id, attr_name, &ll_val);
	if (rc >= 0) {
		*val = (long)ll_val;
	}
	return rc;
}

int
GetAttributeInt(int cluster_id, int proc_id, const char *attr_name, int *val)
{
	long long ll_val = *val;
	int rc = GetAttributeInt(cluster_id, proc_id, attr_name, &ll_val);
	if (rc >= 0) {
		*val = (int)ll_val;
	}
	return rc;
}

int
GetAttributeBool(int cluster_id, int proc_id, const char *attr_name, bool *val)
{
	ClassAd	*ad;
	JobQueueKeyBuf key;
	char	*attr_val;

	IdToKey(cluster_id,proc_id,key);

	if( JobQueue->LookupInTransaction(key, attr_name, attr_val) ) {
		ClassAd tmp_ad;
		tmp_ad.AssignExpr(attr_name,attr_val);
		free( attr_val );
		if( tmp_ad.LookupBool(attr_name, *val) == 1) {
			return 1;
		}
		errno = EINVAL;
		return -1;
	}

	if (!JobQueue->LookupClassAd(key, ad)) {
		errno = ENOENT;
		return -1;
	}

	if (ad->LookupBool(attr_name, *val) == 1) return 0;
	errno = EINVAL;
	return -1;
}

// I added this version of GetAttributeString. It is nearly identical 
// to the other version, but it calls a different version of 
// AttrList::LookupString() which allocates a new string. This is a good
// thing, since it doesn't require a buffer that we could easily overflow.
int
GetAttributeStringNew( int cluster_id, int proc_id, const char *attr_name, 
					   char **val )
{
	ClassAd	*ad;
	JobQueueKeyBuf key;
	char	*attr_val;

	*val = NULL;

	IdToKey(cluster_id,proc_id,key);

	if( JobQueue->LookupInTransaction(key, attr_name, attr_val) ) {
		ClassAd tmp_ad;
		tmp_ad.AssignExpr(attr_name,attr_val);
		free( attr_val );
		if( tmp_ad.LookupString(attr_name, val) == 1) {
			return 1;
		}
		errno = EINVAL;
		return -1;
	}

	if (!JobQueue->LookupClassAd(key, ad)) {
		errno = ENOENT;
		return -1;
	}

	if (ad->LookupString(attr_name, val) == 1) {
		return 0;
	}
	errno = EINVAL;
	return -1;
}

// returns -1 if the lookup fails or if the value is not a string, 0 if
// the lookup succeeds in the job queue, 1 if it succeeds in the current
// transaction; val is set to the empty string on failure
int
GetAttributeString( int cluster_id, int proc_id, const char *attr_name,
                    std::string &val )
{
	ClassAd	*ad = NULL;
	char	*attr_val;

	JobQueueKeyBuf key;
	IdToKey(cluster_id,proc_id,key);

	if( JobQueue->LookupInTransaction(key, attr_name, attr_val) ) {
		ClassAd tmp_ad;
		tmp_ad.AssignExpr(attr_name,attr_val);
		free( attr_val );
		if( tmp_ad.LookupString(attr_name, val) == 1) {
			return 1;
		}
		val = "";
		errno = EINVAL;
		return -1;
	}

	if (!JobQueue->LookupClassAd(key, ad)) {
		val = "";
		errno = ENOENT;
		return -1;
	}

	if (ad->LookupString(attr_name, val) == 1) {
		return 0;
	}
	val = "";
	errno = EINVAL;
	return -1;
}

int
GetAttributeExprNew(int cluster_id, int proc_id, const char *attr_name, char **val)
{
	ClassAd		*ad;
	ExprTree	*tree;
	char		*attr_val;

	*val = NULL;

	JobQueueKeyBuf key;
	IdToKey(cluster_id,proc_id,key);

	if( JobQueue->LookupInTransaction(key, attr_name, attr_val) ) {
		*val = attr_val;
		return 1;
	}

	if (!JobQueue->LookupClassAd(key, ad)) {
		errno = ENOENT;
		return -1;
	}

	tree = ad->LookupExpr(attr_name);
	if (!tree) {
		errno = EINVAL;
		return -1;
	}

	*val = strdup(ExprTreeToString(tree));

	return 0;
}


int
GetDirtyAttributes(int cluster_id, int proc_id, ClassAd *updated_attrs)
{
	ClassAd 	*ad = NULL;
	char		*val;
	const char	*name;
	ExprTree 	*expr;

	JobQueueKeyBuf key;
	IdToKey(cluster_id,proc_id,key);

	if(!JobQueue->LookupClassAd(key, ad)) {
		errno = ENOENT;
		return -1;
	}

	for ( auto itr = ad->dirtyBegin(); itr != ad->dirtyEnd(); itr++ )
	{
		name = itr->c_str();
		expr = ad->LookupExpr(name);
		if(expr && !ClassAdAttributeIsPrivateAny(name))
		{
			if(!JobQueue->LookupInTransaction(key, name, val) )
			{
				ExprTree * pTree = expr->Copy();
				updated_attrs->Insert(name, pTree);
			}
			else
			{
				updated_attrs->AssignExpr(name, val);
				free(val);
			}
		}
	}

	return 0;
}


int
DeleteAttribute(int cluster_id, int proc_id, const char *attr_name)
{
	JobQueueKeyBuf key;
	IdToKey(cluster_id,proc_id,key);

	int rc = ModifyAttrCheck(key, attr_name, NULL, SetAttribute_Delete, NULL);
	if ( rc <= 0 ) {
		return rc;
	}

	JobQueue->DeleteAttribute(key, attr_name);

	JobQueueDirty = true;

	return 1;
}

// 
int QmgmtHandleSendJobsetAd(int cluster_id, ClassAd & ad, int /*flags*/, int & terrno)
{
	// check to see if the schedd is permitting jobsets
	if ( ! scheduler.jobSets) {
		dprintf(D_FULLDEBUG, "Failing remote SendJobsetAd %d because USE_JOBSETS is false\n", cluster_id);
		terrno = EINVAL;
		return -1;
	}

	JOB_ID_KEY_BUF key;
	IdToKey(cluster_id,JOBSETID_qkey2,key);
#ifdef USE_JOB_QUEUE_USERREC
	const OwnerInfo * owninfo = EffectiveUserRec(Q_SOCK);
	if ( ! owninfo || (owninfo->jid.proc == CONDOR_USERREC_ID)) {
		if (owninfo) { 
			dprintf(D_FULLDEBUG | D_BACKTRACE, "NewJobset %d socket owned by unreal-user %s\n",
				cluster_id, owninfo->Name());
		}
		const char * user = EffectiveUserName(Q_SOCK);
		// we can't use the built-in condor UserRec, there should be a real UserRec,
		// possibly one created by NewCluster or by a previous submit operation
		if (user && user[0]) { owninfo = scheduler.lookup_owner_const(user); }
		if ( ! owninfo) {
			dprintf(D_FULLDEBUG, "Failing remote SendJobsetAd %d because EffectiveUser %s is not found.\n", cluster_id, user);
			terrno = EINVAL;
			return -1;
		}
	}
#else
	const char * username = EffectiveUser(Q_SOCK);
#endif

	// extract jobset name and id from incoming ad
	// and delete the attributes so that we won't try and merge them later
	std::string name;
	ad.LookupString(ATTR_JOB_SET_NAME, name);
	ad.Delete(ATTR_JOB_SET_NAME); // let JobSetCreate control this
	long long input_setid_val = -1;
	ad.LookupInteger(ATTR_JOB_SET_ID, input_setid_val); // we don't expect this, and can't honor it
	ad.Delete(ATTR_JOB_SET_ID);

	// These are reserved for use by the schedd, just ignore incoming values
	// TODO: honor incoming Owner values for queue superusers?
	ad.Delete(ATTR_OWNER);
	ad.Delete(ATTR_USER);

	// is there an existing jobset ad with this id?
	JobQueueBase* bad;
	if (JobQueue->Lookup(key, bad)) {
		dprintf(D_ERROR, "There is already a jobset %d. Failing\n", key.cluster);
		// TODO: validate or merge ?
		terrno = ENOENT;
		return -1;
	}

	if (name.empty()) {
		dprintf(D_ERROR, "Jobset ad for cluster %d submitted without a name.  Failing\n", key.cluster);
		terrno = EINVAL;
		return -1;
	}

	// is there an existing jobset ad with this name?
	// if not, create a new jobset ad using the passed-in cluster_id as the jobset_id
#ifdef USE_JOB_QUEUE_USERREC
	const char * username = owninfo->Name();
	int jobset_id = scheduler.jobSets->find(JobSets::makeAlias(name, *owninfo));
#else
	int jobset_id = scheduler.jobSets->find(JobSets::makeAlias(name, username));
#endif
	if ( ! jobset_id) {
		// no existing jobset, so make a new one
		if (cluster_id != active_cluster_num) {
			dprintf(D_ERROR, "Rejecting new jobset ad because jobset_id %d does not match active cluster %d\n", cluster_id, active_cluster_num);
			terrno = EINVAL;
			return -1;
		}
		if ( ! JobSetCreate(cluster_id, name.c_str(), username)) {
			dprintf(D_ERROR, "Could not create jobset %s jobset_id %d for user %s\n", name.c_str(), cluster_id, username);
			terrno = EINVAL;
			return -1;
		}
		jobset_id = cluster_id;
	}


	// TODO: what should we do if we find an existing jobset ad?
	// for now, we will overwrite custom jobset attributes in the existing ad

	key.set(jobset_id, JOBSETID_qkey2);

	// add the custom jobset attributes to the jobset ad
	int rval = 0;
	if (ad.size() > 0) {
		classad::ClassAdUnParser unparse;
		unparse.SetOldClassAd(true, true);
		std::string rhs; rhs.reserve(120);

		for (auto it : ad) {
			if (! it.second) continue; // skip if the ExprTree is nullptr

			if (!IsValidAttrName(it.first.c_str())) {
				dprintf(D_ERROR, "got invalid attribute named %s for jobset %d\n",
					it.first.c_str(), key.cluster);
				terrno = EINVAL;
				return -1;
			}

			if (secure_attrs.count(it.first)) {
				dprintf(D_ERROR,
					"attempt to set secure attribute %s in jobset %d. Failing!\n",
					it.first.c_str(), key.cluster);
				terrno = EACCES;
				rval = -1;
				break;
			}

			// TODO: more validation ?

			rhs.clear();
			unparse.Unparse(rhs, it.second);
			if ( ! JobQueue->SetAttribute(key, it.first.c_str(), rhs.c_str())) {
				terrno = EINVAL;
				rval = -1;
			}
		}
	}

	return rval;
}


void
MarkJobClean(PROC_ID proc_id)
{
	JobQueueKeyBuf job_id(proc_id);
	const char * job_id_str = job_id.c_str();
	if (JobQueue->ClearClassAdDirtyBits(job_id))
	{
		dprintf(D_FULLDEBUG, "Cleared dirty attributes for job %s\n", job_id_str);
	}

	DirtyJobIDs.remove(job_id_str);

	if( DirtyJobIDs.isEmpty() && dirty_notice_timer_id > 0 )
	{
		dprintf(D_FULLDEBUG, "Cancelling dirty attribute notification timer\n");
		daemonCore->Cancel_Timer(dirty_notice_timer_id);
		dirty_notice_timer_id = -1;
	}
}

void
MarkJobClean(const char* job_id_str)
{
	PROC_ID jid;
	StrToProcIdFixMe(job_id_str, jid);
	MarkJobClean(jid);
}

void
MarkJobClean(int cluster_id, int proc_id)
{
	PROC_ID key( cluster_id, proc_id );
	MarkJobClean(key);
}

ClassAd *
dollarDollarExpand(int cluster_id, int proc_id, ClassAd *ad, ClassAd *startd_ad, bool persist_expansions)
{
	// This is prepended to attributes that we've already expanded,
	// making them available if the match ad is no longer available.
	// So 
	//   GlobusScheduler=$$(RemoteGridSite)
	// matches an ad containing
	//   RemoteGridSide=foobarqux
	// you'll get
	//   MATCH_EXP_GlobusScheduler=foobarqux
	const char * MATCH_EXP = "MATCH_EXP_";
	bool started_transaction = false;

	int	job_universe = -1;
	ad->LookupInteger(ATTR_JOB_UNIVERSE,job_universe);

		// if we made it here, we have the ad, but
		// expStartdAd is true.  so we need to dig up 
		// the startd ad which matches this job ad.
		char *bigbuf2 = NULL;
		char *attribute_value = NULL;
		ClassAd *expanded_ad;
		char *left,*name,*right,*value,*tvalue;
		bool value_came_from_jobad;

		// we must make a deep copy of the job ad; we do not
		// want to expand the ad we have in memory.
		expanded_ad = new ClassAd(*ad);  

		// Copy attributes from chained parent ad into the expanded ad
		// so if parent is deleted before caller is finished with this
		// ad, things will still be ok.
		ChainCollapse(*expanded_ad);

		// before $$ expansion, we may need to convert the Environment from v1 to v2
		// or switch the v1 delimiter to match the target OS. We do this so that if the 
		// environment has $$ expansions we are using the target OS's expected delim
		// or a format that doesn't have a delim conflict issue.
		if ( startd_ad && job_universe != CONDOR_UNIVERSE_GRID ) {
			// Produce an environment description that is compatible with
			// whatever the starter expects.
			// Note: this code path is skipped when we flock and reconnect
			//  after a disconnection (job lease).  In this case we don't
			//  have a startd_ad!

			// check for a job that has a V1 environment only, and the target OS uses a different separator
			// HTCondor 9.x and earlier does not honor EnvDelim in MergeFrom(Ad) so we have to re-write Env
			// for the Opsys of the STARTD.
			// TODO: add a version check for STARTD's that honor the ATTR_JOB_ENV_V1_DELIM on ingestion
			if (expanded_ad->Lookup(ATTR_JOB_ENV_V1) && ! expanded_ad->LookupExpr(ATTR_JOB_ENVIRONMENT))
			{
				Env env_obj;

				// compare the delim that is natural to the startd to the delim that the job is currently using
				// if they differ, and the job is using V1 environment (and STARTD is earlier than X.Y) we
				// have to re-write the Env attribute and the EnvDelim attributes for target OS
				std::string opsys;
				startd_ad->LookupString(ATTR_OPSYS, opsys);
				char target_delim = env_obj.GetEnvV1Delimiter(opsys.c_str());
				char my_delim = env_obj.GetEnvV1Delimiter(*expanded_ad);
				if (my_delim != target_delim) {
					std::string env_error_msg;
					// ingest using the current delim as specified in the job
					if (env_obj.MergeFrom(expanded_ad, env_error_msg)) {
						// write the environment back into the job with the OPSYS correct delimiter
						if ( ! env_obj.InsertEnvV1IntoClassAd(*expanded_ad, env_error_msg, target_delim)) {
							dprintf( D_FULLDEBUG, "Job expansion using attr Environment because attr Env cannot be converted to opsys=%s : %s\n",
								opsys.c_str(), env_error_msg.c_str());
							// write a V2 Environment attribute into the job,
							// this will take precedence over Env for STARTD's later than 6.7
							env_obj.InsertEnvIntoClassAd(*expanded_ad);
						}
					}
				}
			}
		}

			// Make a stringlist of all attribute names in job ad that are not MATCH_ attributes
		StringList AttrsToExpand;
		const char * curr_attr_to_expand;
		for ( auto itr = expanded_ad->begin(); itr != expanded_ad->end(); itr++ ) {
			if ( strncasecmp(itr->first.c_str(),"MATCH_",6) == 0 ) {
					// We do not want to expand MATCH_XXX attributes,
					// because these are used to store the result of
					// previous expansions, which could potentially
					// contain literal $$(...) in the replacement text.
				continue;
			} else {
				AttrsToExpand.append(itr->first.c_str());
			}
		}

		std::string cachedAttrName, unparseBuf;

		AttrsToExpand.rewind();
		bool attribute_not_found = false;
		while ( !attribute_not_found ) 
		{
			curr_attr_to_expand = AttrsToExpand.next();

			if ( curr_attr_to_expand == NULL ) {
				// all done; no more attributes to try and expand
				break;
			}

			cachedAttrName = MATCH_EXP;
			cachedAttrName += curr_attr_to_expand;

			if( !startd_ad ) {
					// No startd ad, so try to find cached value from back
					// when we did have a startd ad.
				ExprTree *cached_value = ad->LookupExpr(cachedAttrName);
				if( cached_value ) {
					const char *cached_value_buf =
						ExprTreeToString(cached_value);
					ASSERT(cached_value_buf);
					expanded_ad->AssignExpr(curr_attr_to_expand,cached_value_buf);
					continue;
				}

					// No cached value, so try to expand the attribute
					// without the cached value.  If it is an
					// expression that refers only to job attributes,
					// it can succeed, even without the startd.
			}

			if (attribute_value != NULL) {
				free(attribute_value);
				attribute_value = NULL;
			}

			// Get the current value of the attribute in unparsed form if the value is subject to $$ expansion.
			// Numbers can't be $$ expanded, expressions and strings can.
			unparseBuf.clear();
			ExprTree * tree = expanded_ad->LookupExpr(curr_attr_to_expand);
			if (ExprTreeMayDollarDollarExpand(tree, unparseBuf)) {
				const char *new_value = unparseBuf.c_str();
				if (strchr(new_value, '$')) {
					// make a copy because $$ expansion code need a malloc'ed string
					attribute_value = strdup(unparseBuf.c_str());
				}
			}
			if ( attribute_value == NULL ) {
				continue;
			}
		
			bool expanded_something = false;
			int search_pos = 0;
			while( !attribute_not_found &&
					next_dollardollar_macro(attribute_value, search_pos, &left, &name, &right) )
			{
				expanded_something = true;
				
				size_t namelen = strlen(name);
				if(name[0] == '[' && name[namelen-1] == ']') {
					// This is a classad expression to be considered

					std::string expr_to_add;
					formatstr(expr_to_add, "string(%s", name + 1);
					expr_to_add[expr_to_add.length()-1] = ')';

						// Any backwacked double quotes or backwacks
						// within the []'s should be unbackwacked.
					size_t read_pos;
					size_t write_pos;
					for( read_pos = 0, write_pos = 0;
						 read_pos < expr_to_add.length();
						 read_pos++, write_pos++ )
					{
						if( expr_to_add[read_pos] == '\\'  &&
							read_pos+1 < expr_to_add.length() &&
							( expr_to_add[read_pos+1] == '"' ||
							  expr_to_add[read_pos+1] == '\\' ) )
						{
							read_pos++; // skip over backwack
						}
						if( read_pos != write_pos ) {
							expr_to_add[write_pos] = expr_to_add[read_pos];
						}
					}
					if( read_pos != write_pos ) { // terminate the string
						expr_to_add.erase(write_pos);
					}

					ClassAd tmpJobAd(*ad);
					const char * INTERNAL_DD_EXPR = "InternalDDExpr";

					bool isok = tmpJobAd.AssignExpr(INTERNAL_DD_EXPR, expr_to_add.c_str());
					if( ! isok ) {
						attribute_not_found = true;
						break;
					}

					std::string result;
					isok = EvalString(INTERNAL_DD_EXPR, &tmpJobAd, startd_ad, result);
					if( ! isok ) {
						attribute_not_found = true;
						break;
					}
					std::string replacement_value;
					replacement_value += left;
					replacement_value += result;
					search_pos = replacement_value.length();
					replacement_value += right;
					expanded_ad->AssignExpr(curr_attr_to_expand, replacement_value.c_str());
					dprintf(D_FULLDEBUG,"$$([]) substitution: %s=%s\n",curr_attr_to_expand,replacement_value.c_str());

					free(attribute_value);
					attribute_value = strdup(replacement_value.c_str());


				} else  {
					// This is an attribute from the machine ad

					// If the name contains a colon, then it
					// is a	fallback value, should the startd
					// leave it undefined, e.g.
					// $$(NearestStorage:turkey)

					char *fallback;

					fallback = strchr(name,':');
					if(fallback) {
						*fallback = 0;
						fallback++;
					}

					if (strchr(name, '.')) {
						// . is a legal character for some find_config_macros, but not other
						// check here if one snuck through
						attribute_not_found = true;
						break;
						
					}
					// Look for the name in the ad.
					// If it is not there, use the fallback.
					// If no fallback value, then fail.

					if( strcasecmp(name,"DOLLARDOLLAR") == 0 ) {
							// replace $$(DOLLARDOLLAR) with literal $$
						value = strdup("DOLLARDOLLAR = \"$$\"");
						value_came_from_jobad = true;
					}
					else if ( startd_ad ) {
							// We have a startd ad in memory, use it
						value = sPrintExpr(*startd_ad, name);
						value_came_from_jobad = false;
					} else {
							// No startd ad -- use value from last match.
						std::string expr;
						expr = "MATCH_";
						expr += name;
						value = sPrintExpr(*ad, expr.c_str());
						value_came_from_jobad = true;
					}

					if (!value) {
						if(fallback) {
							size_t sz = strlen(name)
								+ 3  // " = "
								+ 1  // optional '"'
								+ strlen(fallback)
								+ 1  // optional '"'
								+ 1; // null terminator
							char *rebuild = (char *) malloc(sz);
                            // fallback is defined as being a string value, encode it thusly:
                            snprintf(rebuild, sz, "%s = \"%s\"", name, fallback);
							value = rebuild;
						}
						if(!fallback || !value) {
							attribute_not_found = true;
							break;
						}
					}


					// we just want the attribute value, so strip
					// out the "attrname=" prefix and any quotation marks 
					// around string value.
					tvalue = strchr(value,'=');
					ASSERT(tvalue);	// we better find the "=" sign !
					// now skip past the "=" sign
					tvalue++;
					while ( *tvalue && isspace(*tvalue) ) {
						tvalue++;
					}
					// insert the expression into the original job ad
					// before we mess with it any further.  however, no need to
					// re-insert it if we got the value from the job ad
					// in the first place.
					if ( !value_came_from_jobad && persist_expansions) {
						std::string expr;
						expr = "MATCH_";
						expr += name;

						if( !started_transaction && !InTransaction() ) {
							started_transaction = true;
								// for efficiency, when storing multiple
								// expansions, do it all in one transaction
							BeginTransaction();
						}	

					// We used to only bother saving the MATCH_ entry for
						// the GRID universe, but we now need it for flocked
						// jobs using disconnected starter-shadow (job-leases).
						// So just always do it.
						if ( SetAttribute(cluster_id,proc_id,expr.c_str(),tvalue) < 0 )
						{
							EXCEPT("Failed to store %s into job ad %d.%d",
								expr.c_str(),cluster_id,proc_id);
						}
					}
					// skip any quotation marks around strings
					if (*tvalue == '"') {
						tvalue++;
						int endquoteindex = (int)strlen(tvalue) - 1;
						if ( endquoteindex >= 0 && 
							 tvalue[endquoteindex] == '"' ) {
								tvalue[endquoteindex] = '\0';
						}
					}
					size_t lenBigbuf = strlen(left) + strlen(tvalue)  + strlen(right) + 1;
					bigbuf2 = (char *) malloc( lenBigbuf );
					ASSERT(bigbuf2);
					snprintf(bigbuf2,lenBigbuf,"%s%s%n%s",left,tvalue,&search_pos,right);
					expanded_ad->AssignExpr(curr_attr_to_expand, bigbuf2);
					dprintf(D_FULLDEBUG,"$$ substitution: %s=%s\n",curr_attr_to_expand,bigbuf2);
					free(value);	// must use free here, not delete[]
					free(attribute_value);
					attribute_value = bigbuf2;
					bigbuf2 = NULL;
				}
			}

			if(expanded_something && ! attribute_not_found && persist_expansions) {
				// Cache the expanded string so that we still
				// have it after, say, a restart and the collector
				// is no longer available.

				if( !started_transaction && !InTransaction() ) {
					started_transaction = true;
						// for efficiency, when storing multiple
						// expansions, do it all in one transaction
					BeginTransaction();
				}
				if ( SetAttribute(cluster_id,proc_id,cachedAttrName.c_str(),attribute_value) < 0 )
				{
					EXCEPT("Failed to store '%s=%s' into job ad %d.%d",
						cachedAttrName.c_str(), attribute_value, cluster_id, proc_id);
				}
			}

		}

		if( started_transaction ) {
			// To reduce the number of fsyncs, we mark this as a non-durable transaction.
			// Otherwise we incur two fsync's per matched job (one here, one for the job start).
			CommitNonDurableTransactionOrDieTrying();
		}

		if ( startd_ad ) {
				// Copy NegotiatorMatchExprXXX attributes from startd ad
				// to the job ad.  These attributes were inserted by the
				// negotiator.
			size_t len = strlen(ATTR_NEGOTIATOR_MATCH_EXPR);
			for ( auto itr = startd_ad->begin(); itr != startd_ad->end(); itr++ ) {
				if( !strncmp(itr->first.c_str(),ATTR_NEGOTIATOR_MATCH_EXPR,len) ) {
					ExprTree *expr = itr->second;
					if( !expr ) {
						continue;
					}
					const char *new_value = NULL;
					new_value = ExprTreeToString(expr);
					ASSERT(new_value);
					expanded_ad->AssignExpr(itr->first,new_value);

					std::string match_exp_name = MATCH_EXP;
					match_exp_name += itr->first;
					if ( SetAttribute(cluster_id,proc_id,match_exp_name.c_str(),new_value) < 0 )
					{
						EXCEPT("Failed to store '%s=%s' into job ad %d.%d",
						       match_exp_name.c_str(), new_value, cluster_id, proc_id);
					}
				}
			}

			// copy provisioned resources from startd ad to job ad
			std::string resslist;
			if (startd_ad->LookupString(ATTR_MACHINE_RESOURCES, resslist)) {
				expanded_ad->Assign("ProvisionedResources", resslist);
			} else {
				resslist = "Cpus, Disk, Memory";
			}
			StringList reslist(resslist.c_str());

			reslist.rewind();
			while (const char * resname = reslist.next()) {
				std::string res = resname;
				title_case(res); // capitalize it to make it print pretty.

				std::string attr;
				classad::Value val;
				// mask of the types of values we should propagate into the expanded ad.
				const int value_type_ok = classad::Value::ERROR_VALUE | classad::Value::BOOLEAN_VALUE | classad::Value::INTEGER_VALUE | classad::Value::REAL_VALUE;

				// propagate Disk, Memory, etc attributes into the job ad
				// as DiskProvisionedDisk, MemoryProvisioned, etc.  note that we 
				// evaluate rather than lookup the value so we collapse expressions
				// into literal values at this point.
				if (EvalAttr(resname, ad, startd_ad, val)) {
					classad::Value::ValueType vt = val.GetType();
					if (vt & value_type_ok) {
						classad::ExprTree * plit = classad::Literal::MakeLiteral(val);
						if (plit) {
							attr = res + "Provisioned";
							expanded_ad->Insert(attr.c_str(), plit);
						}
					}
				}

				// evaluate RequestDisk, RequestMemory and convert to literal 
				// values in the expanded job ad.
				attr = "Request"; attr += res;
				if (EvalAttr(attr.c_str(), ad, startd_ad, val)) {
					classad::Value::ValueType vt = val.GetType();
					if (vt & value_type_ok) {
						classad::ExprTree * plit = classad::Literal::MakeLiteral(val);
						if (plit) {
							expanded_ad->Insert(attr.c_str(), plit);
						}
					}
				}
			}
			// end copying provisioned resources from startd ad to job ad

		}

		if ( startd_ad && job_universe == CONDOR_UNIVERSE_GRID ) {
				// Can remove our matched ad since we stored all the
				// values we need from it into the job ad.
			RemoveMatchedAd(cluster_id,proc_id);
		}


		if ( attribute_not_found ) {
			std::string hold_reason;
			// Don't put the $$(expr) literally in the hold message, otherwise
			// if we fix the original problem, we won't be able to expand the one
			// in the hold message
			formatstr(hold_reason,"Cannot expand $$ expression (%s).",name);

			// no ClassAd in the match record; probably
			// an older negotiator.  put the job on hold and send email.
			dprintf( D_ALWAYS, 
				"Putting job %d.%d on hold - cannot expand $$(%s)\n",
				 cluster_id, proc_id, name );
			// SetAttribute does security checks if Q_SOCK is not NULL.
			// So, set Q_SOCK to be NULL before placing the job on hold
			// so that SetAttribute knows this request is not coming from
			// a client.  Then restore Q_SOCK back to the original value.
			QmgmtPeer* saved_sock = Q_SOCK;
			Q_SOCK = NULL;
			holdJob(cluster_id, proc_id, hold_reason.c_str());
			Q_SOCK = saved_sock;

			char buf[256];
			snprintf(buf,256,"Your job (%d.%d) is on hold",cluster_id,proc_id);
			Email mailer;
			FILE * email = mailer.open_stream( ad, JOB_SHOULD_HOLD, buf );
			if ( email ) {
				fprintf(email,"Condor failed to start your job %d.%d \n",
					cluster_id,proc_id);
				fprintf(email,"because job attribute %s contains $$(%s).\n",
					curr_attr_to_expand,name);
				fprintf(email,"\nAttribute $$(%s) cannot be expanded because",
					name);
				fprintf(email,"\nthis attribute was not found in the "
						"machine ClassAd.\n");
				fprintf(email,
					"\n\nPlease correct this problem and release your "
					"job with:\n   \"condor_release %d.%d\"\n\n",
					cluster_id,proc_id);
				mailer.send();
			}
		}

		if ( attribute_value ) free(attribute_value);
		if ( bigbuf2 ) free (bigbuf2);

		if ( attribute_not_found )
			return NULL;
		else 
			return expanded_ad;
}


// Rewrite the job ad when input files will be spooled from a remote
// submitter. Change Iwd to the job's spool directory and change other
// file paths to be relative to the new Iwd. Save the original values
// as SUBMIT_...
// modify_ad is a boolean that says whether changes should be applied
// directly to the provided job ClassAd or done via the job queue
// interface (e.g. SetAttribute()).
// If SUBMIT_Iwd is already set, we assume rewriting has already been
// performed.
// Return true if any changes were made, false otherwise.
bool
rewriteSpooledJobAd(ClassAd *job_ad, int cluster, int proc, bool modify_ad)
{
		// These three lists must be kept in sync!
	static const int ATTR_ARRAY_SIZE = 6;
	static const char *AttrsToModify[ATTR_ARRAY_SIZE] = {
		ATTR_JOB_CMD,
		ATTR_JOB_INPUT,
		ATTR_TRANSFER_INPUT_FILES,
		ATTR_ULOG_FILE,
		ATTR_X509_USER_PROXY,
		"DataReuseManifestSHA256" };
	static const bool AttrIsList[ATTR_ARRAY_SIZE] = {
		false,
		false,
		true,
		false,
		false,
		false };
	static const char *AttrXferBool[ATTR_ARRAY_SIZE] = {
		ATTR_TRANSFER_EXECUTABLE,
		ATTR_TRANSFER_INPUT,
		NULL,
		NULL,
		NULL,
		NULL };

	int attrIndex;
	char new_attr_name[500];
	char *buf = NULL;
	ExprTree *expr = NULL;
	std::string SpoolSpace;

	snprintf(new_attr_name,500,"SUBMIT_%s",ATTR_JOB_IWD);
	if ( job_ad->LookupExpr( new_attr_name ) ) {
			// Job ad has already been rewritten. Nothing to do.
		return false;
	}

	SpooledJobFiles::getJobSpoolPath(job_ad, SpoolSpace);
	ASSERT(!SpoolSpace.empty());

		// Backup the original IWD at submit time
	job_ad->LookupString(ATTR_JOB_IWD,&buf);
	if ( buf ) {
		if ( modify_ad ) {
			job_ad->Assign(new_attr_name,buf);
		} else {
			SetAttributeString(cluster,proc,new_attr_name,buf);
		}
		free(buf);
		buf = NULL;
	} else {
		if ( modify_ad ) {
			job_ad->AssignExpr(new_attr_name,"Undefined");
		} else {
			SetAttribute(cluster,proc,new_attr_name,"Undefined");
		}
	}
		// Modify the IWD to point to the spool space
	if ( modify_ad ) {
		job_ad->Assign(ATTR_JOB_IWD,SpoolSpace);
	} else {
		SetAttributeString(cluster,proc,ATTR_JOB_IWD,SpoolSpace.c_str());
	}

		// Backup the original TRANSFER_OUTPUT_REMAPS at submit time
	std::string url_remap_commands;
	expr = job_ad->LookupExpr(ATTR_TRANSFER_OUTPUT_REMAPS);
	snprintf(new_attr_name,500,"SUBMIT_%s",ATTR_TRANSFER_OUTPUT_REMAPS);
	if ( expr ) {

			// Try to parse out the URL remaps; those stay in the original
			// attribute.
		std::string remap_string;
		if (job_ad->EvaluateAttrString(ATTR_TRANSFER_OUTPUT_REMAPS, remap_string)) {
			StringList remap_commands_list(remap_string.c_str(), ";");
			remap_commands_list.rewind();
			char *command;
			std::string remap_commands;
			while( (command = remap_commands_list.next()) ) {
				StringList command_parts(command, " =");
				if (command_parts.number() != 2) {continue;}
				command_parts.rewind();
				command_parts.next();
				auto dest = command_parts.next();
				if (IsUrl(dest)) {
					if (!url_remap_commands.empty()) {
						url_remap_commands += ";";
					}
					url_remap_commands += command;
				} else {
					if (!remap_commands.empty()) {
						remap_commands += ";";
					}
					remap_commands += command;
				}
			}
			if (modify_ad) {
				job_ad->InsertAttr(new_attr_name, remap_commands);
			} else {
				SetAttributeString(cluster, proc, new_attr_name, remap_commands.c_str());
			}
		} else {
			const char *remap_buf = ExprTreeToString(expr);
			ASSERT(remap_buf);
			if ( modify_ad ) {
				job_ad->AssignExpr(new_attr_name, remap_buf);
			} else {
				SetAttribute(cluster,proc,new_attr_name,remap_buf);
			}
		}
	}
	else if(job_ad->LookupExpr(new_attr_name)) {
			// SUBMIT_TransferOutputRemaps is defined, but
			// TransferOutputRemaps is not; disable the former,
			// so that when somebody fetches the sandbox, nothing
			// gets remapped.
		if ( modify_ad ) {
			job_ad->AssignExpr(new_attr_name,"Undefined");
		} else {
			SetAttribute(cluster,proc,new_attr_name,"Undefined");
		}
	}
		// Set TRANSFER_OUTPUT_REMAPS to Undefined so that we don't
		// do remaps when the job's output files come back into the
		// spool space. We only want to remap when the submitter
		// retrieves the files.
	if ( modify_ad ) {
		if (url_remap_commands.empty()) {
			job_ad->AssignExpr(ATTR_TRANSFER_OUTPUT_REMAPS, "Undefined");
		} else {
			job_ad->InsertAttr(ATTR_TRANSFER_OUTPUT_REMAPS, url_remap_commands);
		}
	} else {
		if (url_remap_commands.empty()) {
			SetAttribute(cluster,proc,ATTR_TRANSFER_OUTPUT_REMAPS,"Undefined");
		} else {
			SetAttributeString(cluster, proc, ATTR_TRANSFER_OUTPUT_REMAPS, url_remap_commands.c_str());
		}
	}

		// Now, for all the attributes listed in 
		// AttrsToModify, change them to be relative to new IWD
		// by taking the basename of all file paths.
	for ( attrIndex = 0; attrIndex < ATTR_ARRAY_SIZE; attrIndex++ ) {
			// Lookup original value
		bool xfer_it;
		if (buf) free(buf);
		buf = NULL;
		job_ad->LookupString(AttrsToModify[attrIndex],&buf);
		if (!buf) {
			// attribute not found, so no need to modify it
			continue;
		}
		if ( nullFile(buf) ) {
			// null file -- no need to modify it
			continue;
		}
		if ( AttrXferBool[attrIndex] &&
			 job_ad->LookupBool( AttrXferBool[attrIndex], xfer_it ) && !xfer_it ) {
				// ad says not to transfer this file, so no need
				// to modify it
			continue;
		}
			// Create new value - deal with the fact that
			// some of these attributes contain a list of pathnames
		StringList old_paths(NULL,",");
		StringList new_paths(NULL,",");
		if ( AttrIsList[attrIndex] ) {
			old_paths.initializeFromString(buf);
		} else {
			old_paths.insert(buf);
		}
		old_paths.rewind();
		char *old_path_buf;
		bool changed = false;
		const char *base = NULL;
		while ( (old_path_buf=old_paths.next()) ) {
			base = condor_basename(old_path_buf);
			if ((strcmp(AttrsToModify[attrIndex], ATTR_TRANSFER_INPUT_FILES)==0) && IsUrl(old_path_buf)) {
				base = old_path_buf;
			} else if ( strcmp(base,old_path_buf)!=0 ) {
				changed = true;
			}
			new_paths.append(base);
		}
		if ( changed ) {
				// Backup original value
			snprintf(new_attr_name,500,"SUBMIT_%s",AttrsToModify[attrIndex]);
			if ( modify_ad ) {
				job_ad->Assign(new_attr_name,buf);
			} else {
				SetAttributeString(cluster,proc,new_attr_name,buf);
			}
				// Store new value
			char *new_value = new_paths.print_to_string();
			ASSERT(new_value);
			if ( modify_ad ) {
				job_ad->Assign(AttrsToModify[attrIndex],new_value);
			} else {
				SetAttributeString(cluster,proc,AttrsToModify[attrIndex],new_value);
			}
			free(new_value);
		}
	}
	if (buf) free(buf);
	return true;
}


JobQueueJob *
GetJobAd(const PROC_ID &job_id)
{
	JobQueueJob	*job = NULL;
	if (JobQueue && JobQueue->Lookup(JobQueueKey(job_id), job)) {
		return job;
	}
	return NULL;
}

int GetJobInfo(JobQueueJob *job, const OwnerInfo*& powni)
{
	if (job) {
		powni = job->ownerinfo;
		return job->Universe();
	}
	powni = NULL;
	return CONDOR_UNIVERSE_MIN;
}

JobQueueJob* 
GetJobAndInfo(const PROC_ID& jid, int &universe, const OwnerInfo *&powni)
{
	universe = CONDOR_UNIVERSE_MIN;
	powni = NULL;
	JobQueueJob	*job = NULL;
	if (JobQueue && JobQueue->Lookup(JobQueueKey(jid), job)) {
		universe = GetJobInfo(job, powni);
		return job;
	}
	return NULL;
}

JobQueueJob*
GetJobAd(int cluster_id, int proc_id)
{
	return GetJobAd(JOB_ID_KEY(cluster_id, proc_id));
}

JobQueueCluster*
GetClusterAd(int cluster_id)
{
	JobQueueKey jid(cluster_id, -1);
	JobQueueJob	*job = NULL;
	if (JobQueue && JobQueue->Lookup(jid, job)) {
		return static_cast<JobQueueCluster*>(job);
	}
	return NULL;
}

JobQueueCluster *
GetClusterAd(const PROC_ID &job_id)
{
	return GetClusterAd(job_id.cluster);
}

JobQueueJobSet*
GetJobSetAd(unsigned int jobset_id)
{
	if (jobset_id > 0) {
		JobQueueKey jid(JOBSETID_to_qkey1(jobset_id), JOBSETID_qkey2);
		JobQueueBase *bad = nullptr;
		if (JobQueue && JobQueue->Lookup(jid, bad)) {
			return dynamic_cast<JobQueueJobSet*>(bad);
		}
	}
	return nullptr;
}

ClassAd* GetExpandedJobAd(const PROC_ID& job_id, bool persist_expansions)
{
	JobQueueJob *job = GetJobAd(job_id);
	if ( ! job)
		return NULL;

	ClassAd *ad = job;
	ClassAd *startd_ad = NULL;

	// find the startd ad.  this is done differently if the job
	// is a globus universe jobs or not.
	int	job_universe = -1;
	ad->LookupInteger(ATTR_JOB_UNIVERSE,job_universe);
	if ( job_universe == CONDOR_UNIVERSE_GRID ) {
		// Globus job... find "startd ad" via our simple
		// hash table.
		scheduler.resourcesByProcID->lookup(job_id,startd_ad);
	} else {
		// Not a Globus job... find startd ad via the match rec
		match_rec *mrec;
		int sendToDS = 0;
		ad->LookupInteger(ATTR_WANT_PARALLEL_SCHEDULING, sendToDS);
		if ((job_universe == CONDOR_UNIVERSE_PARALLEL) ||
			(job_universe == CONDOR_UNIVERSE_MPI) ||
			sendToDS) {
			mrec = dedicated_scheduler.FindMRecByJobID( job_id );
		} else {
			mrec = scheduler.FindMrecByJobID( job_id );
		}

		if( mrec ) {
			startd_ad = mrec->my_match_ad;
		} else {
			// no match rec, probably a local universe type job.
			// set startd_ad to NULL and continue on - after all,
			// the expression we are expanding may not even reference
			// a startd attribute.
			startd_ad = NULL;
		}

	}

	return dollarDollarExpand(job_id.cluster, job_id.proc, ad, startd_ad, persist_expansions);
}

// We have to define this to prevent the version in qmgmt_stubs from being pulled into the schedd.
ClassAd * GetJobAd_as_ClassAd(int cluster_id, int proc_id, bool expStartdAd, bool persist_expansions) {
	ClassAd* ad = NULL;
	if (expStartdAd) {
		ad = GetExpandedJobAd(JOB_ID_KEY(cluster_id, proc_id), persist_expansions);
	} else {
		ad = GetJobAd(JOB_ID_KEY(cluster_id, proc_id));
	}
	return ad;
}

// DO NOT MOVE to condor_utils!! 
// this function has a static expression cache
// because we can't easily change the iterating queue
// code that uses string form constraints..
static bool EvalConstraint(ClassAd *ad, const char *constraint)
{
	// NOTE: static constraint holder so we cache the last-used constraint and save parsing...
	static ConstraintHolder constr;

	if ( ! constraint || ! constraint[0]) return true;

	if (constr.empty() || MATCH != strcmp(constr.c_str(),constraint)) {
		constr.set(strdup(constraint));
		int err = 0;
		if ( ! constr.Expr(&err) && err) {
			dprintf( D_ALWAYS, "can't parse constraint: %s\n", constraint );
			return false;
		}
	}

	classad::Value result;
	if ( !EvalExprToBool( constr.Expr(), ad, NULL, result ) ) {
		dprintf( D_ALWAYS, "can't evaluate constraint: %s\n", constraint );
		return false;
	}

	bool boolVal;
	if( result.IsBooleanValueEquiv( boolVal ) ) {
		return boolVal;
	}

	dprintf( D_FULLDEBUG, "constraint (%s) does not evaluate to bool\n", constraint );
	return false;
}


JobQueueJob *
GetJobByConstraint(const char *constraint)
{
	JobQueuePayload ad;
	JobQueueKey key;

	JobQueue->StartIterateAllClassAds();
	while(JobQueue->Iterate(key,ad)) {
		if (ad->IsJob() && EvalConstraint(ad, constraint)) {
			return static_cast<JobQueueJob*>(ad);
		}
	}
	return NULL;
}

// declare this so that we don't try and pull in the one in send_stubs
ClassAd * GetJobByConstraint_as_ClassAd(const char *constraint) {
	return GetJobByConstraint(constraint);
}

JobQueueJob *
GetNextJob(int initScan)
{
	return GetNextJobByConstraint(NULL, initScan);
}


JobQueueJob *
GetNextJobByConstraint(const char *constraint, int initScan)
{
	JobQueuePayload ad;
	JobQueueKey key;

	if (initScan) {
		JobQueue->StartIterateAllClassAds();
	}

	while(JobQueue->Iterate(key,ad)) {
		if ( ad->IsJob() &&	EvalConstraint(ad, constraint)) {
			return static_cast<JobQueueJob*>(ad);
		}
	}
	return NULL;
}

JobQueueJob *
GetNextJobOrClusterByConstraint(const char *constraint, int initScan)
{
	JobQueuePayload ad;
	JobQueueKey key;

	if (initScan) {
		JobQueue->StartIterateAllClassAds();
	}

	while(JobQueue->Iterate(key,ad)) {
		if ((ad->IsCluster() || ad->IsJob()) && EvalConstraint(ad, constraint)) {
			return static_cast<JobQueueJob*>(ad);
		}
	}
	return NULL;
}

// declare this so that we don't try and pull in the one in send_stubs
ClassAd * GetNextJobByConstraint_as_ClassAd(const char *constraint, int initScan) {
	return GetNextJobByConstraint(constraint, initScan);
}

JobQueueJob *
GetNextDirtyJobByConstraint(const char *constraint, int initScan)
{
	JobQueueJob *ad = NULL;
	char *job_id_str;

	if (initScan) {
		DirtyJobIDs.rewind( );
	}

	while( (job_id_str = DirtyJobIDs.next( )) != NULL ) {
		JOB_ID_KEY job_id(job_id_str);
		if( !JobQueue->Lookup( job_id, ad ) ) {
			dprintf(D_ALWAYS, "Warning: Job %s is marked dirty, but could not find in the job queue.  Skipping\n", job_id_str);
			continue;
		}

		if (EvalConstraint(ad, constraint)) {
			return ad;
		}
	}
	return NULL;
}


/*
void
FreeJobAd(ClassAd *&ad)
{
	ad = NULL;
}
*/

static int
RecvSpoolFileBytes(const char *path)
{
	filesize_t	size;
	Q_SOCK->getReliSock()->decode();
	if (Q_SOCK->getReliSock()->get_file(&size, path) < 0) {
		dprintf(D_ALWAYS,
		        "Failed to receive file from client in SendSpoolFile.\n");
		Q_SOCK->getReliSock()->end_of_message();
		return -1;
	}
	IGNORE_RETURN chmod(path,00755);
	Q_SOCK->getReliSock()->end_of_message();
	dprintf(D_FULLDEBUG, "done with transfer, errno = %d\n", errno);
	return 0;
}

int
SendSpoolFile(char const *)
{
	char * path;

		// We ignore the filename that was passed by the client.
		// It is only there for backward compatibility reasons.

	path = GetSpooledExecutablePath(active_cluster_num, Spool);
	ASSERT( path );

	if ( !Q_SOCK || !Q_SOCK->getReliSock() ) {
		EXCEPT( "SendSpoolFile called when Q_SOCK is NULL" );
	}

	if( !make_parents_if_needed( path, 0755, PRIV_CONDOR ) ) {
		int terrno = errno;;
		dprintf(D_ALWAYS, "Failed to create spool directory for %s.\n", path);
		Q_SOCK->getReliSock()->put(-1);
		Q_SOCK->getReliSock()->put(terrno);
		Q_SOCK->getReliSock()->end_of_message();
		free(path);
		return -1;
	}

	/* Tell client to go ahead with file transfer. */
	Q_SOCK->getReliSock()->encode();
	Q_SOCK->getReliSock()->put(0);
	Q_SOCK->getReliSock()->end_of_message();

	int rv = RecvSpoolFileBytes(path);
	free(path); path = NULL;
	return rv;
}

int
SendSpoolFileIfNeeded(ClassAd& /*ad*/)
{
	if ( !Q_SOCK || !Q_SOCK->getReliSock() ) {
		EXCEPT( "SendSpoolFileIfNeeded called when Q_SOCK is NULL" );
	}
	Q_SOCK->getReliSock()->encode();

	char *path = GetSpooledExecutablePath(active_cluster_num, Spool);
	ASSERT( path );

	StatInfo exe_stat( path );
	if ( exe_stat.Error() == SIGood ) {
		Q_SOCK->getReliSock()->put(1);
		Q_SOCK->getReliSock()->end_of_message();
		free(path);
		return 0;
	}

	if( !make_parents_if_needed( path, 0755, PRIV_CONDOR ) ) {
		dprintf(D_ALWAYS, "Failed to create spool directory for %s.\n", path);
		Q_SOCK->getReliSock()->put(-1);
		Q_SOCK->getReliSock()->end_of_message();
		free(path);
		return -1;
	}

	/* Tell client to go ahead with file transfer. */
	Q_SOCK->getReliSock()->put(0);
	Q_SOCK->getReliSock()->end_of_message();

	if (RecvSpoolFileBytes(path) == -1) {
		free(path); path = NULL;
		return -1;
	}

	free(path); path = NULL;
	return 0;
}

} /* should match the extern "C" */


// probes for timing the autoclustering code
schedd_runtime_probe GetAutoCluster_runtime;
schedd_runtime_probe GetAutoCluster_hit_runtime;
schedd_runtime_probe GetAutoCluster_signature_runtime;
schedd_runtime_probe GetAutoCluster_cchit_runtime;
double last_autocluster_runtime;
bool   last_autocluster_make_sig;
int    last_autocluster_type=0;
int    last_autocluster_classad_cache_hit=0;
stats_entry_abs<int> SCGetAutoClusterType;

// Returns cur_hosts so that another function in the scheduler can
// update JobsRunning and keep the scheduler and queue manager
// seperate. 
int get_job_prio(JobQueueJob *job, const JOB_ID_KEY & jid, void *)
{
    int     job_prio = 0, 
            pre_job_prio1, 
            pre_job_prio2, 
            post_job_prio1, 
            post_job_prio2;
    int     job_status;
    char    owner[100];
    int     cur_hosts;
    int     max_hosts;
    int     universe;

	ASSERT(job);

	owner[0] = 0;

		// We must call getAutoClusterid() in get_job_prio!!!  We CANNOT
		// return from this function before we call getAutoClusterid(), so call
		// it early on (before any returns) right now.  The reason for this is
		// getAutoClusterid() performs a mark/sweep algorithm to garbage collect
		// old autocluster information.  If we fail to call getAutoClusterid, the
		// autocluster information for this job will be removed, causing the schedd
		// to ASSERT later on in the autocluster code. 
		// Quesitons?  Ask Todd <tannenba@cs.wisc.edu> 01/04
	last_autocluster_runtime = 0;
	last_autocluster_classad_cache_hit = 1;
	last_autocluster_make_sig = false;

	int auto_id = scheduler.autocluster.getAutoClusterid(job);
	job->autocluster_id = auto_id;

	GetAutoCluster_runtime += last_autocluster_runtime;
	if (last_autocluster_make_sig) { GetAutoCluster_signature_runtime += last_autocluster_runtime; }
	else { GetAutoCluster_hit_runtime += last_autocluster_runtime; }
	SCGetAutoClusterType = last_autocluster_type;
	GetAutoCluster_cchit_runtime += last_autocluster_classad_cache_hit;

	GetAutoCluster_runtime += last_autocluster_runtime;
	if (last_autocluster_make_sig) { GetAutoCluster_signature_runtime += last_autocluster_runtime; }
	else { GetAutoCluster_hit_runtime += last_autocluster_runtime; }
	SCGetAutoClusterType = last_autocluster_type;
	GetAutoCluster_cchit_runtime += last_autocluster_classad_cache_hit;

	job->LookupInteger(ATTR_JOB_UNIVERSE, universe);
	ASSERT(universe == job->Universe());

	job->LookupInteger(ATTR_JOB_STATUS, job_status);
    if (job->LookupInteger(ATTR_CURRENT_HOSTS, cur_hosts) == 0) {
        cur_hosts = ((job_status == SUSPENDED || job_status == RUNNING || job_status == TRANSFERRING_OUTPUT) ? 1 : 0);
    }
    if (job->LookupInteger(ATTR_MAX_HOSTS, max_hosts) == 0) {
        max_hosts = ((job_status == IDLE) ? 1 : 0);
    }
	// Figure out if we should contine and put this job into the PrioRec array
	// or not.
    // No longer judge whether or not a job can run by looking at its status.
    // Rather look at if it has all the hosts that it wanted.
    if (cur_hosts>=max_hosts || job_status==HELD || 
			job_status==REMOVED || job_status==COMPLETED ||
			job->IsNoopJob() ||
			!service_this_universe(universe,job) ||
			scheduler.AlreadyMatched(job, job->Universe()))
	{
        return cur_hosts;
	}

	// --- Insert this job into the PrioRec array ---

       // If pre/post prios are not defined as forced attributes, set them to INT_MIN
	// to flag priocompare routine to not use them.
	 
    if (!job->LookupInteger(ATTR_PRE_JOB_PRIO1, pre_job_prio1)) {
         pre_job_prio1 = 0;
    }
    if (!job->LookupInteger(ATTR_PRE_JOB_PRIO2, pre_job_prio2)) {
         pre_job_prio2 = 0;
    } 
    if (!job->LookupInteger(ATTR_POST_JOB_PRIO1, post_job_prio1)) {
         post_job_prio1 = 0;
    }	 
    if (!job->LookupInteger(ATTR_POST_JOB_PRIO2, post_job_prio2)) {
         post_job_prio2 = 0;
    }

    job->LookupInteger(ATTR_JOB_PRIO, job_prio);

	char * powner = owner;
	int cremain = sizeof(owner);
#ifdef NO_DEPRECATED_NICE_USER
	if( job->LookupInteger( ATTR_NICE_USER, niceUser ) && niceUser ) {
		strcpy(powner,NiceUserName);
		strcat(powner,".");
		int cch = (int)strlen(powner);
		powner += cch;
		cremain -= cch;
	}
#endif
		// Note, we should use this method instead of just looking up
		// ATTR_USER directly, since that includes UidDomain, which we
		// don't want for this purpose...
	job->LookupString(ATTR_ACCOUNTING_GROUP, powner, cremain);  // TODDCORE
	if (*powner == '\0') {
		std::string job_user;
		job->LookupString(attr_JobUser, job_user);
		auto last_at = job_user.find_last_of('@');
		auto accounting_domain = scheduler.accountingDomain();
		if (last_at != std::string::npos && !accounting_domain.empty()) {
			strncat(powner, job_user.substr(0, last_at).c_str(), cremain - 1);
			cremain -= last_at;
			strncat(powner, "@", cremain); cremain--;
			strncat(powner, accounting_domain.c_str(), cremain);
		} else {
			strncat(powner, job_user.c_str(), cremain - 1);
		}
	} else if (user_is_the_new_owner) {
		// AccountingGroup does not include a domain, but it needs to for this code
		auto accounting_domain = scheduler.accountingDomain();
		if (!accounting_domain.empty()) {
			strncat(powner, "@", cremain); cremain--;
			strncat(powner, accounting_domain.c_str(), cremain);
		}
	}

    PrioRec[N_PrioRecs].id             = jid;
    PrioRec[N_PrioRecs].job_prio       = job_prio;
    PrioRec[N_PrioRecs].pre_job_prio1  = pre_job_prio1;
    PrioRec[N_PrioRecs].pre_job_prio2  = pre_job_prio2;
    PrioRec[N_PrioRecs].post_job_prio1 = post_job_prio1;
    PrioRec[N_PrioRecs].post_job_prio2 = post_job_prio2;
    PrioRec[N_PrioRecs].status         = job_status;
    PrioRec[N_PrioRecs].not_runnable   = false;
    PrioRec[N_PrioRecs].matched        = false;
	if ( auto_id == -1 ) {
		PrioRec[N_PrioRecs].auto_cluster_id = jid.cluster;
	} else {
		PrioRec[N_PrioRecs].auto_cluster_id = auto_id;
	}

	PrioRec[N_PrioRecs].submitter = powner;

    N_PrioRecs += 1;
	if ( N_PrioRecs == MAX_PRIO_REC ) {
		grow_prio_recs( 2 * N_PrioRecs );
	}

	return cur_hosts;
}

bool
jobLeaseIsValid( ClassAd* job, int cluster, int proc )
{
	int last_renewal, duration;
	time_t now;
	if( ! job->LookupInteger(ATTR_JOB_LEASE_DURATION, duration) ) {
		return false;
	}
	if( ! job->LookupInteger(ATTR_LAST_JOB_LEASE_RENEWAL, last_renewal) ) {
		return false;
	}
	now = time(0);
	int diff = now - last_renewal;
	int remaining = duration - diff;
	dprintf( D_FULLDEBUG, "%d.%d: %s is defined: %d\n", cluster, proc, 
			 ATTR_JOB_LEASE_DURATION, duration );
	dprintf( D_FULLDEBUG, "%d.%d: now: %lld, last_renewal: %d, diff: %d\n",
			 cluster, proc, (long long)now, last_renewal, diff );

	if( remaining <= 0 ) {
		dprintf( D_FULLDEBUG, "%d.%d: %s remaining: EXPIRED!\n", 
				 cluster, proc, ATTR_JOB_LEASE_DURATION );
		return false;
	} 
	dprintf( D_FULLDEBUG, "%d.%d: %s remaining: %d\n", cluster, proc,
			 ATTR_JOB_LEASE_DURATION, remaining );
	return true;
}

extern void mark_job_stopped(PROC_ID* job_id);

int mark_idle(JobQueueJob *job, const JobQueueKey& /*key*/, void* /*pvArg*/)
{
	if ( jobExternallyManaged(job) ) {
		// if a job is externally managed, don't touch a damn
		// thing!!!  the gridmanager or schedd-on-the-side is
		// in control.  stay out of its way!  -Todd 9/13/02
		// -amended by Jaime 10/4/05
		return 1;
	}

	int universe = job->Universe();
	int cluster = job->jid.cluster;
	int proc = job->jid.proc;
	PROC_ID job_id = job->jid;

	int status, hosts;
	job->LookupInteger(ATTR_JOB_STATUS, status);
	job->LookupInteger(ATTR_CURRENT_HOSTS, hosts);

	if ( status == COMPLETED ) {
		DestroyProc(cluster,proc);
	} else if ( status == REMOVED ) {
		// a globus job with a non-null contact string should be left alone
		if ( universe == CONDOR_UNIVERSE_GRID ) {
			if ( job->LookupString( ATTR_GRID_JOB_ID, NULL, 0 ) && !jobManagedDone(job) )
			{
				// looks like the job's remote job id is still valid,
				// so there is still a job submitted remotely somewhere.
				// don't touch this job -- leave it alone so the gridmanager
				// completes the task of removing it from the remote site.
				return 1;
			}
		}
		dprintf( D_FULLDEBUG, "Job %d.%d was left marked as removed, "
				 "cleaning up now\n", cluster, proc );
		scheduler.WriteAbortToUserLog( job_id );
		DestroyProc( cluster, proc );
	}
	else if ( status == SUSPENDED || status == RUNNING || status == TRANSFERRING_OUTPUT || hosts > 0 ) {
		bool lease_valid = jobLeaseIsValid( job, cluster, proc );
		if( universeCanReconnect(universe) && lease_valid )
		{
			bool result;
			dprintf( D_FULLDEBUG, "Job %d.%d might still be alive, "
					 "spawning shadow to reconnect\n", cluster, proc );
			if (universe == CONDOR_UNIVERSE_PARALLEL) {
				dedicated_scheduler.enqueueReconnectJob( job_id);	
			} else {
				result = scheduler.enqueueReconnectJob( job_id );
				if ( result ) {
					scheduler.stats.JobsRestartReconnectsAttempting += 1;
				} else {
					scheduler.stats.JobsRestartReconnectsFailed += 1;
				}
			}
		} else {
			if ( universeCanReconnect(universe) && !lease_valid &&
				 ( universe != CONDOR_UNIVERSE_PARALLEL || proc == 0 ) ) {
				scheduler.stats.JobsRestartReconnectsLeaseExpired += 1;
			}
			mark_job_stopped(&job_id);
		}
	}
		
	int wall_clock_ckpt = 0;
	GetAttributeInt(cluster,proc,ATTR_JOB_WALL_CLOCK_CKPT, &wall_clock_ckpt);
	if (wall_clock_ckpt) {
			// Schedd must have died before committing this job's wall
			// clock time.  So, commit the wall clock saved in the
			// wall clock checkpoint.
		double wall_clock = 0.0;
		GetAttributeFloat(cluster,proc,ATTR_JOB_REMOTE_WALL_CLOCK,&wall_clock);
		wall_clock += wall_clock_ckpt;
		BeginTransaction();
		SetAttributeFloat(cluster,proc,ATTR_JOB_REMOTE_WALL_CLOCK, wall_clock);
		DeleteAttribute(cluster,proc,ATTR_JOB_WALL_CLOCK_CKPT);
			// remove shadow birthdate so if CkptWallClock()
			// runs before a new shadow starts, it won't
			// potentially double-count
		DeleteAttribute(cluster,proc,ATTR_SHADOW_BIRTHDATE);

		double slot_weight = 1;
		GetAttributeFloat(cluster, proc,
						  ATTR_JOB_MACHINE_ATTR_SLOT_WEIGHT0,&slot_weight);
		double slot_time = 0;
		GetAttributeFloat(cluster, proc,
						  ATTR_CUMULATIVE_SLOT_TIME,&slot_time);
		slot_time += wall_clock_ckpt*slot_weight;
		SetAttributeFloat(cluster, proc,
						  ATTR_CUMULATIVE_SLOT_TIME,slot_time);

		// Commit non-durable to speed up recovery; this is ok because a) after
		// all jobs are marked idle in mark_jobs_idle() we force the log, and 
		// b) in the worst case, we would just redo this work in the unfortuante evenent 
		// we crash again before an fsync.
		CommitNonDurableTransactionOrDieTrying();
	}

	return 1;
}

bool InWalkJobQueue() {
	return in_walk_job_queue != 0;
}


// this function for use only inside the schedd
void
WalkJobQueueEntries(int with, queue_scan_func func, void* pv, schedd_runtime_probe & ftm)
{
	double begin = _condor_debug_get_time_double();
	const bool with_jobsets = (with & WJQ_WITH_JOBSETS) != 0;
	const bool with_clusters = (with & WJQ_WITH_CLUSTERS) != 0;
	const bool with_no_jobs = (with & WJQ_WITH_NO_JOBS) != 0;
	int num_jobs = 0;
	bool stopped_early = false;

	// This means the walk terminated early, and we don't have a valid count
	JobsSeenOnQueueWalk = -1;

	if( in_walk_job_queue ) {
		dprintf(D_ALWAYS,"ERROR: WalkJobQueue called recursively!  Generating stack trace:\n");
		dprintf_dump_stack();
	}

	in_walk_job_queue++;

	JobQueue->StartIterateAllClassAds();

	JobQueueKey key;
	JobQueuePayload ad;
	while(JobQueue->Iterate(key, ad)) {
		if (ad->IsHeader()) // skip header ad
			continue;
		if (ad->IsJobSet()) {
			if (! with_jobsets) { continue; }
		} else if (ad->IsCluster()) { // cluster ads have cluster > 0 && proc < 0
			if (! with_clusters) { continue; }
		} else if ( ! ad->IsJob()) {
			continue;
		} else { // jobads have cluster > 0 && proc >= 0
			num_jobs++;
			if (with_no_jobs) { continue; }
		}
		int rval = func(ad, key, pv);
		if (rval < 0) {
			stopped_early = true;
			break;
		}
	}

	double runtime = _condor_debug_get_time_double() - begin;
	ftm += runtime;
	WalkJobQ_runtime += runtime;

	if (!stopped_early) {
		JobsSeenOnQueueWalk = num_jobs;
	}

	in_walk_job_queue--;
}

// this function for use only inside the schedd
void
WalkJobQueue3(queue_job_scan_func func, void* pv, schedd_runtime_probe & ftm)
{
	double begin = _condor_debug_get_time_double();
	int num_jobs = 0;
	bool stopped_early = false;

	// This means the walk terminated early, and we don't have a valid count
	JobsSeenOnQueueWalk = -1;

	if( in_walk_job_queue ) {
		dprintf(D_ALWAYS,"ERROR: WalkJobQueue called recursively!  Generating stack trace:\n");
		dprintf_dump_stack();
	}

	in_walk_job_queue++;

	JobQueue->StartIterateAllClassAds();

	JobQueueKey key;
	JobQueuePayload ad;
	while(JobQueue->Iterate(key, ad)) {
		if (ad->IsJob()) {
			num_jobs++;
			JobQueueJob * job = static_cast<JobQueueJob*>(ad);
			int rval = func(job, key, pv);
			if (rval < 0) {
				stopped_early = true;
				break;
			}
		}
	}

	double runtime = _condor_debug_get_time_double() - begin;
	ftm += runtime;
	WalkJobQ_runtime += runtime;

	if (!stopped_early) {
		JobsSeenOnQueueWalk = num_jobs;
	}

	in_walk_job_queue--;
}


int dump_job_q_stats(int cat)
{
	HashTable<JobQueueKey,JobQueuePayload>* table = JobQueue->Table();
	table->startIterations();
	int bucket=0, old_bucket=-1, item=0;

	int cTotalBuckets = 0;
	int cFilledBuckets = 0;
	int cOver1Buckets = 0;
	int cOver2Buckets = 0;
	int cOver3Buckets = 0;
	int cEmptyBuckets = 0;
	int maxItem = 0;
	int cItems = 0;

	std::string vis;
	//bool is_verbose = IsDebugVerbose(cat);

	while (table->iterate_stats(bucket, item) == 1) {
		if (0 == item) {
			int skip = bucket - old_bucket;
			old_bucket = bucket;
			cEmptyBuckets += skip-1;
			//if (is_verbose) { for (int ii = 0; ii < skip; ++ii) { vis += "\n"; } }
			++cFilledBuckets;
		} else if (1 == item) {
			++cOver1Buckets;
		} else if (2 == item) {
			++cOver2Buckets;
		} else if (3 == item) {
			++cOver3Buckets;
		}
		JobQueueKey key;
		table->getCurrentKey(key);
		//if (is_verbose) { vis += key.cluster ? (key.proc>=0 ? "j" : "c") : "0"; }
		maxItem = MAX(item, maxItem);
		++cItems;
	}
	cTotalBuckets = item;

	extern int job_hash_algorithm;
	dprintf(cat, "JobQueue hash(%d) table stats: Items=%d, TotalBuckets=%d, EmptyBuckets=%d, UsedBuckets=%d, OverusedBuckets=%d,%d,%d, LongestList=%d\n",
		job_hash_algorithm, cItems, cTotalBuckets, cEmptyBuckets, cFilledBuckets, cOver1Buckets, cOver2Buckets, cOver3Buckets, maxItem+1);
	//if (is_verbose) dprintf(cat | D_VERBOSE, "JobQueue {%s}\n", vis.c_str());

	return 0;
}


/*
** There should be no jobs running when we start up.  If any were killed
** when the last schedd died, they will still be listed as "running" in
** the job queue.  Here we go in and mark them as idle.
*/
void mark_jobs_idle()
{
	time_t bDay = time(NULL);
	WalkJobQueue2(mark_idle, &bDay);

	// mark_idle() may have made a lot of commits in non-durable mode in 
	// order to speed up recovery after a crash, so recovery does not incur
	// the overhead of thousands of fsyncs.  Now do one fsync so that if
	// we crash again, we do not have to redo all recovery work just performed.
	JobQueue->ForceLog();
}

/*
** Called on startup to reload the job factories
*/
void load_job_factories()
{
	if ( ! scheduler.getAllowLateMaterialize()) {
		dprintf(D_ALWAYS, "SCHEDD_ALLOW_LATE_MATERIALIZE is false, skipping job factory initialization\n");
		return;
	}

	JobQueue->StartIterateAllClassAds();

	bool allow_unspooled_factories = false;
	if ( ! can_switch_ids()) {
		allow_unspooled_factories = param_boolean("SCHEDD_ALLOW_UNSPOOLED_JOB_FACTORIES", false);;
	}

	std::string submit_digest;

	dprintf(D_ALWAYS, "Reloading job factories\n");
	int num_loaded = 0;
	int num_failed = 0;
	int num_paused = 0;

	JobQueuePayload ad = NULL;
	JobQueueKey key;
	while(JobQueue->Iterate(key,ad)) {
		if ( ! ad->IsCluster()) { continue; } // ingnore header and job ads

		JobQueueCluster * clusterad = static_cast<JobQueueCluster*>(ad);
		if (clusterad->factory) { continue; } // ignore if factory already loaded

		submit_digest.clear();
		if (clusterad->LookupString(ATTR_JOB_MATERIALIZE_DIGEST_FILE, submit_digest)) {

			// we need to let MakeJobFactory know whether the digest has been spooled or not
			// because it needs to know whether to impersonate the user or not.
			std::string spooled_filename;
			GetSpooledSubmitDigestPath(spooled_filename, clusterad->jid.cluster, Spool);
			bool spooled_digest = ! allow_unspooled_factories || (YourStringNoCase(spooled_filename) == submit_digest);

			std::string errmsg;
			clusterad->factory = MakeJobFactory(clusterad,
				scheduler.getExtendedSubmitCommands(), submit_digest.c_str(), spooled_digest, errmsg);
			if (clusterad->factory) {
				++num_loaded;
			} else {
				++num_failed;
				//PRAGMA_REMIND("Should this be a durable state change?")
				// if the factory failed to load, put it into a non-durable pause mode
				// a condor_q -factory will show the mmInvalid state, but it doesn't get reflected
				// in the job queue
				chomp(errmsg);
				setJobFactoryPauseAndLog(clusterad, mmInvalid, 0, errmsg);
			}
		}
		if (clusterad->factory) {
			int paused = 0;
			if (clusterad->LookupInteger(ATTR_JOB_MATERIALIZE_PAUSED, paused) && paused) {
				if (paused == mmInvalid && JobFactoryIsRunning(clusterad)) {
					// if the former pause mode was mmInvalid, but the factory loaded OK on this time
					// remove the pause since mmInvalid basically means 'factory failed to load'
					setJobFactoryPauseAndLog(clusterad, mmRunning, 0, "");
				} else {
					PauseJobFactory(clusterad->factory, (MaterializeMode)paused);
					++num_paused;
				}
			} else {
				// schedule materialize.
				ScheduleClusterForJobMaterializeNow(key.cluster);
			}
		}
	}
	dprintf(D_ALWAYS, "Loaded %d job factories, %d were paused, %d failed to load\n", num_loaded, num_paused, num_failed);
}


void DirtyPrioRecArray() {
		// Mark the PrioRecArray as stale. This will trigger a rebuild,
		// though possibly not immediately.
	PrioRecArrayIsDirty = true;
}

// runtime stats for count & time spent building the priorec array
//
schedd_runtime_probe BuildPrioRec_runtime;
schedd_runtime_probe BuildPrioRec_mark_runtime;
schedd_runtime_probe BuildPrioRec_walk_runtime;
schedd_runtime_probe BuildPrioRec_sort_runtime;
schedd_runtime_probe BuildPrioRec_sweep_runtime;

static void DoBuildPrioRecArray() {
	condor_auto_runtime rt(BuildPrioRec_runtime);
	double now = rt.begin;
	scheduler.autocluster.mark();
	BuildPrioRec_mark_runtime += rt.tick(now);

	N_PrioRecs = 0;
	WalkJobQueue(get_job_prio);
	BuildPrioRec_walk_runtime += rt.tick(now);

		// N_PrioRecs might be 0, if we have no jobs to run at the
		// moment. 
	if( N_PrioRecs ) {
		std::sort(PrioRec, PrioRec + N_PrioRecs, prio_compar{});
		BuildPrioRec_sort_runtime += rt.tick(now);
	}

	scheduler.autocluster.sweep();
	BuildPrioRec_sweep_runtime += rt.tick(now);

	if( !scheduler.shadow_prio_recs_consistent() ) {
		scheduler.mail_problem_message();
	}
}

/*
 * Force a rebuild of the PrioRec array if we're beyond the max interval
 * for a rebuild.
 * This is meant to be called periodically as a DaemonCore timer.
 */
void BuildPrioRecArrayPeriodic()
{
	if ( time(NULL) >= PrioRecArrayTimeslice.getStartTime().tv_sec + PrioRecRebuildMaxInterval ) {
		PrioRecArrayIsDirty = true;
		BuildPrioRecArray(false);
	}
}

/*
 * Build an array of runnable jobs sorted by priority.  If there are
 * a lot of jobs in the queue, this can be expensive, so avoid building
 * the array too often.
 * Arguments:
 *   no_match_found - caller can't find a runnable job matching
 *                    the requirements of an available startd, so
 *                    consider rebuilding the list sooner
 * Returns:
 *   true if the array was rebuilt; false otherwise
 */
bool BuildPrioRecArray(bool no_match_found /*default false*/) {

		// caller expects PrioRecAutoClusterRejected to be instantiated
		// (and cleared)
	if( ! PrioRecAutoClusterRejected ) {
		PrioRecAutoClusterRejected = new HashTable<int,int>(hashFuncInt);
		ASSERT( PrioRecAutoClusterRejected );
	}
	else {
		PrioRecAutoClusterRejected->clear();
	}

	if( !PrioRecArrayIsDirty ) {
		dprintf(D_FULLDEBUG,
				"Reusing prioritized runnable job list because nothing has "
				"changed.\n");
		return false;
	}

	if ( BuildPrioRecArrayTid < 0 ) {
		BuildPrioRecArrayTid = daemonCore->Register_Timer(
				PrioRecRebuildMaxInterval, PrioRecRebuildMaxInterval,
				&BuildPrioRecArrayPeriodic, "BuildPrioRecArrayPeriodic");
	}

		// run without any delay the first time
	PrioRecArrayTimeslice.setInitialInterval( 0 );

	PrioRecArrayTimeslice.setMaxInterval( PrioRecRebuildMaxInterval );
	if( no_match_found ) {
		PrioRecArrayTimeslice.setTimeslice( PrioRecRebuildMaxTimeSliceWhenNoMatchFound );
	}
	else {
		PrioRecArrayTimeslice.setTimeslice( PrioRecRebuildMaxTimeSlice );
	}

	if( !PrioRecArrayTimeslice.isTimeToRun() ) {

		dprintf(D_FULLDEBUG,
				"Reusing prioritized runnable job list to save time.\n");

		return false;
	}

	PrioRecArrayTimeslice.setStartTimeNow();
	PrioRecArrayIsDirty = false;

	DoBuildPrioRecArray();

	PrioRecArrayTimeslice.setFinishTimeNow();

	dprintf(D_ALWAYS,"Rebuilt prioritized runnable job list in %.3fs.%s\n",
			PrioRecArrayTimeslice.getLastDuration(),
			no_match_found ? "  (Expedited rebuild because no match was found)" : "");

	return true;
}

// whether or not a job should obey the START_VANILLA_UNIVERSE expression
bool UniverseUsesVanillaStartExpr(int universe)
{
	switch (universe) {
	case CONDOR_UNIVERSE_SCHEDULER:
	case CONDOR_UNIVERSE_PARALLEL:
	case CONDOR_UNIVERSE_LOCAL:
	case CONDOR_UNIVERSE_GRID:
		return false;
	default:
		return true;
	}
}

/*
 * Find the job with the highest priority that matches with
 * my_match_ad (which is a startd ad).  If user is NULL, get a job for
 * any user; o.w. only get jobs for specified user.
 */
void FindRunnableJob(PROC_ID & jobid, ClassAd* my_match_ad, 
					 char const * user)
{
	JobQueueJob *ad;

	if (user && (strlen(user) == 0)) {
		user = NULL;
	}

	// this is true only when we are claiming the local startd
	// because the negotiator went missing for too long.
	bool match_any_user = (user == NULL) ? true : false;

	ASSERT(my_match_ad);

	bool restrict_to_user = false;
	std::string match_user;
	my_match_ad->LookupBool(ATTR_RESTRICT_TO_AUTHENTICATED_IDENTITY, restrict_to_user);
	if (restrict_to_user) {
		my_match_ad->LookupString(ATTR_AUTHENTICATED_IDENTITY, match_user);
	}

		// indicate failure by setting proc to -1.  do this now
		// so if we bail out early anywhere, we say we failed.
	jobid.proc = -1;	

#ifdef USE_JOB_QUEUE_USER_REC
	// we want to use fully qualified username to do OwnerInfo lookup
#else
	std::string owner;
	if (user_is_the_new_owner) {
	} else {
		owner = user ? user : "";

		// We have been passed user, which is owner@uid.  We want just
		// owner, place a NULL at the '@'.

		size_t at_sign_pos = owner.find('@');
		if (at_sign_pos != std::string::npos) {
			owner.erase(at_sign_pos);
			user = owner.c_str();
		}
	}
#endif

#ifdef USE_VANILLA_START
	std::string job_attr("JOB");
	bool eval_for_each_job = false;
	bool start_is_true = true;
	VanillaMatchAd vad;
	const OwnerInfo * powni = scheduler.lookup_owner_const(user);
	vad.Init(my_match_ad, powni, NULL);
	if ( ! scheduler.vanillaStartExprIsConst(vad, start_is_true)) {
		eval_for_each_job = true;
		if (IsDebugLevel(D_MATCH)) {
			std::string slotname = "<none>";
			if (my_match_ad) { my_match_ad->LookupString(ATTR_NAME, slotname); }
			dprintf(D_MATCH, "VANILLA_START is const %d for user=%s, slot=%s\n", start_is_true, user, slotname.c_str());
		}
	} else if ( ! start_is_true) {
		// START_VANILLA is const and false, no job will ever match, nothing more to do
		return;
	}
#endif

	bool rebuilt_prio_rec_array = BuildPrioRecArray();


		// Iterate through the most recently constructed list of
		// jobs, nicely pre-sorted first by submitter, then by job priority

	// Stringify the user to make comparison faster
	std::string user_str = user ? user : "";

	do {
		prio_rec *first = &PrioRec[0];
		prio_rec *end = &PrioRec[N_PrioRecs];

		if (!match_any_user) {
			first = std::lower_bound(first, end, user_str, prio_rec_submitter_lb{});
			end = std::upper_bound(first, end, user_str, prio_rec_submitter_ub{});
		}

		for (prio_rec *p = first; p != end; p++) {
			if ( p->not_runnable || p->matched ) {
					// This record has been disabled, because it is no longer
					// runnable or already matched.
				continue;
			}

			ad = GetJobAd( p->id.cluster, p->id.proc );
			if (!ad) {
					// This ad must have been deleted since we last built
					// runnable job list.
				continue;
			}	

			int junk; // don't care about the value
			if ( PrioRecAutoClusterRejected->lookup( p->auto_cluster_id, junk ) == 0 ) {
					// We have already failed to match a job from this same
					// autocluster with this machine.  Skip it.
				continue;
			}

			if (scheduler.AlreadyMatched(&p->id)) {
				p->matched = true;
			}
			if (!Runnable(&p->id)) {
				p->not_runnable = true;
			}
			if (p->matched || p->not_runnable) {
					// This job's status must have changed since the
					// time it was added to the runnable job list.
					// The not_runnable and matched flags will prevent
					// this job from being considered in any
					// future iterations through the list.
				dprintf(D_FULLDEBUG,
						"record for job %d.%d skipped until PrioRec rebuild (%s)\n",
						p->id.cluster, p->id.proc, p->matched ? "already matched" : "no longer runnable");

					// Move along to the next job in the prio rec array
				continue;
			}

			if (!match_user.empty()) {
				// TODO Get the owner from the JobQueueJob object.
				//   Need to be careful about whether UID_DOMAIN is included.
				std::string job_user;
				ad->LookupString(ATTR_USER, job_user);
				if (match_user != job_user) {
					continue;
				}
			}

				// Now check if the job and the claimed resource match.
				// NOTE : we must do this AFTER we ensure the job is still runnable, which
				// is why we invoke Runnable() above first.
			if ( ! IsAMatch( ad, my_match_ad ) ) {
					// Job and machine do not match.
					// Assume that none of the other jobs in this auto-cluster will match.
					// THIS IS A DANGEROUS ASSUMPTION - what if this job is no longer
					// part of this autocluster?  TODO perhaps we should verify this
					// job is still part of this autocluster here.
				PrioRecAutoClusterRejected->insert( p->auto_cluster_id, 1 );
					// Move along to the next job in the prio rec array
				continue;
			}

				// Now check of the job can be started - this checks various schedd limits
				// as embodied by the START_VANILLA_UNIVERSE expression.
#ifdef USE_VANILLA_START
			if (eval_for_each_job) {
				vad.Insert(job_attr, ad);
				bool runnable = scheduler.evalVanillaStartExpr(vad);
				vad.Remove(job_attr);

				if ( ! runnable) {
					dprintf(D_FULLDEBUG | D_MATCH, "job %d.%d Matches, but START_VANILLA_UNIVERSE is false\n", ad->jid.cluster, ad->jid.proc);
						// Move along to the next job in the prio rec array
					continue;
				}
			}
#endif

				// Make sure that the startd ranks this job >= the
				// rank of the job that initially claimed it.
				// We stashed that rank in the startd ad when
				// the match was created.
				// (As of 6.9.0, the startd does not reject reuse
				// of the claim with lower RANK, but future versions
				// very well may.)

			double current_startd_rank;
			if( my_match_ad &&
				my_match_ad->LookupFloat(ATTR_CURRENT_RANK, current_startd_rank) )
			{
				double new_startd_rank = 0;
				if( EvalFloat(ATTR_RANK, my_match_ad, ad, new_startd_rank) )
				{
					if( new_startd_rank < current_startd_rank ) {
						continue;
					}
				}
			}

				// If Concurrency Limits are in play it is
				// important not to reuse a claim from one job
				// that has one set of limits for a job that
				// has a different set. This is because the
				// Accountant is keeping track of limits based
				// on the matches that are being handed out.
				//
				// A future optimization here may be to allow
				// jobs with a subset of the limits given to
				// the current match to reuse it.

			std::string jobLimits, recordedLimits;
			if (param_boolean("CLAIM_RECYCLING_CONSIDER_LIMITS", true)) {
				ad->LookupString(ATTR_CONCURRENCY_LIMITS, jobLimits);
				my_match_ad->LookupString(ATTR_MATCHED_CONCURRENCY_LIMITS,
										  recordedLimits);
				lower_case(jobLimits);
				lower_case(recordedLimits);

				if (jobLimits == recordedLimits) {
					dprintf(D_FULLDEBUG,
							"ConcurrencyLimits match, can reuse claim\n");
				} else {
					dprintf(D_FULLDEBUG,
							"ConcurrencyLimits do not match, cannot "
							"reuse claim\n");
					PrioRecAutoClusterRejected->
						insert(p->auto_cluster_id, 1);
					continue;
				}
			}

			jobid = p->id; // success!
			return;

		}	// end of for loop through PrioRec array

		if(rebuilt_prio_rec_array) {
				// We found nothing, and we had a freshly built job list.
				// Give up.
			break;
		}
			// Try to force a rebuild of the job list, since we
			// are about to throw away a match.
		rebuilt_prio_rec_array = BuildPrioRecArray(true /*no match found*/);

	} while( rebuilt_prio_rec_array );

	// no more jobs to run anywhere.  nothing more to do.  failure.
}

int Runnable(JobQueueJob *job, const char *& reason)
{
	int status, universe, cur = 0, max = 1;

	if ( ! job || ! job->IsJob())
	{
		reason = "not runnable (not found)";
		return FALSE;
	}

	if (job->IsNoopJob())
	{
		//dprintf(D_FULLDEBUG | D_NOHEADER," not runnable (IsNoopJob)\n");
		reason = "not runnable (IsNoopJob)";
		return FALSE;
	}

	if ( job->LookupInteger(ATTR_JOB_STATUS, status) == 0 )
	{
		//dprintf(D_FULLDEBUG | D_NOHEADER," not runnable (no %s)\n",ATTR_JOB_STATUS);
		reason = "not runnable (no " ATTR_JOB_STATUS ")";
		return FALSE;
	}
	if (status == HELD)
	{
		//dprintf(D_FULLDEBUG | D_NOHEADER," not runnable (HELD)\n");
		reason = "not runnable (HELD)";
		return FALSE;
	}
	if (status == REMOVED)
	{
		// dprintf(D_FULLDEBUG | D_NOHEADER," not runnable (REMOVED)\n");
		reason = "not runnable (REMOVED)";
		return FALSE;
	}
	if (status == COMPLETED)
	{
		// dprintf(D_FULLDEBUG | D_NOHEADER," not runnable (COMPLETED)\n");
		reason = "not runnable (COMPLETED)";
		return FALSE;
	}


	if ( job->LookupInteger(ATTR_JOB_UNIVERSE, universe) == 0 )
	{
		//dprintf(D_FULLDEBUG | D_NOHEADER," not runnable (no %s)\n", ATTR_JOB_UNIVERSE);
		reason = "not runnable (no " ATTR_JOB_UNIVERSE ")";
		return FALSE;
	}
	if( !service_this_universe(universe,job) )
	{
		//dprintf(D_FULLDEBUG | D_NOHEADER," not runnable (Universe=%s)\n", CondorUniverseName(universe) );
		reason = "not runnable (universe not in service)";
		return FALSE;
	}

	job->LookupInteger(ATTR_CURRENT_HOSTS, cur);
	job->LookupInteger(ATTR_MAX_HOSTS, max);

	if (cur < max)
	{
		// dprintf (D_FULLDEBUG | D_NOHEADER, " is runnable\n");
		reason = "is runnable";
		return TRUE;
	}
	
	//dprintf (D_FULLDEBUG | D_NOHEADER, " not runnable (default rule)\n");
	reason = "not runnable (default rule)";
	return FALSE;
}

int Runnable(PROC_ID* id)
{
	const char * reason = "";
	int runnable = Runnable(GetJobAd(id->cluster,id->proc), reason);
	dprintf (D_FULLDEBUG, "Job %d.%d: %s\n", id->cluster, id->proc, reason);
	return runnable;
}

void
dirtyJobQueue()
{
	JobQueueDirty = true;
}

int GetJobQueuedCount() {
    return job_queued_count;
}


/**********************************************************************
 * These qmgt function support JobSets - see jobsets.cpp       
*/

bool 
JobSetDestroy(int setid)
{
	if (setid <= 0) { return false; }

	JobQueueKeyBuf key;
	IdToKey(JOBSETID_to_qkey1(setid), JOBSETID_qkey2, key);

	return JobQueue->DestroyClassAd(key);
}

bool JobSetCreate(int setId, const char * setName, const char * ownerinfoName)
{
	if (setId <= 0 || setId >= INT_MAX) { return false; }
	JobQueueKeyBuf key;
	IdToKey(JOBSETID_to_qkey1(setId), JOBSETID_qkey2, key);

	bool already_in_transaction = InTransaction();
	if (!already_in_transaction) {
		BeginTransaction();
	}

	bool rval = JobQueue->NewClassAd(key, JOB_SET_ADTYPE, JOB_SET_ADTYPE) &&
		0 == SetSecureAttributeInt(key.cluster, key.proc, ATTR_JOB_SET_ID, setId) &&
		0 == SetSecureAttributeString(key.cluster, key.proc, ATTR_JOB_SET_NAME, setName) &&
		0 == SetSecureAttributeString(key.cluster, key.proc, attr_JobUser.c_str(), ownerinfoName)
		;

	// make sure that the post transaction jobset handling code runs
	JobQueue->SetTransactionTriggers(catJobset);

	if ( ! already_in_transaction) {
		if ( ! rval) {
			AbortTransaction();
		} else {
			CommitNonDurableTransactionOrDieTrying();
		}
	}

	return rval;
}
<|MERGE_RESOLUTION|>--- conflicted
+++ resolved
@@ -3829,17 +3829,6 @@
 }
 
 int
-<<<<<<< HEAD
-=======
-InitializeConnectionInternal(QmgmtPeer & peer, bool read_only, bool write_auth_ok)
-{
-	peer.initAuthOwner(read_only, write_auth_ok);
-	return 0;
-}
-
-
-int
->>>>>>> 1a0ba0c5
 NewCluster(CondorError* errstack)
 {
 #ifdef USE_JOB_QUEUE_USERREC
