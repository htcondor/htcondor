/***************************************************************
 *
 * Copyright (C) 1990-2007, Condor Team, Computer Sciences Department,
 * University of Wisconsin-Madison, WI.
 * 
 * Licensed under the Apache License, Version 2.0 (the "License"); you
 * may not use this file except in compliance with the License.  You may
 * obtain a copy of the License at
 * 
 *    http://www.apache.org/licenses/LICENSE-2.0
 * 
 * Unless required by applicable law or agreed to in writing, software
 * distributed under the License is distributed on an "AS IS" BASIS,
 * WITHOUT WARRANTIES OR CONDITIONS OF ANY KIND, either express or implied.
 * See the License for the specific language governing permissions and
 * limitations under the License.
 *
 ***************************************************************/


#include "condor_common.h"
#include "condor_io.h"
#include "string_list.h"
#include "condor_debug.h"
#include "condor_config.h"
#include "condor_daemon_core.h"

#include "basename.h"
#include "qmgmt.h"
#include "condor_qmgr.h"
#include "log_transaction.h"
#include "log.h"
#include "classad_collection.h"
#include "prio_rec.h"
#include "condor_attributes.h"
#include "condor_uid.h"
#include "condor_adtypes.h"
#include "condor_ckpt_name.h"
#include "scheduler.h"	// for shadow_rec definition
#include "dedicated_scheduler.h"
#include "condor_email.h"
#include "condor_universe.h"
#include "globus_utils.h"
#include "env.h"
#include "condor_classad_util.h"
#include "condor_ver_info.h"
#include "condor_scanner.h"	// for Token, etc.
#include "condor_string.h" // for strnewp, etc.
#include "utc_time.h"
#include "condor_crontab.h"
#include "forkwork.h"
#include "condor_open.h"
#include "ickpt_share.h"
#include "classadHistory.h"

#if HAVE_DLOPEN
#include "ScheddPlugin.h"
#endif

#include "file_sql.h"
extern FILESQL *FILEObj;

extern char *Spool;
extern char *Name;
extern Scheduler scheduler;
extern DedicatedScheduler dedicated_scheduler;

extern "C" {
	int	prio_compar(prio_rec*, prio_rec*);
}

extern  void    cleanup_ckpt_files(int, int, const char*);
extern	bool	service_this_universe(int, ClassAd *);
static QmgmtPeer *Q_SOCK = NULL;

// Hash table with an entry for every job owner that
// has existed in the queue since this schedd has been
// running.  Used by SuperUserAllowedToSetOwnerTo().
static HashTable<MyString,int> owner_history(MyStringHash);

int		do_Q_request(ReliSock *,bool &may_fork);
void	FindPrioJob(PROC_ID &);

static bool qmgmt_was_initialized = false;
static ClassAdCollection *JobQueue = 0;
static int next_cluster_num = -1;
static int next_proc_num = 0;
static int active_cluster_num = -1;	// client is restricted to only insert jobs to the active cluster
static bool JobQueueDirty = false;
static int in_walk_job_queue = 0;
static time_t xact_start_time = 0;	// time at which the current transaction was started
static int cluster_initial_val = 1;		// first cluster number to use
static int cluster_increment_val = 1;	// increment for cluster numbers of successive submissions 
static int cluster_maximum_val = 0;     // maximum cluster id (default is 0, or 'no max')

static void AddOwnerHistory(const MyString &user);

class Service;

bool        PrioRecArrayIsDirty = true;
// spend at most this fraction of the time rebuilding the PrioRecArray
const double PrioRecRebuildMaxTimeSlice = 0.05;
const double PrioRecRebuildMaxTimeSliceWhenNoMatchFound = 0.1;
const double PrioRecRebuildMaxInterval = 20 * 60;
Timeslice   PrioRecArrayTimeslice;
prio_rec	PrioRecArray[INITIAL_MAX_PRIO_REC];
prio_rec	* PrioRec = &PrioRecArray[0];
int			N_PrioRecs = 0;
HashTable<int,int> *PrioRecAutoClusterRejected = NULL;

static int 	MAX_PRIO_REC=INITIAL_MAX_PRIO_REC ;	// INITIAL_MAX_* in prio_rec.h

const char HeaderKey[] = "0.0";

ForkWork schedd_forker;

// Create a hash table which, given a cluster id, tells how
// many procs are in the cluster
static inline unsigned int compute_clustersize_hash(const int &key) {
	return key;
}
typedef HashTable<int, int> ClusterSizeHashTable_t;
static ClusterSizeHashTable_t *ClusterSizeHashTable = 0;
static int TotalJobsCount = 0;

static int flush_job_queue_log_timer_id = -1;
static int flush_job_queue_log_delay = 0;
static void HandleFlushJobQueueLogTimer();
static void ScheduleJobQueueLogFlush();

static bool qmgmt_all_users_trusted = false;
static char	**super_users = NULL;
static int	num_super_users = 0;
static char *default_super_user =
#if defined(WIN32)
	"Administrator";
#else
	"root";
#endif

//static int allow_remote_submit = FALSE;

static inline
void
IdToStr(int cluster, int proc, char *buf)
{
	ProcIdToStr(cluster,proc,buf);
}

static
void
StrToId(const char *str,int & cluster,int & proc)
{
	if( !StrToProcId(str,cluster,proc) ) {
		EXCEPT("Qmgmt: Malformed key - '%s'",str);
	}
}

static
void
ClusterCleanup(int cluster_id)
{
	char key[PROC_ID_STR_BUFLEN];
	IdToStr(cluster_id,-1,key);

	// pull out the owner and hash used for ickpt sharing
	MyString hash;
	GetAttributeString(cluster_id, -1, ATTR_JOB_CMD_HASH, hash);
	MyString owner;
	GetAttributeString(cluster_id, -1, ATTR_OWNER, owner);

	// remove entry in ClusterSizeHashTable 
	ClusterSizeHashTable->remove(cluster_id);

	// delete the cluster classad
	JobQueue->DestroyClassAd( key );

	// blow away the initial checkpoint file from the spool dir
	char *ckpt_file_name = gen_ckpt_name( Spool, cluster_id, ICKPT, 0 );
	(void)unlink( ckpt_file_name );
	free(ckpt_file_name); ckpt_file_name = NULL;

	// garbage collect the shared ickpt file if necessary
	if (!hash.IsEmpty()) {
		ickpt_share_try_removal(owner.Value(), hash.Value());
	}
}


static
int
IncrementClusterSize(int cluster_num)
{
	int 	*numOfProcs = NULL;

	if ( ClusterSizeHashTable->lookup(cluster_num,numOfProcs) == -1 ) {
		// First proc we've seen in this cluster; set size to 1
		ClusterSizeHashTable->insert(cluster_num,1);
	} else {
		// We've seen this cluster_num go by before; increment proc count
		(*numOfProcs)++;
	}
	TotalJobsCount++;

		// return the number of procs in this cluster
	if ( numOfProcs ) {
		return *numOfProcs;
	} else {
		return 1;
	}
}

static
int
DecrementClusterSize(int cluster_id)
{
	int 	*numOfProcs = NULL;

	if ( ClusterSizeHashTable->lookup(cluster_id,numOfProcs) != -1 ) {
		// We've seen this cluster_num go by before; increment proc count
		// NOTICE that numOfProcs is a _reference_ to an int which we
		// fetched out of the hash table via the call to lookup() above.
		(*numOfProcs)--;

		// If this is the last job in the cluster, remove the initial
		//    checkpoint file and the entry in the ClusterSizeHashTable.
		if ( *numOfProcs == 0 ) {
			ClusterCleanup(cluster_id);
			numOfProcs = NULL;
		}
	}
	TotalJobsCount--;
	
		// return the number of procs in this cluster
	if ( numOfProcs ) {
		return *numOfProcs;
	} else {
		// if it isn't in our hashtable, there are no procs, so return 0
		return 0;
	}
}

static 
void
RemoveMatchedAd(int cluster_id, int proc_id)
{
	if ( scheduler.resourcesByProcID ) {
		ClassAd *ad_to_remove = NULL;
		PROC_ID job_id;
		job_id.cluster = cluster_id;
		job_id.proc = proc_id;
		scheduler.resourcesByProcID->lookup(job_id,ad_to_remove);
		if ( ad_to_remove ) {
			delete ad_to_remove;
			scheduler.resourcesByProcID->remove(job_id);
		}
	}
	return;
}

// CRUFT: Everything in this function is cruft, but not necessarily all
//    the same cruft. Individual sections should say if/when they should
//    be removed.
// Look for attributes that have changed name or syntax in a previous
// version of Condor and convert the old format to the current format.
// *This function is not transaction-safe!*
// If startup is true, then this job was read from the job queue log on
//   schedd startup. Otherwise, it's a new job submission. Some of these
//   conversion checks only need to be done for existing jobs at startup.
// Returns true if the ad was modified, false otherwise.
void
ConvertOldJobAdAttrs( ClassAd *job_ad, bool startup )
{
	int universe, cluster, proc;

	if (!job_ad->LookupInteger(ATTR_CLUSTER_ID, cluster)) {
		dprintf(D_ALWAYS,
				"Job has no %s attribute. Skipping conversion.\n",
				ATTR_CLUSTER_ID);
		return;
	}

	if (!job_ad->LookupInteger(ATTR_PROC_ID, proc)) {
		dprintf(D_ALWAYS,
				"Job has no %s attribute. Skipping conversion.\n",
				ATTR_PROC_ID);
		return;
	}

	if( !job_ad->LookupInteger( ATTR_JOB_UNIVERSE, universe ) ) {
		dprintf( D_ALWAYS,
				 "Job %d.%d has no %s attribute. Skipping conversion.\n",
				 cluster, proc, ATTR_JOB_UNIVERSE );
		return;
	}

		// CRUFT
		// Starting in 7.5.4, the GridResource attribute for the amazon
		// grid-type contains the URL of the service to be submitted
		// to. Prior to that, only one service could be submitted to,
		// which was controlled by the config param AMAZON_EC2_URL.
	if ( universe == CONDOR_UNIVERSE_GRID ) {
		std::string attr_value;
		job_ad->LookupString( ATTR_GRID_RESOURCE, attr_value );
		if ( attr_value == "amazon" ) {
			char *url = param( "AMAZON_EC2_URL" );
			if ( url == NULL ) {
				url = strdup( "https://ec2.amazonaws.com/" );
			}

			attr_value = "amazon ";
			attr_value += url;
			job_ad->Assign( ATTR_GRID_RESOURCE, attr_value );

			if ( job_ad->LookupString( ATTR_GRID_JOB_ID, attr_value ) ) {
				std::string insert = " ";
				insert += url;
				attr_value.insert( 6, insert );
				job_ad->Assign( ATTR_GRID_JOB_ID, attr_value );
			}

			free( url );
		}
	}

		// CRUST
		// Convert expressions to have properl TARGET scoping when
		// referring to machine attributes. The switch from old to new
		// ClassAds happened around 7.5.1.
		// At some future point in time, this code should be removed
		// (no earlier than the 7.7 series).
#if !defined(WANT_OLD_CLASSADS)
	if ( universe == CONDOR_UNIVERSE_SCHEDULER ||
		 universe == CONDOR_UNIVERSE_LOCAL ) {
		job_ad->AddTargetRefs( TargetScheddAttrs );
	} else {
		job_ad->AddTargetRefs( TargetMachineAttrs );
	}
#endif

		// CRUFT
		// Starting in 6.7.11, ATTR_JOB_MANAGED changed from a boolean
		// to a string.
	int ntmp;
	if( startup && job_ad->LookupBool(ATTR_JOB_MANAGED, ntmp) ) {
		if(ntmp) {
			job_ad->Assign(ATTR_JOB_MANAGED, MANAGED_EXTERNAL);
		} else {
			job_ad->Assign(ATTR_JOB_MANAGED, MANAGED_SCHEDD);
		}
	}

}

QmgmtPeer::QmgmtPeer()
{
	owner = NULL;
	fquser = NULL;
	myendpoint = NULL;
	sock = NULL;
	transaction = NULL;

	unset();
}

QmgmtPeer::~QmgmtPeer()
{
	unset();
}

bool
QmgmtPeer::set(ReliSock *input)
{
	if ( !input || sock || myendpoint ) {
		// already set, or no input
		return false;
	}
	
	sock = input;
	return true;
}

bool
QmgmtPeer::set(const struct sockaddr_in *s, const char *o)
{
	if ( !s || sock || myendpoint ) {
		// already set, or no input
		return false;
	}
	ASSERT(owner == NULL);

	if ( o ) {
		fquser = strnewp(o);
			// owner is just fquser that stops at the first '@' 
		owner = strnewp(o);
		char *atsign = strchr(owner,'@');
		if (atsign) {
			*atsign = '\0';
		}
	}

	if ( s ) {
		memcpy(&sockaddr,s,sizeof(struct sockaddr_in));
		myendpoint = strnewp( inet_ntoa(s->sin_addr) );
	}

	return true;
}

bool
QmgmtPeer::setEffectiveOwner(char const *o)
{
	delete [] owner;
	owner = NULL;

	if ( o ) {
		owner = strnewp(o);
	}
	return true;
}

void
QmgmtPeer::unset()
{
	if (owner) {
		delete [] owner;
		owner = NULL;
	}
	if (fquser) {
		delete fquser;
		fquser = NULL;
	}
	if (myendpoint) {
		delete [] myendpoint;
		myendpoint = NULL;
	}
	if (sock) sock=NULL;	// note: do NOT delete sock!!!!!
	if (transaction) {
		delete transaction;
		transaction = NULL;
	}

	next_proc_num = 0;
	active_cluster_num = -1;	
	xact_start_time = 0;	// time at which the current transaction was started
}

const char*
QmgmtPeer::endpoint_ip_str() const
{
	if ( sock ) {
		return sock->peer_ip_str();
	} else {
		return myendpoint;
	}
}

const struct sockaddr_in*
QmgmtPeer::endpoint() const
{
	if ( sock ) {
		return sock->peer_addr();
	} else {
		return &sockaddr;
	}
}


const char*
QmgmtPeer::getOwner() const
{
	// if effective owner has been set, use that
	if( owner ) {
		return owner;
	}
	if ( sock ) {
		return sock->getOwner();
	}
	return NULL;
}

const char*
QmgmtPeer::getRealOwner() const
{
	if ( sock ) {
		return sock->getOwner();
	}
	else {
		return owner;
	}
}
	

const char*
QmgmtPeer::getFullyQualifiedUser() const
{
	if ( sock ) {
		return sock->getFullyQualifiedUser();
	} else {
		return fquser;
	}
}

int
QmgmtPeer::isAuthenticated() const
{
	if ( sock ) {
		return sock->isMappedFQU();
	} else {
		if ( qmgmt_all_users_trusted ) {
			return TRUE;
		} else {
			return owner ? TRUE : FALSE;
		}
	}
}


// Read out any parameters from the config file that we need and
// initialize our internal data structures.  This is also called
// on reconfig.
void
InitQmgmt()
{
	StringList s_users;
	char* tmp;
	int i;

	qmgmt_was_initialized = true;

	if( super_users ) {
		for( i=0; i<num_super_users; i++ ) {
			delete [] super_users[i];
		}
		delete [] super_users;
	}
	tmp = param( "QUEUE_SUPER_USERS" );
	if( tmp ) {
		s_users.initializeFromString( tmp );
		free( tmp );
	} else {
		s_users.initializeFromString( default_super_user );
	}
	if( ! s_users.contains(get_condor_username()) ) {
		s_users.append( get_condor_username() );
	}
	num_super_users = s_users.number();
	super_users = new char* [ num_super_users ];
	s_users.rewind();
	i = 0;
	while( (tmp = s_users.next()) ) {
		super_users[i] = new char[ strlen( tmp ) + 1 ];
		strcpy( super_users[i], tmp );
		i++;
	}

	if( DebugFlags & D_FULLDEBUG ) {
		dprintf( D_FULLDEBUG, "Queue Management Super Users:\n" );
		for( i=0; i<num_super_users; i++ ) {
			dprintf( D_FULLDEBUG, "\t%s\n", super_users[i] );
		}
	}

	qmgmt_all_users_trusted = param_boolean("QUEUE_ALL_USERS_TRUSTED",false);
	if (qmgmt_all_users_trusted) {
		dprintf(D_ALWAYS,
			"NOTE: QUEUE_ALL_USERS_TRUSTED=TRUE - "
			"all queue access checks disabled!\n"
			);
	}

	schedd_forker.Initialize();
	int max_schedd_forkers = param_integer ("SCHEDD_QUERY_WORKERS",3,0);
	schedd_forker.setMaxWorkers( max_schedd_forkers );

	cluster_initial_val = param_integer("SCHEDD_CLUSTER_INITIAL_VALUE",1,1);
	cluster_increment_val = param_integer("SCHEDD_CLUSTER_INCREMENT_VALUE",1,1);
    cluster_maximum_val = param_integer("SCHEDD_CLUSTER_MAXIMUM_VALUE",0,0);

	flush_job_queue_log_delay = param_integer("SCHEDD_JOB_QUEUE_LOG_FLUSH_DELAY",5,0);
}

void
SetMaxHistoricalLogs(int max_historical_logs)
{
	JobQueue->SetMaxHistoricalLogs(max_historical_logs);
}

time_t
GetOriginalJobQueueBirthdate()
{
	return JobQueue->GetOrigLogBirthdate();
}


void
InitJobQueue(const char *job_queue_name,int max_historical_logs)
{
	ASSERT(qmgmt_was_initialized);	// make certain our parameters are setup
	ASSERT(!JobQueue);
	JobQueue = new ClassAdCollection(job_queue_name,max_historical_logs);
	ClusterSizeHashTable = new ClusterSizeHashTable_t(37,compute_clustersize_hash);
	TotalJobsCount = 0;

	/* We read/initialize the header ad in the job queue here.  Currently,
	   this header ad just stores the next available cluster number. */
	ClassAd *ad;
	ClassAd *clusterad;
	HashKey key;
	int 	cluster_num, cluster, proc, universe;
	int		stored_cluster_num;
	bool	CreatedAd = false;
	char	cluster_str[PROC_ID_STR_BUFLEN];
	MyString	owner;
	MyString	user;
	MyString	correct_user;
	MyString	buf;
	MyString	attr_scheduler;
	MyString	correct_scheduler;
	MyString buffer;

	if (!JobQueue->LookupClassAd(HeaderKey, ad)) {
		// we failed to find header ad, so create one
//		LogNewClassAd *log = new LogNewClassAd(HeaderKey, JOB_ADTYPE,
//											   STARTD_ADTYPE);
//		JobQueue->AppendLog(log);
		JobQueue->NewClassAd(HeaderKey, JOB_ADTYPE, STARTD_ADTYPE);
		CreatedAd = true;
	}

	if (CreatedAd ||
		ad->LookupInteger(ATTR_NEXT_CLUSTER_NUM, stored_cluster_num) != 1) {
		// cluster_num is not already set, so we set a flag to set it from a
		// computed value 
		stored_cluster_num = 0;
	}

    // If a stored cluster id exceeds a configured maximum, tag it for re-computation
    if ((cluster_maximum_val > 0) && (stored_cluster_num > cluster_maximum_val)) {
        dprintf(D_ALWAYS, "Stored cluster id %d exceeds configured max %d.  Flagging for reset.\n", stored_cluster_num, cluster_maximum_val);
        stored_cluster_num = 0;
    }

		// Figure out what the correct ATTR_SCHEDULER is for any
		// dedicated jobs in this queue.  Since it'll be the same for
		// all jobs, we only have to figure it out once.  We use '%'
		// as the delimiter, since ATTR_NAME might already have '@' in
		// it, and we don't want to confuse things any further.
	correct_scheduler.sprintf( "DedicatedScheduler!%s", Name );

	next_cluster_num = cluster_initial_val;
	JobQueue->StartIterateAllClassAds();
	while (JobQueue->IterateAllClassAds(ad,key)) {
		const char *tmp = key.value();
		if ( *tmp == '0' ) continue;	// skip cluster & header ads
		if ( (cluster_num = atoi(tmp)) ) {

			// find highest cluster, set next_cluster_num to one increment higher
			if (cluster_num >= next_cluster_num) {
				next_cluster_num = cluster_num + cluster_increment_val;
			}

			// link all proc ads to their cluster ad, if there is one
			IdToStr(cluster_num,-1,cluster_str);
			if ( JobQueue->LookupClassAd(cluster_str,clusterad) ) {
				ad->ChainToAd(clusterad);
			}

			if (!ad->LookupString(ATTR_OWNER, owner)) {
				dprintf(D_ALWAYS,
						"Job %s has no %s attribute.  Removing....\n",
						tmp, ATTR_OWNER);
				JobQueue->DestroyClassAd(tmp);
				continue;
			}

				// initialize our list of job owners
			AddOwnerHistory( owner );

			if (!ad->LookupInteger(ATTR_CLUSTER_ID, cluster)) {
				dprintf(D_ALWAYS,
						"Job %s has no %s attribute.  Removing....\n",
						tmp, ATTR_CLUSTER_ID);
				JobQueue->DestroyClassAd(tmp);
				continue;
			}

			if (cluster != cluster_num) {
				dprintf(D_ALWAYS,
						"Job %s has invalid cluster number %d.  Removing...\n",
						tmp, cluster);
				JobQueue->DestroyClassAd(tmp);
				continue;
			}

			if (!ad->LookupInteger(ATTR_PROC_ID, proc)) {
				dprintf(D_ALWAYS,
						"Job %s has no %s attribute.  Removing....\n",
						tmp, ATTR_PROC_ID);
				JobQueue->DestroyClassAd(tmp);
				continue;
			}

			if( !ad->LookupInteger( ATTR_JOB_UNIVERSE, universe ) ) {
				dprintf( D_ALWAYS,
						 "Job %s has no %s attribute.  Removing....\n",
						 tmp, ATTR_JOB_UNIVERSE );
				JobQueue->DestroyClassAd( tmp );
				continue;
			}

			if( universe <= CONDOR_UNIVERSE_MIN ||
				universe >= CONDOR_UNIVERSE_MAX ) {
				dprintf( D_ALWAYS,
						 "Job %s has invalid %s = %d.  Removing....\n",
						 tmp, ATTR_JOB_UNIVERSE, universe );
				JobQueue->DestroyClassAd( tmp );
				continue;
			}

				// Figure out what ATTR_USER *should* be for this job
			int nice_user = 0;
			ad->LookupInteger( ATTR_NICE_USER, nice_user );
			correct_user.sprintf( "%s%s@%s",
					 (nice_user) ? "nice-user." : "", owner.Value(),
					 scheduler.uidDomain() );

			if (!ad->LookupString(ATTR_USER, user)) {
				dprintf( D_FULLDEBUG,
						"Job %s has no %s attribute.  Inserting one now...\n",
						tmp, ATTR_USER);
				ad->Assign( ATTR_USER, correct_user.Value() );
				JobQueueDirty = true;
			} else {
					// ATTR_USER exists, make sure it's correct, and
					// if not, insert the new value now.
				if( user != correct_user ) {
						// They're different, so insert the right value
					dprintf( D_FULLDEBUG,
							 "Job %s has stale %s attribute.  "
							 "Inserting correct value now...\n",
							 tmp, ATTR_USER );
					ad->Assign( ATTR_USER, correct_user.Value() );
					JobQueueDirty = true;
				}
			}

				// Make sure ATTR_SCHEDULER is correct.
				// XXX TODO: Need a better way than hard-coded
				// universe check to decide if a job is "dedicated"
			if( universe == CONDOR_UNIVERSE_MPI ||
				universe == CONDOR_UNIVERSE_PARALLEL ) {
				if( !ad->LookupString(ATTR_SCHEDULER, attr_scheduler) ) { 
					dprintf( D_FULLDEBUG, "Job %s has no %s attribute.  "
							 "Inserting one now...\n", tmp,
							 ATTR_SCHEDULER );
					ad->Assign( ATTR_SCHEDULER, correct_scheduler.Value() );
					JobQueueDirty = true;
				} else {

						// ATTR_SCHEDULER exists, make sure it's correct,
						// and if not, insert the new value now.
					if( attr_scheduler != correct_scheduler ) {
							// They're different, so insert the right
							// value 
						dprintf( D_FULLDEBUG,
								 "Job %s has stale %s attribute.  "
								 "Inserting correct value now...\n",
								 tmp, ATTR_SCHEDULER );
						ad->Assign( ATTR_SCHEDULER, correct_scheduler );
						JobQueueDirty = true;
					}
				}
			}
			
				//
				// CronTab Special Handling Code
				// If this ad contains any of the attributes used 
				// by the crontab feature, then we will tell the 
				// schedd that this job needs to have runtimes calculated
				// 
			if ( ad->LookupString( ATTR_CRON_MINUTES, buffer ) ||
				 ad->LookupString( ATTR_CRON_HOURS, buffer ) ||
				 ad->LookupString( ATTR_CRON_DAYS_OF_MONTH, buffer ) ||
				 ad->LookupString( ATTR_CRON_MONTHS, buffer ) ||
				 ad->LookupString( ATTR_CRON_DAYS_OF_WEEK, buffer ) ) {
				scheduler.addCronTabClassAd( ad );
			}

			ConvertOldJobAdAttrs( ad, true );

			// count up number of procs in cluster, update ClusterSizeHashTable
			IncrementClusterSize(cluster_num);

		}
	} // WHILE

    // We defined a candidate next_cluster_num above, as (current-max-clust) + (increment).
    // If the candidate exceeds the configured max, then wrap it.  Default maximum is zero,
    // which signals 'no maximum'
    if ((cluster_maximum_val > 0) && (next_cluster_num > cluster_maximum_val)) {
        dprintf(D_ALWAYS, "Next cluster id exceeded configured max %d: wrapping to %d\n", cluster_maximum_val, cluster_initial_val);
        next_cluster_num = cluster_initial_val;
    }

	if ( stored_cluster_num == 0 ) {
		snprintf(cluster_str, PROC_ID_STR_BUFLEN, "%d", next_cluster_num);
//		LogSetAttribute *log = new LogSetAttribute(HeaderKey,
//												   ATTR_NEXT_CLUSTER_NUM,
//												   cluster_str);
//		JobQueue->AppendLog(log);
		JobQueue->SetAttribute(HeaderKey, ATTR_NEXT_CLUSTER_NUM, cluster_str);
	} else {
		if ( next_cluster_num > stored_cluster_num ) {
			// Oh no!  Somehow the header ad in the queue says to reuse cluster nums!
			EXCEPT("JOB QUEUE DAMAGED; header ad NEXT_CLUSTER_NUM invalid");
		}
		next_cluster_num = stored_cluster_num;
	}
		// Some of the conversions done in ConvertOldJobAdAttrs need to be
		// persisted to disk. Particularly, GlobusContactString/RemoteJobId.
	CleanJobQueue();
}


void
CleanJobQueue()
{
	if (JobQueueDirty) {
		dprintf(D_ALWAYS, "Cleaning job queue...\n");
		JobQueue->TruncLog();
		JobQueueDirty = false;
	}
}


void
DestroyJobQueue( void )
{
	// Clean up any children that have exited but haven't been reaped
	// yet.  This can occur if the schedd receives a query followed
	// immediately by a shutdown command.  The child will exit but
	// not be reaped because the SIGTERM from the shutdown command will
	// be processed before the SIGCHLD from the child process exit.
	// Allowing the stack to clean up child processes is problematic
	// because the schedd will be shutdown and the daemonCore
	// object deleted by the time the child cleanup is attempted.
	schedd_forker.DeleteAll( );

	if (JobQueueDirty) {
			// We can't destroy it until it's clean.
		CleanJobQueue();
	}
	ASSERT( JobQueueDirty == false );
	delete JobQueue;
	JobQueue = NULL;

		// There's also our hashtable of the size of each cluster
	delete ClusterSizeHashTable;
	ClusterSizeHashTable = NULL;
	TotalJobsCount = 0;

		// Also, clean up the array of super users
	if( super_users ) {
		int i;
		for( i=0; i<num_super_users; i++ ) {
			delete [] super_users[i];
		}
		delete [] super_users;
	}
}


int
grow_prio_recs( int newsize )
{
	int i;
	prio_rec *tmp;

	// just return if PrioRec already equal/larger than the size requested
	if ( MAX_PRIO_REC >= newsize ) {
		return 0;
	}

	dprintf(D_FULLDEBUG,"Dynamically growing PrioRec to %d\n",newsize);

	tmp = new prio_rec[newsize];
	if ( tmp == NULL ) {
		EXCEPT( "grow_prio_recs: out of memory" );
	}

	/* copy old PrioRecs over */
	for (i=0;i<N_PrioRecs;i++)
		tmp[i] = PrioRec[i];

	/* delete old too-small space, but only if we new-ed it; the
	 * first space came from the heap, so check and don't try to 
	 * delete that */
	if ( &PrioRec[0] != &PrioRecArray[0] )
		delete [] PrioRec;

	/* replace with spanky new big one */
	PrioRec = tmp;
	MAX_PRIO_REC = newsize;
	return 0;
}


bool
isQueueSuperUser( const char* user )
{
	int i;
	if( ! (user && super_users) ) {
		return false;
	}
	for( i=0; i<num_super_users; i++ ) {
		if( strcmp( user, super_users[i] ) == 0 ) {
			return true;
		}
	}
	return false;
}

static void
AddOwnerHistory(const MyString &user) {
	owner_history.insert(user,1);
}

static bool
SuperUserAllowedToSetOwnerTo(const MyString &user) {
		// To avoid giving the queue super user (e.g. condor)
		// the ability to run as innocent people who have never
		// even run a job, only allow them to set the owner
		// attribute of a job to a value we have seen before.
		// The JobRouter depends on this when it is running as
		// root/condor.

	int junk = 0;
	if( owner_history.lookup(user,junk) != -1 ) {
		return true;
	}
	dprintf(D_FULLDEBUG,"Queue super user not allowed to set owner to %s, because this instance of the schedd has never seen that user submit any jobs.\n",user.Value());
	return false;
}

int
QmgmtSetEffectiveOwner(char const *o)
{
	if( !Q_SOCK ) {
		errno = ENOENT;
		return -1;
	}

	char const *real_owner = Q_SOCK->getRealOwner();
	if( o && real_owner && strcmp(o,real_owner)==0 ) {
		// change effective owner --> real owner
		o = NULL;
	}

	if( o && !*o ) {
		// treat empty string equivalently to NULL
		o = NULL;
	}

	// always allow request to set effective owner to NULL,
	// because this means set effective owner --> real owner
	if( o && !qmgmt_all_users_trusted ) {
		if( !isQueueSuperUser(real_owner) ||
			!SuperUserAllowedToSetOwnerTo( o ) )
		{
			errno = EACCES;
			return -1;
		}
	}

	if( !Q_SOCK->setEffectiveOwner( o ) ) {
		errno = EINVAL;
		return -1;
	}
	return 0;
}

bool
OwnerCheck(int cluster_id,int proc_id)
{
	char				key[PROC_ID_STR_BUFLEN];
	ClassAd				*ad = NULL;

	if (!Q_SOCK) {
		return 0;
	}

	IdToStr(cluster_id,proc_id,key);
	if (!JobQueue->LookupClassAd(key, ad)) {
		return 0;
	}

	return OwnerCheck(ad, Q_SOCK->getOwner());
}

// Test if this owner matches my owner, so they're allowed to update me.
bool
OwnerCheck(ClassAd *ad, const char *test_owner)
{
	// check if the IP address of the peer has daemon core write permission
	// to the schedd.  we have to explicitly check here because all queue
	// management commands come in via one sole daemon core command which
	// has just READ permission.
	if ( daemonCore->Verify("queue management", WRITE, Q_SOCK->endpoint(), Q_SOCK->getFullyQualifiedUser()) == FALSE ) {
		// this machine does not have write permission; return failure
		return false;
	}

	return OwnerCheck2(ad, test_owner);
}


bool
OwnerCheck2(ClassAd *ad, const char *test_owner, const char *job_owner)
{
	MyString	owner_buf;

	// in the very rare event that the admin told us all users 
	// can be trusted, let it pass
	if ( qmgmt_all_users_trusted ) {
		return true;
	}

	// If test_owner is NULL, then we have no idea who the user is.  We
	// do not allow anonymous folks to mess around with the queue, so 
	// have OwnerCheck fail.  Note we only call OwnerCheck in the first place
	// if Q_SOCK is not null; if Q_SOCK is null, then the schedd is calling
	// a QMGMT command internally which is allowed.
	if (test_owner == NULL) {
		dprintf(D_ALWAYS,
				"QMGT command failed: anonymous user not permitted\n" );
		return false;
	}

	// The super users are always allowed to do updates.  They are
	// specified with the "QUEUE_SUPER_USERS" string list in the
	// config file.  Defaults to root and condor.
	if( isQueueSuperUser(test_owner) ) {
		dprintf( D_FULLDEBUG, "OwnerCheck retval 1 (success), super_user\n" );
		return true;
	}

#if !defined(WIN32) 
		// If we're not root or condor, only allow qmgmt writes from
		// the UID we're running as.
	uid_t 	my_uid = get_my_uid();
	if( my_uid != 0 && my_uid != get_real_condor_uid() ) {
		if( strcmp(get_real_username(), test_owner) == MATCH ) {
			dprintf(D_FULLDEBUG, "OwnerCheck success: owner (%s) matches "
					"my username\n", test_owner );
			return true;
		} else {
			errno = EACCES;
			dprintf( D_FULLDEBUG, "OwnerCheck: reject owner: %s non-super\n",
					 test_owner );
			dprintf( D_FULLDEBUG, "OwnerCheck: username: %s, test_owner: %s\n",
					 get_real_username(), test_owner );
			return false;
		}
	}
#endif

		// If we don't have an Owner attribute (or classad) and we've 
		// gotten this far, how can we deny service?
	if( !job_owner ) {
		if( !ad ) {
			dprintf(D_FULLDEBUG,"OwnerCheck retval 1 (success),no ad\n");
			return true;
		}
		else if( ad->LookupString(ATTR_OWNER, owner_buf) == 0 ) {
			dprintf(D_FULLDEBUG,"OwnerCheck retval 1 (success),no owner\n");
			return true;
		}
		job_owner = owner_buf.Value();
	}

		// Finally, compare the owner of the ad with the entity trying
		// to connect to the queue.
#if defined(WIN32)
	// WIN32: user names are case-insensitive
	if (strcasecmp(job_owner, test_owner) != 0) {
#else
	if (strcmp(job_owner, test_owner) != 0) {
#endif
		errno = EACCES;
		dprintf( D_FULLDEBUG, "ad owner: %s, queue submit owner: %s\n",
				job_owner, test_owner );
		return false;
	} 
	else {
		return true;
	}
}


QmgmtPeer*
getQmgmtConnectionInfo()
{
	QmgmtPeer* ret_value = NULL;

	// put all qmgmt state back into QmgmtPeer object for safe keeping
	if ( Q_SOCK ) {
		Q_SOCK->next_proc_num = next_proc_num;
		Q_SOCK->active_cluster_num = active_cluster_num;	
		Q_SOCK->xact_start_time = xact_start_time;
			// our call to getActiveTransaction will clear it out
			// from the lower layers after returning the handle to us
		Q_SOCK->transaction  = JobQueue->getActiveTransaction();

		ret_value = Q_SOCK;
		Q_SOCK = NULL;
		unsetQmgmtConnection();
	}

	return ret_value;
}

bool
setQmgmtConnectionInfo(QmgmtPeer *peer)
{
	bool ret_value;

	if (Q_SOCK) {
		return false;
	}

	// reset all state about our past connection to match
	// what was stored in the QmgmtPeer object
	Q_SOCK = peer;
	next_proc_num = peer->next_proc_num;
	active_cluster_num = peer->active_cluster_num;	
	xact_start_time = peer->xact_start_time;
		// Note: if setActiveTransaction succeeds, then peer->transaction
		// will be set to NULL.   The JobQueue does this to prevent anyone
		// from messing with the transaction cache while it is active.
	ret_value = JobQueue->setActiveTransaction( peer->transaction );

	return ret_value;
}

void
unsetQmgmtConnection()
{
	static QmgmtPeer reset;	// just used for reset/inital values

		// clear any in-process transaction via a call to AbortTransaction.
		// Note that this is effectively a no-op if getQmgmtConnectionInfo()
		// was called previously, since getQmgmtConnectionInfo() clears 
		// out the transaction after returning the handle.
	JobQueue->AbortTransaction();	

	ASSERT(Q_SOCK == NULL);

	next_proc_num = reset.next_proc_num;
	active_cluster_num = reset.active_cluster_num;	
	xact_start_time = reset.xact_start_time;
}



/* We want to be able to call these things even from code linked in which
   is written in C, so we make them C declarations
*/
extern "C++" {

bool
setQSock( ReliSock* rsock)
{
	// initialize per-connection variables.  back in the day this
	// was essentially InvalidateConnection().  of particular 
	// importance is setting Q_SOCK... this tells the rest of the QMGMT
	// code the request is from an external user instead of originating
	// from within the schedd itself.
	// If rsock is NULL, that means the request is internal to the schedd
	// itself, and thus anything goes!

	bool ret_val = false;

	if (Q_SOCK) {
		delete Q_SOCK;
		Q_SOCK = NULL;
	}
	unsetQmgmtConnection();

		// setQSock(NULL) == unsetQSock() == unsetQmgmtConnection(), so...
	if ( rsock == NULL ) {
		return true;
	}

	QmgmtPeer* p = new QmgmtPeer;
	ASSERT(p);

	if ( p->set(rsock) ) {
		// success
		ret_val =  setQmgmtConnectionInfo(p);
	} 

	if ( ret_val ) {
		return true;
	} else {
		delete p;
		return false;
	}
}


void
unsetQSock()
{
	// reset the per-connection variables.  of particular 
	// importance is setting Q_SOCK back to NULL. this tells the rest of 
	// the QMGMT code the request originated internally, and it should
	// be permitted (i.e. we only call OwnerCheck if Q_SOCK is not NULL).

	if ( Q_SOCK ) {
		delete Q_SOCK;
		Q_SOCK = NULL;
	}
	unsetQmgmtConnection();  
}


int
handle_q(Service *, int, Stream *sock)
{
	int	rval;
	bool all_good;

	all_good = setQSock((ReliSock*)sock);

		// if setQSock failed, unset it to purge any old/stale
		// connection that was never cleaned up, and try again.
	if ( !all_good ) {
		unsetQSock();
		all_good = setQSock((ReliSock*)sock);
	}
	if (!all_good && sock) {
		// should never happen
		EXCEPT("handle_q: Unable to setQSock!!");
	}
	ASSERT(Q_SOCK);

	BeginTransaction();

	bool may_fork = false;
	ForkStatus fork_status = FORK_FAILED;
	do {
		/* Probably should wrap a timer around this */
		rval = do_Q_request( Q_SOCK->getReliSock(), may_fork );

		if( may_fork && fork_status == FORK_FAILED ) {
			fork_status = schedd_forker.NewJob();

			if( fork_status == FORK_PARENT ) {
				break;
			}
		}
	} while(rval >= 0);


	unsetQSock();

	if( fork_status == FORK_CHILD ) {
		dprintf(D_FULLDEBUG, "QMGR forked query done\n");
		schedd_forker.WorkerDone(); // never returns
		EXCEPT("ForkWork::WorkDone() returned!");
	}
	else if( fork_status == FORK_PARENT ) {
		dprintf(D_FULLDEBUG, "QMGR forked query\n");
	}
	else {
		dprintf(D_FULLDEBUG, "QMGR Connection closed\n");
	}

	// Abort any uncompleted transaction.  The transaction should
	// be committed in CloseConnection().
	AbortTransactionAndRecomputeClusters();

	return 0;
}

int GetMyProxyPassword (int, int, char **);

int get_myproxy_password_handler(Service * /*service*/, int /*i*/, Stream *socket) {

	//	For debugging
//	DebugFP = stderr;

	int cluster_id = -1;
	int proc_id = -1;
	int result;

	socket->decode();

	result = socket->code(cluster_id);
	if( !result ) {
		dprintf(D_ALWAYS, "get_myproxy_password_handler: Failed to recv cluster_id.\n");
		return -1;
	}

	result = socket->code(proc_id);
	if( !result ) {
		dprintf(D_ALWAYS, "get_myproxy_password_handler: Failed to recv proc_id.\n");
		return -1;
	}

	char * password = "";

	if (GetMyProxyPassword (cluster_id, proc_id, &password) != 0) {
		// Try not specifying a proc
		if (GetMyProxyPassword (cluster_id, 0, &password) != 0) {
			//return -1;
			// Just return empty string if can't find password
		}
	}


	socket->end_of_message();
	socket->encode();
	if( ! socket->code(password) ) {
		dprintf( D_ALWAYS,
			"get_myproxy_password_handler: Failed to send result.\n" );
		return -1;
	}

	if( ! socket->end_of_message() ) {
		dprintf( D_ALWAYS,
			"get_myproxy_password_handler: Failed to send end of message.\n");
		return -1;
	}


	return 0;

}


int
InitializeConnection( const char *  /*owner*/, const char *  /*domain*/ )
{
		/*
		  This function used to call init_user_ids(), but we don't
		  need that anymore.  perhaps the whole thing should go
		  away...  however, when i tried that, i got all sorts of
		  strange link errors b/c other parts of the qmgmt code (the
		  sender stubs, etc) seem to depend on it.  i don't have time
		  to do more a thorough purging of it.
		*/
	return 0;
}


int
NewCluster()
{
//	LogSetAttribute *log;
	char cluster_str[PROC_ID_STR_BUFLEN];

	if( Q_SOCK && !OwnerCheck(NULL, Q_SOCK->getOwner()  ) ) {
		dprintf( D_FULLDEBUG, "NewCluser(): OwnerCheck failed\n" );
		return -1;
	}

		//
		// I have seen a weird bug where the getMaxJobsSubmitted() returns
		// zero. I added extra information to the dprintf statement 
		// to help me try to track down when this happens
		// Andy - 06.12.2006
		//
	int maxJobsSubmitted = scheduler.getMaxJobsSubmitted();
	if ( TotalJobsCount >= maxJobsSubmitted ) {
		dprintf(D_ALWAYS,
			"NewCluster(): MAX_JOBS_SUBMITTED exceeded, submit failed. "
			"Current total is %d. Limit is %d\n",
			TotalJobsCount, maxJobsSubmitted );
		return -2;
	}

	next_proc_num = 0;
	active_cluster_num = next_cluster_num;
	next_cluster_num += cluster_increment_val;

    // check for wrapping if a maximum cluster id is set
    if ((cluster_maximum_val > 0) && (next_cluster_num > cluster_maximum_val)) {
        dprintf(D_ALWAYS, "NewCluster(): Next cluster id %d exceeded configured max %d.  Wrapping to %d.\n", next_cluster_num, cluster_maximum_val, cluster_initial_val);
        next_cluster_num = cluster_initial_val;
    }

    // check for collision with an existing cluster id
    char test_cluster_key[PROC_ID_STR_BUFLEN];
    ClassAd* test_cluster_ad;
	IdToStr(active_cluster_num,-1,test_cluster_key);
    if (JobQueue->LookupClassAd(test_cluster_key, test_cluster_ad)) {
        dprintf(D_ALWAYS, "NewCluster(): collision with existing cluster id %d\n", active_cluster_num);
        return -3;
    }

	snprintf(cluster_str, PROC_ID_STR_BUFLEN, "%d", next_cluster_num);
//	log = new LogSetAttribute(HeaderKey, ATTR_NEXT_CLUSTER_NUM, cluster_str);
//	JobQueue->AppendLog(log);
	JobQueue->SetAttribute(HeaderKey, ATTR_NEXT_CLUSTER_NUM, cluster_str);

	// put a new classad in the transaction log to serve as the cluster ad
	char cluster_key[PROC_ID_STR_BUFLEN];
	IdToStr(active_cluster_num,-1,cluster_key);
	JobQueue->NewClassAd(cluster_key, JOB_ADTYPE, STARTD_ADTYPE);

	return active_cluster_num;
}


int
NewProc(int cluster_id)
{
	int				proc_id;
	char			key[PROC_ID_STR_BUFLEN];
//	LogNewClassAd	*log;

	if( Q_SOCK && !OwnerCheck(NULL, Q_SOCK->getOwner() ) ) {
		return -1;
	}

	if ((cluster_id != active_cluster_num) || (cluster_id < 1)) {
#if !defined(WIN32)
		errno = EACCES;
#endif
		return -1;
	}
	
	if ( TotalJobsCount >= scheduler.getMaxJobsSubmitted() ) {
		dprintf(D_ALWAYS,
			"NewProc(): MAX_JOBS_SUBMITTED exceeded, submit failed\n");
		return -2;
	}

	proc_id = next_proc_num++;
	IdToStr(cluster_id,proc_id,key);
//	log = new LogNewClassAd(key, JOB_ADTYPE, STARTD_ADTYPE);
//	JobQueue->AppendLog(log);
	JobQueue->NewClassAd(key, JOB_ADTYPE, STARTD_ADTYPE);

	IncrementClusterSize(cluster_id);

		// now that we have a real job ad with a valid proc id, then
		// also insert the appropriate GlobalJobId while we're at it.
	MyString gjid = "\"";
	gjid += Name;             // schedd's name
	gjid += "#";
	gjid += cluster_id;
	gjid += ".";
	gjid += proc_id;
	if (param_boolean("GLOBAL_JOB_ID_WITH_TIME", true)) {
		int now = (int)time(0);
		gjid += "#";
		gjid += now;
	}
	gjid += "\"";
	JobQueue->SetAttribute( key, ATTR_GLOBAL_JOB_ID, gjid.Value() );

	return proc_id;
}

int 	DestroyMyProxyPassword (int cluster_id, int proc_id);

int DestroyProc(int cluster_id, int proc_id)
{
	char				key[PROC_ID_STR_BUFLEN];
	ClassAd				*ad = NULL;
//	LogDestroyClassAd	*log;

	IdToStr(cluster_id,proc_id,key);
	if (!JobQueue->LookupClassAd(key, ad)) {
		return DESTROYPROC_ENOENT;
	}

	// Only the owner can delete a proc.
	if ( Q_SOCK && !OwnerCheck(ad, Q_SOCK->getOwner() )) {
		return DESTROYPROC_EACCES;
	}

	// Take care of ATTR_COMPLETION_DATE
	int job_status = -1;
	ad->LookupInteger(ATTR_JOB_STATUS, job_status);	
	if ( job_status == COMPLETED ) {
			// if job completed, insert completion time if not already there
		int completion_time = 0;
		ad->LookupInteger(ATTR_COMPLETION_DATE,completion_time);
		if ( !completion_time ) {
			SetAttributeInt(cluster_id,proc_id,ATTR_COMPLETION_DATE,
			                (int)time(NULL), true /*nondurable*/);
		}
	}

	int job_finished_hook_done = -1;
	ad->LookupInteger( ATTR_JOB_FINISHED_HOOK_DONE, job_finished_hook_done );
	if( job_finished_hook_done == -1 ) {
			// our cleanup hook hasn't finished yet for this job.  so,
			// we just want to add it to our queue of job ids to call
			// the hook on and return immediately
		scheduler.enqueueFinishedJob( cluster_id, proc_id );
		return DESTROYPROC_SUCCESS_DELAY;
	}

		// should we leave the job in the queue?
	int leave_job_in_q = 0;
	{
		ClassAd completeAd(*ad);
		JobQueue->AddAttrsFromTransaction(key,completeAd);
		completeAd.EvalBool(ATTR_JOB_LEAVE_IN_QUEUE,NULL,leave_job_in_q);
		if ( leave_job_in_q ) {
			return DESTROYPROC_SUCCESS_DELAY;
		}
	}

 
	// Remove checkpoint files
	if ( !Q_SOCK ) {
		//if socket is dead, have cleanup lookup ad owner
		cleanup_ckpt_files(cluster_id,proc_id,NULL );
	}
	else {
		cleanup_ckpt_files(cluster_id,proc_id,Q_SOCK->getOwner() );
	}

	int universe = CONDOR_UNIVERSE_STANDARD;
	ad->LookupInteger(ATTR_JOB_UNIVERSE, universe);

	if( (universe == CONDOR_UNIVERSE_MPI) ||
		(universe == CONDOR_UNIVERSE_PARALLEL) ) {
			// Parallel jobs take up a whole cluster.  If we've been ask to
			// destroy any of the procs in a parallel job cluster, we
			// should destroy the entire cluster.  This hack lets the
			// schedd just destroy the proc associated with the shadow
			// when a multi-class parallel job exits without leaving other
			// procs in the cluster around.  It also ensures that the
			// user doesn't delete only some of the procs in the parallel
			// job cluster, since that's going to really confuse the
			// shadow.
		int ret = DestroyCluster(cluster_id);
		if(ret < 0 ) { return DESTROYPROC_ERROR; }
		return DESTROYPROC_SUCCESS;
	}

	// Append to history file
	AppendHistory(ad);

	// Write a per-job history file (if PER_JOB_HISTORY_DIR param is set)
	WritePerJobHistoryFile(ad, false);

#if HAVE_DLOPEN
  ScheddPluginManager::Archive(ad);
#endif

  if (FILEObj->file_newEvent("History", ad) == QUILL_FAILURE) {
	  dprintf(D_ALWAYS, "AppendHistory Logging History Event --- Error\n");
  }

  // save job ad to the log
	bool already_in_transaction = InTransaction();
	if( !already_in_transaction ) {
			// For performance, wrap the myproxy attribute change and
			// job deletion into one transaction.
		BeginTransaction();
	}

	// ckireyev: Destroy MyProxyPassword
	(void)DestroyMyProxyPassword (cluster_id, proc_id);

	JobQueue->DestroyClassAd(key);

	DecrementClusterSize(cluster_id);

	if( !already_in_transaction ) {
			// For performance, use a NONDURABLE transaction.  If we crash
			// before this makes it to the disk, on restart we will
			// attempt removing it again.  Yes, this means we may
			// generate a duplicate history entry and redo other
			// cleanup tasks, but that is possible even if this
			// transaction is marked DURABLE, since all of those tasks
			// are not atomic with respect to this transaction anyway.

		CommitTransaction(NONDURABLE);
	}

		// remove any match (startd) ad stored w/ this job
	RemoveMatchedAd(cluster_id,proc_id);

	JobQueueDirty = true;

	return DESTROYPROC_SUCCESS;
}


int DestroyCluster(int cluster_id, const char* reason)
{
	ClassAd				*ad=NULL;
	int					c, proc_id;
//	LogDestroyClassAd	*log;
	HashKey				key;

	// cannot destroy the header cluster(s)
	if ( cluster_id < 1 ) {
		return -1;
	}

	JobQueue->StartIterateAllClassAds();

	// Find all jobs in this cluster and remove them.
	while(JobQueue->IterateAllClassAds(ad,key)) {
		StrToId(key.value(),c,proc_id);
		if (c == cluster_id && proc_id > -1) {
				// Only the owner can delete a cluster
				if ( Q_SOCK && !OwnerCheck(ad, Q_SOCK->getOwner() )) {
					return -1;
				}

				// Take care of ATTR_COMPLETION_DATE
				int job_status = -1;
				ad->LookupInteger(ATTR_JOB_STATUS, job_status);	
				if ( job_status == COMPLETED ) {
						// if job completed, insert completion time if not already there
					int completion_time = 0;
					ad->LookupInteger(ATTR_COMPLETION_DATE,completion_time);
					if ( !completion_time ) {
						SetAttributeInt(cluster_id,proc_id,
							ATTR_COMPLETION_DATE,(int)time(NULL));
					}
				}

				// Take care of ATTR_REMOVE_REASON
				if( reason ) {
					MyString fixed_reason;
					if( reason[0] == '"' ) {
						fixed_reason += reason;
					} else {
						fixed_reason += '"';
						fixed_reason += reason;
						fixed_reason += '"';
					}
					if( SetAttribute(cluster_id, proc_id, ATTR_REMOVE_REASON, 
									 fixed_reason.Value()) < 0 ) {
						dprintf( D_ALWAYS, "WARNING: Failed to set %s to \"%s\" for "
								 "job %d.%d\n", ATTR_REMOVE_REASON, reason, cluster_id,
								 proc_id );
					}
				}

					// should we leave the job in the queue?
				int leave_job_in_q = 0;
				ad->EvalBool(ATTR_JOB_LEAVE_IN_QUEUE,NULL,leave_job_in_q);
				if ( leave_job_in_q ) {
						// leave it in the queue.... move on to the next one
					continue;
				}

				// Apend to history file
				AppendHistory(ad);
#if HAVE_DLOPEN
				ScheddPluginManager::Archive(ad);
#endif

				if (FILEObj->file_newEvent("History", ad) == QUILL_FAILURE) {
			  		dprintf(D_ALWAYS, "AppendHistory Logging History Event --- Error\n");
		  		}

  // save job ad to the log

				// Write a per-job history file (if PER_JOB_HISTORY_DIR param is set)
				WritePerJobHistoryFile(ad, false);

//				log = new LogDestroyClassAd(key);
//				JobQueue->AppendLog(log);

				cleanup_ckpt_files(cluster_id,proc_id, NULL );

				JobQueue->DestroyClassAd(key.value());

					// remove any match (startd) ad stored w/ this job
				if ( scheduler.resourcesByProcID ) {
					ClassAd *ad_to_remove = NULL;
					PROC_ID job_id;
					job_id.cluster = cluster_id;
					job_id.proc = proc_id;
					scheduler.resourcesByProcID->lookup(job_id,ad_to_remove);
					if ( ad_to_remove ) {
						delete ad_to_remove;
						scheduler.resourcesByProcID->remove(job_id);
					}
				}
		}

	}

	ClusterCleanup(cluster_id);
	
	// Destroy myproxy password
	DestroyMyProxyPassword (cluster_id, -1);

	JobQueueDirty = true;

	return 0;
}

int
SetAttributeByConstraint(const char *constraint, const char *attr_name,
						 const char *attr_value)
{
	ClassAd	*ad;
	int cluster_num, proc_num;
	int found_one = 0, had_error = 0;
	HashKey key;

	JobQueue->StartIterateAllClassAds();
	while(JobQueue->IterateAllClassAds(ad,key)) {
		// check for CLUSTER_ID>0 and proc_id >= 0 to avoid header ad/cluster ads
		StrToId(key.value(),cluster_num,proc_num);
		if ( (cluster_num > 0) &&
			 (proc_num > -1) &&
			 EvalBool(ad, constraint)) {
			found_one = 1;
			if( SetAttribute(cluster_num,proc_num,attr_name,attr_value) < 0 ) {
				had_error = 1;
			}
			FreeJobAd(ad);	// a no-op on the server side
		}
	}

		// If we couldn't find any jobs that matched the constraint,
		// or we could set the attribute on any of the ones we did
		// find, return error (-1).
	// failure (-1)
	if ( had_error || !found_one )
		return -1;
	else
		return 0;
}

int
SetAttribute(int cluster_id, int proc_id, const char *attr_name,
			 const char *attr_value, SetAttributeFlags_t flags )
{
//	LogSetAttribute	*log;
	char			key[PROC_ID_STR_BUFLEN];
	ClassAd			*ad = NULL;
	MyString		new_value;

	// Only an authenticated user or the schedd itself can set an attribute.
	if ( Q_SOCK && !(Q_SOCK->isAuthenticated()) ) {
		return -1;
	}

	// If someone is trying to do something funny with an invalid
	// attribute name, bail out early
	if (!AttrList::IsValidAttrName(attr_name)) {
		dprintf(D_ALWAYS, "SetAttribute got invalid attribute named %s for job %d.%d\n", 
			attr_name ? attr_name : "(null)", cluster_id, proc_id);
		return -1;
	}

		// If someone is trying to do something funny with an invalid
		// attribute value, bail earlyxs
	if (!AttrList::IsValidAttrValue(attr_value)) {
		dprintf(D_ALWAYS,
				"SetAttribute received invalid attribute value '%s' for "
				"job %d.%d, ignoring\n",
				attr_value ? attr_value : "(null)", cluster_id, proc_id);
		return -1;
	}

	IdToStr(cluster_id,proc_id,key);

	if (JobQueue->LookupClassAd(key, ad)) {
		if ( Q_SOCK && !OwnerCheck(ad, Q_SOCK->getOwner() )) {
			const char *owner = Q_SOCK->getOwner( );
			if ( ! owner ) {
				owner = "NULL";
			}
			dprintf(D_ALWAYS,
					"OwnerCheck(%s) failed in SetAttribute for job %d.%d\n",
					owner, cluster_id, proc_id);
			return -1;
		}
	} else {
		// If we made it here, the user is adding attributes to an ad
		// that has not been committed yet (and thus cannot be found
		// in the JobQueue above).  Restrict the user to only adding
		// attributes to the current cluster returned by NewCluster,
		// and also restrict the user to procs that have been 
		// returned by NewProc.
		if ((cluster_id != active_cluster_num) || (proc_id >= next_proc_num)) {
#if !defined(WIN32)
			errno = EACCES;
#endif
			dprintf(D_ALWAYS,"Inserting new attribute %s into non-active cluster cid=%d acid=%d\n", 
					attr_name, cluster_id,active_cluster_num);
			return -1;
		}
	}

	// check for security violations.
	// first, make certain ATTR_OWNER can only be set to who they really are.
	if (strcasecmp(attr_name, ATTR_OWNER) == 0) 
	{
		const char* sock_owner = Q_SOCK ? Q_SOCK->getOwner() : "";
		if( !sock_owner ) {
			sock_owner = "";
		}

		if ( strcasecmp(attr_value,"UNDEFINED")==0 ) {
				// If the user set the owner to be undefined, then
				// just fill in the value of Owner with the owner name
				// of the authenticated socket.
			if ( sock_owner && *sock_owner ) {
				new_value.sprintf("\"%s\"",sock_owner);
				attr_value  = new_value.Value();
			} else {
				// socket not authenticated and Owner is UNDEFINED.
#if !defined(WIN32)
				errno = EACCES;
#endif
				dprintf(D_ALWAYS, "ERROR SetAttribute violation: "
					"Owner is UNDEFINED, but client not authenticated\n");
				return -1;

			}
		}

			// We can't just use attr_value, since it contains '"'
			// marks.  Carefully remove them here.
		MyString owner_buf;
		char const *owner = attr_value;
		bool owner_is_quoted = false;
		if( *owner == '"' ) {
			owner_buf = owner+1;
			if( owner_buf.Length() && owner_buf[owner_buf.Length()-1] == '"' )
			{
				owner_buf.setChar(owner_buf.Length()-1,'\0');
				owner_is_quoted = true;
			}
			owner = owner_buf.Value();
		}

		if( !owner_is_quoted ) {
			// For sanity's sake, do not allow setting Owner to something
			// strange, such as an attribute reference that happens to have
			// the same name as the authenticated user.
			errno = EACCES;
			dprintf(D_ALWAYS, "SetAttribute security violation: "
					"setting owner to %s which is not a valid string\n",
					attr_value);
			return -1;
		}

		MyString orig_owner;
		if( GetAttributeString(cluster_id,proc_id,ATTR_OWNER,orig_owner) >= 0
			&& orig_owner != owner
			&& !qmgmt_all_users_trusted )
		{
			// Unless all users are trusted, nobody (not even queue super user)
			// has the ability to change the owner attribute once it is set.
			// See gittrack #1018.
			errno = EACCES;
			dprintf(D_ALWAYS, "SetAttribute security violation: "
					"setting owner to %s when previously set to \"%s\"\n",
					attr_value, orig_owner.Value());
			return -1;
		}

		if (!qmgmt_all_users_trusted
#if defined(WIN32)
			&& (strcasecmp(owner,sock_owner) != 0)
#else
			&& (strcmp(owner,sock_owner) != 0)
#endif
			&& (!isQueueSuperUser(sock_owner) || !SuperUserAllowedToSetOwnerTo(owner)) ) {
#ifndef WIN32
				errno = EACCES;
#endif
				dprintf(D_ALWAYS, "SetAttribute security violation: "
					"setting owner to %s when active owner is \"%s\"\n",
					attr_value, sock_owner);
				return -1;
		}


			// If we got this far, we're allowing the given value for
			// ATTR_OWNER to be set.  However, now, we should try to
			// insert a value for ATTR_USER, too, so that's always in
			// the job queue.
		int nice_user = 0;
		MyString user;

		GetAttributeInt( cluster_id, proc_id, ATTR_NICE_USER,
						 &nice_user );
		user.sprintf( "\"%s%s@%s\"", (nice_user) ? "nice-user." : "",
				 owner, scheduler.uidDomain() );
		SetAttribute( cluster_id, proc_id, ATTR_USER, user.Value() );

			// Also update the owner history hash table
		AddOwnerHistory(owner);
	}
	else if (strcasecmp(attr_name, ATTR_CLUSTER_ID) == 0) {
		if (atoi(attr_value) != cluster_id) {
#if !defined(WIN32)
			errno = EACCES;
#endif
			dprintf(D_ALWAYS, "SetAttribute security violation: setting ClusterId to incorrect value (%d!=%d)\n",
				atoi(attr_value), cluster_id);
			return -1;
		}
	}
	else if (strcasecmp(attr_name, ATTR_NICE_USER) == 0) {
			// Because we're setting a new value for nice user, we
			// should create a new value for ATTR_USER while we're at
			// it, since that might need to change now that
			// ATTR_NICE_USER is set.
		MyString owner;
		MyString user;
		bool nice_user = false;
		if( ! strcasecmp(attr_value, "TRUE") ) {
			nice_user = true;
		}
		if( GetAttributeString(cluster_id, proc_id, ATTR_OWNER, owner)
			>= 0 ) {
			user.sprintf( "\"%s%s@%s\"", (nice_user) ? "nice-user." :
					 "", owner.Value(), scheduler.uidDomain() );
			SetAttribute( cluster_id, proc_id, ATTR_USER, user.Value() );
		}
	}
	else if (strcasecmp(attr_name, ATTR_PROC_ID) == 0) {
		if (atoi(attr_value) != proc_id) {
#if !defined(WIN32)
			errno = EACCES;
#endif
			dprintf(D_ALWAYS, "SetAttribute security violation: setting ProcId to incorrect value (%d!=%d)\n",
				atoi(attr_value), proc_id);
			return -1;
		}
		
		//
		// CronTab Attributes
		// Check to see if this attribte is one of the special
		// ones used for defining a crontab schedule. If it is, then
		// we add the cluster_id to a queue maintained by the schedd.
		// This is because at this point we may not have the proc_id, so
		// we can't add the full job information. The schedd will later
		// take this cluster_id and look at all of its procs to see if 
		// need to be added to the main CronTab list of jobs.
		//
	} else if ( strcasecmp( attr_name, ATTR_CRON_MINUTES ) == 0 ||
				strcasecmp( attr_name, ATTR_CRON_HOURS ) == 0 ||
				strcasecmp( attr_name, ATTR_CRON_DAYS_OF_MONTH ) == 0 ||
				strcasecmp( attr_name, ATTR_CRON_MONTHS ) == 0 ||
				strcasecmp( attr_name, ATTR_CRON_DAYS_OF_WEEK ) == 0 ) {
		scheduler.addCronTabClusterId( cluster_id );				
	}
	else if ( strcasecmp( attr_name, ATTR_JOB_STATUS ) == 0 ) {
			// If the status is being set, let's record the previous
			// status. If there is no status we'll default to
			// UNEXPANDED.
		int status = UNEXPANDED;
		GetAttributeInt( cluster_id, proc_id, ATTR_JOB_STATUS, &status );
		SetAttributeInt( cluster_id, proc_id, ATTR_LAST_JOB_STATUS, status );
	}
#if !defined(WANT_OLD_CLASSADS)
/* Disable AddTargetRefs() for now
<<<<<<< HEAD
	else if ( stricmp( attr_name, ATTR_REQUIREMENTS ) == 0 ||
			  stricmp( attr_name, ATTR_RANK ) ) {
=======
	else if ( strcasecmp( attr_name, ATTR_REQUIREMENTS ) == 0 ||
			  strcasecmp( attr_name, ATTR_RANK ) ) {
>>>>>>> 5de7e746
		// Check Requirements and Rank for proper TARGET scoping of
		// machine attributes.
		ExprTree *tree = NULL;
		if ( ParseClassAdRvalExpr( attr_value, tree ) == 0 ) {
			ExprTree *tree2 = AddTargetRefs( tree, TargetMachineAttrs );
			new_value = ExprTreeToString( tree2 );
			attr_value = new_value.Value();
			delete tree;
			delete tree2;
		}
	}
*/
#endif

	// If any of the attrs used to create the signature are
	// changed, then delete the ATTR_AUTO_CLUSTER_ID, since
	// the signature needs to be recomputed as it may have changed.
	// Note we do this whether or not the transaction is committed - that
	// is ok, and actually is probably more efficient than hitting disk.
	if ( ad ) {
		char * sigAttrs = NULL;
		ad->LookupString(ATTR_AUTO_CLUSTER_ATTRS,&sigAttrs);
		if ( sigAttrs ) {
			StringList attrs(sigAttrs);
			if ( attrs.contains_anycase(attr_name) ) {
				ad->Delete(ATTR_AUTO_CLUSTER_ID);
				ad->Delete(ATTR_AUTO_CLUSTER_ATTRS);
			}
			free(sigAttrs);
			sigAttrs = NULL;
		}
	}

	// This block handles rounding of attributes.
	MyString round_param_name;
	round_param_name = "SCHEDD_ROUND_ATTR_";
	round_param_name += attr_name;

	char *round_param = param(round_param_name.Value());

	if( round_param && *round_param && strcmp(round_param,"0") ) {
		LexemeType attr_type = LX_EOF;
#ifdef WANT_OLD_CLASSADS
		Token token;

			// See if attr_value is a scalar (int or float) by
			// invoking the ClassAd scanner.  We do it this way
			// to make certain we scan the value the same way that
			// the ClassAd library will (i.e. support exponential
			// notation, etc).
		char const *avalue = attr_value; // scanner will modify ptr, so save it
		Scanner(avalue,token);
		attr_type = token.type;
#else
		ExprTree *tree = NULL;
		classad::Value val;
		if ( ParseClassAdRvalExpr(attr_value, tree) == 0 &&
			 tree->GetKind() == classad::ExprTree::LITERAL_NODE ) {
			((classad::Literal *)tree)->GetValue( val );
			if ( val.GetType() == classad::Value::INTEGER_VALUE ) {
				attr_type = LX_INTEGER;
			} else if ( val.GetType() == classad::Value::REAL_VALUE ) {
				attr_type = LX_FLOAT;
			}
		}
		delete tree;
#endif

		if ( attr_type == LX_INTEGER || attr_type == LX_FLOAT ) {
			// first, store the actual value
			MyString raw_attribute = attr_name;
			raw_attribute += "_RAW";
			JobQueue->SetAttribute(key, raw_attribute.Value(), attr_value);

			int ivalue;
			double fvalue;

			if ( attr_type == LX_INTEGER ) {
#ifdef WANT_OLD_CLASSADS
				ivalue = token.intVal;
#else
				val.IsIntegerValue( ivalue );
#endif
				fvalue = ivalue;
			} else {
#ifdef WANT_OLD_CLASSADS
				fvalue = token.floatVal;
#else
				val.IsRealValue( fvalue );
#endif
				ivalue = (int) fvalue;	// truncation conversion
			}

			if( strstr(round_param,"%") ) {
					// round to specified percentage of the number's
					// order of magnitude
				char *end=NULL;
				double percent = strtod(round_param,&end);
				if( !end || end[0] != '%' || end[1] != '\0' ||
					percent > 1000 || percent < 0 )
				{
					EXCEPT("Invalid rounding parameter %s=%s",
						   round_param_name.Value(),round_param);
				}
				if( fabs(fvalue) < 0.000001 || percent < 0.000001 ) {
					new_value = attr_value; // unmodified
				}
				else {
						// find the closest power of 10
					int magnitude = (int)(log(fabs((double)fvalue/5))/log((double)10) + 1);
					double roundto = pow((double)10,magnitude) * percent/100.0;
					fvalue = ceil( fvalue/roundto )*roundto;

					if( attr_type == LX_INTEGER ) {
						new_value.sprintf("%d",(int)fvalue);
					}
					else {
						new_value.sprintf("%f",fvalue);
					}
				}
			}
			else {
					// round to specified power of 10
				unsigned int base;
				int exp = param_integer(round_param_name.Value(),0,0,9);

					// now compute the rounded value
					// set base to be 10^exp
				for (base=1 ; exp > 0; exp--, base *= 10);

					// round it.  note we always round UP!!  
				ivalue = ((ivalue + base - 1) / base) * base;

					// make it a string, courtesty MyString conversion.
				new_value = ivalue;

					// if it was a float, append ".0" to keep it a float
				if ( attr_type == LX_FLOAT ) {
					new_value += ".0";
				}
			}

			// change attr_value, so when we do the SetAttribute below
			// we really set to the rounded value.
			attr_value = new_value.Value();

		} else {
			dprintf(D_FULLDEBUG,
				"%s=%s, but value '%s' is not a scalar - ignored\n",
				round_param_name.Value(),round_param,attr_value);
		}
	}
	free( round_param );

	if( !PrioRecArrayIsDirty ) {
		if( strcasecmp(attr_name, ATTR_JOB_PRIO) == 0 ) {
			PrioRecArrayIsDirty = true;
		}
		if( strcasecmp(attr_name, ATTR_JOB_STATUS) == 0 ) {
			if( atoi(attr_value) == IDLE ) {
				PrioRecArrayIsDirty = true;
			}
		}
		if(PrioRecArrayIsDirty) {
			dprintf(D_FULLDEBUG,
					"Prioritized runnable job list will be rebuilt, because "
					"ClassAd attribute %s=%s changed\n",
					attr_name,attr_value);
		}
	}

	int old_nondurable_level = 0;
	if( flags & NONDURABLE ) {
		old_nondurable_level = JobQueue->IncNondurableCommitLevel();
	}

	JobQueue->SetAttribute(key, attr_name, attr_value);

	if( flags & NONDURABLE ) {
		JobQueue->DecNondurableCommitLevel( old_nondurable_level );

		ScheduleJobQueueLogFlush();
	}

	JobQueueDirty = true;

	return 0;
}

void
ScheduleJobQueueLogFlush()
{
		// Flush the log after a short delay so that we avoid spending
		// a lot of time waiting for the disk but we also make things
		// visible to JobRouter and Quill within a maximum delay.
	if( flush_job_queue_log_timer_id == -1 ) {
		flush_job_queue_log_timer_id = daemonCore->Register_Timer(
			flush_job_queue_log_delay,
			HandleFlushJobQueueLogTimer,
			"HandleFlushJobQueueLogTimer");
	}
}

void
HandleFlushJobQueueLogTimer()
{
	flush_job_queue_log_timer_id = -1;
	JobQueue->FlushLog();
}

int
SetTimerAttribute( int cluster, int proc, const char *attr_name, int dur )
{
	int rc = 0;
	if ( xact_start_time == 0 ) {
		dprintf(D_ALWAYS,
				"SetTimerAttribute called for %d.%d outside of a transaction!\n",
				cluster, proc);
		return -1;
	}

	rc = SetAttributeInt( cluster, proc, attr_name, xact_start_time + dur );
	return rc;
}

char * simple_encode (int key, const char * src);
char * simple_decode (int key, const char * src);

// Store a simply-encoded attribute
int
SetMyProxyPassword (int cluster_id, int proc_id, const char *pwd) {

	// This is sortof a hack
	if (proc_id == -1)	{
		proc_id = 0;
	}

	// Create filename
	MyString filename;
	filename.sprintf( "%s/mpp.%d.%d", Spool, cluster_id, proc_id);

	// Swith to root temporarily
	priv_state old_priv = set_root_priv();
	// Delete the file
	struct stat stat_buff;
	if (stat (filename.Value(), &stat_buff) == 0) {
		// If the file exists, delete it
		if (unlink (filename.Value()) && errno != ENOENT) {
			set_priv(old_priv);
			return -1;
		}
	}

	// Create the file
	int fd = safe_open_wrapper(filename.Value(), O_CREAT | O_WRONLY, S_IREAD | S_IWRITE);
	if (fd < 0) {
		set_priv(old_priv);
		return -1;
	}

	char * encoded_value = simple_encode (cluster_id+proc_id, pwd);
	int len = strlen(encoded_value);
	if (write (fd, encoded_value, len) != len) {
		set_priv(old_priv);
		free(encoded_value);
		return -1;
	}
	close (fd);

	// Switch back to non-priviledged user
	set_priv(old_priv);

	free (encoded_value);

	if (SetAttribute(cluster_id, proc_id,
					 ATTR_MYPROXY_PASSWORD_EXISTS, "TRUE") < 0) {
		EXCEPT("Failed to record fact that MyProxyPassword file exists on %d.%d",
			   cluster_id, proc_id);
	}

	return 0;

}


int
DestroyMyProxyPassword( int cluster_id, int proc_id )
{
	int val = 0;
	if (GetAttributeBool(cluster_id, proc_id,
						 ATTR_MYPROXY_PASSWORD_EXISTS, &val) < 0 ||
		!val) {
			// It doesn't exist, nothing to destroy.
		return 0;
	}

	MyString filename;
	filename.sprintf( "%s%cmpp.%d.%d", Spool, DIR_DELIM_CHAR,
					  cluster_id, proc_id );

  	// Swith to root temporarily
	priv_state old_priv = set_root_priv();

	// Delete the file
	struct stat stat_buff;
	if( stat(filename.Value(), &stat_buff) == 0 ) {
			// If the file exists, delete it
		if( unlink( filename.Value()) < 0 && errno != ENOENT ) {
			dprintf( D_ALWAYS, "unlink(%s) failed: errno %d (%s)\n",
					 filename.Value(), errno, strerror(errno) );
		 	set_priv(old_priv);
			return -1;

		}
		dprintf( D_FULLDEBUG, "Destroyed MPP %d.%d: %s\n", cluster_id, 
				 proc_id, filename.Value() );
	}

	// Switch back to non-root
	set_priv(old_priv);

	if (SetAttribute(cluster_id, proc_id,
					 ATTR_MYPROXY_PASSWORD_EXISTS, "FALSE") < 0) {
		EXCEPT("Failed to record fact that MyProxyPassword file does no exists on %d.%d",
			   cluster_id, proc_id);
	}

	return 0;
}


int GetMyProxyPassword (int cluster_id, int proc_id, char ** value) {
	// Create filename

	// Swith to root temporarily
	priv_state old_priv = set_root_priv();
	
	MyString filename;
	filename.sprintf( "%s/mpp.%d.%d", Spool, cluster_id, proc_id);
	int fd = safe_open_wrapper(filename.Value(), O_RDONLY);
	if (fd < 0) {
		set_priv(old_priv);
		return -1;
	}

	char buff[MYPROXY_MAX_PASSWORD_BUFLEN];
	int bytes = read (fd, buff, sizeof(buff));
	if( bytes < 0 ) {
		return -1;
	}
	buff [bytes] = '\0';

	close (fd);

	// Switch back to non-priviledged user
	set_priv(old_priv);

	*value = simple_decode (cluster_id + proc_id, buff);
	return 0;
}




const char * mesh = "Rr1aLvzki/#6`QeNoWl^\"(!x\'=OE3HBn [A)GtKu?TJ.mdS9%Fh;<\\+w~4yPDIq>2Ufs$Xc_@g0Y5Mb|{&*}]7,CpV-j:8Z";

char * simple_encode (int key, const char * src) {

  char * result = (char*)strdup (src);

  char buff[2];
  buff [1]='\n';

  unsigned int i= 0;
  for (; i<strlen (src); i++) {
    int c = (int)src[i]-(int)' ';
    c=(c+key)%strlen(mesh);
    result[i]=mesh[c];
  }

  return result;
}

char * simple_decode (int key, const char * src) {
  char * result = (char*)strdup (src);

  char buff[2];
  buff[1]='\0';

  unsigned int i= 0;
  unsigned int j =0;
  unsigned int c =0;

  for (; j<strlen(src); j++) {

	//
    for (i=0; i<strlen (mesh); i++) {
      if (mesh[i] == src[j]) {
		c = i;
		break;
		}
    }

    c=(c+strlen(mesh)-(key%strlen(mesh)))%strlen(mesh);
    
    snprintf(buff, 2, "%c", c+(int)' ');
    result[j]=buff[0];
    
  }
  return result;
}

bool
InTransaction()
{
	return JobQueue->InTransaction();
}

void
BeginTransaction()
{
	JobQueue->BeginTransaction();

	// note what time we started the transaction (used by SetTimerAttribute())
	xact_start_time = time( NULL );
}


void
CommitTransaction(SetAttributeFlags_t flags /* = 0 */)
{
	std::list<std::string> new_ad_keys;
		// get a list of all new ads being created in this transaction
	JobQueue->ListNewAdsInTransaction( new_ad_keys );

	if( flags & NONDURABLE ) {
		JobQueue->CommitNondurableTransaction();
		ScheduleJobQueueLogFlush();
	}
	else {
		JobQueue->CommitTransaction();
	}

	// If the commit failed, we should never get here.

	// Now that the transaction has been commited, we need to chain proc
	// ads to cluster ads if any new clusters have been submitted.
	// Also, if EVENT_LOG is defined in condor_config, we will write
	// submit events into the EVENT_LOG here.
	if ( !new_ad_keys.empty() ) {
		int cluster_id;
		int proc_id;
		ClassAd *procad;
		ClassAd *clusterad;
		bool write_submit_events = false;
			// keep usr_log in outer scope so we don't open/close the 
			// event log over and over.
		WriteUserLog usr_log;
		usr_log.setCreatorName( Name );

		char *eventlog = param("EVENT_LOG");
		if ( eventlog ) {
			write_submit_events = true;
				// don't write to the user log here, since
				// hopefully condor_submit already did.
			usr_log.setEnableUserLog(false);
			usr_log.initialize(0,0,0,NULL);
			free(eventlog);
		}

		std::list<std::string>::iterator it;
		for( it = new_ad_keys.begin(); it != new_ad_keys.end(); it++ ) {
			char const *key = it->c_str();
			StrToId(key,cluster_id,proc_id);

			if( proc_id == -1 ) {
				continue; // skip over cluster ads
			}

			char cluster_key[PROC_ID_STR_BUFLEN];
			IdToStr(cluster_id,-1,cluster_key);

			if ( JobQueue->LookupClassAd(cluster_key, clusterad) &&
				 JobQueue->LookupClassAd(key,procad))
			{
				dprintf(D_FULLDEBUG,"New job: %s",key);

					// chain proc ads to cluster ad
				procad->ChainToAd(clusterad);

					// convert any old attributes for backwards compatbility
				ConvertOldJobAdAttrs(procad, false);

					// write submit event to global event log
				if ( write_submit_events ) {
					SubmitEvent jobSubmit;
					jobSubmit.initFromClassAd(procad);
					usr_log.setGlobalCluster(cluster_id);
					usr_log.setGlobalProc(proc_id);
					usr_log.writeEvent(&jobSubmit,procad);
				}
			}	
		}	// end of loop thru clusters
	}	// end of if a new cluster(s) submitted

	xact_start_time = 0;
}

void
AbortTransaction()
{
	JobQueue->AbortTransaction();
}

void
AbortTransactionAndRecomputeClusters()
{
	if ( JobQueue->AbortTransaction() ) {
		/*	If we made it here, a transaction did exist that was not
			committed, and we now aborted it.  This would happen if 
			somebody hit ctrl-c on condor_rm or condor_status, etc,
			or if any of these client tools bailed out due to a fatal error.
			Because the removal of ads from the queue has been backed out,
			we need to "back out" from any changes to the ClusterSizeHashTable,
			since this may now contain incorrect values.  Ideally, the size of
			the cluster should just be kept in the cluster ad -- that way, it 
			gets committed or aborted as part of the transaction.  But alas, 
			it is not; same goes a bunch of other stuff: removal of ckpt and 
			ickpt files, appending to the history file, etc.  Sigh.  
			This should be cleaned up someday, probably with the new schedd.
			For now, to "back out" from changes to the ClusterSizeHashTable, we
			use brute force and blow the whole thing away and recompute it. 
			-Todd 2/2000
		*/
		ClusterSizeHashTable->clear();
		ClassAd *ad;
		HashKey key;
		const char *tmp;
		int 	*numOfProcs = NULL;	
		int cluster_num;
		JobQueue->StartIterateAllClassAds();
		while (JobQueue->IterateAllClassAds(ad,key)) {
			tmp = key.value();
			if ( *tmp == '0' ) continue;	// skip cluster & header ads
			if ( (cluster_num = atoi(tmp)) ) {
				// count up number of procs in cluster, update ClusterSizeHashTable
				if ( ClusterSizeHashTable->lookup(cluster_num,numOfProcs) == -1 ) {
					// First proc we've seen in this cluster; set size to 1
					ClusterSizeHashTable->insert(cluster_num,1);
				} else {
					// We've seen this cluster_num go by before; increment proc count
					(*numOfProcs)++;
				}

			}
		}
	}	// end of if JobQueue->AbortTransaction == True
}


int
GetAttributeFloat(int cluster_id, int proc_id, const char *attr_name, float *val)
{
	ClassAd	*ad;
	char	key[PROC_ID_STR_BUFLEN];
	char	*attr_val;

	IdToStr(cluster_id,proc_id,key);

	if( JobQueue->LookupInTransaction(key, attr_name, attr_val) ) {
		sscanf(attr_val, "%f", val);
		free( attr_val );
		return 1;
	}

	if (!JobQueue->LookupClassAd(key, ad)) {
		return -1;
	}

	if (ad->LookupFloat(attr_name, *val) == 1) return 0;
	return -1;
}


int
GetAttributeInt(int cluster_id, int proc_id, const char *attr_name, int *val)
{
	ClassAd	*ad;
	char	key[PROC_ID_STR_BUFLEN];
	char	*attr_val;

	IdToStr(cluster_id,proc_id,key);

	if( JobQueue->LookupInTransaction(key, attr_name, attr_val) ) {
		sscanf(attr_val, "%d", val);
		free( attr_val );
		return 1;
	}

	if (!JobQueue->LookupClassAd(key, ad)) {
		return -1;
	}

	if (ad->LookupInteger(attr_name, *val) == 1) return 0;
	return -1;
}


int
GetAttributeBool(int cluster_id, int proc_id, const char *attr_name, int *val)
{
	ClassAd	*ad;
	char	key[PROC_ID_STR_BUFLEN];
	char	*attr_val;

	IdToStr(cluster_id,proc_id,key);

	if( JobQueue->LookupInTransaction(key, attr_name, attr_val) ) {
		sscanf(attr_val, "%d", val);
		free( attr_val );
		return 1;
	}

	if (!JobQueue->LookupClassAd(key, ad)) {
		return -1;
	}

	if (ad->LookupBool(attr_name, *val) == 1) return 0;
	return -1;
}

// I added this version of GetAttributeString. It is nearly identical 
// to the other version, but it calls a different version of 
// AttrList::LookupString() which allocates a new string. This is a good
// thing, since it doesn't require a buffer that we could easily overflow.
int
GetAttributeStringNew( int cluster_id, int proc_id, const char *attr_name, 
					   char **val )
{
	ClassAd	*ad;
	char	key[PROC_ID_STR_BUFLEN];
	char	*attr_val;

	*val = NULL;

	IdToStr(cluster_id,proc_id,key);

	if( JobQueue->LookupInTransaction(key, attr_name, attr_val) ) {
		int attr_len = strlen( attr_val );
		if ( attr_val[0] != '"' || attr_val[attr_len-1] != '"' ) {
			free( attr_val );
			return -1;
		}
		attr_val[attr_len - 1] = '\0';
		*val = strdup(&attr_val[1]);
		free( attr_val );
		return 1;
	}

	if (!JobQueue->LookupClassAd(key, ad)) {
		return -1;
	}

	if (ad->LookupString(attr_name, val) == 1) {
		return 0;
	}
	return -1;
}

// returns -1 if the lookup fails or if the value is not a string, 0 if
// the lookup succeeds in the job queue, 1 if it succeeds in the current
// transaction; val is set to the empty string on failure
int
GetAttributeString( int cluster_id, int proc_id, const char *attr_name, 
					MyString &val )
{
	ClassAd	*ad;
	char	key[PROC_ID_STR_BUFLEN];
	char	*attr_val;

	IdToStr(cluster_id,proc_id,key);

	if( JobQueue->LookupInTransaction(key, attr_name, attr_val) ) {
		int attr_len = strlen( attr_val );
		if ( attr_val[0] != '"' || attr_val[attr_len-1] != '"' ) {
			free( attr_val );
			val = "";
			return -1;
		}
		attr_val[attr_len - 1] = '\0';
		val = attr_val + 1;
		free( attr_val );
		return 1;
	}

	if (!JobQueue->LookupClassAd(key, ad)) {
		val = "";
		return -1;
	}

	if (ad->LookupString(attr_name, val) == 1) {
		return 0;
	}
	val = "";
	return -1;
}

int
GetAttributeExprNew(int cluster_id, int proc_id, const char *attr_name, char **val)
{
	ClassAd		*ad;
	char		key[PROC_ID_STR_BUFLEN];
	ExprTree	*tree;
	char		*attr_val;
	const char *tmp_val;

	*val = NULL;

	IdToStr(cluster_id,proc_id,key);

	if( JobQueue->LookupInTransaction(key, attr_name, attr_val) ) {
		*val = attr_val;
		return 1;
	}

	if (!JobQueue->LookupClassAd(key, ad)) {
		return -1;
	}

	tree = ad->LookupExpr(attr_name);
	if (!tree) {
		return -1;
	}

	*val = strdup(ExprTreeToString(tree));

	return 0;
}


int
DeleteAttribute(int cluster_id, int proc_id, const char *attr_name)
{
	ClassAd				*ad;
	char				key[PROC_ID_STR_BUFLEN];
//	LogDeleteAttribute	*log;
	char				*attr_val = NULL;

	IdToStr(cluster_id,proc_id,key);

	if (!JobQueue->LookupClassAd(key, ad)) {
		if( ! JobQueue->LookupInTransaction(key, attr_name, attr_val) ) {
			return -1;
		}
	}

		// If we found it in the transaction, we need to free attr_val
		// so we don't leak memory.  We don't use the value, we just
		// wanted to make sure we could find the attribute so we know
		// to return failure if needed.
	if( attr_val ) {
		free( attr_val );
	}
	
	if (Q_SOCK && !OwnerCheck(ad, Q_SOCK->getOwner() )) {
		return -1;
	}

//	log = new LogDeleteAttribute(key, attr_name);
//	JobQueue->AppendLog(log);
	JobQueue->DeleteAttribute(key, attr_name);

	JobQueueDirty = true;

	return 1;
}

ClassAd *
dollarDollarExpand(int cluster_id, int proc_id, ClassAd *ad, ClassAd *startd_ad, bool persist_expansions)
{
	// This is prepended to attributes that we've already expanded,
	// making them available if the match ad is no longer available.
	// So 
	//   GlobusScheduler=$$(RemoteGridSite)
	// matches an ad containing
	//   RemoteGridSide=foobarqux
	// you'll get
	//   MATCH_EXP_GlobusScheduler=foobarqux
	const char * MATCH_EXP = "MATCH_EXP_";
	bool started_transaction = false;

	int	job_universe = -1;
	ad->LookupInteger(ATTR_JOB_UNIVERSE,job_universe);

		// if we made it here, we have the ad, but
		// expStartdAd is true.  so we need to dig up 
		// the startd ad which matches this job ad.
		char *bigbuf2 = NULL;
		char *attribute_value = NULL;
		ClassAd *expanded_ad;
		int index;
		char *left,*name,*right,*value,*tvalue;
		bool value_came_from_jobad;

		// we must make a deep copy of the job ad; we do not
		// want to expand the ad we have in memory.
		expanded_ad = new ClassAd(*ad);  

		// Copy attributes from chained parent ad into the expanded ad
		// so if parent is deleted before caller is finished with this
		// ad, things will still be ok.
		expanded_ad->ChainCollapse();

			// Make a stringlist of all attribute names in job ad.
			// Note: ATTR_JOB_CMD must be first in AttrsToExpand...
		StringList AttrsToExpand;
		const char * curr_attr_to_expand;
		AttrsToExpand.append(ATTR_JOB_CMD);
		ad->ResetName();
		const char *attr_name = ad->NextNameOriginal();
		for ( ; attr_name; attr_name = ad->NextNameOriginal() ) {
			if ( strncasecmp(attr_name,"MATCH_",6) == 0 ) {
					// We do not want to expand MATCH_XXX attributes,
					// because these are used to store the result of
					// previous expansions, which could potentially
					// contain literal $$(...) in the replacement text.
				continue;
			}
			if ( strcasecmp(attr_name,ATTR_JOB_CMD) ) { 
				AttrsToExpand.append(attr_name);
			}
		}

		index = -1;	
		AttrsToExpand.rewind();
		bool attribute_not_found = false;
		while ( !attribute_not_found ) 
		{
			index++;
			curr_attr_to_expand = AttrsToExpand.next();

			if ( curr_attr_to_expand == NULL ) {
				// all done; no more attributes to try and expand
				break;
			}

			MyString cachedAttrName = MATCH_EXP;
			cachedAttrName += curr_attr_to_expand;

			if( !startd_ad ) {
					// No startd ad, so try to find cached value from back
					// when we did have a startd ad.
				ExprTree *cached_value = ad->LookupExpr(cachedAttrName.Value());
				if( cached_value ) {
					const char *cached_value_buf =
						ExprTreeToString(cached_value);
					ASSERT(cached_value_buf);
					expanded_ad->AssignExpr(curr_attr_to_expand,cached_value_buf);
					continue;
				}

					// No cached value, so try to expand the attribute
					// without the cached value.  If it is an
					// expression that refers only to job attributes,
					// it can succeed, even without the startd.
			}

			if (attribute_value != NULL) {
				free(attribute_value);
				attribute_value = NULL;
			}

			// Get the current value of the attribute.  We want
			// to use PrintToNewStr() here because we want to work
			// with anything (strings, ints, etc) and because want
			// strings unparsed (for instance, quotation marks should
			// be escaped with backslashes) so that we can re-insert
			// them later into the expanded ClassAd.
			// Note: deallocate attribute_value with free(), despite
			// the mis-leading name PrintTo**NEW**Str.  
			ExprTree *tree = ad->LookupExpr(curr_attr_to_expand);
			if ( tree ) {
				const char *new_value = ExprTreeToString( tree );
				if ( new_value ) {
					attribute_value = strdup( new_value );
				}
			}

			if ( attribute_value == NULL ) {
				continue;
			}

				// Some backwards compatibility: if the
				// user just has $$opsys.$$arch in the
				// ATTR_JOB_CMD attribute, convert it to the
				// new format w/ parenthesis: $$(opsys).$$(arch)
			if ( (index == 0) && (attribute_value != NULL)
				 && ((tvalue=strstr(attribute_value,"$$")) != NULL) ) 
			{
				if ( strcasecmp("$$OPSYS.$$ARCH",tvalue) == MATCH ) 
				{
						// convert to the new format
						// First, we need to re-allocate attribute_value to a bigger
						// buffer.
					int old_size = strlen(attribute_value);
					attribute_value = (char *) realloc(attribute_value, 
											old_size 
											+ 10);  // for the extra parenthesis
					ASSERT(attribute_value);
						// since attribute_value may have moved, we need
						// to reset the value of tvalue.
					tvalue = strstr(attribute_value,"$$");	
					ASSERT(tvalue);
					strcpy(tvalue,"$$(OPSYS).$$(ARCH)");
					ad->Assign(curr_attr_to_expand, attribute_value);
				}
			}

			bool expanded_something = false;
			int search_pos = 0;
			while( !attribute_not_found &&
					get_var(attribute_value,&left,&name,&right,NULL,true,search_pos) )
			{
				expanded_something = true;
				
				size_t namelen = strlen(name);
				if(name[0] == '[' && name[namelen-1] == ']') {
					// This is a classad expression to be considered

					MyString expr_to_add;
					expr_to_add.sprintf("string(%s", name + 1);
					expr_to_add.setChar(expr_to_add.Length()-1, ')');

					ClassAd tmpJobAd(*ad);
					const char * INTERNAL_DD_EXPR = "InternalDDExpr";

					bool isok = tmpJobAd.AssignExpr(INTERNAL_DD_EXPR, expr_to_add.Value());
					if( ! isok ) {
						attribute_not_found = true;
						break;
					}

					MyString result;
					isok = tmpJobAd.EvalString(INTERNAL_DD_EXPR, startd_ad, result);
					if( ! isok ) {
						attribute_not_found = true;
						break;
					}
					MyString replacement_value;
					replacement_value += left;
					replacement_value += result;
					search_pos = replacement_value.Length();
					replacement_value += right;
					MyString replacement_attr = curr_attr_to_expand;
					replacement_attr += "=";
					replacement_attr += replacement_value;
					expanded_ad->Insert(replacement_attr.Value());
					dprintf(D_FULLDEBUG,"$$([]) substitution: %s\n",replacement_attr.Value());

					free(attribute_value);
					attribute_value = strdup(replacement_value.Value());


				} else  {
					// This is an attribute from the machine ad

					// If the name contains a colon, then it
					// is a	fallback value, should the startd
					// leave it undefined, e.g.
					// $$(NearestStorage:turkey)

					char *fallback;

					fallback = strchr(name,':');
					if(fallback) {
						*fallback = 0;
						fallback++;
					}

					// Look for the name in the ad.
					// If it is not there, use the fallback.
					// If no fallback value, then fail.

					if( strcasecmp(name,"DOLLARDOLLAR") == 0 ) {
							// replace $$(DOLLARDOLLAR) with literal $$
						value = strdup("DOLLARDOLLAR = \"$$\"");
						value_came_from_jobad = true;
					}
					else if ( startd_ad ) {
							// We have a startd ad in memory, use it
						value = startd_ad->sPrintExpr(NULL,0,name);
						value_came_from_jobad = false;
					} else {
							// No startd ad -- use value from last match.
						MyString expr;
						expr = "MATCH_";
						expr += name;
						value = ad->sPrintExpr(NULL,0,expr.Value());
						value_came_from_jobad = true;
					}

					if (!value) {
						if(fallback) {
							char *rebuild = (char *) malloc(  strlen(name)
								+ 3  // " = "
								+ 1  // optional '"'
								+ strlen(fallback)
								+ 1  // optional '"'
								+ 1); // null terminator
							if(strlen(fallback) == 0) {
								// fallback is nothing?  That confuses all sorts of
								// things.  How about a nothing string instead?
								sprintf(rebuild,"%s = \"%s\"",name,fallback);
							} else {
								sprintf(rebuild,"%s = %s",name,fallback);
							}
							value = rebuild;
						}
						if(!fallback || !value) {
							attribute_not_found = true;
							break;
						}
					}


					// we just want the attribute value, so strip
					// out the "attrname=" prefix and any quotation marks 
					// around string value.
					tvalue = strchr(value,'=');
					ASSERT(tvalue);	// we better find the "=" sign !
					// now skip past the "=" sign
					tvalue++;
					while ( *tvalue && isspace(*tvalue) ) {
						tvalue++;
					}
					// insert the expression into the original job ad
					// before we mess with it any further.  however, no need to
					// re-insert it if we got the value from the job ad
					// in the first place.
					if ( !value_came_from_jobad && persist_expansions) {
						MyString expr;
						expr = "MATCH_";
						expr += name;

						if( !started_transaction && !InTransaction() ) {
							started_transaction = true;
								// for efficiency, when storing multiple
								// expansions, do it all in one transaction
							BeginTransaction();
						}	

					// We used to only bother saving the MATCH_ entry for
						// the GRID universe, but we now need it for flocked
						// jobs using disconnected starter-shadow (job-leases).
						// So just always do it.
						if ( SetAttribute(cluster_id,proc_id,expr.Value(),tvalue) < 0 )
						{
							EXCEPT("Failed to store %s into job ad %d.%d",
								expr.Value(),cluster_id,proc_id);
						}
					}
					// skip any quotation marks around strings
					if (*tvalue == '"') {
						tvalue++;
						int endquoteindex = strlen(tvalue) - 1;
						if ( endquoteindex >= 0 && 
							 tvalue[endquoteindex] == '"' ) {
								tvalue[endquoteindex] = '\0';
						}
					}
					bigbuf2 = (char *) malloc(  strlen(left) 
											  + strlen(tvalue) 
											  + strlen(right)
											  + 1);
					sprintf(bigbuf2,"%s%s%n%s",left,tvalue,&search_pos,right);
					free(attribute_value);
					attribute_value = (char *) malloc(  strlen(curr_attr_to_expand)
													  + 3 // = and quotes
													  + strlen(bigbuf2)
													  + 1);
					sprintf(attribute_value,"%s=%s",curr_attr_to_expand,
						bigbuf2);
					expanded_ad->Insert(attribute_value);
					dprintf(D_FULLDEBUG,"$$ substitution: %s\n",attribute_value);
					free(value);	// must use free here, not delete[]
					free(attribute_value);
					attribute_value = bigbuf2;
					bigbuf2 = NULL;
				}
			}

			if(expanded_something && ! attribute_not_found && persist_expansions) {
				// Cache the expanded string so that we still
				// have it after, say, a restart and the collector
				// is no longer available.

				if( !started_transaction && !InTransaction() ) {
					started_transaction = true;
						// for efficiency, when storing multiple
						// expansions, do it all in one transaction
					BeginTransaction();
				}
				if ( SetAttribute(cluster_id,proc_id,cachedAttrName.Value(),attribute_value) < 0 )
				{
					EXCEPT("Failed to store '%s=%s' into job ad %d.%d",
						cachedAttrName.Value(), attribute_value, cluster_id, proc_id);
				}
			}

		}

		if( started_transaction ) {
			CommitTransaction();
		}

		if ( startd_ad ) {
				// Copy NegotiatorMatchExprXXX attributes from startd ad
				// to the job ad.  These attributes were inserted by the
				// negotiator.
			startd_ad->ResetName();
			char const *c_name;
			size_t len = strlen(ATTR_NEGOTIATOR_MATCH_EXPR);
			while( (c_name=startd_ad->NextNameOriginal()) ) {
				if( !strncmp(c_name,ATTR_NEGOTIATOR_MATCH_EXPR,len) ) {
					ExprTree *expr = startd_ad->LookupExpr(c_name);
					if( !expr ) {
						continue;
					}
					const char *new_value = NULL;
					new_value = ExprTreeToString(expr);
					ASSERT(new_value);
					expanded_ad->AssignExpr(c_name,new_value);

					MyString match_exp_name = MATCH_EXP;
					match_exp_name += c_name;
					if ( SetAttribute(cluster_id,proc_id,match_exp_name.Value(),new_value) < 0 )
					{
						EXCEPT("Failed to store '%s=%s' into job ad %d.%d",
						       match_exp_name.Value(), new_value, cluster_id, proc_id);
					}
				}
			}
		}

		if ( startd_ad && job_universe == CONDOR_UNIVERSE_GRID ) {
				// Can remove our matched ad since we stored all the
				// values we need from it into the job ad.
			RemoveMatchedAd(cluster_id,proc_id);
		}


		if ( attribute_not_found ) {
			MyString hold_reason;
			hold_reason.sprintf("Cannot expand $$(%s).",name);

			// no ClassAd in the match record; probably
			// an older negotiator.  put the job on hold and send email.
			dprintf( D_ALWAYS, 
				"Putting job %d.%d on hold - cannot expand $$(%s)\n",
				 cluster_id, proc_id, name );
			// SetAttribute does security checks if Q_SOCK is not NULL.
			// So, set Q_SOCK to be NULL before placing the job on hold
			// so that SetAttribute knows this request is not coming from
			// a client.  Then restore Q_SOCK back to the original value.
			QmgmtPeer* saved_sock = Q_SOCK;
			Q_SOCK = NULL;
			holdJob(cluster_id, proc_id, hold_reason.Value());
			Q_SOCK = saved_sock;

			char buf[256];
			snprintf(buf,256,"Your job (%d.%d) is on hold",cluster_id,proc_id);
			FILE* email = email_user_open(ad,buf);
			if ( email ) {
				fprintf(email,"Condor failed to start your job %d.%d \n",
					cluster_id,proc_id);
				fprintf(email,"because job attribute %s contains $$(%s).\n",
					curr_attr_to_expand,name);
				fprintf(email,"\nAttribute $$(%s) cannot be expanded because",
					name);
				fprintf(email,"\nthis attribute was not found in the "
						"machine ClassAd.\n");
				fprintf(email,
					"\n\nPlease correct this problem and release your "
					"job with:\n   \"condor_release %d.%d\"\n\n",
					cluster_id,proc_id);
				email_close(email);
			}
		}


		if ( startd_ad && job_universe != CONDOR_UNIVERSE_GRID ) {
			// Produce an environment description that is compatible with
			// whatever the starter expects.
			// Note: this code path is skipped when we flock and reconnect
			//  after a disconnection (job lease).  In this case we don't
			//  have a startd_ad!

			Env env_obj;

			char *opsys = NULL;
			startd_ad->LookupString( ATTR_OPSYS, &opsys);
			char *startd_version = NULL;
			startd_ad->LookupString( ATTR_VERSION, &startd_version);
			CondorVersionInfo ver_info(startd_version);

			MyString env_error_msg;
			if(!env_obj.MergeFrom(expanded_ad,&env_error_msg) ||
			   !env_obj.InsertEnvIntoClassAd(expanded_ad,&env_error_msg,opsys,&ver_info))
			{
				attribute_not_found = true;
				MyString hold_reason;
				hold_reason.sprintf(
					"Failed to convert environment to target syntax"
					" for starter (opsys=%s): %s",
					opsys ? opsys : "NULL",env_error_msg.Value());


				dprintf( D_ALWAYS, 
					"Putting job %d.%d on hold - cannot convert environment"
					" to target syntax for starter (opsys=%s): %s\n",
					cluster_id, proc_id, opsys ? opsys : "NULL",
						 env_error_msg.Value() );

				// SetAttribute does security checks if Q_SOCK is
				// not NULL.  So, set Q_SOCK to be NULL before
				// placing the job on hold so that SetAttribute
				// knows this request is not coming from a client.
				// Then restore Q_SOCK back to the original value.

				QmgmtPeer* saved_sock = Q_SOCK;
				Q_SOCK = NULL;
				holdJob(cluster_id, proc_id, hold_reason.Value());
				Q_SOCK = saved_sock;
			}


			// Now convert the arguments to a form understood by the starter.
			ArgList arglist;
			MyString arg_error_msg;
			if(!arglist.AppendArgsFromClassAd(expanded_ad,&arg_error_msg) ||
			   !arglist.InsertArgsIntoClassAd(expanded_ad,&ver_info,&arg_error_msg))
			{
				attribute_not_found = true;
				MyString hold_reason;
				hold_reason.sprintf(
					"Failed to convert arguments to target syntax"
					" for starter: %s",
					arg_error_msg.Value());


				dprintf( D_ALWAYS, 
					"Putting job %d.%d on hold - cannot convert arguments"
					" to target syntax for starter: %s\n",
					cluster_id, proc_id,
					arg_error_msg.Value() );

				// SetAttribute does security checks if Q_SOCK is
				// not NULL.  So, set Q_SOCK to be NULL before
				// placing the job on hold so that SetAttribute
				// knows this request is not coming from a client.
				// Then restore Q_SOCK back to the original value.

				QmgmtPeer* saved_sock = Q_SOCK;
				Q_SOCK = NULL;
				holdJob(cluster_id, proc_id, hold_reason.Value());
				Q_SOCK = saved_sock;
			}


			if(opsys) free(opsys);
			if(startd_version) free(startd_version);
		}

		if ( attribute_value ) free(attribute_value);
		if ( bigbuf2 ) free (bigbuf2);

		if ( attribute_not_found )
			return NULL;
		else 
			return expanded_ad;
}


ClassAd *
GetJobAd(int cluster_id, int proc_id, bool expStartdAd, bool persist_expansions)
{
	char	key[PROC_ID_STR_BUFLEN];
	ClassAd	*ad;

	IdToStr(cluster_id,proc_id,key);
	if (JobQueue->LookupClassAd(key, ad)) {
		if ( !expStartdAd ) {
			// we're done, return the ad.
			return ad;
		}

		ClassAd *startd_ad = NULL;
		PROC_ID job_id;
		job_id.cluster = cluster_id;
		job_id.proc = proc_id;

		// find the startd ad.  this is done differently if the job
		// is a globus universe jobs or not.
		int	job_universe = -1;
		ad->LookupInteger(ATTR_JOB_UNIVERSE,job_universe);
		if ( job_universe == CONDOR_UNIVERSE_GRID ) {
			// Globus job... find "startd ad" via our simple
			// hash table.
			scheduler.resourcesByProcID->lookup(job_id,startd_ad);
		} else {
			// Not a Globus job... find startd ad via the match rec
			match_rec *mrec;
			if ((job_universe == CONDOR_UNIVERSE_PARALLEL) ||
				(job_universe == CONDOR_UNIVERSE_MPI)) {
			 	mrec = dedicated_scheduler.FindMRecByJobID( job_id );
			} else {
			 	mrec = scheduler.FindMrecByJobID( job_id );
			}

			if( mrec ) {
				startd_ad = mrec->my_match_ad;
			} else {
				// no match rec, probably a local universe type job.
				// set startd_ad to NULL and continue on - after all,
				// the expression we are expanding may not even reference
				// a startd attribute.
				startd_ad = NULL;
			}
			
		}

		return dollarDollarExpand(cluster_id, proc_id, ad, startd_ad, persist_expansions);

	} else {
		// we could not find this job ad
		return NULL;
	}
}


ClassAd *
GetJobByConstraint(const char *constraint)
{
	ClassAd	*ad;
	HashKey key;

	JobQueue->StartIterateAllClassAds();
	while(JobQueue->IterateAllClassAds(ad,key)) {
		if ( *(key.value()) != '0' &&	// avoid cluster and header ads
			EvalBool(ad, constraint)) {
				return ad;
		}
	}
	return NULL;
}


ClassAd *
GetNextJob(int initScan)
{
	return GetNextJobByConstraint(NULL, initScan);
}


ClassAd *
GetNextJobByConstraint(const char *constraint, int initScan)
{
	ClassAd	*ad;
	HashKey key;

	if (initScan) {
		JobQueue->StartIterateAllClassAds();
	}

	while(JobQueue->IterateAllClassAds(ad,key)) {
		if ( *(key.value()) != '0' &&	// avoid cluster and header ads
			(!constraint || !constraint[0] || EvalBool(ad, constraint))) {
			return ad;
		}
	}
	return NULL;
}

ClassAd *
GetNextJobByCluster(int c, int initScan)
{
	ClassAd	*ad;
	HashKey key;
	char cluster[25];
	int len;

	if ( c < 1 ) {
		return NULL;
	}

	snprintf(cluster,25,"%d.",c);
	len = strlen(cluster);

	if (initScan) {
		JobQueue->StartIterateAllClassAds();
	}

	while(JobQueue->IterateAllClassAds(ad,key)) {
		if ( strncmp(cluster,key.value(),len) == 0 ) {
			return ad;
		}
	}

	return NULL;
}

void
FreeJobAd(ClassAd *&ad)
{
	ad = NULL;
}

static int
RecvSpoolFileBytes(const char *path)
{
	filesize_t	size;
	Q_SOCK->getReliSock()->decode();
	if (Q_SOCK->getReliSock()->get_file(&size, path) < 0) {
		dprintf(D_ALWAYS,
		        "Failed to receive file from client in SendSpoolFile.\n");
		Q_SOCK->getReliSock()->end_of_message();
		return -1;
	}
	chmod(path,00755);
	Q_SOCK->getReliSock()->end_of_message();
	dprintf(D_FULLDEBUG, "done with transfer, errno = %d\n", errno);
	return 0;
}

int
SendSpoolFile(char const *filename)
{
	char * path;

		/* We are passed in a filename to use to save the ICKPT file.
		   However, we should NOT trust this filename since it comes from 
		   the client!  So here we generate what we think the filename should
		   be based upon the current active_cluster_num in the transaction.
		   If the client does not send what we are expecting, we do the
		   paranoid thing and abort.  Once we are certain that my understanding
		   of this is correct, we could even just ignore the passed-in 
		   filename parameter completely. -Todd Tannenbaum, 2/2005
		*/
	path = gen_ckpt_name(Spool,active_cluster_num,ICKPT,0);
	if ( filename && strcmp(filename, condor_basename(path)) ) {
		dprintf(D_ALWAYS, 
				"ERROR SendSpoolFile aborted due to suspicious path (%s)!\n",
				filename);
		return -1;
	}

	if ( !Q_SOCK || !Q_SOCK->getReliSock() ) {
		EXCEPT( "SendSpoolFile called when Q_SOCK is NULL" );
	}
	/* Tell client to go ahead with file transfer. */
	Q_SOCK->getReliSock()->encode();
	Q_SOCK->getReliSock()->put(0);
	Q_SOCK->getReliSock()->end_of_message();

	int rv = RecvSpoolFileBytes(path);
	free(path); path = NULL;
	return rv;
}

int
SendSpoolFileIfNeeded(ClassAd& ad)
{
	if ( !Q_SOCK || !Q_SOCK->getReliSock() ) {
		EXCEPT( "SendSpoolFileIfNeeded called when Q_SOCK is NULL" );
	}
	Q_SOCK->getReliSock()->encode();

	char *path = gen_ckpt_name(Spool, active_cluster_num, ICKPT, 0);

	// here we take advantage of ickpt sharing if possible. if a copy
	// of the executable already exists we make a link to it and send
	// a '1' back to the client. if that can't happen but sharing is
	// enabled, the hash variable will be set to a non-empty string that
	// can be used to create a link that can be shared by future jobs
	//
	MyString owner;
	std::string hash;
	if (param_boolean("SHARE_SPOOLED_EXECUTABLES", true)) {
		if (!ad.LookupString(ATTR_OWNER, owner)) {
			dprintf(D_ALWAYS,
			        "SendSpoolFileIfNeeded: no %s attribute in ClassAd\n",
			        ATTR_OWNER);
			Q_SOCK->getReliSock()->put(-1);
			Q_SOCK->getReliSock()->end_of_message();
			return -1;
		}
		if (!OwnerCheck(&ad, Q_SOCK->getOwner())) {
			dprintf(D_ALWAYS, "SendSpoolFileIfNeeded: OwnerCheck failure\n");
			Q_SOCK->getReliSock()->put(-1);
			Q_SOCK->getReliSock()->end_of_message();
			return -1;
		}
		hash = ickpt_share_get_hash(ad);
		if (!hash.empty()) {
			std::string s = std::string("\"") + hash + "\"";
			int rv = SetAttribute(active_cluster_num,
			                      -1,
			                      ATTR_JOB_CMD_HASH,
			                      s.c_str());
			if (rv < 0) {
					dprintf(D_ALWAYS,
					        "SendSpoolFileIfNeeded: unable to set %s to %s\n",
					        ATTR_JOB_CMD_HASH,
					        hash.c_str());
					hash = "";
			}
			if (!hash.empty() &&
			    ickpt_share_try_sharing(owner.Value(), hash, path))
			{
				Q_SOCK->getReliSock()->put(1);
				Q_SOCK->getReliSock()->end_of_message();
				return 0;
			}
		}
	}

	/* Tell client to go ahead with file transfer. */
	Q_SOCK->getReliSock()->put(0);
	Q_SOCK->getReliSock()->end_of_message();

	if (RecvSpoolFileBytes(path) == -1) {
		free(path); path = NULL;
		return -1;
	}

	if (!hash.empty()) {
		ickpt_share_init_sharing(owner.Value(), hash, path);
	}

	free(path); path = NULL;
	return 0;
}

} /* should match the extern "C" */


void
PrintQ()
{
	ClassAd		*ad=NULL;

	dprintf(D_ALWAYS, "*******Job Queue*********\n");
	JobQueue->StartIterateAllClassAds();
	while(JobQueue->IterateAllClassAds(ad)) {
		ad->fPrint(stdout);
	}
	dprintf(D_ALWAYS, "****End of Queue*********\n");
}


// Returns cur_hosts so that another function in the scheduler can
// update JobsRunning and keep the scheduler and queue manager
// seperate. 
int get_job_prio(ClassAd *job)
{
    int job_prio;
    int job_status;
    PROC_ID id;
    int     q_date;
    char    buf[100];
	char	owner[100];
    int     cur_hosts;
    int     max_hosts;
	int 	niceUser;
	int		universe;

	ASSERT(job);

	buf[0] = '\0';
	owner[0] = '\0';

		// We must call getAutoClusterid() in get_job_prio!!!  We CANNOT
		// return from this function before we call getAutoClusterid(), so call
		// it early on (before any returns) right now.  The reason for this is
		// getAutoClusterid() performs a mark/sweep algorithm to garbage collect
		// old autocluster information.  If we fail to call getAutoClusterid, the
		// autocluster information for this job will be removed, causing the schedd
		// to ASSERT later on in the autocluster code. 
		// Quesitons?  Ask Todd <tannenba@cs.wisc.edu> 01/04
	int auto_id = scheduler.autocluster.getAutoClusterid(job);

	job->LookupInteger(ATTR_JOB_UNIVERSE, universe);
	job->LookupInteger(ATTR_JOB_STATUS, job_status);
    if (job->LookupInteger(ATTR_CURRENT_HOSTS, cur_hosts) == 0) {
        cur_hosts = ((job_status == RUNNING) ? 1 : 0);
    }
    if (job->LookupInteger(ATTR_MAX_HOSTS, max_hosts) == 0) {
        max_hosts = ((job_status == IDLE || job_status == UNEXPANDED) ? 1 : 0);
    }
	// Figure out if we should contine and put this job into the PrioRec array
	// or not.
    // No longer judge whether or not a job can run by looking at its status.
    // Rather look at if it has all the hosts that it wanted.
    if (cur_hosts>=max_hosts || job_status==HELD || 
			job_status==REMOVED || job_status==COMPLETED ||
			!service_this_universe(universe,job)) 
	{
        return cur_hosts;
	}


	// --- Insert this job into the PrioRec array ---

    job->LookupInteger(ATTR_JOB_PRIO, job_prio);
    job->LookupInteger(ATTR_Q_DATE, q_date);
	if( job->LookupInteger( ATTR_NICE_USER, niceUser ) && niceUser ) {
		strcpy(owner,NiceUserName);
		strcat(owner,".");
	}
	buf[0] = '\0';
	job->LookupString(ATTR_ACCOUNTING_GROUP,buf,sizeof(buf));  // TODDCORE
	if ( buf[0] == '\0' ) {
		job->LookupString(ATTR_OWNER, buf, sizeof(buf));  
	}
	strcat(owner,buf);
		// Note, we should use this method instead of just looking up
		// ATTR_USER directly, since that includes UidDomain, which we
		// don't want for this purpose...
	job->LookupInteger(ATTR_CLUSTER_ID, id.cluster);
	job->LookupInteger(ATTR_PROC_ID, id.proc);

	
    // No longer judge whether or not a job can run by looking at its status.
    // Rather look at if it has all the hosts that it wanted.
    if (cur_hosts>=max_hosts || job_status==HELD)
        return cur_hosts;

    PrioRec[N_PrioRecs].id       = id;
    PrioRec[N_PrioRecs].job_prio = job_prio;
    PrioRec[N_PrioRecs].status   = job_status;
    PrioRec[N_PrioRecs].qdate    = q_date;
	if ( auto_id == -1 ) {
		PrioRec[N_PrioRecs].auto_cluster_id = id.cluster;
	} else {
		PrioRec[N_PrioRecs].auto_cluster_id = auto_id;
	}

	strcpy(PrioRec[N_PrioRecs].owner,owner);

    N_PrioRecs += 1;
	if ( N_PrioRecs == MAX_PRIO_REC ) {
		grow_prio_recs( 2 * N_PrioRecs );
	}

	return cur_hosts;
}

static bool
jobLeaseIsValid( ClassAd* job, int cluster, int proc )
{
	int last_renewal, duration;
	time_t now;
	if( ! job->LookupInteger(ATTR_JOB_LEASE_DURATION, duration) ) {
		return false;
	}
	if( ! job->LookupInteger(ATTR_LAST_JOB_LEASE_RENEWAL, last_renewal) ) {
		return false;
	}
	now = time(0);
	int diff = now - last_renewal;
	int remaining = duration - diff;
	dprintf( D_FULLDEBUG, "%d.%d: %s is defined: %d\n", cluster, proc, 
			 ATTR_JOB_LEASE_DURATION, duration );
	dprintf( D_FULLDEBUG, "%d.%d: now: %d, last_renewal: %d, diff: %d\n", 
			 cluster, proc, (int)now, last_renewal, diff );

	if( remaining <= 0 ) {
		dprintf( D_ALWAYS, "%d.%d: %s remaining: EXPIRED!\n", 
				 cluster, proc, ATTR_JOB_LEASE_DURATION );
		return false;
	} 
	dprintf( D_ALWAYS, "%d.%d: %s remaining: %d\n", cluster, proc,
			 ATTR_JOB_LEASE_DURATION, remaining );
	return true;
}

extern void mark_job_stopped(PROC_ID* job_id);

int mark_idle(ClassAd *job)
{
    int     status, cluster, proc, hosts, universe;
	PROC_ID	job_id;
	static time_t bDay = 0;

		// Update ATTR_SCHEDD_BIRTHDATE in job ad at startup
	if (bDay == 0) {
		bDay = time(NULL);
	}
	job->Assign(ATTR_SCHEDD_BIRTHDATE,(int)bDay);

	if (job->LookupInteger(ATTR_JOB_UNIVERSE, universe) < 0) {
		universe = CONDOR_UNIVERSE_STANDARD;
	}

	MyString managed_status;
	job->LookupString(ATTR_JOB_MANAGED, managed_status);
	if ( managed_status == MANAGED_EXTERNAL ) {
		// if a job is externally managed, don't touch a damn
		// thing!!!  the gridmanager or schedd-on-the-side is
		// in control.  stay out of its way!  -Todd 9/13/02
		// -amended by Jaime 10/4/05
		return 1;
	}

	job->LookupInteger(ATTR_CLUSTER_ID, cluster);
	job->LookupInteger(ATTR_PROC_ID, proc);
    job->LookupInteger(ATTR_JOB_STATUS, status);
	job->LookupInteger(ATTR_CURRENT_HOSTS, hosts);

	job_id.cluster = cluster;
	job_id.proc = proc;

	if ( status == COMPLETED ) {
		DestroyProc(cluster,proc);
	} else if ( status == REMOVED ) {
		// a globus job with a non-null contact string should be left alone
		if ( universe == CONDOR_UNIVERSE_GRID ) {
			char grid_job_id[20];
			if ( job->LookupString( ATTR_GRID_JOB_ID, grid_job_id,
									sizeof(grid_job_id) ) )
			{
				// looks like the job's remote job id is still valid,
				// so there is still a job submitted remotely somewhere.
				// don't touch this job -- leave it alone so the gridmanager
				// completes the task of removing it from the remote site.
				return 1;
			}
		}
		dprintf( D_FULLDEBUG, "Job %d.%d was left marked as removed, "
				 "cleaning up now\n", cluster, proc );
		scheduler.WriteAbortToUserLog( job_id );
		DestroyProc( cluster, proc );
	} else if ( status == UNEXPANDED ) {
		SetAttributeInt(cluster,proc,ATTR_JOB_STATUS,IDLE);
		SetAttributeInt( cluster, proc, ATTR_ENTERED_CURRENT_STATUS,
						 (int)time(0) );
		SetAttributeInt( cluster, proc, ATTR_LAST_SUSPENSION_TIME, 0);
	}
	else if ( status == RUNNING || hosts > 0 ) {
		if( universeCanReconnect(universe) &&
			jobLeaseIsValid(job, cluster, proc) )
		{
			dprintf( D_FULLDEBUG, "Job %d.%d might still be alive, "
					 "spawning shadow to reconnect\n", cluster, proc );
			if (universe == CONDOR_UNIVERSE_PARALLEL) {
				dedicated_scheduler.enqueueReconnectJob( job_id);	
			} else {
				scheduler.enqueueReconnectJob( job_id );
			}
		} else {
			mark_job_stopped(&job_id);
		}
	}
		
	int wall_clock_ckpt = 0;
	GetAttributeInt(cluster,proc,ATTR_JOB_WALL_CLOCK_CKPT, &wall_clock_ckpt);
	if (wall_clock_ckpt) {
			// Schedd must have died before committing this job's wall
			// clock time.  So, commit the wall clock saved in the
			// wall clock checkpoint.
		float wall_clock = 0.0;
		GetAttributeFloat(cluster,proc,ATTR_JOB_REMOTE_WALL_CLOCK,&wall_clock);
		wall_clock += wall_clock_ckpt;
		BeginTransaction();
		SetAttributeFloat(cluster,proc,ATTR_JOB_REMOTE_WALL_CLOCK, wall_clock);
		DeleteAttribute(cluster,proc,ATTR_JOB_WALL_CLOCK_CKPT);
			// remove shadow birthdate so if CkptWallClock()
			// runs before a new shadow starts, it won't
			// potentially double-count
		DeleteAttribute(cluster,proc,ATTR_SHADOW_BIRTHDATE);
		CommitTransaction();
	}

	return 1;
}

bool InWalkJobQueue() {
	return in_walk_job_queue != 0;
}

void
WalkJobQueue(scan_func func)
{
	ClassAd *ad;
	int rval = 0;

	if( in_walk_job_queue ) {
		dprintf(D_ALWAYS,"ERROR: WalkJobQueue called recursively!  Generating stack trace:\n");
		dprintf_dump_stack();
	}

	in_walk_job_queue++;

	ad = GetNextJob(1);
	while (ad != NULL && rval >= 0) {
		rval = func(ad);
		if (rval >= 0) {
			FreeJobAd(ad);
			ad = GetNextJob(0);
		}
	}
	if (ad != NULL)
		FreeJobAd(ad);

	in_walk_job_queue--;
}

/*
** There should be no jobs running when we start up.  If any were killed
** when the last schedd died, they will still be listed as "running" in
** the job queue.  Here we go in and mark them as idle.
*/
void mark_jobs_idle()
{
    WalkJobQueue( mark_idle );
}

void DirtyPrioRecArray() {
		// Mark the PrioRecArray as stale. This will trigger a rebuild,
		// though possibly not immediately.
	PrioRecArrayIsDirty = true;
}

static void DoBuildPrioRecArray() {
	scheduler.autocluster.mark();

	N_PrioRecs = 0;
	WalkJobQueue( get_job_prio );

		// N_PrioRecs might be 0, if we have no jobs to run at the
		// moment.  If so, we don't want to call qsort(), since that's
		// bad.  We can still try to find the owner in the Owners
		// array, since that's not that expensive, and we need it for
		// all the flocking logic at the end of this function.
		// Discovered by Derek Wright and insure-- on 2/28/01
	if( N_PrioRecs ) {
		qsort( (char *)PrioRec, N_PrioRecs, sizeof(PrioRec[0]),
			   (int(*)(const void*, const void*))prio_compar );
	}

	scheduler.autocluster.sweep();

	if( !scheduler.shadow_prio_recs_consistent() ) {
		scheduler.mail_problem_message();
	}
}

/*
 * Build an array of runnable jobs sorted by priority.  If there are
 * a lot of jobs in the queue, this can be expensive, so avoid building
 * the array too often.
 * Arguments:
 *   no_match_found - caller can't find a runnable job matching
 *                    the requirements of an available startd, so
 *                    consider rebuilding the list sooner
 * Returns:
 *   true if the array was rebuilt; false otherwise
 */
bool BuildPrioRecArray(bool no_match_found /*default false*/) {

		// caller expects PrioRecAutoClusterRejected to be instantiated
		// (and cleared)
	int hash_size = TotalJobsCount/4+1000;
	if( PrioRecAutoClusterRejected &&
	    PrioRecAutoClusterRejected->getTableSize() < 0.8*hash_size )
	{
		delete PrioRecAutoClusterRejected;
		PrioRecAutoClusterRejected = NULL;
	}
	if( ! PrioRecAutoClusterRejected ) {
		PrioRecAutoClusterRejected = new HashTable<int,int>(hash_size,hashFuncInt,rejectDuplicateKeys);
		ASSERT( PrioRecAutoClusterRejected );
	}
	else {
		PrioRecAutoClusterRejected->clear();
	}

	if( !PrioRecArrayIsDirty ) {
		dprintf(D_FULLDEBUG,
				"Reusing prioritized runnable job list because nothing has "
				"changed.\n");
		return false;
	}

		// run without any delay the first time
	PrioRecArrayTimeslice.setInitialInterval( 0 );

	PrioRecArrayTimeslice.setMaxInterval( PrioRecRebuildMaxInterval );
	if( no_match_found ) {
		PrioRecArrayTimeslice.setTimeslice( PrioRecRebuildMaxTimeSliceWhenNoMatchFound );
	}
	else {
		PrioRecArrayTimeslice.setTimeslice( PrioRecRebuildMaxTimeSlice );
	}

	if( !PrioRecArrayTimeslice.isTimeToRun() ) {

		dprintf(D_FULLDEBUG,
				"Reusing prioritized runnable job list to save time.\n");

		return false;
	}

	PrioRecArrayTimeslice.setStartTimeNow();
	PrioRecArrayIsDirty = false;

	DoBuildPrioRecArray();

	PrioRecArrayTimeslice.setFinishTimeNow();

	dprintf(D_ALWAYS,"Rebuilt prioritized runnable job list in %.3fs.%s\n",
			PrioRecArrayTimeslice.getLastDuration(),
			no_match_found ? "  (Expedited rebuild because no match was found)" : "");

	return true;
}

/*
 * Find the job with the highest priority that matches with
 * my_match_ad (which is a startd ad).  If user is NULL, get a job for
 * any user; o.w. only get jobs for specified user.
 */
void FindRunnableJob(PROC_ID & jobid, ClassAd* my_match_ad, 
					 char * user)
{
	ClassAd				*ad;
	bool match_any_user = (user == NULL) ? true : false;

	ASSERT(my_match_ad);

		// indicate failure by setting proc to -1.  do this now
		// so if we bail out early anywhere, we say we failed.
	jobid.proc = -1;	

	// BIOTECH
	char *biotech = param("BIOTECH");
	if (biotech) {
		free(biotech);
		ad = GetNextJob(1);
		while (ad != NULL) {
			if ( Runnable(ad) ) {
					// keep the order of arguments to IsAMatch() in sync
					// with Scheduler::OptimizeMachineAdForMatchmaking()
				if ( IsAMatch( my_match_ad, ad ) )
				{
					ad->LookupInteger(ATTR_CLUSTER_ID, jobid.cluster);
					ad->LookupInteger(ATTR_PROC_ID, jobid.proc);
					if( !scheduler.AlreadyMatched(&jobid) ) {
						break;
					}
				}
			}
			ad = GetNextJob(0);
		}
		return;
	}

	MyString owner = user;
	int at_sign_pos;
	int i;

		// We have been passed user, which is owner@uid.  We want just
		// owner, place a NULL at the '@'.

	at_sign_pos = owner.FindChar('@');
	if ( at_sign_pos >= 0 ) {
		owner.setChar(at_sign_pos,'\0');
	}

	bool rebuilt_prio_rec_array = BuildPrioRecArray();

		// Iterate through the most recently constructed list of
		// jobs, nicely pre-sorted in priority order.

	do {
		for (i=0; i < N_PrioRecs; i++) {
			if ( PrioRec[i].owner[0] == '\0' ) {
					// This record has been disabled, because it is no longer
					// runnable.
				continue;
			}
			else if ( !match_any_user && strcmp(PrioRec[i].owner,owner.Value()) != 0 ) {
					// Owner doesn't match.
				continue;
			}

			ad = GetJobAd( PrioRec[i].id.cluster, PrioRec[i].id.proc );
			if (!ad) {
					// This ad must have been deleted since we last built
					// runnable job list.
				continue;
			}	

			int junk; // don't care about the value
			if ( PrioRecAutoClusterRejected->lookup( PrioRec[i].auto_cluster_id, junk ) == 0 ) {
					// We have already failed to match a job from this same
					// autocluster with this machine.  Skip it.
				continue;
			}

			if ( ! IsAMatch( ad, my_match_ad ) )
				{
						// Job and machine do not match.
					PrioRecAutoClusterRejected->insert( PrioRec[i].auto_cluster_id, 1 );
				}
			else {
				if(!Runnable(&PrioRec[i].id) || scheduler.AlreadyMatched(&PrioRec[i].id)) {
						// This job's status must have changed since the
						// time it was added to the runnable job list.
						// Prevent this job from being considered in any
						// future iterations through the list.
					PrioRec[i].owner[0] = '\0';
					dprintf(D_FULLDEBUG,
							"record for job %d.%d skipped until PrioRec rebuild\n",
							jobid.cluster, jobid.proc);

						// Ensure that PrioRecArray is rebuilt
						// eventually, because changes in the status
						// of AlreadyMatched() can happen without
						// changes to the status of the job, (not the
						// normal case, but still possible) so the
						// dirty flag may not get set when the job
						// is no longer AlreadyMatched() unless we
						// set it here and keep rebuilding the array.

					PrioRecArrayIsDirty = true;
				}
				else {

						// Make sure that the startd ranks this job >= the
						// rank of the job that initially claimed it.
						// We stashed that rank in the startd ad when
						// the match was created.
						// (As of 6.9.0, the startd does not reject reuse
						// of the claim with lower RANK, but future versions
						// very well may.)

					float current_startd_rank;
					if( my_match_ad &&
						my_match_ad->LookupFloat(ATTR_CURRENT_RANK, current_startd_rank) )
					{
						float new_startd_rank = 0;
						if( my_match_ad->EvalFloat(ATTR_RANK, ad, new_startd_rank) )
						{
							if( new_startd_rank < current_startd_rank ) {
								continue;
							}
						}
					}

						// If Concurrency Limits are in play it is
						// important not to reuse a claim from one job
						// that has one set of limits for a job that
						// has a different set. This is because the
						// Accountant is keeping track of limits based
						// on the matches that are being handed out.
						//
						// A future optimization here may be to allow
						// jobs with a subset of the limits given to
						// the current match to reuse it.
						//
						// Ohh, indented sooo far!
					MyString jobLimits, recordedLimits;
					if (param_boolean("CLAIM_RECYCLING_CONSIDER_LIMITS", true)) {
						ad->LookupString(ATTR_CONCURRENCY_LIMITS, jobLimits);
						my_match_ad->LookupString(ATTR_MATCHED_CONCURRENCY_LIMITS,
												  recordedLimits);
						jobLimits.lower_case();
						recordedLimits.lower_case();
						
						if (jobLimits == recordedLimits) {
							dprintf(D_FULLDEBUG,
									"ConcurrencyLimits match, can reuse claim\n");
						} else {
							dprintf(D_FULLDEBUG,
									"ConcurrencyLimits do not match, cannot "
									"reuse claim\n");
							PrioRecAutoClusterRejected->
								insert(PrioRec[i].auto_cluster_id, 1);
							continue;
						}
					}

					jobid = PrioRec[i].id; // success!
					return;
				}
			}
		}

		if(rebuilt_prio_rec_array) {
				// We found nothing, and we had a freshly built job list.
				// Give up.
			break;
		}
			// Try to force a rebuild of the job list, since we
			// are about to throw away a match.
		rebuilt_prio_rec_array = BuildPrioRecArray(true /*no match found*/);

	} while( rebuilt_prio_rec_array );

	// no more jobs to run anywhere.  nothing more to do.  failure.
}

int Runnable(ClassAd *job)
{
	int status, universe, cur = 0, max = 1;

	if ( job->LookupInteger(ATTR_JOB_STATUS, status) == 0 )
	{
		dprintf(D_FULLDEBUG | D_NOHEADER," not runnable (no %s)\n",ATTR_JOB_STATUS);
		return FALSE;
	}
	if (status == HELD)
	{
		dprintf(D_FULLDEBUG | D_NOHEADER," not runnable (HELD)\n");
		return FALSE;
	}
	if (status == REMOVED)
	{
		dprintf(D_FULLDEBUG | D_NOHEADER," not runnable (REMOVED)\n");
		return FALSE;
	}
	if (status == COMPLETED)
	{
		dprintf(D_FULLDEBUG | D_NOHEADER," not runnable (COMPLETED)\n");
		return FALSE;
	}


	if ( job->LookupInteger(ATTR_JOB_UNIVERSE, universe) == 0 )
	{
		dprintf(D_FULLDEBUG | D_NOHEADER," not runnable (no %s)\n",
				ATTR_JOB_UNIVERSE);
		return FALSE;
	}
	if( !service_this_universe(universe,job) )
	{
		dprintf(D_FULLDEBUG | D_NOHEADER," not runnable (Universe=%s)\n",
			CondorUniverseName(universe) );
		return FALSE;
	}

	job->LookupInteger(ATTR_CURRENT_HOSTS, cur);
	job->LookupInteger(ATTR_MAX_HOSTS, max);

	if (cur < max)
	{
		dprintf (D_FULLDEBUG | D_NOHEADER, " is runnable\n");
		return TRUE;
	}
	
	dprintf (D_FULLDEBUG | D_NOHEADER, " not runnable (default rule)\n");
	return FALSE;
}

int Runnable(PROC_ID* id)
{
	ClassAd *jobad;
	
	dprintf (D_FULLDEBUG, "Job %d.%d:", id->cluster, id->proc);

	if (id->cluster < 1 || id->proc < 0 || (jobad=GetJobAd(id->cluster,id->proc))==NULL )
	{
		dprintf (D_FULLDEBUG | D_NOHEADER, " not runnable\n");
		return FALSE;
	}

	return Runnable(jobad);
}

// From the priority records, find the runnable job with the highest priority
// use the function prio_compar. By runnable I mean that its status is either
// UNEXPANDED or IDLE.
void FindPrioJob(PROC_ID & job_id)
{
	int			i;								// iterator over all prio rec
	int			flag = FALSE;

	// Compare each job in the priority record list with the first job in the
	// list. If the first job is of lower priority, replace the first job with
	// the job it is compared against.
	if(!Runnable(&PrioRec[0].id))
	{
		for(i = 1; i < N_PrioRecs; i++)
		{
			if(Runnable(&PrioRec[i].id))
			{
				PrioRec[0] = PrioRec[i];
				flag = TRUE;
				break;
			}
		}
		if(!flag)
		{
			job_id.proc = -1;
			return;
		}
	}
	for(i = 1; i < N_PrioRecs; i++)
	{
		if( (PrioRec[0].id.proc == PrioRec[i].id.proc) &&
			(PrioRec[0].id.cluster == PrioRec[i].id.cluster) )
		{
			continue;
		}
		if(prio_compar(&PrioRec[0], &PrioRec[i])!=-1&&Runnable(&PrioRec[i].id))
		{
			PrioRec[0] = PrioRec[i];
		}
	}
	job_id.proc = PrioRec[0].id.proc;
	job_id.cluster = PrioRec[0].id.cluster;
}

void
dirtyJobQueue()
{
	JobQueueDirty = true;
}<|MERGE_RESOLUTION|>--- conflicted
+++ resolved
@@ -1969,13 +1969,8 @@
 	}
 #if !defined(WANT_OLD_CLASSADS)
 /* Disable AddTargetRefs() for now
-<<<<<<< HEAD
-	else if ( stricmp( attr_name, ATTR_REQUIREMENTS ) == 0 ||
-			  stricmp( attr_name, ATTR_RANK ) ) {
-=======
 	else if ( strcasecmp( attr_name, ATTR_REQUIREMENTS ) == 0 ||
 			  strcasecmp( attr_name, ATTR_RANK ) ) {
->>>>>>> 5de7e746
 		// Check Requirements and Rank for proper TARGET scoping of
 		// machine attributes.
 		ExprTree *tree = NULL;
