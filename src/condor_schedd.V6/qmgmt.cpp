--- conflicted
+++ resolved
@@ -4715,21 +4715,15 @@
 	// allowed to do that, via the internal API.
 	if (secure_attrs.find(attr_name) != secure_attrs.end())
 	{
-<<<<<<< HEAD
-		// should we fail or silently succeed?  (old submits set secure attrs)
-		bool fail_quietly = (flags & SetAttribute_UserTransform) != 0; // internal calls should fail quietly
-		if ( Q_SOCK && ! Ignore_Secure_SetAttr_Attempts) {
-			const CondorVersionInfo *vers = Q_SOCK->get_peer_version();
-			if (vers && vers->built_since_version( 8, 5, 8 )) {
-				// new versions should know better!  fail!
-				fail_quietly = false;
-			}
-		}
-		if ( ! fail_quietly) {
-=======
-		// should we fail or silently succeed?
-		if ( ! Ignore_Secure_SetAttr_Attempts) {
->>>>>>> f82a662f
+		// should we fail or quietly ignore?
+		// Internal calls should fail (schedd code should know better),
+		// but user transform calls should be quietly ignored.
+		bool ignore_quietly = (flags & SetAttribute_UserTransform) != 0;
+		// For external calls, let the config knob determine.
+		if (Q_SOCK) {
+			ignore_quietly = Ignore_Secure_SetAttr_Attempts;
+		}
+		if ( ! ignore_quietly) {
 			dprintf(D_ALWAYS,
 				"%s attempt to edit secure attribute %s in job %d.%d. Failing!\n",
 				func_name, attr_name, key.cluster, key.proc);
