--- conflicted
+++ resolved
@@ -6867,7 +6867,6 @@
 				#endif
 				}
 			}
-<<<<<<< HEAD
 
 				// ...
 			std::string ap_user;
@@ -6901,10 +6900,7 @@
 					return -1;
 				}
 #endif
-				SetSecureAttributeString(jid.cluster, jid.proc, ATTR_OS_USER, os_user);
-			}
-=======
->>>>>>> 6931fa87
+			}
 		}
 
 		if (jid.proc < CLUSTERID_qkey2 || jid.cluster <= 0) continue; // ignore non-job records for the remainder
