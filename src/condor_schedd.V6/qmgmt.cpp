/***************************************************************
 *
 * Copyright (C) 1990-2014, Condor Team, Computer Sciences Department,
 * University of Wisconsin-Madison, WI.
 * 
 * Licensed under the Apache License, Version 2.0 (the "License"); you
 * may not use this file except in compliance with the License.  You may
 * obtain a copy of the License at
 * 
 *    http://www.apache.org/licenses/LICENSE-2.0
 * 
 * Unless required by applicable law or agreed to in writing, software
 * distributed under the License is distributed on an "AS IS" BASIS,
 * WITHOUT WARRANTIES OR CONDITIONS OF ANY KIND, either express or implied.
 * See the License for the specific language governing permissions and
 * limitations under the License.
 *
 ***************************************************************/


#include "condor_common.h"
#include "condor_io.h"
#include "string_list.h"
#include "condor_debug.h"
#include "condor_config.h"
#include "condor_daemon_core.h"

#include "basename.h"
#include "qmgmt.h"
#include "condor_qmgr.h"
#include "classad_collection.h"
#include "prio_rec.h"
#include "condor_attributes.h"
#include "condor_uid.h"
#include "condor_adtypes.h"
#include "spooled_job_files.h"
#include "scheduler.h"	// for shadow_rec definition
#include "dedicated_scheduler.h"
#include "condor_email.h"
#include "condor_universe.h"
#include "globus_utils.h"
#include "env.h"
#include "condor_classad.h"
#include "condor_ver_info.h"
#include "forkwork.h"
#include "condor_open.h"
#include "ickpt_share.h"
#include "classadHistory.h"
#include "directory.h"
#include "filename_tools.h"
#include "spool_version.h"
#include "condor_holdcodes.h"
#include "nullfile.h"
#include "condor_url.h"
#include "classad_helpers.h"
#include "iso_dates.h"
#include "jobsets.h"
#include <param_info.h>

#if defined(HAVE_DLOPEN) || defined(WIN32)
#include "ScheddPlugin.h"
#endif

#if defined(HAVE_GETGRNAM)
#include <sys/types.h>
#include <grp.h>
#endif

#define USE_MATERIALIZE_POLICY

// Do filtered iteration in a way that is specific to the job queue
//
template <typename K, typename AD>
typename ClassAdLog<K,AD>::filter_iterator
ClassAdLog<K,AD>::filter_iterator::operator++(int)
{
	m_found_ad = false;
	typename ClassAdLog<K,AD>::filter_iterator cur = *this;
	if (m_done) {
		return cur;
	}

	HashIterator<K, AD> end = m_table->end();
	bool boolVal;
	int intVal;
	int miss_count = 0;
	Stopwatch sw;
	sw.start();
	while (!(m_cur == end))
	{
		miss_count++;
			// 500 was chosen here based on a queue of 1M jobs and
			// estimated 30ns per clock_gettime call - resulting in
			// an overhead of 0.06 ms from the timing calls to iterate
			// through a whole queue.  Compared to the cost of doing
			// the rest of the iteration (6ms per 10k ads, or 600ms)
			// for the whole queue, I consider this overhead
			// acceptable.  BB, 09/2014.
		if ((miss_count % 500 == 0) && (sw.get_ms() > m_timeslice_ms)) {break;}

		cur = *this;
		AD tmp_ad = (*m_cur++).second;
		if (!tmp_ad) continue;

		// we want to ignore all but job ads, unless the options flag indicates we should
		// also iterate cluster ads, in any case we always want to skip the header ad.
		if ( ! tmp_ad->IsJob()) {
			if ( ! (m_options & JOB_QUEUE_ITERATOR_OPT_INCLUDE_CLUSTERS) || ! tmp_ad->IsCluster()) continue;
		}

		if (m_requirements) {
			classad::ExprTree &requirements = *const_cast<classad::ExprTree*>(m_requirements);
			const classad::ClassAd *old_scope = requirements.GetParentScope();
			requirements.SetParentScope( tmp_ad );
			classad::Value result;
			int retval = requirements.Evaluate(result);
			requirements.SetParentScope(old_scope);
			if (!retval) {
				dprintf(D_FULLDEBUG, "Unable to evaluate ad.\n");
				continue;
			}

			if (!(result.IsBooleanValue(boolVal) && boolVal) &&
					!(result.IsIntegerValue(intVal) && intVal)) {
				continue;
			}
		}
		//int tmp_int;
		//if (!tmp_ad->EvaluateAttrInt(ATTR_CLUSTER_ID, tmp_int) || !tmp_ad->EvaluateAttrInt(ATTR_PROC_ID, tmp_int)) {
		//	continue;
		//}
		cur.m_found_ad = true;
		m_found_ad = true;
		break;
	}
	if ((m_cur == end) && (!m_found_ad)) {
		m_done = true;
	}
	return cur;
}

// force instantiation of the template types needed by the JobQueue
typedef GenericClassAdCollection<JobQueueKey, JobQueuePayload> JobQueueType;
template class ClassAdLog<JobQueueKey,JobQueuePayload>;

extern char *Spool;
extern char *Name;
extern Scheduler scheduler;
extern DedicatedScheduler dedicated_scheduler;

extern "C" {
	int	prio_compar(prio_rec*, prio_rec*);
}

extern  void    cleanup_ckpt_files(int, int, const char*);
extern	bool	service_this_universe(int, ClassAd *);
extern	bool	jobExternallyManaged(ClassAd * ad);
static QmgmtPeer *Q_SOCK = NULL;

// Hash table with an entry for every job owner that
// has existed in the queue since this schedd has been
// running.  Used by SuperUserAllowedToSetOwnerTo().
static HashTable<MyString,int> owner_history(hashFunction);

int		do_Q_request(QmgmtPeer &,bool &may_fork);
#if 0 // not used?
void	FindPrioJob(PROC_ID &);
#endif
void	DoSetAttributeCallbacks(const std::set<std::string> &jobids, int triggers);
int		MaterializeJobs(JobQueueCluster * clusterAd, TransactionWatcher & txn, int & retry_delay);

static bool qmgmt_was_initialized = false;
static JobQueueType *JobQueue = 0;
static StringList DirtyJobIDs;
static std::set<int> DirtyPidsSignaled;
static int next_cluster_num = -1;
// If we ever allow more than one concurrent transaction, and next_proc_num
// being a global, we'll need to make the same change to
// jobs_added_this_transaction.
static int next_proc_num = 0;
static int jobs_added_this_transaction = 0;
int active_cluster_num = -1;	// client is restricted to only insert jobs to the active cluster
static bool JobQueueDirty = false;
static int in_walk_job_queue = 0;
static time_t xact_start_time = 0;	// time at which the current transaction was started
static int cluster_initial_val = 1;		// first cluster number to use
static int cluster_increment_val = 1;	// increment for cluster numbers of successive submissions 
static int cluster_maximum_val = 0;     // maximum cluster id (default is 0, or 'no max')
static int job_queued_count = 0;
static Regex *queue_super_user_may_impersonate_regex = NULL;
	// The value of UID_DOMAIN the last time the schedd started;
static std::string g_prior_uid_domain;

static void AddOwnerHistory(const MyString &user);

typedef _condor_auto_accum_runtime< stats_entry_probe<double> > condor_auto_runtime;

schedd_runtime_probe WalkJobQ_runtime;
schedd_runtime_probe WalkJobQ_mark_idle_runtime;
schedd_runtime_probe WalkJobQ_get_job_prio_runtime;

class Service;

bool        PrioRecArrayIsDirty = true;
// spend at most this fraction of the time rebuilding the PrioRecArray
const double PrioRecRebuildMaxTimeSlice = 0.05;
const double PrioRecRebuildMaxTimeSliceWhenNoMatchFound = 0.1;
const double PrioRecRebuildMaxInterval = 20 * 60;
Timeslice   PrioRecArrayTimeslice;
prio_rec	PrioRecArray[INITIAL_MAX_PRIO_REC];
prio_rec	* PrioRec = &PrioRecArray[0];
int			N_PrioRecs = 0;
HashTable<int,int> *PrioRecAutoClusterRejected = NULL;
int BuildPrioRecArrayTid = -1;

static int 	MAX_PRIO_REC=INITIAL_MAX_PRIO_REC ;	// INITIAL_MAX_* in prio_rec.h

JOB_ID_KEY_BUF HeaderKey(0,0);

ForkWork schedd_forker;

// Create a hash table which, given a cluster id, tells how
// many procs are in the cluster
typedef HashTable<int, int> ClusterSizeHashTable_t;
static ClusterSizeHashTable_t *ClusterSizeHashTable = 0;
static int TotalJobsCount = 0;
static std::set<int> ClustersNeedingCleanup;
static int defer_cleanup_timer_id = -1;
static std::set<int> ClustersNeedingMaterialize;
static std::map<int,JobFactory*> JobFactoriesSubmitPending; // job factories that have been submitted, but not yet committed.
static int job_materialize_timer_id = -1;

// if false, we version check and fail attempts by newer clients to set secure attrs via the SetAttribute function
static bool Ignore_Secure_SetAttr_Attempts = true;

static classad::References immutable_attrs, protected_attrs, secure_attrs;
static int flush_job_queue_log_timer_id = -1;
static int dirty_notice_timer_id = -1;
static int flush_job_queue_log_delay = 0;
static void HandleFlushJobQueueLogTimer();
static int dirty_notice_interval = 0;
static void PeriodicDirtyAttributeNotification();
static void ScheduleJobQueueLogFlush();

bool qmgmt_all_users_trusted = false;
static std::vector<std::string> super_users;
static const char *default_super_user =
#if defined(WIN32)
	"Administrator";
#else
	"root";
#endif

// in schedd.cpp
void IncrementLiveJobCounter(LiveJobCounters & num, int universe, int status, int increment /*, JobQueueJob * job*/);

//static int allow_remote_submit = FALSE;
JobQueueLogType::filter_iterator
GetJobQueueIterator(const classad::ExprTree &requirements, int timeslice_ms)
{
	return JobQueue->GetFilteredIterator(requirements, timeslice_ms);
}

JobQueueLogType::filter_iterator
GetJobQueueIteratorEnd()
{
	return JobQueue->GetIteratorEnd();
}

static inline JobQueueKey& IdToKey(int cluster, int proc, JobQueueKey& key)
{
	key.cluster = cluster;
	key.proc = proc;
	return key;
}
typedef JOB_ID_KEY_BUF JobQueueKeyBuf;
static inline JobQueueKey& IdToKey(int cluster, int proc, JobQueueKeyBuf& key)
{
	key.set(cluster, proc);
	return key;
}
/*
typedef char JobQueueKeyStrBuf[PROC_ID_STR_BUFLEN];
static inline const char * KeyToStr(const JobQueueKey& key, JobQueueKeyStrBuf& buf) {
	ProcIdToStr(key.cluster, key.proc, buf);
	return buf;
}
static inline const JobQueueKey& StrToKey(const char * job_id_str, JobQueueKey& key) {
	StrToProcId(job_id_str, key.cluster, key.proc);
	return key;
}
*/

static
void
KeyToId(JobQueueKey &key,int & cluster,int & proc)
{
	cluster = key.cluster;
	proc = key.proc;
}

ClassAd* ConstructClassAdLogTableEntry<JobQueueJob*>::New(const char * key, const char * /* mytype */) const
{
	JOB_ID_KEY jid(key);
	if (jid.cluster > 0 && jid.proc < 0) {
		return new JobQueueCluster(jid);
	} else 
	if (jid.cluster > 0 && jid.proc >= 0) {
		return new JobQueueJob();
	}
	else
		return new JobQueueBase();
}


void JobQueueCluster::AttachJob(JobQueueJob * job)
{
	if ( ! job) return;
	++num_attached;
	qe.append_tail(job->qe);
	job->parent = this;
	switch (job->Status()) {
	case HELD: ++num_held; break;
	case IDLE: ++num_idle; break;
	case RUNNING: case TRANSFERRING_OUTPUT: case SUSPENDED: ++num_running; break;
	}
}
void JobQueueCluster::DetachJob(JobQueueJob * job)
{
	--num_attached;
	job->qe.detach();
	job->parent = NULL;
	switch (job->Status()) {
	case HELD: --num_held; break;
	case IDLE: --num_idle; break;
	case RUNNING: case TRANSFERRING_OUTPUT: case SUSPENDED: --num_running; break;
	}
}
void JobQueueCluster::JobStatusChanged(int old_status, int new_status)
{
	switch (old_status) {
	case HELD: --num_held; break;
	case IDLE: --num_idle; break;
	case RUNNING: case TRANSFERRING_OUTPUT: case SUSPENDED: --num_running; break;
	}
	switch (new_status) {
	case HELD: ++num_held; break;
	case IDLE: ++num_idle; break;
	case RUNNING: case TRANSFERRING_OUTPUT: case SUSPENDED: ++num_running; break;
	}
}

void JobQueueCluster::PopulateInfoAd(ClassAd & iad, int num_pending, bool include_factory_info)
{
	int num_pending_held = 0, num_pending_idle = 0;
	iad.Assign("JobsPresent", num_attached + num_pending);
	if (num_pending) {
		int code = -1;
		if (this->factory && JobFactoryIsSubmitOnHold(this->factory, code)) {
			num_pending_held = num_pending;
		} else {
			num_pending_idle = num_pending;
		}
	}
	iad.Assign("JobsIdle", num_idle + num_pending_idle);
	iad.Assign("JobsRunning", num_running);
	iad.Assign("JobsHeld", num_held + num_pending_held);
	iad.Assign("ClusterSize", cluster_size + num_pending);
	if (this->factory && include_factory_info) {
		PopulateFactoryInfoAd(this->factory, iad);
	}
	iad.ChainToAd(this);
}


// detach all of the procs from a cluster, we really hope that the list of attached proc
// is empty before we get to the ::Delete call below, but just in case it isn't do the detach here.
void JobQueueCluster::DetachAllJobs() {
	while (qelm *q = qe.remove_head()) {
		JobQueueJob * job = q->as<JobQueueJob>();
		job->Unchain();
		job->parent = NULL;
		--num_attached;
		if (num_attached < -100) break; // something is seriously wrong here...
	}
	if (num_attached != 0) {
		dprintf(D_ALWAYS, "ERROR - Cluster %d has num_attached=%d after detaching all jobs\n", jid.cluster, num_attached);
	}
}

// This is where we can clean up any data structures that refer to the job object
void
ConstructClassAdLogTableEntry<JobQueueJob*>::Delete(ClassAd* &ad) const
{
	if ( ! ad) return;
	JobQueueJob * job = (JobQueueJob*)ad;
	if (job->jid.cluster > 0) {
		if (job->jid.proc < 0) {
			// this is a cluster, detach all jobs
			JobQueueCluster * clusterad = static_cast<JobQueueCluster*>(job);
			if (clusterad->HasAttachedJobs()) {
				dprintf(D_ALWAYS, "WARNING - Cluster %d was deleted with proc ads still attached to it. This should only happen during schedd shutdown.\n", clusterad->jid.cluster);
				clusterad->DetachAllJobs();
			}
		} else {
			// this is a job
			//PRAGMA_REMIND("tj: decrement autocluster use count here??")

			// we do this here because DestroyProc could happen while we are in the middle of a transaction
			// in which case the actual destruction would be delayed until the transaction commit. i.e. here...
			IncrementLiveJobCounter(scheduler.liveJobCounts, job->Universe(), job->Status(), -1);
			if (job->ownerinfo) { IncrementLiveJobCounter(job->ownerinfo->live, job->Universe(), job->Status(), -1); }

			if (job->Cluster()) {
				job->Cluster()->DetachJob(job);
			}
		}
	}
	delete job;
}


static
void
ClusterCleanup(int cluster_id)
{
	JobQueueKeyBuf key;
	IdToKey(cluster_id,-1,key);

	// If this cluster has a job factory, write a ClusterRemove log event
	// TODO: ClusterRemove events should be logged for all clusters with more
	// than one proc, regardless of whether a factory or not.
	JobQueueCluster * clusterad = GetClusterAd(cluster_id);
	if( clusterad ) {
		if( clusterad->factory || clusterad->Lookup(ATTR_JOB_MATERIALIZE_DIGEST_FILE) ) {
			scheduler.WriteClusterRemoveToUserLog( clusterad, false );
		}
	}
	else {
		dprintf(D_ALWAYS, "ERROR: ClusterCleanup() could not find ad for"
				" cluster ID %d\n", cluster_id);
	}

	// pull out the owner and hash used for ickpt sharing
	MyString hash, owner, digest;
	GetAttributeString(cluster_id, -1, ATTR_JOB_CMD_HASH, hash);
	if ( ! hash.empty()) {
		GetAttributeString(cluster_id, -1, ATTR_OWNER, owner);
	}
	const char * submit_digest = NULL;
	if (GetAttributeString(cluster_id, -1, ATTR_JOB_MATERIALIZE_DIGEST_FILE, digest) >= 0 && ! digest.empty()) {
		submit_digest = digest.c_str();
	}

	// remove entry in ClusterSizeHashTable 
	ClusterSizeHashTable->remove(cluster_id);

	// delete the cluster classad
	JobQueue->DestroyClassAd( key );

	SpooledJobFiles::removeClusterSpooledFiles(cluster_id, submit_digest);

	// garbage collect the shared ickpt file if necessary
	if (!hash.IsEmpty()) {
		ickpt_share_try_removal(owner.Value(), hash.Value());
	}
}

int GetSchedulerCapabilities(int /*mask*/, ClassAd & reply)
{
	reply.Assign( "LateMaterialize", scheduler.getAllowLateMaterialize() );
	reply.Assign("LateMaterializeVersion", 2);
	dprintf(D_ALWAYS, "GetSchedulerCapabilities called, returning\n");
	dPrintAd(D_ALWAYS, reply);
	return 0;
}

#ifdef USE_MATERIALIZE_POLICY
inline bool HasMaterializePolicy(JobQueueCluster * cad)
{
	if ( ! cad || ! cad->factory) return false;
	if (cad->Lookup(ATTR_JOB_MATERIALIZE_MAX_IDLE)) {
		return true;
	}
#if 0 // future
	if (cad->Lookup(ATTR_JOB_MATERIALIZE_CONSTRAINT)) {
		return true;
	}
#endif
	return false;
}
#else
inline bool HasMaterializePolicy(JobQueueCluster * /*cad*/)
{
	return false;
}
#endif

#ifdef USE_MATERIALIZE_POLICY
// num_pending should be the number of jobs that have been materialized, but not yet committed
// returns true if materialization of a single job is allowed by policy, if false retry_delay
// will be set to a suggested delay before trying again.  a retry_delay > 10 means "wait for a state change before retrying"
bool CheckMaterializePolicyExpression(JobQueueCluster * cad, int num_pending, int & retry_delay)
{
	long long max_idle = -1;
	if (cad->LookupInteger(ATTR_JOB_MATERIALIZE_MAX_IDLE, max_idle) && max_idle >= 0) {
		if ((cad->getNumNotRunning() + num_pending) < max_idle) {
			return true;
		} else {
			retry_delay = 20; // don't bother to retry by polling, wait for a job to change state instead.
			return false;
		}
	}

#if 0 // future
	if (cad->Lookup(ATTR_JOB_MATERIALIZE_CONSTRAINT)) {

		ClassAd iad;
		cad->PopulateInfoAd(iad, num_pending, submit_on_hold, false);

		classad::ExprTree * expr = NULL;
		ParseClassAdRvalExpr("JobsIdle < 4", expr);
		if (expr) {
			bool rv = EvalExprBool(&iad, expr);
			delete expr;
			if (rv) return true;
		}
	}

	retry_delay = 20; // don't bother to retry by polling, wait for a job to change state instead.
	return false;
#endif
	return true;
}
#else
bool CheckMaterializePolicyExpression(JobQueueCluster * /*cad*/, int & /*retry_delay*/)
{
	return true;
}
#endif

// This timer is after when we create a job factory, change the pause state of one or more job factories, or
// remove a job that is part of a cluster with a job factory. What we want to do here
// is either materialize a new job in that cluster, queue up a read of itemdata for the job factory
// or schedule the cluster for removal.
// 
void
JobMaterializeTimerCallback()
{
	dprintf(D_MATERIALIZE | D_VERBOSE, "in JobMaterializeTimerCallback\n");

	bool allow_materialize = scheduler.getAllowLateMaterialize();
	if ( ! allow_materialize || ! JobQueue) {
		// materialization is disabled, so just clear the list and quit.
		ClustersNeedingMaterialize.clear();
	} else {

		int system_limit = MIN(scheduler.getMaxMaterializedJobsPerCluster(), scheduler.getMaxJobsPerSubmission());
		system_limit = MIN(system_limit, scheduler.getMaxJobsPerOwner());
		//system_limit = MIN(system_limit, scheduler.getMaxJobsRunning());

		int total_new_jobs = 0;
		// iterate the list of clusters needing work, removing them from the work list when they
		// no longer need future materialization.
		for (auto it = ClustersNeedingMaterialize.begin(); it != ClustersNeedingMaterialize.end(); /*next handled in loop*/) {
			int cluster_id = *it;
			auto prev = it++;

			bool remove_entry = true;
			JobQueueCluster * cad = GetClusterAd(cluster_id);
			if ( ! cad) {
				// if no clusterad in the job queue, there is nothing to cleanup or materialize, so just skip it.
				dprintf(D_ALWAYS, "\tWARNING: JobMaterializeTimerCallback could not find cluster ad for cluster %d\n", cluster_id);

			} else if (cad->factory) {

				if (JobFactoryAllowsClusterRemoval(cad)) {
					dprintf(D_MATERIALIZE | D_VERBOSE, "\tcluster %d has completed job factory\n", cluster_id);
					// if job factory is complete and there are no jobs attached to the cluster, schedule the cluster for removal
					if ( ! cad->HasAttachedJobs()) {
						ScheduleClusterForDeferredCleanup(cluster_id);
					}
				} else if (CanMaterializeJobs(cad)) {
					dprintf(D_MATERIALIZE | D_VERBOSE, "\tcluster %d has running job factory, invoking it.\n", cluster_id);

					int proc_limit = INT_MAX;
					if ( ! cad->LookupInteger(ATTR_JOB_MATERIALIZE_LIMIT, proc_limit) || proc_limit <= 0) {
						proc_limit = INT_MAX;
					}
					int effective_limit = MIN(proc_limit, system_limit);

					dprintf(D_MATERIALIZE | D_VERBOSE, "in JobMaterializeTimerCallback, proc_limit=%d, sys_limit=%d MIN(%d,%d,%d), ClusterSize=%d\n",
						proc_limit, system_limit,
						scheduler.getMaxMaterializedJobsPerCluster(), scheduler.getMaxJobsPerSubmission(), scheduler.getMaxJobsPerOwner(),
						cad->ClusterSize());

					TransactionWatcher txn;
					int num_materialized = 0;
					int cluster_size = cad->ClusterSize();
					while ((cluster_size + num_materialized) < effective_limit) {
						int retry_delay = 0; // will be set to non-zero when we should try again later.
						int rv = 0;
						if (CheckMaterializePolicyExpression(cad, num_materialized, retry_delay)) {
							rv = MaterializeNextFactoryJob(cad->factory, cad, txn, retry_delay);
						}
						if (rv == 1) {
							num_materialized += 1;
						} else {
							// either failure, or 'not now' use retry_delay to tell the difference. 0 means stop materializing
							// for small non-zero values of retry, just leave this entry in the timer list so we end up polling.
							// larger retry values indicate that the factory is in a resumable pause state
							// which we will handle using a catMaterializeState transaction trigger rather than
							// by polling with this timer callback.
							if (retry_delay > 0 && retry_delay < 10) { remove_entry = false; }
							break;
						}
					}

					if (num_materialized > 0) {
						// If we materialized any jobs, we may need to commit the transaction now.
						if (txn.InTransaction()) {
							CondorError errorStack;
							SetAttributeFlags_t flags = scheduler.getNonDurableLateMaterialize() ? NONDURABLE : 0;
							int rv = txn.CommitIfAny(flags, &errorStack);
							if (rv < 0) {
								dprintf(D_ALWAYS, "CommitTransaction() failed for cluster %d rval=%d (%s)\n",
									cad->jid.cluster, rv, errorStack.empty() ? "no message" : errorStack.message());
								num_materialized = 0;
							}
						}
						total_new_jobs += num_materialized;
					} else {
						int next_row = 0;
						if (GetAttributeInt(cluster_id, -1, ATTR_JOB_MATERIALIZE_NEXT_ROW, &next_row) < 0) {
							next_row = 0;
						}
						dprintf(D_MATERIALIZE | D_VERBOSE, "cluster %d has_jobs=%d next_row=%d\n", cluster_id, cad->HasAttachedJobs(), next_row);

						// if we didn't materialize any jobs, the cluster has no attached jobs, and
						// the next row to materialize is -1 (which means no-more-rows)
						// we need to schedule the cluster for cleanup since it isn't likely to happen otherwise.
						if ( ! num_materialized && ! cad->HasAttachedJobs() && next_row == -1) {
							ScheduleClusterForDeferredCleanup(cluster_id);
						}
					}
					dprintf(D_MATERIALIZE, "cluster %d job factory invoked, %d jobs materialized\n", cluster_id, num_materialized);
				}

			}

			// factory is paused or completed in some way, so take it out of the list of clusters to service.
			if (remove_entry) {
				ClustersNeedingMaterialize.erase(prev);
			}
		}
		if (total_new_jobs > 0) {
			scheduler.needReschedule();
		}
	}

	if( ClustersNeedingMaterialize.empty() && job_materialize_timer_id > 0 ) {
		dprintf(D_FULLDEBUG, "Cancelling job materialization timer\n");
		daemonCore->Cancel_Timer(job_materialize_timer_id);
		job_materialize_timer_id = -1;
	}
}

void
ScheduleClusterForJobMaterializeNow(int cluster_id)
{
	ClustersNeedingMaterialize.insert(cluster_id);
	// Start timer to do job materialize if it is not already running.
	if( job_materialize_timer_id <= 0 ) {
		dprintf(D_FULLDEBUG, "Starting job materialize timer\n");
		job_materialize_timer_id = daemonCore->Register_Timer(0, 5, JobMaterializeTimerCallback, "JobMaterializeTimerCallback");
	}
}



// This timer is called when we scheduled deferred cluster cleanup, which we do when for clusters that
// have job factories
// sees num_procs for a cluster go to 0, but there is a job factory on that cluster refusing to let it die.
// our job here is to either materialize a new job, or actually do the cluster cleanup.
// 
void
DeferredClusterCleanupTimerCallback()
{
	dprintf(D_MATERIALIZE | D_VERBOSE, "in DeferredClusterCleanupTimerCallback\n");

	int total_new_jobs = 0;

	// iterate the list of clusters needing work, removing them from the work list before we
	// service them. 
	for (auto it = ClustersNeedingCleanup.begin(); it != ClustersNeedingCleanup.end(); /*next handled in loop*/) {
		int cluster_id = *it;
		auto prev = it++;
		ClustersNeedingCleanup.erase(prev);

		dprintf(D_MATERIALIZE | D_VERBOSE, "\tcluster %d needs cleanup\n", cluster_id);

		// If no JobQueue, then we must be exiting. so skip all of the cleanup
		if ( ! JobQueue) continue;

		bool do_cleanup = true;

		// first get the proc count for this cluster, if it is zero then we *might* want to do cleanup
		int *numOfProcs = NULL;
		if ( ClusterSizeHashTable->lookup(cluster_id,numOfProcs) != -1 ) {
			do_cleanup = *numOfProcs <= 0;
			dprintf(D_MATERIALIZE | D_VERBOSE, "\tcluster %d has %d procs, setting do_cleanup=%d\n", cluster_id, *numOfProcs, do_cleanup);
		} else {
			dprintf(D_MATERIALIZE | D_VERBOSE, "\tcluster %d has no entry in ClusterSizeHashTable, setting do_cleanup=%d\n", cluster_id, do_cleanup);
		}

		// get the clusterad, and have it materialize factory jobs if any are desired
		// if we materalized any jobs, then cleanup is cancelled.
		if (scheduler.getAllowLateMaterialize()) {
			JobQueueCluster * clusterad = GetClusterAd(cluster_id);
			if ( ! clusterad) {
				// if no clusterad in the job queue, there is nothing to cleanup or materialize, so just skip it.
				dprintf(D_ALWAYS, "\tWARNING: DeferredClusterCleanupTimerCallback could not find cluster ad for cluster %d\n", cluster_id);
				continue;
			}
			ASSERT(clusterad->IsCluster());
			if (clusterad->factory) {
				dprintf(D_MATERIALIZE | D_VERBOSE, "\tcluster %d has job factory, invoking it.\n", cluster_id);
				int retry_delay = 0;
				TransactionWatcher txn;
				int num_materialized = MaterializeJobs(clusterad, txn, retry_delay);
				if (num_materialized > 0) {
					if (txn.InTransaction()) {
						CondorError errorStack;
						SetAttributeFlags_t flags = scheduler.getNonDurableLateMaterialize() ? NONDURABLE : 0;
						int rv = txn.CommitIfAny(flags, &errorStack);
						if (rv < 0) {
							dprintf(D_ALWAYS, "CommitTransaction() failed for cluster %d rval=%d (%s)\n",
								cluster_id, rv, errorStack.empty() ? "no message" : errorStack.message());
							num_materialized = 0;
						}
					}
					total_new_jobs += num_materialized;
					// PRAGMA_REMIND("TJ: should we do_cleanup here if the transaction failed to commit?");
					do_cleanup = false;
				} else {
					// if no jobs materialized, we have to decide if the factory is done, or in a recoverable pause state
					if (retry_delay > 0) {
						do_cleanup = false;
					}
				}
				dprintf(D_MATERIALIZE, "cluster %d job factory invoked, %d jobs materialized%s\n", cluster_id, num_materialized, do_cleanup ? ", doing cleanup" : "");
			}
		}

		// if cleanup is still desired, do it now.
		if (do_cleanup) {
			dprintf(D_MATERIALIZE, "DeferredClusterCleanupTimerCallback: Removing cluster %d\n", cluster_id);
			ClusterCleanup(cluster_id);
		}
	}
	if (total_new_jobs > 0) {
		scheduler.needReschedule();
	}

	if( ClustersNeedingCleanup.empty() && defer_cleanup_timer_id > 0 ) {
		dprintf(D_FULLDEBUG, "Cancelling deferred cluster cleanup/job materialization timer\n");
		daemonCore->Cancel_Timer(defer_cleanup_timer_id);
		defer_cleanup_timer_id = -1;
	}
}

// this is called when there is a job factory for the cluster and a proc for that cluster is destroyed.
// it may be called even when the cluster still has materialized jobs
//  (i.e. is not really ready for cleanup yet)
void
ScheduleClusterForDeferredCleanup(int cluster_id)
{
	ClustersNeedingCleanup.insert(cluster_id);
	// Start timer to do deferred materialize if it is not already running.
	if( defer_cleanup_timer_id <= 0 ) {
		dprintf(D_FULLDEBUG, "Starting deferred cluster cleanup/materialize timer\n");
		defer_cleanup_timer_id = daemonCore->Register_Timer(0, 5, DeferredClusterCleanupTimerCallback, "DeferredClusterCleanupTimerCallback");
	}
}

static
int
IncrementClusterSize(int cluster_num)
{
	int 	*numOfProcs = NULL;

	if ( ClusterSizeHashTable->lookup(cluster_num,numOfProcs) == -1 ) {
		// First proc we've seen in this cluster; set size to 1
		ClusterSizeHashTable->insert(cluster_num,1);
	} else {
		// We've seen this cluster_num go by before; increment proc count
		(*numOfProcs)++;
	}

		// return the number of procs in this cluster
	if ( numOfProcs ) {
		return *numOfProcs;
	} else {
		return 1;
	}
}

static
int
DecrementClusterSize(int cluster_id, JobQueueCluster * clusterAd)
{
	int 	*numOfProcs = NULL;

	if ( ClusterSizeHashTable->lookup(cluster_id,numOfProcs) != -1 ) {
		// We've seen this cluster_num go by before; increment proc count
		// NOTICE that numOfProcs is a _reference_ to an int which we
		// fetched out of the hash table via the call to lookup() above.
		(*numOfProcs)--;

		bool cleanup_now = (*numOfProcs <= 0);
		if (clusterAd) {
			clusterAd->SetClusterSize(*numOfProcs);
			if (scheduler.getAllowLateMaterialize()) {
				// if there is a job factory, and it doesn't want us to do cleanup
				// then schedule deferred cleanup even if the cluster is not yet empty
				// we do this because deferred cleanup is where we do late materialization
				if ( ! JobFactoryAllowsClusterRemoval(clusterAd)) {
					ScheduleClusterForDeferredCleanup(cluster_id);
					cleanup_now = false;
				}
			}
		}

		// If this is the last job in the cluster, remove the initial
		//    checkpoint file and the entry in the ClusterSizeHashTable.
		if ( cleanup_now ) {
			ClusterCleanup(cluster_id);
			numOfProcs = NULL;
		}
	}
	TotalJobsCount--;
	
		// return the number of procs in this cluster
	if ( numOfProcs ) {
		return *numOfProcs;
	} else {
		// if it isn't in our hashtable, there are no procs, so return 0
		return 0;
	}
}

static 
void
RemoveMatchedAd(int cluster_id, int proc_id)
{
	if ( scheduler.resourcesByProcID ) {
		ClassAd *ad_to_remove = NULL;
		PROC_ID job_id;
		job_id.cluster = cluster_id;
		job_id.proc = proc_id;
		scheduler.resourcesByProcID->lookup(job_id,ad_to_remove);
		if ( ad_to_remove ) {
			delete ad_to_remove;
			scheduler.resourcesByProcID->remove(job_id);
		}
	}
	return;
}

// CRUFT: Everything in this function is cruft, but not necessarily all
//    the same cruft. Individual sections should say if/when they should
//    be removed.
// Look for attributes that have changed name or syntax in a previous
// version of Condor and convert the old format to the current format.
// *This function is not transaction-safe!*
// If startup is true, then this job was read from the job queue log on
//   schedd startup. Otherwise, it's a new job submission. Some of these
//   conversion checks only need to be done for existing jobs at startup.
// Returns true if the ad was modified, false otherwise.
void
ConvertOldJobAdAttrs( ClassAd *job_ad, bool startup )
{
	int universe, cluster, proc;

	if (!job_ad->LookupInteger(ATTR_CLUSTER_ID, cluster)) {
		dprintf(D_ALWAYS,
				"Job has no %s attribute. Skipping conversion.\n",
				ATTR_CLUSTER_ID);
		return;
	}

	if (!job_ad->LookupInteger(ATTR_PROC_ID, proc)) {
		dprintf(D_ALWAYS,
				"Job has no %s attribute. Skipping conversion.\n",
				ATTR_PROC_ID);
		return;
	}

	if( !job_ad->LookupInteger( ATTR_JOB_UNIVERSE, universe ) ) {
		dprintf( D_ALWAYS,
				 "Job %d.%d has no %s attribute. Skipping conversion.\n",
				 cluster, proc, ATTR_JOB_UNIVERSE );
		return;
	}

		// CRUFT
		// Before 7.6.0, Condor-C didn't set ATTR_HOLD_REASON_CODE
		// properly when submitting jobs to a remote schedd. Since then,
		// we look at the code instead of the hold reason string to
		// see if a job is expecting input files to be spooled.
	int job_status = -1;
	job_ad->LookupInteger( ATTR_JOB_STATUS, job_status );
	if ( job_status == HELD && job_ad->LookupExpr( ATTR_HOLD_REASON_CODE ) == NULL ) {
		std::string hold_reason;
		job_ad->LookupString( ATTR_HOLD_REASON, hold_reason );
		if ( hold_reason == "Spooling input data files" ) {
			job_ad->Assign( ATTR_HOLD_REASON_CODE,
							CONDOR_HOLD_CODE_SpoolingInput );
		}
	}

		// CRUFT
		// Starting in 6.7.11, ATTR_JOB_MANAGED changed from a boolean
		// to a string.
	bool ntmp;
	if( startup && job_ad->LookupBool(ATTR_JOB_MANAGED, ntmp) ) {
		if(ntmp) {
			job_ad->Assign(ATTR_JOB_MANAGED, MANAGED_EXTERNAL);
		} else {
			job_ad->Assign(ATTR_JOB_MANAGED, MANAGED_SCHEDD);
		}
	}

		// CRUFT
		// Starting in 7.9.1, in ATTR_GRID_JOB_ID, the grid-types
		// pbs, sge, lsf, nqs, and naregi were made sub-types of
		// 'batch'.
	std::string orig_value;
	if ( job_ad->LookupString( ATTR_GRID_JOB_ID, orig_value ) ) {
		const char *orig_str = orig_value.c_str();
		if ( strncasecmp( "pbs", orig_str, 3 ) == 0 ||
			 strncasecmp( "sge", orig_str, 3 ) == 0 ||
			 strncasecmp( "lsf", orig_str, 3 ) == 0 ||
			 strncasecmp( "nqs", orig_str, 3 ) == 0 ||
			 strncasecmp( "naregi", orig_str, 6 ) == 0 ) {
			std::string new_value = "batch " + orig_value;
			job_ad->Assign( ATTR_GRID_JOB_ID, new_value );
		}
	}
}

QmgmtPeer::QmgmtPeer()
{
	owner = NULL;
	myendpoint = NULL;
	sock = NULL;
	transaction = NULL;
	allow_protected_attr_changes_by_superuser = true;
	readonly = false;

	unset();
}

QmgmtPeer::~QmgmtPeer()
{
	unset();
}

bool
QmgmtPeer::set(ReliSock *input)
{
	if ( !input || sock || myendpoint ) {
		// already set, or no input
		return false;
	}
	
	sock = input;
	return true;
}

bool
QmgmtPeer::set(const condor_sockaddr& raddr, const char *o)
{
	if ( !raddr.is_valid() || sock || myendpoint ) {
		// already set, or no input
		return false;
	}
	ASSERT(owner == NULL);

	if ( o ) {
		fquser = o;
			// owner is just fquser that stops at the first '@' 
		owner = strdup(o);
		char *atsign = strchr(owner,'@');
		if (atsign) {
			*atsign = '\0';
		}
	}

	addr = raddr;
	myendpoint = strdup(addr.to_ip_string().Value());

	return true;
}

bool
QmgmtPeer::setAllowProtectedAttrChanges(bool val)
{
	bool old_val = allow_protected_attr_changes_by_superuser;

	allow_protected_attr_changes_by_superuser = val;

	return old_val;
}

bool
QmgmtPeer::setEffectiveOwner(char const *o)
{
	free(owner);
	owner = NULL;

	if ( o ) {
		owner = strdup(o);
		std::string uid_domain;
		param(uid_domain, "UID_DOMAIN");

		fquser = std::string(o) + "@" + uid_domain;
	}
	return true;
}

bool
QmgmtPeer::setReadOnly(bool val)
{
	bool old_val = readonly;

	readonly = val;

	return old_val;
}

void
QmgmtPeer::unset()
{
	if (owner) {
		free(owner);
		owner = NULL;
	}
	fquser = "";
	if (myendpoint) {
		free(myendpoint);
		myendpoint = NULL;
	}
	if (sock) sock=NULL;	// note: do NOT delete sock!!!!!
	if (transaction) {
		delete transaction;
		transaction = NULL;
	}

	next_proc_num = 0;
	active_cluster_num = -1;	
	xact_start_time = 0;	// time at which the current transaction was started
	readonly = false;
}

const char*
QmgmtPeer::endpoint_ip_str() const
{
	if ( sock ) {
		return sock->peer_ip_str();
	} else {
		return myendpoint;
	}
}

const condor_sockaddr
QmgmtPeer::endpoint() const
{
	if ( sock ) {
		return sock->peer_addr();
	} else {
		return addr;
	}
}


const char*
QmgmtPeer::getOwner() const
{
	// if effective owner has been set, use that
	if( owner ) {
		return owner;
	}
	if ( sock ) {
		return sock->getOwner();
	}
	return NULL;
}

const char*
QmgmtPeer::getDomain() const
{
	if ( sock ) {
		return sock->getDomain();
	}
	return NULL;
}

const char*
QmgmtPeer::getRealOwner() const
{
	if ( sock ) {
		return sock->getOwner();
	}
	else {
		return owner;
	}
}
	

const char*
QmgmtPeer::getFullyQualifiedUser() const
{
	if ( sock ) {
		return sock->getFullyQualifiedUser();
	} else {
		return fquser.empty() ? nullptr : fquser.c_str();
	}
}

std::string
QmgmtPeer::getEffectiveFullyQualifiedUser() const
{
	if (fquser.empty()) {
		return sock ? sock->getFullyQualifiedUser() : "";
	} else {
		return fquser;
	}
}

int
QmgmtPeer::isAuthenticated() const
{
	if ( sock ) {
		return sock->isMappedFQU();
	} else {
		if ( qmgmt_all_users_trusted ) {
			return TRUE;
		} else {
			return owner ? TRUE : FALSE;
		}
	}
}


// Read out any parameters from the config file that we need and
// initialize our internal data structures.  This is also called
// on reconfig.
void
InitQmgmt()
{
	StringList s_users;
	char* tmp;

	std::string uid_domain;
	param(uid_domain, "UID_DOMAIN");

	qmgmt_was_initialized = true;

	tmp = param( "QUEUE_SUPER_USERS" );
	if( tmp ) {
		s_users.initializeFromString( tmp );
		free( tmp );
	} else {
		s_users.initializeFromString( default_super_user );
	}
	if( ! s_users.contains(get_condor_username()) ) {
		s_users.append( get_condor_username() );
	}
	super_users.clear();
	super_users.reserve(s_users.number() + 3);
	s_users.rewind();
	while( (tmp = s_users.next()) ) {
		// Backward compatibility hack:
		// QUEUE_SUPER_USERS historically has referred to owners (actual OS usernames)
		// as opposed to a HTCondor user; the defaults are `root` and `condor`.  We now
		// get the 'user' from the authenticated identity (which is of the form 'user@domain').
		// Hence, we try a few alternate identities; particularly, if 'foo' is a superuser,
		// then we also consider 'foo@UID_DOMAIN' a superuser.  Additionally, if 'condor'
		// is a superuser, then 'condor@child', 'condor@parent', and 'condor@family'
		// are considered superusers.
		std::string super_user(tmp);
		if  (super_user.find("@") == std::string::npos) {
			std::string alt_super_user = std::string(tmp) + "@" + uid_domain;
			super_users.emplace_back(alt_super_user);
		} else {
			super_users.emplace_back(super_user);
		}
#ifdef WIN32
		if (!strcasecmp(tmp, "condor"))
#else
		if (!strcmp(tmp, "condor"))
#endif
		{
			super_users.push_back("condor@child");
			super_users.push_back("condor@parent");
			super_users.push_back("condor@family");
		}
	}

	if( IsFulldebug(D_FULLDEBUG) ) {
		dprintf( D_FULLDEBUG, "Queue Management Super Users:\n" );
		for (const auto &username : super_users) {
			dprintf( D_FULLDEBUG, "\t%s\n", username.c_str() );
		}
	}

	qmgmt_all_users_trusted = param_boolean("QUEUE_ALL_USERS_TRUSTED",false);
	if (qmgmt_all_users_trusted) {
		dprintf(D_ALWAYS,
			"NOTE: QUEUE_ALL_USERS_TRUSTED=TRUE - "
			"all queue access checks disabled!\n"
			);
	}

	delete queue_super_user_may_impersonate_regex;
	queue_super_user_may_impersonate_regex = NULL;
	std::string queue_super_user_may_impersonate;
	if( param(queue_super_user_may_impersonate,"QUEUE_SUPER_USER_MAY_IMPERSONATE") ) {
		queue_super_user_may_impersonate_regex = new Regex;
		const char *errptr=NULL;
		int erroffset=0;
		if( !queue_super_user_may_impersonate_regex->compile(queue_super_user_may_impersonate.c_str(),&errptr,&erroffset) ) {
			EXCEPT("QUEUE_SUPER_USER_MAY_IMPERSONATE is an invalid regular expression: %s",queue_super_user_may_impersonate.c_str());
		}
	}

	immutable_attrs.clear();
	param_and_insert_attrs("IMMUTABLE_JOB_ATTRS", immutable_attrs);
	param_and_insert_attrs("SYSTEM_IMMUTABLE_JOB_ATTRS", immutable_attrs);
	protected_attrs.clear();
	param_and_insert_attrs("PROTECTED_JOB_ATTRS", protected_attrs);
	param_and_insert_attrs("SYSTEM_PROTECTED_JOB_ATTRS", protected_attrs);
	secure_attrs.clear();
	param_and_insert_attrs("SECURE_JOB_ATTRS", secure_attrs);
	param_and_insert_attrs("SYSTEM_SECURE_JOB_ATTRS", secure_attrs);

	Ignore_Secure_SetAttr_Attempts = param_boolean("IGNORE_ATTEMPTS_TO_SET_SECURE_JOB_ATTRS", true);

	schedd_forker.Initialize();
	int max_schedd_forkers = param_integer ("SCHEDD_QUERY_WORKERS",8,0);
	schedd_forker.setMaxWorkers( max_schedd_forkers );

	cluster_initial_val = param_integer("SCHEDD_CLUSTER_INITIAL_VALUE",1,1);
	cluster_increment_val = param_integer("SCHEDD_CLUSTER_INCREMENT_VALUE",1,1);
    cluster_maximum_val = param_integer("SCHEDD_CLUSTER_MAXIMUM_VALUE",0,0);

	flush_job_queue_log_delay = param_integer("SCHEDD_JOB_QUEUE_LOG_FLUSH_DELAY",5,0);
	dirty_notice_interval = param_integer("SCHEDD_JOB_QUEUE_NOTIFY_UPDATES",30,0);

	if ((g_prior_uid_domain != uid_domain) && JobQueue) {
		// We do not need to update the job UID_DOMAIN here; that's done by the schedd.
		JobQueueJob *ad = nullptr;
		if (JobQueue->Lookup(HeaderKey, ad)) {
			JobQueue->SetAttribute(HeaderKey, ATTR_UID_DOMAIN, uid_domain.c_str());
			JobQueueDirty = true;
			g_prior_uid_domain = uid_domain;
		}
	}
}

void
SetMaxHistoricalLogs(int max_historical_logs)
{
	JobQueue->SetMaxHistoricalLogs(max_historical_logs);
}

time_t
GetOriginalJobQueueBirthdate()
{
	return JobQueue->GetOrigLogBirthdate();
}

static void
RenamePre_7_5_5_SpoolPathsInJob( ClassAd *job_ad, char const *spool, int cluster, int proc )
{
	std::string old_path;
	formatstr(old_path,"%s%ccluster%d.proc%d.subproc%d", spool, DIR_DELIM_CHAR, cluster, proc, 0);
	std::string new_path;
	SpooledJobFiles::getJobSpoolPath(job_ad, new_path);
	ASSERT( !new_path.empty() );

	static const int ATTR_ARRAY_SIZE = 6;
	static const char *AttrsToModify[ATTR_ARRAY_SIZE] = { 
		ATTR_JOB_CMD,
		ATTR_JOB_INPUT,
		ATTR_TRANSFER_INPUT_FILES,
		ATTR_ULOG_FILE,
		ATTR_X509_USER_PROXY,
		ATTR_JOB_IWD};
	static const bool AttrIsList[ATTR_ARRAY_SIZE] = {
		false,
		false,
		true,
		false,
		false,
		false};

	int a;
	for(a=0;a<ATTR_ARRAY_SIZE;a++) {
		char const *attr = AttrsToModify[a];
		std::string v;
		char const *o = old_path.c_str();
		char const *n = new_path.c_str();

		if( !job_ad->LookupString(attr,v) ) {
			continue;
		}
		if( !AttrIsList[a] ) {
			if( !strncmp(v.c_str(),o,strlen(o)) ) {
				std::string np = n;
				np += v.c_str() + strlen(o);
				dprintf(D_ALWAYS,"Changing job %d.%d %s from %s to %s\n",
						cluster, proc, attr, o, np.c_str());
				job_ad->Assign(attr,np);
			}
			continue;
		}

			// The value we are changing is a list of files
		StringList old_paths(v.c_str(),",");
		StringList new_paths(NULL,",");
		bool changed = false;

		old_paths.rewind();
		char const *op;
		while( (op=old_paths.next()) ) {
			if( !strncmp(op,o,strlen(o)) ) {
				std::string np = n;
				np += op + strlen(o);
				new_paths.append(np.c_str());
				changed = true;
			}
			else {
				new_paths.append(op);
			}
		}

		if( changed ) {
			char *nv = new_paths.print_to_string();
			ASSERT( nv );
			dprintf(D_ALWAYS,"Changing job %d.%d %s from %s to %s\n",
					cluster, proc, attr, v.c_str(), nv);
			job_ad->Assign(attr,nv);
			free( nv );
		}
	}
}


static void
SpoolHierarchyChangePass1(char const *spool,std::list< PROC_ID > &spool_rename_list)
{
	int cluster, proc, subproc;

	Directory spool_dir(spool);
	const char *f;
	while( (f=spool_dir.Next()) ) {
		int len;
		cluster = proc = subproc = -1;
		len = 0;

		if( sscanf(f,"cluster%d.proc%d.subproc%d%n",&cluster,&proc,&subproc,&len)==3 && f[len] == '\0' )
		{
			dprintf(D_ALWAYS,"Found pre-7.5.5 spool directory %s\n",f);
			if( !GetJobAd( cluster, proc ) ) {
				dprintf(D_ALWAYS,"No job %d.%d exists, so ignoring old spool directory %s.\n",cluster,proc,f);
			}
			else {
				PROC_ID job_id;
				job_id.cluster = cluster;
				job_id.proc = proc;
				spool_rename_list.push_back(job_id);
			}
		}

		cluster = proc = subproc = -1;
		len = 0;
		if( sscanf(f,"cluster%d.ickpt.subproc%d%n",&cluster,&subproc,&len)==2 && f[len] == '\0')
		{
			dprintf(D_ALWAYS,"Found pre-7.5.5 spooled executable %s\n",f);
			if( !GetJobAd( cluster, ICKPT ) ) {
				dprintf(D_ALWAYS,"No job %d.%d exists, so ignoring old spooled executable %s.\n",cluster,proc,f);
			}
			else {
				PROC_ID job_id;
				job_id.cluster = cluster;
				job_id.proc = ICKPT;
				spool_rename_list.push_back(job_id);
			}
		}
	}

	std::list< PROC_ID >::iterator spool_rename_it;
	for( spool_rename_it = spool_rename_list.begin();
		 spool_rename_it != spool_rename_list.end();
		 spool_rename_it++ )
	{
		PROC_ID job_id = *spool_rename_it;
		cluster = job_id.cluster;
		proc = job_id.proc;

		ClassAd *job_ad = GetJobAd( cluster, proc );
		ASSERT( job_ad ); // we already checked that this job exists

		RenamePre_7_5_5_SpoolPathsInJob( job_ad, spool, cluster, proc );

		JobQueueDirty = true;
	}
}

static void
SpoolHierarchyChangePass2(char const *spool,std::list< PROC_ID > &spool_rename_list)
{
	int cluster, proc;

		// now rename the job spool directories and executables
	std::list< PROC_ID >::iterator spool_rename_it;
	for( spool_rename_it = spool_rename_list.begin();
		 spool_rename_it != spool_rename_list.end();
		 spool_rename_it++ )
	{
		PROC_ID job_id = *spool_rename_it;
		cluster = job_id.cluster;
		proc = job_id.proc;

		ClassAd *job_ad = GetJobAd( cluster, proc );
		ASSERT( job_ad ); // we already checked that this job exists

		std::string old_path;
		std::string new_path;

		if( proc == ICKPT ) {
			formatstr(old_path,"%s%ccluster%d.ickpt.subproc%d",spool,DIR_DELIM_CHAR,cluster,0);
		}
		else {
			formatstr(old_path,"%s%ccluster%d.proc%d.subproc%d",spool,DIR_DELIM_CHAR,cluster,proc,0);
		}
		SpooledJobFiles::getJobSpoolPath(job_ad, new_path);

		if( !SpooledJobFiles::createParentSpoolDirectories(job_ad) ) {
			EXCEPT("Failed to create parent spool directories for "
				   "%d.%d: %s: %s",
				   cluster,proc,new_path.c_str(),strerror(errno));
		}

		priv_state saved_priv;
		if( proc != ICKPT ) {
			std::string old_tmp_path = old_path + ".tmp";
			std::string new_tmp_path = new_path + ".tmp";

				// We move the tmp directory first, because it is the presence
				// of the non-tmp directory that is checked for if we crash
				// and restart.
			StatInfo si(old_tmp_path.c_str());
			if( si.Error() != SINoFile ) {
				saved_priv = set_priv(PRIV_ROOT);

				if( rename(old_tmp_path.c_str(),new_tmp_path.c_str())!= 0 ) {
					EXCEPT("Failed to move %s to %s: %s",
						   old_tmp_path.c_str(),
						   new_tmp_path.c_str(),
						   strerror(errno));
				}

				set_priv(saved_priv);

				dprintf(D_ALWAYS,"Moved %s to %s.\n",
						old_tmp_path.c_str(), new_tmp_path.c_str() );
			}
		}

		saved_priv = set_priv(PRIV_ROOT);

		if( rename(old_path.c_str(),new_path.c_str())!= 0 ) {
			EXCEPT("Failed to move %s to %s: %s",
				   old_path.c_str(),
				   new_path.c_str(),
				   strerror(errno));
		}

		set_priv(saved_priv);

		dprintf(D_ALWAYS,"Moved %s to %s.\n",
				old_path.c_str(), new_path.c_str() );
	}
}

/* handled in header for now.
JobQueueJob::~JobQueueJob()
{
}
*/

JobQueueCluster::~JobQueueCluster()
{
	if (this->factory) {
		DestroyJobFactory(this->factory);
		this->factory = NULL;
	}
}

bool JobQueueJob::IsNoopJob()
{
	if ( ! has_noop_attr) return false;
	bool noop = false;
	if ( ! this->LookupBool(ATTR_JOB_NOOP, noop)) { has_noop_attr = false; }
	else { has_noop_attr = true; }
	return has_noop_attr && noop;
}


// After the job queue is loaded from disk, or a new job is submitted
// the fields in the job object have to be initialized to match the ad
//
void JobQueueBase::PopulateFromAd()
{
	if (!entry_type) {
		if (!jid.cluster) {
			this->LookupInteger(ATTR_CLUSTER_ID, jid.cluster);
			this->LookupInteger(ATTR_PROC_ID, jid.proc);
		}
		if (jid.cluster == 0 && jid.proc == 0) entry_type = entry_type_header;
		else if (jid.cluster == 0) entry_type = entry_type_jobset;
		else if (jid.cluster > 0) entry_type = (jid.proc < 0) ? entry_type_cluster : entry_type_job;
	}
}

void JobQueueJob::PopulateFromAd()
{
	// First have our base class fill in whatever it can
	JobQueueBase::PopulateFromAd();

	if ( ! universe) {
		int uni;
		if (this->LookupInteger(ATTR_JOB_UNIVERSE, uni)) {
			this->universe = uni;
		}
	}

#if 0 // we purposefully do NOT want to initialize the set_id here! -Todd Tannenbaum Oct 2019
	if ( ! set_id) {
		this->LookupInteger(ATTR_JOB_SET_ID, set_id);
	}
#endif


#if 0	// we don't do this anymore, since we update both the ad and the job object
		// when we calculate the autocluster - the on-disk value is never useful.
	if (autocluster_id < 0) {
		this->LookupInteger(ATTR_AUTO_CLUSTER_ID, this->autocluster_id);
	}
#endif
}

void
InitJobQueue(const char *job_queue_name,int max_historical_logs)
{
	ASSERT(qmgmt_was_initialized);	// make certain our parameters are setup
	ASSERT(!JobQueue);

	MyString spool;
	if( !param(spool,"SPOOL") ) {
		EXCEPT("SPOOL must be defined.");
	}

	int spool_min_version = 0;
	int spool_cur_version = 0;
	CheckSpoolVersion(spool.Value(),SPOOL_MIN_VERSION_SCHEDD_SUPPORTS,SPOOL_CUR_VERSION_SCHEDD_SUPPORTS,spool_min_version,spool_cur_version);

	JobQueue = new JobQueueType(new ConstructClassAdLogTableEntry<JobQueuePayload>(),job_queue_name,max_historical_logs);
	ClusterSizeHashTable = new ClusterSizeHashTable_t(hashFuncInt);
	TotalJobsCount = 0;
	jobs_added_this_transaction = 0;


	/* We read/initialize the header ad in the job queue here.  Currently,
	   this header ad just stores the next available cluster number. */
	JobQueueJob *ad = NULL;
	JobQueueCluster *clusterad = NULL;
	JobQueueKey key;
	int 	cluster_num, cluster, proc, universe;
	int		stored_cluster_num;
	bool	CreatedAd = false;
	JobQueueKey cluster_key;
	std::string	owner;
	std::string	user;
	std::string correct_user;
	MyString	buf;
	std::string	attr_scheduler;
	std::string correct_scheduler;
	std::string buffer;

	if (!JobQueue->Lookup(HeaderKey, ad)) {
		// we failed to find header ad, so create one
		JobQueue->NewClassAd(HeaderKey, JOB_ADTYPE, STARTD_ADTYPE);
		CreatedAd = true;
	}

	if (CreatedAd ||
		ad->LookupInteger(ATTR_NEXT_CLUSTER_NUM, stored_cluster_num) != 1) {
		// cluster_num is not already set, so we set a flag to set it from a
		// computed value 
		stored_cluster_num = 0;
	}

	if (ad && scheduler.jobSets) {
		int stored_jobset_num = 0;
		ad->LookupInteger(ATTR_NEXT_JOBSET_NUM, stored_jobset_num);
		scheduler.jobSets->setNextSetId(stored_jobset_num);
	}

		// Pull the previous UID_DOMAIN value from the header ad;
		// we will use this later to determine if the UidDomain changed.
	ad->LookupString(ATTR_UID_DOMAIN, g_prior_uid_domain);
	std::string uid_domain;
	param(uid_domain, "UID_DOMAIN");
	if (g_prior_uid_domain.empty()) {
		g_prior_uid_domain = uid_domain;
		JobQueue->SetAttribute(HeaderKey, ATTR_UID_DOMAIN, g_prior_uid_domain.c_str());
		JobQueueDirty = true;
	}
	bool update_uid_domain = uid_domain == g_prior_uid_domain;


    // If a stored cluster id exceeds a configured maximum, tag it for re-computation
    if ((cluster_maximum_val > 0) && (stored_cluster_num > cluster_maximum_val)) {
        dprintf(D_ALWAYS, "Stored cluster id %d exceeds configured max %d.  Flagging for reset.\n", stored_cluster_num, cluster_maximum_val);
        stored_cluster_num = 0;
    }

		// Figure out what the correct ATTR_SCHEDULER is for any
		// dedicated jobs in this queue.  Since it'll be the same for
		// all jobs, we only have to figure it out once.  We use '%'
		// as the delimiter, since ATTR_NAME might already have '@' in
		// it, and we don't want to confuse things any further.
	formatstr( correct_scheduler, "DedicatedScheduler@%s", Name );

	next_cluster_num = cluster_initial_val;
	JobQueue->StartIterateAllClassAds();
	while (JobQueue->Iterate(key,ad)) {
		ad->jid = key; // make sure that job object has correct jobid.

		if (key.cluster <= 0 || key.proc < 0 ) {

			// make ownerinfo structs by looking at all cluster ads
			if (key.cluster > 0) {
				if ( ! ad->ownerinfo) {
					if (ad->LookupString(ATTR_USER, owner)) {
						ad->ownerinfo = const_cast<OwnerInfo*>(scheduler.insert_owner_const(owner.c_str()));
					}
						// owner_history tracks the OS usernames that have
						// been used to run jobs on this schedd; it's part of a
						// security mechanism to prevent the schedd from executing
						// as an OS user who has never submitted jobs.  Hence, we
						// actually want to use ATTR_OWNER here and not ATTR_USER.
					if (ad->LookupString(ATTR_OWNER, owner)) {
						AddOwnerHistory( owner );
					}
				}				
			}

			// set entry_type and some other JobQueueBase and JobQueueJob data members
			ad->PopulateFromAd();

			// if this ad represents a job set, create that job set
			if (ad->IsJobSet()) {
				if (scheduler.jobSets) {
					scheduler.jobSets->restoreJobSet(ad);
				} else {
					JOB_ID_KEY_BUF job_id(key);
					dprintf(D_FULLDEBUG, "JobSets disabled, removing JobSet state for id %s\n",
						job_id.c_str());
					JobQueue->DestroyClassAd(job_id);
				}
			}

			continue;  // done with cluster & header ads
		}

		cluster_num = key.cluster;

		// this brace isn't needed anymore, it's here to avoid re-indenting all of the code below.
		{
			JOB_ID_KEY_BUF job_id(key);

			// find highest cluster, set next_cluster_num to one increment higher
			if (cluster_num >= next_cluster_num) {
				next_cluster_num = cluster_num + cluster_increment_val;
			}

			// link all proc ads to their cluster ad, if there is one
#if 1
			clusterad = GetClusterAd(cluster_num);
			ad->ChainToAd(clusterad);
#else
			IdToKey(cluster_num,-1,cluster_key);
			if ( JobQueue->Lookup(cluster_key,clusterad) ) {
				ad->ChainToAd(clusterad);
			}
#endif

			std::string user;
			if (!ad->LookupString(ATTR_OWNER, owner) || !ad->LookupString(ATTR_USER, user)) {
				dprintf(D_ALWAYS,
						"Job %s has no %s attribute.  Removing....\n",
						job_id.c_str(), ATTR_OWNER);
				JobQueue->DestroyClassAd(job_id);
				continue;
			}
			if (update_uid_domain) {
				auto at_sign = user.find_last_of('@');
				std::string old_job_domain = (at_sign == std::string::npos) ? "" : user.substr(at_sign + 1);
				if (old_job_domain == g_prior_uid_domain) {
					ad->Assign(ATTR_USER, user.substr(0, at_sign) + "@" + uid_domain);
					JobQueueDirty = true;
				}
			}

				// initialize our list of job owners
			AddOwnerHistory( owner );
			ad->ownerinfo = const_cast<OwnerInfo*>(scheduler.insert_owner_const(user.c_str()));
			if (clusterad)
				clusterad->ownerinfo = ad->ownerinfo;

			if (!ad->LookupInteger(ATTR_CLUSTER_ID, cluster)) {
				dprintf(D_ALWAYS,
						"Job %s has no %s attribute.  Removing....\n",
						job_id.c_str(), ATTR_CLUSTER_ID);
				JobQueue->DestroyClassAd(job_id);
				continue;
			}

			if (cluster != cluster_num) {
				dprintf(D_ALWAYS,
						"Job %s has invalid cluster number %d.  Removing...\n",
						job_id.c_str(), cluster);
				JobQueue->DestroyClassAd(job_id);
				continue;
			}

			if (!ad->LookupInteger(ATTR_PROC_ID, proc)) {
				dprintf(D_ALWAYS,
						"Job %s has no %s attribute.  Removing....\n",
						job_id.c_str(), ATTR_PROC_ID);
				JobQueue->DestroyClassAd(job_id);
				continue;
			}

			if( !ad->LookupInteger( ATTR_JOB_UNIVERSE, universe ) ) {
				dprintf( D_ALWAYS,
						 "Job %s has no %s attribute.  Removing....\n",
						 job_id.c_str(), ATTR_JOB_UNIVERSE );
				JobQueue->DestroyClassAd( job_id );
				continue;
			}

			if( universe <= CONDOR_UNIVERSE_MIN ||
				universe >= CONDOR_UNIVERSE_MAX ) {
				dprintf( D_ALWAYS,
						 "Job %s has invalid %s = %d.  Removing....\n",
						 job_id.c_str(), ATTR_JOB_UNIVERSE, universe );
				JobQueue->DestroyClassAd( job_id );
				continue;
			}

				// Update fields in the newly created JobObject
			ad->autocluster_id = -1;
			ad->Delete(ATTR_AUTO_CLUSTER_ID);
			ad->SetUniverse(universe);
			if (clusterad) {
				clusterad->AttachJob(ad);
				clusterad->SetUniverse(universe);
				clusterad->autocluster_id = -1;
			}
			ad->PopulateFromAd();

			int job_status = 0;
			if (ad->LookupInteger(ATTR_JOB_STATUS, job_status)) {
				if (ad->Status() != job_status) {
					if (clusterad) {
						clusterad->JobStatusChanged(ad->Status(), job_status);
					}
					ad->SetStatus(job_status);
				}
				IncrementLiveJobCounter(scheduler.liveJobCounts, ad->Universe(), ad->Status(), 1);
				if (ad->ownerinfo) { IncrementLiveJobCounter(ad->ownerinfo->live, ad->Universe(), ad->Status(), 1); }
			}

				// Make sure ATTR_SCHEDULER is correct.
				// XXX TODO: Need a better way than hard-coded
				// universe check to decide if a job is "dedicated"
			if( universe == CONDOR_UNIVERSE_MPI ||
				universe == CONDOR_UNIVERSE_PARALLEL ) {
				if( !ad->LookupString(ATTR_SCHEDULER, attr_scheduler) ) { 
					dprintf( D_FULLDEBUG, "Job %s has no %s attribute.  "
							 "Inserting one now...\n", job_id.c_str(),
							 ATTR_SCHEDULER );
					ad->Assign( ATTR_SCHEDULER, correct_scheduler );
					JobQueueDirty = true;
				} else {

						// ATTR_SCHEDULER exists, make sure it's correct,
						// and if not, insert the new value now.
					if( attr_scheduler != correct_scheduler ) {
							// They're different, so insert the right
							// value 
						dprintf( D_FULLDEBUG,
								 "Job %s has stale %s attribute.  "
								 "Inserting correct value now...\n",
								 job_id.c_str(), ATTR_SCHEDULER );
						ad->Assign( ATTR_SCHEDULER, correct_scheduler );
						JobQueueDirty = true;
					}
				}
			}
			
				//
				// CronTab Special Handling Code
				// If this ad contains any of the attributes used 
				// by the crontab feature, then we will tell the 
				// schedd that this job needs to have runtimes calculated
				// 
			if ( ad->LookupString( ATTR_CRON_MINUTES, buffer ) ||
				 ad->LookupString( ATTR_CRON_HOURS, buffer ) ||
				 ad->LookupString( ATTR_CRON_DAYS_OF_MONTH, buffer ) ||
				 ad->LookupString( ATTR_CRON_MONTHS, buffer ) ||
				 ad->LookupString( ATTR_CRON_DAYS_OF_WEEK, buffer ) ) {
				scheduler.addCronTabClassAd( ad );
			}

			ConvertOldJobAdAttrs( ad, true );

				// Add the job to various runtime indexes for quick lookups
				//
			scheduler.indexAJob(ad, true);

				// If input files are going to be spooled, rewrite
				// the paths in the job ad to point at our spool area.
				// If the schedd crashes between committing a new job
				// submission and rewriting the job ad for spooling,
				// we need to redo the rewriting here.
			int hold_code = -1;
			ad->LookupInteger(ATTR_HOLD_REASON_CODE, hold_code);
			if ( job_status == HELD && hold_code == CONDOR_HOLD_CODE_SpoolingInput ) {
				if ( rewriteSpooledJobAd( ad, cluster, proc, true ) ) {
					JobQueueDirty = true;
				}
			}

				// make file transfer status attributes sane in case
				// we died while in the middle of transferring
			int transferring_input = false;
			int transferring_output = false;
			int transfer_queued = false;
			if( ad->LookupInteger(ATTR_TRANSFERRING_INPUT,transferring_input) ) {
				if( job_status == RUNNING ) {
					if( transferring_input ) {
						ad->Assign(ATTR_TRANSFERRING_INPUT,false);
						JobQueueDirty = true;
					}
				}
				else {
					ad->Delete(ATTR_TRANSFERRING_INPUT);
					JobQueueDirty = true;
				}
			}
			if( ad->LookupInteger(ATTR_TRANSFERRING_OUTPUT,transferring_output) ) {
				if( job_status == RUNNING ) {
					if( transferring_output ) {
						ad->Assign(ATTR_TRANSFERRING_OUTPUT,false);
						JobQueueDirty = true;
					}
				}
				else {
					ad->Delete(ATTR_TRANSFERRING_OUTPUT);
					JobQueueDirty = true;
				}
			}
			if( ad->LookupInteger(ATTR_TRANSFER_QUEUED,transfer_queued) ) {
				if( job_status == RUNNING ) {
					if( transfer_queued ) {
						ad->Assign(ATTR_TRANSFER_QUEUED,false);
						JobQueueDirty = true;
					}
				}
				else {
					ad->Delete(ATTR_TRANSFER_QUEUED);
					JobQueueDirty = true;
				}
			}
			// AsyncXfer: Delete in-job output transfer attributes
			if( ad->LookupInteger(ATTR_JOB_TRANSFERRING_OUTPUT,transferring_output) ) {
				ad->Delete(ATTR_JOB_TRANSFERRING_OUTPUT);
				JobQueueDirty = true;
			}
			if( ad->LookupInteger(ATTR_JOB_TRANSFERRING_OUTPUT_TIME,transferring_output) ) {
				ad->Delete(ATTR_JOB_TRANSFERRING_OUTPUT_TIME);
				JobQueueDirty = true;
			}

			// count up number of procs in cluster, update ClusterSizeHashTable
			int num_procs = IncrementClusterSize(cluster_num);
			if (clusterad) clusterad->SetClusterSize(num_procs);
			TotalJobsCount++;
		}
	} // WHILE
	g_prior_uid_domain = uid_domain;

	// If JobSets enabled, scan again to add jobs into sets
	if (scheduler.jobSets ) {
		dprintf(D_FULLDEBUG, "Restoring JobSet state\n");
		unsigned int updates = 0;
		JobQueue->StartIterateAllClassAds();
		while (JobQueue->Iterate(ad)) {
			if ( ad->IsJob() && 
				 scheduler.jobSets->update(*ad, -1, ad->Status()) ) 
			{
				updates++;
			}
		}
		dprintf(D_FULLDEBUG, "Finished restoring JobSet state, mapping %u jobs into %lu sets\n",
			updates, scheduler.jobSets->count());
	}


    // We defined a candidate next_cluster_num above, as (current-max-clust) + (increment).
    // If the candidate exceeds the configured max, then wrap it.  Default maximum is zero,
    // which signals 'no maximum'
    if ((cluster_maximum_val > 0) && (next_cluster_num > cluster_maximum_val)) {
        dprintf(D_ALWAYS, "Next cluster id exceeded configured max %d: wrapping to %d\n", cluster_maximum_val, cluster_initial_val);
        next_cluster_num = cluster_initial_val;
    }

	if ( stored_cluster_num == 0 ) {
		char tmp[PROC_ID_STR_BUFLEN];
		snprintf(tmp, sizeof(tmp), "%d", next_cluster_num);
		JobQueue->SetAttribute(HeaderKey, ATTR_NEXT_CLUSTER_NUM, tmp);
	} else {
        // This sanity check is not applicable if a maximum cluster value was set,  
        // since in that case wrapped cluster-ids are a valid condition.
		if ((next_cluster_num > stored_cluster_num) && (cluster_maximum_val <= 0)) {
			// Oh no!  Somehow the header ad in the queue says to reuse cluster nums!
			EXCEPT("JOB QUEUE DAMAGED; header ad NEXT_CLUSTER_NUM invalid");
		}
		next_cluster_num = stored_cluster_num;
	}

		// Now check for pre-7.5.5 spool directories/files that need
		// to be modernized.  This happens in two passes.  First we
		// update the job ads to point to the new paths.  Then we
		// write out the modified job queue to save these and any
		// other pending changes.  Then we rename the
		// directories/files in the spool.  This order of doing things
		// guarantees that if we crash in the middle we don't skip
		// over some unfinished work on restart.
	std::list< PROC_ID > spool_rename_list;

	if( spool_cur_version < 1 ) {
		SpoolHierarchyChangePass1(spool.Value(),spool_rename_list);
	}


		// Some of the conversions done in ConvertOldJobAdAttrs need to be
		// persisted to disk. Particularly, GlobusContactString/RemoteJobId.
		// The spool renaming also needs to be saved here.  This is not
		// optional, so we cannot just call CleanJobQueue() here, because
		// that does not abort on failure.
	if( JobQueueDirty ) {
		if( !JobQueue->TruncLog() ) {
			EXCEPT("Failed to write the modified job queue log to disk, so cannot continue.");
		}
		JobQueueDirty = false;
	}

	if( spool_cur_version < 1 ) {
		SpoolHierarchyChangePass2(spool.Value(),spool_rename_list);
	}

	if( spool_cur_version != SPOOL_CUR_VERSION_SCHEDD_SUPPORTS ) {
		WriteSpoolVersion(spool.Value(),SPOOL_MIN_VERSION_SCHEDD_WRITES,SPOOL_CUR_VERSION_SCHEDD_SUPPORTS);
	}
}


void
CleanJobQueue()
{
	if (JobQueueDirty) {
		dprintf(D_ALWAYS, "Cleaning job queue...\n");
		JobQueue->TruncLog();
		JobQueueDirty = false;
	}
}


void
DestroyJobQueue( void )
{
	// Clean up any children that have exited but haven't been reaped
	// yet.  This can occur if the schedd receives a query followed
	// immediately by a shutdown command.  The child will exit but
	// not be reaped because the SIGTERM from the shutdown command will
	// be processed before the SIGCHLD from the child process exit.
	// Allowing the stack to clean up child processes is problematic
	// because the schedd will be shutdown and the daemonCore
	// object deleted by the time the child cleanup is attempted.
	schedd_forker.DeleteAll( );

	if (JobQueueDirty) {
			// We can't destroy it until it's clean.
		CleanJobQueue();
	}
	ASSERT( JobQueueDirty == false );
	delete JobQueue;
	JobQueue = NULL;

	DirtyJobIDs.clearAll();

		// There's also our hashtable of the size of each cluster
	delete ClusterSizeHashTable;
	ClusterSizeHashTable = NULL;
	TotalJobsCount = 0;

	delete queue_super_user_may_impersonate_regex;
	queue_super_user_may_impersonate_regex = NULL;
}


int MaterializeJobs(JobQueueCluster * clusterad, TransactionWatcher &txn, int & retry_delay)
{
	retry_delay = 0;
	if ( ! clusterad->factory)
		return 0;

	int proc_limit = INT_MAX;
	if ( ! clusterad->LookupInteger(ATTR_JOB_MATERIALIZE_LIMIT, proc_limit) || proc_limit <= 0) {
		proc_limit = INT_MAX;
	}
	int system_limit = MIN(scheduler.getMaxMaterializedJobsPerCluster(), scheduler.getMaxJobsPerSubmission());
	system_limit = MIN(system_limit, scheduler.getMaxJobsPerOwner());
	//system_limit = MIN(system_limit, scheduler.getMaxJobsRunning());

	int effective_limit = MIN(proc_limit, system_limit);

	dprintf(D_MATERIALIZE | D_VERBOSE, "in MaterializeJobs, proc_limit=%d, sys_limit=%d MIN(%d,%d,%d), ClusterSize=%d\n",
		proc_limit, system_limit,
		scheduler.getMaxMaterializedJobsPerCluster(), scheduler.getMaxJobsPerSubmission(), scheduler.getMaxJobsPerOwner(),
		clusterad->ClusterSize());

	int num_materialized = 0;
	int cluster_size = clusterad->ClusterSize();
	while ((cluster_size + num_materialized) < effective_limit) {
		int retry = 0;
		if ( ! CheckMaterializePolicyExpression(clusterad, num_materialized, retry)) {
			retry_delay = retry;
			break;
		}
		if (MaterializeNextFactoryJob(clusterad->factory, clusterad, txn, retry) == 1) {
			num_materialized += 1;
		} else {
			retry_delay = MAX(retry_delay, retry);
			break;
		}
	}

	return num_materialized;
}

static int OpenSpoolFactoryFile(int cluster_id, const char * filename, int &fd, const char * tag, int &terrno)
{
	fd = -1;

	terrno = 0;
	std::string parent,junk;
	if (filename_split(filename,parent,junk)) {
			// Create directory hierarchy within spool directory.
			// All sub-dirs in hierarchy are owned by condor.
		if( !mkdir_and_parents_if_needed(parent.c_str(),0755,PRIV_CONDOR) ) {
			terrno = errno;
			dprintf(D_ALWAYS,
				"Failed %s %d because create parent spool directory of '%s' failed, errno = %d (%s)\n",
					tag, cluster_id, parent.c_str(), errno, strerror(errno));
			return -1;
		}
	}

	int flags = O_WRONLY | _O_BINARY | _O_SEQUENTIAL | O_LARGEFILE | O_CREAT | O_TRUNC;

	fd = safe_open_wrapper_follow( filename, flags, 0644 );
	if (fd < 0) {
		terrno = errno;
		dprintf(D_ALWAYS, "Failing %s %d because creat of '%s' failed, errno = %d (%s)\n",
			tag, cluster_id, filename, errno, strerror(errno));
		return -1;
	}

	return 0;
}

// handle the CONDOR_SendMaterializeData RPC
// this function reads materialize item data from the sock,  writes it to SPOOL with into a file
// whose name is based on the cluster id, it then returns the filename and the number of lines that it recieved
// the materialize itemdata is *also* stored in the submit pending JobFactory so we don't have to read it from the
// spool file on initial submit.
// 
int QmgmtHandleSendMaterializeData(int cluster_id, ReliSock * sock, MyString & spooled_filename, int &row_count, int &terrno)
{
	int rval = -1;
	SetAttributeFlags_t flags = 0;
	spooled_filename.clear();
	row_count = 0;
	terrno = 0;

	// check to see if the schedd is permitting late materialization
	if ( ! scheduler.getAllowLateMaterialize()) {
		terrno = EPERM;
		dprintf(D_MATERIALIZE, "Failing remote SetMaterializeData %d because SCHEDD_ALLOW_LATE_MATERIALIZE is false\n", cluster_id);
		return -1;
	}

	if ( ! sock) {
		terrno = EINVAL;
		dprintf(D_MATERIALIZE, "Failing remote SetMaterializeData %d because no socket was supplied\n", cluster_id);
		return -1;
	}

	JobFactory * factory = NULL;
	JobFactory*& pending = JobFactoriesSubmitPending[cluster_id];
	if (pending) {
		factory = pending;
	} else {
		// parse the submit digest and (possibly) open the itemdata file.
		factory = NewJobFactory(cluster_id);
		pending = factory;
	}

	if ( ! factory) {
		terrno = ENOMEM;
		dprintf(D_MATERIALIZE, "Failing remote SendMaterializeData %d because NewFactory failed\n", cluster_id);
		return -1;
	}

	// If the submit digest parsed correctly, we need to write it to spool so we can re-load if the schedd is restarted
	//
	GetSpooledMaterializeDataPath(spooled_filename, cluster_id, Spool);
	const char * filename = spooled_filename.c_str();

	terrno = 0;
	int fd;
	rval = OpenSpoolFactoryFile(cluster_id, filename, fd, "SendMaterializeData", terrno);
	if (rval == 0) {
		std::string remainder; // holds the fragment of a line that straddles buffers
		const size_t cbbuf = 0x10000; // 64kbuffer
		int cbread = 0;
		char buf[cbbuf];
		while ((cbread = sock->get_bytes(buf, cbbuf)) > 0) {
			int cbwrote = write(fd, buf, cbread);
			if (cbwrote != cbread) {
				terrno = errno;
				dprintf(D_ALWAYS, "Failing remote SendMaterializeData %d because write to '%s' failed, errno = %d (%s)\n",
					cluster_id, filename, errno, strerror(errno));
				rval = -1;
				break;
			}
			rval = AppendRowsToJobFactory(factory, buf, cbread, remainder);
			if (rval < 0) {
				terrno = EINVAL;
				break;
			}
		}
		if (close(fd)!=0) {
			if ( ! terrno) { terrno = errno; }
			dprintf(D_ALWAYS, "SendMaterializeData %d close failed, errno = %d (%s)\n", cluster_id, errno, strerror(errno));
			rval = -1;
		}
		if (rval < 0) {
			if (unlink(filename) < 0) {
				dprintf(D_FULLDEBUG, "SendMaterializeData %d failed to unlink file '%s' errno = %d (%s)\n", cluster_id, filename, errno, strerror(errno));
			}
		}
	}

	if (rval < 0) {
		dprintf(D_MATERIALIZE, "Failing remote SendMaterializeData %d because spooling of data failed : %d - %s\n", cluster_id, terrno, strerror(terrno));
	} else {
		rval = SetAttributeString( cluster_id, -1, ATTR_JOB_MATERIALIZE_ITEMS_FILE, filename, flags );
	}

	// if we failed, destroy the pending job factory and remove it from the pending list.
	if (rval < 0) {
		DestroyJobFactory(factory); factory = NULL;
		auto found = JobFactoriesSubmitPending.find(cluster_id);
		if (found != JobFactoriesSubmitPending.end()) JobFactoriesSubmitPending.erase(found);
	} else {
		row_count = JobFactoryRowCount(factory);
	}
	return rval;
}

// handle the CONDOR_SetJobFactory RPC
// This function writes the submit digest_text into SPOOL in a file whose name is based on the cluster id
// the filename argument is not used (it was used during 8.7 development, but abandoned in favor of spooling the digest)
int QmgmtHandleSetJobFactory(int cluster_id, const char* filename, const char * digest_text)
{
	int rval = -1;
	SetAttributeFlags_t flags = 0;
	std::string errmsg;

	// check to see if the schedd is permitting late materialization 
	if ( ! scheduler.getAllowLateMaterialize()) {
		dprintf(D_MATERIALIZE, "Failing remote SetJobFactory %d because SCHEDD_ALLOW_LATE_MATERIALIZE is false\n", cluster_id);
		return -1;
	}

	if (digest_text && digest_text[0]) {

		ClassAd * user_ident = NULL;
	#if 0 // in 8.7.9 we no longer impersonate the user while loading the digest because the itemdata (if any) will be in SPOOL
		ClassAd user_ident_ad;
		if (Q_SOCK) {
			// build a ad with the user identity so we can use set_user_priv_from_ad
			// here just like we would if the cluster ad was available.
			user_ident_ad.Assign(ATTR_OWNER, Q_SOCK->getOwner());
			user_ident_ad.Assign(ATTR_NT_DOMAIN, Q_SOCK->getDomain());
			user_ident = &user_ident_ad;
		}
	#endif

		JobFactory * factory = NULL;
		JobFactory*& pending = JobFactoriesSubmitPending[cluster_id];
		if (pending) {
			factory = pending;
		} else {
			// parse the submit digest and (possibly) open the itemdata file.
			factory = NewJobFactory(cluster_id);
			pending = factory;
		}

		if (factory) {
			rval = 0;
			if ( ! LoadJobFactoryDigest(factory, digest_text, user_ident, errmsg)) {
				rval = -1;
			}
		}

		if (rval < 0) {
			dprintf(D_MATERIALIZE, "Failing remote SetJobFactory %d because MakeJobFactory failed : %s\n", cluster_id, errmsg.c_str());
		} else {

			// If the submit digest parsed correctly, we need to write it to spool so we can re-load if the schedd is restarted
			//
			MyString spooled_filename;
			GetSpooledSubmitDigestPath(spooled_filename, cluster_id, Spool);
			const char * filename = spooled_filename.c_str();

			int terrno = 0;
			int fd;
			rval = OpenSpoolFactoryFile(cluster_id, filename, fd, "SetJobFactory", terrno);
			if (0 == rval) {
				size_t cbtext = strlen(digest_text);
				size_t cbwrote = write(fd, digest_text, (unsigned int)cbtext);
				if (cbwrote != cbtext) {
					terrno = errno;
					dprintf(D_ALWAYS, "Failing remote SetJobFactory %d because write to '%s' failed, errno = %d (%s)\n",
						cluster_id, filename, errno, strerror(errno));
					rval = -1;
				}
				if (close(fd)!=0) {
					if ( ! terrno) { terrno = errno; }
					dprintf(D_ALWAYS, "SetJobFactory %d close failed, errno = %d (%s)\n", cluster_id, errno, strerror(errno));
					rval = -1;
				}
				if (rval < 0) {
					if (unlink(filename) < 0) {
						dprintf(D_FULLDEBUG, "SetJobFactory %d failed to unlink file '%s' errno = %d (%s)\n", cluster_id, filename, errno, strerror(errno));
					}
				}
			}
			if (rval < 0) {
				errno = terrno;
			} else {
				rval = SetAttributeString( cluster_id, -1, ATTR_JOB_MATERIALIZE_DIGEST_FILE, filename, flags );
			}
		}

		// if we failed, destroy the pending job factory and remove it from the pending list.
		if (rval < 0) {
			if (factory) { DestroyJobFactory(factory); factory = NULL; }
			auto found = JobFactoriesSubmitPending.find(cluster_id);
			if (found != JobFactoriesSubmitPending.end()) JobFactoriesSubmitPending.erase(found);
		}
	} else if (filename && filename[0]) {
		// we no longer support this form of factory submit.
		errno = EINVAL;
		return -1;
	}

	return rval;
}


int
grow_prio_recs( int newsize )
{
	int i;
	prio_rec *tmp;

	// just return if PrioRec already equal/larger than the size requested
	if ( MAX_PRIO_REC >= newsize ) {
		return 0;
	}

	dprintf(D_FULLDEBUG,"Dynamically growing PrioRec to %d\n",newsize);

	tmp = new prio_rec[newsize];
	if ( tmp == NULL ) {
		EXCEPT( "grow_prio_recs: out of memory" );
	}

	/* copy old PrioRecs over */
	for (i=0;i<N_PrioRecs;i++)
		tmp[i] = PrioRec[i];

	/* delete old too-small space, but only if we new-ed it; the
	 * first space came from the heap, so check and don't try to 
	 * delete that */
	if ( &PrioRec[0] != &PrioRecArray[0] )
		delete [] PrioRec;

	/* replace with spanky new big one */
	PrioRec = tmp;
	MAX_PRIO_REC = newsize;
	return 0;
}


bool
isQueueSuperUser( const char* user )
{
	if( !user || super_users.empty() ) {
		return false;
	}
	for (const auto &superuser : super_users) {
#if defined(HAVE_GETGRNAM)
        if (superuser[0] == '%') {
            // this is a user group, so check user against the group membership
            struct group* gr = getgrnam(&superuser[1]);
            if (gr) {
                for (char** gmem=gr->gr_mem;  *gmem != NULL;  ++gmem) {
                    if (strcmp(user, *gmem) == 0) return true;
                }
            } else {
                dprintf(D_SECURITY, "Group name \"%s\" was not found in defined user groups\n", &user[1]);
            }
            continue;
        }
#endif
#if defined(WIN32) // usernames on Windows are case-insensitive.
		if( strcasecmp( superuser.c_str(), user ) == 0 ) {
#else
		if( strcmp( superuser.c_str(), user ) == 0 ) {
#endif
			return true;
		}
	}
	return false;
}

static void
AddOwnerHistory(const MyString &user) {
	owner_history.insert(user,1);
}

static bool
SuperUserAllowedToSetOwnerTo(const MyString &user) {
		// To avoid giving the queue super user (e.g. condor)
		// the ability to run as innocent people who have never
		// even run a job, only allow them to set the owner
		// attribute of a job to a value we have seen before.
		// The JobRouter depends on this when it is running as
		// root/condor.

	if( queue_super_user_may_impersonate_regex ) {
		if( queue_super_user_may_impersonate_regex->match(user.Value()) ) {
			return true;
		}
		dprintf(D_FULLDEBUG,"Queue super user not allowed to set owner to %s, because this does not match the QUEUE_SUPER_USER_MAY_IMPERSONATE regular expression.\n",user.Value());
		return false;
	}

	int junk = 0;
	if( owner_history.lookup(user,junk) != -1 ) {
		return true;
	}
	dprintf(D_FULLDEBUG,"Queue super user not allowed to set owner to %s, because this instance of the schedd has never seen that user submit any jobs.\n",user.Value());
	return false;
}


int 
QmgmtSetAllowProtectedAttrChanges(int val)
{
	if( !Q_SOCK ) {
		errno = ENOENT;
		return -1;
	}

	bool old_value = 
		Q_SOCK->setAllowProtectedAttrChanges(val ? true : false);

	return old_value ? TRUE : FALSE;
}

int
QmgmtSetEffectiveOwner(char const *requested_owner)
{
	if( !Q_SOCK ) {
		errno = ENOENT;
		return -1;
	}

	// First, check if the requested owner is requesting us return to the 'real owner';
	// if so, then we set requested_owner to nullptr to indicate this.

		// In this case, we trust the username is the same as owner, regardless
		// of whether the UID domains match.
	char const *real_user = Q_SOCK->getFullyQualifiedUser();
	char const *real_owner = Q_SOCK->getRealOwner();
	if (param_boolean("TRUST_UID_DOMAIN", false) &&
		requested_owner && real_owner &&
		is_same_user(requested_owner,real_owner,COMPARE_DOMAIN_DEFAULT))
	{
		requested_owner = nullptr;
	} else if (real_user && requested_owner) {
		std::string uid_domain;
		param(uid_domain, "UID_DOMAIN");
		std::string requested_user = std::string(requested_owner) + "@" + uid_domain;
		if (is_same_user(requested_user.c_str(), real_user, COMPARE_DOMAIN_FULL) ) {
			requested_owner = nullptr;
		}
	}

	if( requested_owner  && !*requested_owner ) {
		// treat empty string equivalently to NULL
		requested_owner = nullptr;
	}

	// always allow request to set effective owner to NULL,
	// because this means set effective owner --> real owner
	if( requested_owner && !qmgmt_all_users_trusted ) {
		if (!isQueueSuperUser(Q_SOCK->getFullyQualifiedUser()))
		{
			dprintf(D_ALWAYS, "SetEffectiveOwner security violation: "
					"setting owner to %s when effective user is \"%s\" (not a superuser)\n",
					requested_owner, real_user ? real_user : "(null)" );
			errno = EACCES;
			return -1;
		}
		if( !SuperUserAllowedToSetOwnerTo( requested_owner ) )
		{
			dprintf(D_ALWAYS, "SetEffectiveOwner security violation: "
				"setting owner to %s when effective user is \"%s\" (not an active user)\n",
				requested_owner, real_user ? real_user  : "(null)" );
			errno = EACCES;
			return -1;
		}
	}

	if( !Q_SOCK->setEffectiveOwner( requested_owner ) ) {
		errno = EINVAL;
		return -1;
	}
	return 0;
}

// Test if this owner matches my owner, so they're allowed to update me.
bool
UserCheck(ClassAd *ad, const char *test_owner)
{
	if ( Q_SOCK->getReadOnly() ) {
		errno = EACCES;
		dprintf( D_FULLDEBUG, "UserCheck: reject read-only client\n" );
		return false;
	}

	// check if the IP address of the peer has daemon core write permission
	// to the schedd.  we have to explicitly check here because all queue
	// management commands come in via one sole daemon core command which
	// has just READ permission.
	condor_sockaddr addr = Q_SOCK->endpoint();
	if ( !Q_SOCK->isAuthorizationInBoundingSet("WRITE") ||
		daemonCore->Verify("queue management", WRITE, addr,
		Q_SOCK->getEffectiveFullyQualifiedUser().c_str()) == FALSE )
	{
		// this machine does not have write permission; return failure
		return false;
	}

	return UserCheck2(ad, test_owner);
}


bool
UserCheck2(ClassAd *ad, const char *test_user, const char *job_user)
{
	std::string	user_buf;

	// in the very rare event that the admin told us all users 
	// can be trusted, let it pass
	if ( qmgmt_all_users_trusted ) {
		return true;
	}

	// If test_owner is NULL, then we have no idea who the user is.  We
	// do not allow anonymous folks to mess around with the queue, so 
	// have UserCheck fail.  Note we only call UserCheck in the first place
	// if Q_SOCK is not null; if Q_SOCK is null, then the schedd is calling
	// a QMGMT command internally which is allowed.
	if (test_user == NULL) {
		dprintf(D_ALWAYS,
				"QMGT command failed: anonymous user not permitted\n" );
		return false;
	}

#if !defined(WIN32) 
		// If we're not root or condor, only allow qmgmt writes from
		// the UID we're running as.
	uid_t 	my_uid = get_my_uid();
	if( my_uid != 0 && my_uid != get_real_condor_uid() ) {
		if( strcmp(get_real_username(), test_user) == MATCH ) {
			dprintf(D_FULLDEBUG, "UserCheck success: user (%s) matches "
					"my username\n", test_user );
			return true;
		} else if (isQueueSuperUser(test_user)) {
			dprintf(D_FULLDEBUG, "UserCheck retval 1 (success), super_user\n");
			return true;
		} else {
			errno = EACCES;
			dprintf( D_FULLDEBUG, "UserCheck: reject user: %s non-super\n",
					 test_user );
			dprintf( D_FULLDEBUG, "UserCheck: username: %s, test_user: %s\n",
					 get_real_username(), test_user );
			return false;
		}
	}
#endif

		// If we don't have an User attribute (or classad) and we've
		// gotten this far, how can we deny service?
	if( !job_user ) {
		if( !ad ) {
			dprintf(D_FULLDEBUG,"UserCheck retval 1 (success),no ad\n");
			return true;
		}
		else if( ad->LookupString(ATTR_USER, user_buf) == 0 ) {
			dprintf(D_FULLDEBUG,"UserCheck retval 1 (success),no user\n");
			return true;
		}
		job_user = user_buf.c_str();
	}

		// Finally, compare the owner of the ad with the entity trying
		// to connect to the queue.
#if defined(WIN32)
	// WIN32: user names are case-insensitive
	if (strcasecmp(job_user, test_user) == 0) {
#else
	if (strcmp(job_user, test_user) == 0) {
#endif
        return true;
    }

		// If the job user is "nice-user.foo@bar", then we pass the permission
		// check for test user "foo@bar".
	if (!strncmp(job_user, "nice-user.", 10) && !strcmp(job_user + 10, test_user)) {
		return true;
	}

    if (isQueueSuperUser(test_user)) {
        dprintf(D_FULLDEBUG, "UserCheck retval 1 (success), super_user\n");
        return true;
    }

    errno = EACCES;
    dprintf(D_FULLDEBUG, "ad user: %s, queue submit user: %s\n", job_user, test_user );
    return false;
}


QmgmtPeer*
getQmgmtConnectionInfo()
{
	QmgmtPeer* ret_value = NULL;

	// put all qmgmt state back into QmgmtPeer object for safe keeping
	if ( Q_SOCK ) {
		Q_SOCK->next_proc_num = next_proc_num;
		Q_SOCK->active_cluster_num = active_cluster_num;	
		Q_SOCK->xact_start_time = xact_start_time;
			// our call to getActiveTransaction will clear it out
			// from the lower layers after returning the handle to us
		Q_SOCK->transaction  = JobQueue->getActiveTransaction();

		ret_value = Q_SOCK;
		Q_SOCK = NULL;
		unsetQmgmtConnection();
	}

	return ret_value;
}

bool
setQmgmtConnectionInfo(QmgmtPeer *peer)
{
	bool ret_value;

	if (Q_SOCK) {
		return false;
	}

	// reset all state about our past connection to match
	// what was stored in the QmgmtPeer object
	Q_SOCK = peer;
	next_proc_num = peer->next_proc_num;
	active_cluster_num = peer->active_cluster_num;	
	xact_start_time = peer->xact_start_time;
		// Note: if setActiveTransaction succeeds, then peer->transaction
		// will be set to NULL.   The JobQueue does this to prevent anyone
		// from messing with the transaction cache while it is active.
	ret_value = JobQueue->setActiveTransaction( peer->transaction );

	return ret_value;
}

void
unsetQmgmtConnection()
{
	static QmgmtPeer reset;	// just used for reset/inital values

		// clear any in-process transaction via a call to AbortTransaction.
		// Note that this is effectively a no-op if getQmgmtConnectionInfo()
		// was called previously, since getQmgmtConnectionInfo() clears 
		// out the transaction after returning the handle.
	JobQueue->AbortTransaction();	

	ASSERT(Q_SOCK == NULL);

	next_proc_num = reset.next_proc_num;
	active_cluster_num = reset.active_cluster_num;	
	xact_start_time = reset.xact_start_time;
}



/* We want to be able to call these things even from code linked in which
   is written in C, so we make them C declarations
*/
extern "C++" {

bool
setQSock( ReliSock* rsock)
{
	// initialize per-connection variables.  back in the day this
	// was essentially InvalidateConnection().  of particular 
	// importance is setting Q_SOCK... this tells the rest of the QMGMT
	// code the request is from an external user instead of originating
	// from within the schedd itself.
	// If rsock is NULL, that means the request is internal to the schedd
	// itself, and thus anything goes!

	bool ret_val = false;

	if (Q_SOCK) {
		delete Q_SOCK;
		Q_SOCK = NULL;
	}
	unsetQmgmtConnection();

		// setQSock(NULL) == unsetQSock() == unsetQmgmtConnection(), so...
	if ( rsock == NULL ) {
		return true;
	}

	QmgmtPeer* p = new QmgmtPeer;
	ASSERT(p);

	if ( p->set(rsock) ) {
		// success
		ret_val =  setQmgmtConnectionInfo(p);
	} 

	if ( ret_val ) {
		return true;
	} else {
		delete p;
		return false;
	}
}


void
unsetQSock()
{
	// reset the per-connection variables.  of particular 
	// importance is setting Q_SOCK back to NULL. this tells the rest of 
	// the QMGMT code the request originated internally, and it should
	// be permitted (i.e. we only call OwnerCheck if Q_SOCK is not NULL).

	if ( Q_SOCK ) {
		delete Q_SOCK;
		Q_SOCK = NULL;
	}
	unsetQmgmtConnection();  
}


int
handle_q(int cmd, Stream *sock)
{
	int	rval;
	bool all_good;

	all_good = setQSock((ReliSock*)sock);

		// if setQSock failed, unset it to purge any old/stale
		// connection that was never cleaned up, and try again.
	if ( !all_good ) {
		unsetQSock();
		all_good = setQSock((ReliSock*)sock);
	}
	if (!all_good && sock) {
		// should never happen
		EXCEPT("handle_q: Unable to setQSock!!");
	}
	ASSERT(Q_SOCK);

	Q_SOCK->setReadOnly(cmd == QMGMT_READ_CMD);

	BeginTransaction();

	bool may_fork = false;
	ForkStatus fork_status = FORK_FAILED;
	do {
		/* Probably should wrap a timer around this */
		rval = do_Q_request( *Q_SOCK, may_fork );

		if( may_fork && fork_status == FORK_FAILED ) {
			fork_status = schedd_forker.NewJob();

			if( fork_status == FORK_PARENT ) {
				break;
			}
		}
	} while(rval >= 0);


	unsetQSock();

	if( fork_status == FORK_CHILD ) {
		dprintf(D_FULLDEBUG, "QMGR forked query done\n");
		schedd_forker.WorkerDone(); // never returns
		EXCEPT("ForkWork::WorkDone() returned!");
	}
	else if( fork_status == FORK_PARENT ) {
		dprintf(D_FULLDEBUG, "QMGR forked query\n");
	}
	else {
		dprintf(D_FULLDEBUG, "QMGR Connection closed\n");
	}

	// Abort any uncompleted transaction.  The transaction should
	// be committed in CloseConnection().
	AbortTransactionAndRecomputeClusters();

	return 0;
}

int GetMyProxyPassword (int, int, char **);

int get_myproxy_password_handler(int /*i*/, Stream *socket) {

	//	For debugging
//	DebugFP = stderr;

	int cluster_id = -1;
	int proc_id = -1;
	int result;

	socket->decode();

	result = socket->code(cluster_id);
	if( !result ) {
		dprintf(D_ALWAYS, "get_myproxy_password_handler: Failed to recv cluster_id.\n");
		return -1;
	}

	result = socket->code(proc_id);
	if( !result ) {
		dprintf(D_ALWAYS, "get_myproxy_password_handler: Failed to recv proc_id.\n");
		return -1;
	}

	char pwd[] = "";
	char * password = pwd;

	if (GetMyProxyPassword (cluster_id, proc_id, &password) != 0) {
		// Try not specifying a proc
		if (GetMyProxyPassword (cluster_id, 0, &password) != 0) {
			//return -1;
			// Just return empty string if can't find password
		}
	}


	socket->end_of_message();
	socket->encode();
	if( ! socket->code(password) ) {
		dprintf( D_ALWAYS,
			"get_myproxy_password_handler: Failed to send result.\n" );
		return -1;
	}

	if( ! socket->end_of_message() ) {
		dprintf( D_ALWAYS,
			"get_myproxy_password_handler: Failed to send end of message.\n");
		return -1;
	}


	return 0;

}


int
InitializeConnection( const char *  /*owner*/, const char *  /*domain*/ )
{
		/*
		  This function used to call init_user_ids(), but we don't
		  need that anymore.  perhaps the whole thing should go
		  away...  however, when i tried that, i got all sorts of
		  strange link errors b/c other parts of the qmgmt code (the
		  sender stubs, etc) seem to depend on it.  i don't have time
		  to do more a thorough purging of it.
		*/
	return 0;
}


int
NewCluster()
{

	if( Q_SOCK && !UserCheck(NULL, Q_SOCK->getEffectiveFullyQualifiedUser().c_str()  ) ) {
		dprintf( D_FULLDEBUG, "NewCluser(): UserCheck failed\n" );
		errno = EACCES;
		return -1;
	}

	int total_jobs = TotalJobsCount;

		//
		// I have seen a weird bug where the getMaxJobsSubmitted() returns
		// zero. I added extra information to the dprintf statement 
		// to help me try to track down when this happens
		// Andy - 06.12.2006
		//
	int maxJobsSubmitted = scheduler.getMaxJobsSubmitted();
	if ( total_jobs >= maxJobsSubmitted ) {
		dprintf(D_ALWAYS,
			"NewCluster(): MAX_JOBS_SUBMITTED exceeded, submit failed. "
			"Current total is %d. Limit is %d\n",
			total_jobs, maxJobsSubmitted );
		errno = EINVAL;
		return -2;
	}

	next_proc_num = 0;
	active_cluster_num = next_cluster_num;
	next_cluster_num += cluster_increment_val;

    // check for wrapping if a maximum cluster id is set
    if ((cluster_maximum_val > 0) && (next_cluster_num > cluster_maximum_val)) {
        dprintf(D_ALWAYS, "NewCluster(): Next cluster id %d exceeded configured max %d.  Wrapping to %d.\n", next_cluster_num, cluster_maximum_val, cluster_initial_val);
        next_cluster_num = cluster_initial_val;
    }

    // check for collision with an existing cluster id
    JobQueueKeyBuf test_cluster_key;
    ClassAd* test_cluster_ad;
    IdToKey(active_cluster_num,-1,test_cluster_key);
    if (JobQueue->LookupClassAd(test_cluster_key, test_cluster_ad)) {
        dprintf(D_ALWAYS, "NewCluster(): collision with existing cluster id %d\n", active_cluster_num);
        errno = EINVAL;
        return -3;
    }

	char cluster_str[PROC_ID_STR_BUFLEN];
	snprintf(cluster_str, sizeof(cluster_str), "%d", next_cluster_num);
	JobQueue->SetAttribute(HeaderKey, ATTR_NEXT_CLUSTER_NUM, cluster_str);

	// put a new classad in the transaction log to serve as the cluster ad
	JobQueueKeyBuf cluster_key;
	IdToKey(active_cluster_num,-1,cluster_key);
	JobQueue->NewClassAd(cluster_key, JOB_ADTYPE, STARTD_ADTYPE);

	return active_cluster_num;
}

// this function is called by external submitters.
// it enforces procs can only be created in the current cluster
// and establishes the owner attribute of the cluster
//
int
NewProc(int cluster_id)
{
	int				proc_id;

	if( Q_SOCK && !UserCheck(NULL, Q_SOCK->getEffectiveFullyQualifiedUser().c_str() ) ) {
		errno = EACCES;
		return -1;
	}

	if ((cluster_id != active_cluster_num) || (cluster_id < 1)) {
#if !defined(WIN32)
		errno = EACCES;
#endif
		return -1;
	}

	if ( (TotalJobsCount + jobs_added_this_transaction) >= scheduler.getMaxJobsSubmitted() ) {
		dprintf(D_ALWAYS,
			"NewProc(): MAX_JOBS_SUBMITTED exceeded, submit failed\n");
		errno = EINVAL;
		return -2;
	}


	// It is a security violation to change ATTR_USER or ATTR_OWNER to
	// something other than Q_SOCK->getFullyQualifiedUser() /
	// Q_SOCK->getOwner(), so as long condor_submit and
	// Q_SOCK->getFullyQualifiedUser() / Q_SOCK->getOwner() agree on who
	// the user / owner is (or until we change the schedd so that /it/
	// sets the Owner string), it's safe to do this rather than complicate
	// things by using the owner attribute from the job ad we don't have yet.
	//
	// The queue super-user(s) can pretend to be someone, in which case it's
	// valid and sensible to apply that someone's quota; or they could change
	// the owner attribute after the submission.  The latter would allow them
	// to bypass the job quota, but that's not necessarily a bad thing.
	if (Q_SOCK) {
		const char * owner = Q_SOCK->getEffectiveFullyQualifiedUser().c_str();
		if( owner == NULL ) {
			// This should only happen for job submission via SOAP, but
			// it's unclear how we can verify that.  Regardless, if we
			// don't know who the owner of the job is, we can't enfore
			// MAX_JOBS_PER_OWNER.
			dprintf( D_FULLDEBUG, "Not enforcing MAX_JOBS_PER_OWNER for submit without owner of cluster %d.\n", cluster_id );
		} else {
			// WORKAROUND: For now, apply MAX_JOBS_PER_OWNER to Owner
			// instead of the more logical ATTR_USER.
			const OwnerInfo * ownerInfo = scheduler.insert_owner_const( owner );
			ASSERT( ownerInfo != NULL );
			int ownerJobCount = ownerInfo->num.JobsCounted
								+ ownerInfo->num.JobsRecentlyAdded
								+ jobs_added_this_transaction;

			int maxJobsPerOwner = scheduler.getMaxJobsPerOwner();
			if( ownerJobCount >= maxJobsPerOwner ) {
				dprintf( D_ALWAYS,
					"NewProc(): MAX_JOBS_PER_OWNER exceeded, submit failed.  "
					"Current total is %d.  Limit is %d.\n",
					ownerJobCount, maxJobsPerOwner );
				errno = EINVAL;
				return -3;
			}
		}
	}

	int maxJobsPerSubmission = scheduler.getMaxJobsPerSubmission();
	if( jobs_added_this_transaction >= maxJobsPerSubmission ) {
		dprintf( D_ALWAYS,
			"NewProc(): MAX_JOBS_PER_SUBMISSION exceeded, submit failed.  "
			"Current total is %d.  Limit is %d.\n",
			jobs_added_this_transaction, maxJobsPerSubmission );
		errno = EINVAL;
		return -4;
	}

	proc_id = next_proc_num++;
	IncrementClusterSize(cluster_id);
	return NewProcInternal(cluster_id, proc_id);
}

// this function is called by external submitters and by the schedd during late materialization
// it assumes that the procid and owner have already been validated, it sets the global job id
// adtype and other things common to both external submission and interal materialization.
//
int NewProcInternal(int cluster_id, int proc_id)
{
	// We can't increase ownerData->num.JobsRecentlyAdded here because we
	// don't know, at this point, that the overall transaction will succeed.
	// Instead, track how many jobs we're adding this transaction.
	++jobs_added_this_transaction;


	JobQueueKeyBuf key;
	IdToKey(cluster_id,proc_id,key);
	JobQueue->NewClassAd(key, JOB_ADTYPE, STARTD_ADTYPE);

	job_queued_count += 1;

	// can't increment the JobsSubmitted count for other pools yet
	scheduler.OtherPoolStats.DeferJobsSubmitted(cluster_id, proc_id);

		// now that we have a real job ad with a valid proc id, then
		// also insert the appropriate GlobalJobId while we're at it.
	MyString gjid = "\"";
	gjid += Name;             // schedd's name
	gjid += "#";
	gjid += IntToStr( cluster_id );
	gjid += ".";
	gjid += IntToStr( proc_id );
	if (param_boolean("GLOBAL_JOB_ID_WITH_TIME", true)) {
		int now = (int)time(0);
		gjid += "#";
		gjid += IntToStr( now );
	}
	gjid += "\"";
	JobQueue->SetAttribute(key, ATTR_GLOBAL_JOB_ID, gjid.Value());

	return proc_id;
}

// struct for a table mapping attribute names to a flag indicating that the attribute
// must only be in cluster ad or only in proc ad, or can be either.
//
typedef struct attr_force_pair {
	const char * key;
	int          forced; // -1=forced cluster, 0=not forced, 1=forced proc
	// a LessThan operator suitable for inserting into a sorted map or set
	bool operator<(const struct attr_force_pair& rhs) const {
		return strcasecmp(this->key, rhs.key) < 0;
	}
} ATTR_FORCE_PAIR;

// table defineing attributes that must be in either cluster ad or proc ad
// force value of 1 is proc ad, -1 is cluster ad.
// NOTE: this table MUST be sorted by case-insensitive attribute name
#define FILL(attr,force) { attr, force }
static const ATTR_FORCE_PAIR aForcedSetAttrs[] = {
	FILL(ATTR_CLUSTER_ID,         -1), // forced into cluster ad
	FILL(ATTR_JOB_STATUS,         1),  // forced into proc ad
	FILL(ATTR_JOB_UNIVERSE,       -1), // forced into cluster ad
	FILL(ATTR_OWNER,              -1), // forced into cluster ad
	FILL(ATTR_PROC_ID,            1),  // forced into proc ad
	FILL(ATTR_USER,              -1), // forced into cluster ad
};
#undef FILL

// returns non-zero attribute id and optional category flags for attributes
// that require special handling during SetAttribute.
static int IsForcedProcAttribute(const char *attr)
{
	const ATTR_FORCE_PAIR* found = NULL;
	found = BinaryLookup<ATTR_FORCE_PAIR>(
		aForcedSetAttrs,
		COUNTOF(aForcedSetAttrs),
		attr, strcasecmp);
	if (found) {
		return found->forced;
	}
	return 0;
}

#if 1 // this version works with a const classad::ClassAd, like what we get off the wire.

//PRAGMA_REMIND("TODO: fix submit_utils to use the classad cache and/or fast parsing?")

// Call NewProcInternal, then SetAttribute for each of the attributes in job that are not the
// same as the attributre in the given ClusterAd
int NewProcFromAd (const classad::ClassAd * ad, int ProcId, JobQueueCluster * ClusterAd, SetAttributeFlags_t flags)
{
	int ClusterId = ClusterAd->jid.cluster;

	int num_procs = IncrementClusterSize(ClusterId);
	ClusterAd->SetClusterSize(num_procs);
	NewProcInternal(ClusterId, ProcId);

	int rval = SetAttributeInt(ClusterId, ProcId, ATTR_PROC_ID, ProcId, flags | SetAttribute_LateMaterialization);
	if (rval < 0) {
		dprintf(D_ALWAYS, "ERROR: Failed to set ProcId=%d for job %d.%d (%d)\n", ProcId, ClusterId, ProcId, errno );
		return rval;
	}

	classad::ClassAdUnParser unparser;
	unparser.SetOldClassAd( true, true );
	std::string buffer;

	// the EditedClusterAttrs attribute of the cluster ad is the list of attibutes where the value in the cluster ad
	// should win over the value in the proc ad because the cluster ad was edited after submit time.
	// we do this so that "condor_qedit <clusterid>" will affect ALL jobs in that cluster, not just those that have
	// already been materialized.
	classad::References clusterAttrs;
	if (ClusterAd->LookupString(ATTR_EDITED_CLUSTER_ATTRS, buffer)) {
		add_attrs_from_string_tokens(clusterAttrs, buffer);
	}

	for (auto it = ad->begin(); it != ad->end(); ++it) {
		const std::string & attr = it->first;
		const ExprTree * tree = it->second;
		if (attr.empty() || ! tree) {
			dprintf(D_ALWAYS, "ERROR: Null attribute name or value for job %d.%d\n", ClusterId, ProcId );
			return -1;
		}

		// check if attribute is forced to either cluster ad (-1) or proc ad (1)
		bool send_it = false;
		int forced = IsForcedProcAttribute(attr.c_str());
		if (forced) {
			send_it = forced > 0;
		} else if (clusterAttrs.find(attr) != clusterAttrs.end()) {
			send_it = false; // this is a forced cluster attribute
		} else {
			// If we aren't going to unconditionally send it, when we check if the value
			// matches the value in the cluster ad.
			// If the values match, don't add the attribute to this proc ad
			ExprTree *cluster_tree = ClusterAd->Lookup(attr);
			send_it = ! cluster_tree || ! (*tree == *cluster_tree || *tree == *SkipExprEnvelope(cluster_tree));
		}
		if ( ! send_it)
			continue;

		buffer.clear();
		unparser.Unparse(buffer, tree);
		if (buffer.empty()) {
			dprintf(D_ALWAYS, "ERROR: Null value for job %d.%d\n", ClusterId, ProcId );
			return -1;
		} else {
			rval = SetAttribute(ClusterId, ProcId, attr.c_str(), buffer.c_str(), flags | SetAttribute_LateMaterialization);
			if (rval < 0) {
				dprintf(D_ALWAYS, "ERROR: Failed to set %s=%s for job %d.%d (%d)\n", attr.c_str(), buffer.c_str(), ClusterId, ProcId, errno );
				return rval;
			}
		}
	}

	return 0;
}

#else

// Call NewProcInternal, then SetAttribute for each of the attributes in job that are not the
// same as the attributre in the given ClusterAd
int NewProcFromAd (ClassAd * job, int ProcId, JobQueueJob * ClusterAd, SetAttributeFlags_t flags)
{
	int ClusterId = ClusterAd->jid.cluster;

	NewProcInternal(ClusterId, ProcId);

	int rval = SetAttributeInt(ClusterId, ProcId, ATTR_PROC_ID, ProcId, flags | SetAttribute_LateMaterialization);
	if (rval < 0) {
		dprintf(D_ALWAYS, "ERROR: Failed to set ProcId=%d for job %d.%d (%d)\n", ProcId, ClusterId, ProcId, errno );
		return rval;
	}

	ExprTree *tree = NULL;
	const char *attr;
	std::string buffer;

	for ( auto itr = job->begin(); itr != job->end(); itr++ ) {
		attr = itr->first.c_str();
		tree = itr->second;
		if ( ! attr || ! tree) {
			dprintf(D_ALWAYS, "ERROR: Null attribute name or value for job %d.%d\n", ClusterId, ProcId );
			return -1;
		}

		bool send_it = false;
		int forced = IsForcedProcAttribute(attr);
		if (forced) {
			send_it = forced > 0;
		} else {
			// If we aren't going to unconditionally send it, when we check if the value
			// matches the value in the cluster ad.
			// If the values match, don't add the attribute to this proc ad
			ExprTree *cluster_tree = ClusterAd->LookupExpr(attr);
			send_it = ! cluster_tree || ! (*tree == *cluster_tree);
		}
		if ( ! send_it)
			continue;

		buffer.clear();
		const char * rhstr = ExprTreeToString(tree, buffer);
		if ( ! rhstr ) { 
			dprintf(D_ALWAYS, "ERROR: Null value for job %d.%d\n", ClusterId, ProcId );
			return -1;
		} else {
			rval = SetAttribute(ClusterId, ProcId, attr, rhstr, flags | SetAttribute_LateMaterialization);
			if (rval < 0) {
				dprintf(D_ALWAYS, "ERROR: Failed to set %s=%s for job %d.%d (%d)\n", attr, rhstr, ClusterId, ProcId, errno );
				return rval;
			}
		}
	}

	return 0;
}

#endif // 0

int 	DestroyMyProxyPassword (int cluster_id, int proc_id);

int DestroyProc(int cluster_id, int proc_id)
{
	JobQueueKeyBuf		key;
	JobQueueJob			*ad = NULL;

	IdToKey(cluster_id,proc_id,key);
	if (!JobQueue->Lookup(key, ad)) {
		errno = ENOENT;
		return DESTROYPROC_ENOENT;
	}

	// Only the owner can delete a proc.
	if ( Q_SOCK && !UserCheck(ad, Q_SOCK->getEffectiveFullyQualifiedUser().c_str() )) {
		errno = EACCES;
		return DESTROYPROC_EACCES;
	}

	// Take care of ATTR_COMPLETION_DATE
	int job_status = -1;
	ad->LookupInteger(ATTR_JOB_STATUS, job_status);
	if ( job_status == COMPLETED ) {
			// if job completed, insert completion time if not already there
		int completion_time = 0;
		ad->LookupInteger(ATTR_COMPLETION_DATE,completion_time);
		if ( !completion_time ) {
			SetAttributeInt(cluster_id,proc_id,ATTR_COMPLETION_DATE,
			                (int)time(NULL), true /*nondurable*/);
		}
	} else if ( job_status != REMOVED ) {
		// Jobs must be in COMPLETED or REMOVED status to leave the queue
		errno = EINVAL;
		return DESTROYPROC_ERROR;
	}

	int job_finished_hook_done = -1;
	ad->LookupInteger( ATTR_JOB_FINISHED_HOOK_DONE, job_finished_hook_done );
	if( job_finished_hook_done == -1 ) {
			// our cleanup hook hasn't finished yet for this job.  so,
			// we just want to add it to our queue of job ids to call
			// the hook on and return immediately
		scheduler.enqueueFinishedJob( cluster_id, proc_id );
		return DESTROYPROC_SUCCESS_DELAY;
	}

		// should we leave the job in the queue?
	bool leave_job_in_q = false;
	{
		ClassAd completeAd(*ad);
		JobQueue->AddAttrsFromTransaction(key,completeAd);
		completeAd.LookupBool(ATTR_JOB_LEAVE_IN_QUEUE,leave_job_in_q);
		if ( leave_job_in_q ) {
			return DESTROYPROC_SUCCESS_DELAY;
		}
	}

 
	// Remove checkpoint files
	if ( !Q_SOCK ) {
		//if socket is dead, have cleanup lookup ad owner
		cleanup_ckpt_files(cluster_id,proc_id,NULL );
	}
	else {
		cleanup_ckpt_files(cluster_id,proc_id,Q_SOCK->getOwner() );
	}

	// Remove the job from its autocluster
	scheduler.autocluster.removeFromAutocluster(*ad);

	// Append to history file
	AppendHistory(ad);

	// Write a per-job history file (if PER_JOB_HISTORY_DIR param is set)
	WritePerJobHistoryFile(ad, false);

#if defined(HAVE_DLOPEN) || defined(WIN32)
  ScheddPluginManager::Archive(ad);
#endif

  // save job ad to the log
	bool already_in_transaction = InTransaction();
	if( !already_in_transaction ) {
			// Start a transaction - this is particularly important because we 
			// want the remote the job and persist the jobSet attributes in one
			// transaction so we do not have off-by-one errors in our set aggregates
			// if machine crashed at the wrong moment.
		BeginTransaction();
	}

	// the job ad should have a pointer to the cluster ad, so use that if it has been set.
	// otherwise lookup the cluster ad.
	JobQueueCluster * clusterad = ad->Cluster();
	if ( ! clusterad) {
		clusterad = GetClusterAd(ad->jid);
	}

	// ckireyev: Destroy MyProxyPassword
	(void)DestroyMyProxyPassword (cluster_id, proc_id);

	JobQueue->DestroyClassAd(key);

	/* If job is a member of the set, remote the job from the set
	   and also at the same time save persistent set aggregates
	   now before the job leaves the queue, so that we dont lose info
	   about this job if the schedd crashes.
	   Note we must do this in the same transaction as the call to
	   DestroyClassAd() above.
	*/
	if (scheduler.jobSets) {
		scheduler.jobSets->removeJobFromSet(*ad);
	}

	DecrementClusterSize(cluster_id, clusterad);

	// We'll need the JobPrio value later after the ad has been destroyed
	int job_prio = 0;
	ad->LookupInteger(ATTR_JOB_PRIO, job_prio);

	int universe = CONDOR_UNIVERSE_STANDARD;
	ad->LookupInteger(ATTR_JOB_UNIVERSE, universe);

	if( (universe == CONDOR_UNIVERSE_MPI) ||
		(universe == CONDOR_UNIVERSE_PARALLEL) ) {
			// Parallel jobs take up a whole cluster.  If we've been ask to
			// destroy any of the procs in a parallel job cluster, we
			// should destroy the entire cluster.  This hack lets the
			// schedd just destroy the proc associated with the shadow
			// when a multi-class parallel job exits without leaving other
			// procs in the cluster around.  It also ensures that the
			// user doesn't delete only some of the procs in the parallel
			// job cluster, since that's going to really confuse the
			// shadow.
		JobQueueJob *otherAd = NULL;
		JobQueueKeyBuf otherKey;
		int otherProc = -1;

		bool stillLooking = true;
		while (stillLooking) {
			otherProc++;
			if (otherProc == proc_id) continue; // skip this proc

			IdToKey(cluster_id,otherProc,otherKey);
			if (!JobQueue->Lookup(otherKey, otherAd)) {
				stillLooking = false;
			} else {
				JobQueue->DestroyClassAd(otherKey);
				DecrementClusterSize(cluster_id, clusterad);
			}
		}
	}

	if( !already_in_transaction ) {
			// For performance, use a NONDURABLE transaction.  If we crash
			// before this makes it to the disk, on restart we will
			// attempt removing it again.  Yes, this means we may
			// generate a duplicate history entry and redo other
			// cleanup tasks, but that is possible even if this
			// transaction is marked DURABLE, since all of those tasks
			// are not atomic with respect to this transaction anyway.

		CommitNonDurableTransactionOrDieTrying();
	}

		// remove jobid from any indexes
	scheduler.removeJobFromIndexes(key, job_prio);

		// remove any match (startd) ad stored w/ this job
	RemoveMatchedAd(cluster_id,proc_id);

	JobQueueDirty = true;

	return DESTROYPROC_SUCCESS;
}


int DestroyCluster(int cluster_id, const char* reason)
{
	ClassAd				*ad=NULL;
	int					c, proc_id;
	JobQueueKey			key;

	// cannot destroy the header cluster(s)
	if ( cluster_id < 1 ) {
		errno = EINVAL;
		return -1;
	}

	// find the cluster ad and turn off the job factory
	JobQueueCluster * clusterad = GetClusterAd(cluster_id);
	if (clusterad && clusterad->factory) {
		// Only the owner can delete a cluster
		if ( Q_SOCK && !UserCheck(clusterad, Q_SOCK->getEffectiveFullyQualifiedUser().c_str() )) {
			errno = EACCES;
			return -1;
		}
		PauseJobFactory(clusterad->factory, mmClusterRemoved);
	}

	JobQueue->StartIterateAllClassAds();

	// Find all jobs in this cluster and remove them.
	while(JobQueue->IterateAllClassAds(ad,key)) {
		KeyToId(key,c,proc_id);
		if (c == cluster_id && proc_id > -1) {
				// Only the owner can delete a cluster
				if ( Q_SOCK && !UserCheck(ad, Q_SOCK->getEffectiveFullyQualifiedUser().c_str() )) {
					errno = EACCES;
					return -1;
				}

				// Take care of ATTR_COMPLETION_DATE
				int job_status = -1;
				ad->LookupInteger(ATTR_JOB_STATUS, job_status);	
				if ( job_status == COMPLETED ) {
						// if job completed, insert completion time if not already there
					int completion_time = 0;
					ad->LookupInteger(ATTR_COMPLETION_DATE,completion_time);
					if ( !completion_time ) {
						SetAttributeInt(cluster_id,proc_id,
							ATTR_COMPLETION_DATE,(int)time(NULL));
					}
				}

				// Take care of ATTR_REMOVE_REASON
				if( reason ) {
					MyString fixed_reason;
					if( reason[0] == '"' ) {
						fixed_reason += reason;
					} else {
						fixed_reason += '"';
						fixed_reason += reason;
						fixed_reason += '"';
					}
					if( SetAttribute(cluster_id, proc_id, ATTR_REMOVE_REASON, 
									 fixed_reason.Value()) < 0 ) {
						dprintf( D_ALWAYS, "WARNING: Failed to set %s to \"%s\" for "
								 "job %d.%d\n", ATTR_REMOVE_REASON, reason, cluster_id,
								 proc_id );
					}
				}

					// should we leave the job in the queue?
				bool leave_job_in_q = false;
				ad->LookupBool(ATTR_JOB_LEAVE_IN_QUEUE,leave_job_in_q);
				if ( leave_job_in_q ) {
						// leave it in the queue.... move on to the next one
					continue;
				}

				// Apend to history file
				AppendHistory(ad);
#if defined(HAVE_DLOPEN) || defined(WIN32)
				ScheddPluginManager::Archive(ad);
#endif

  // save job ad to the log

				// Write a per-job history file (if PER_JOB_HISTORY_DIR param is set)
				WritePerJobHistoryFile(ad, false);

				cleanup_ckpt_files(cluster_id,proc_id, NULL );

				JobQueue->DestroyClassAd(key);

				// TAT TODO: Why all this duplicate code?? Why not call DestroyProc() ?
				// if (scheduler.jobSets) scheduler.jobSets->removeJobFromSet(*ad);

					// remove any match (startd) ad stored w/ this job
				if ( scheduler.resourcesByProcID ) {
					ClassAd *ad_to_remove = NULL;
					PROC_ID job_id;
					job_id.cluster = cluster_id;
					job_id.proc = proc_id;
					scheduler.resourcesByProcID->lookup(job_id,ad_to_remove);
					if ( ad_to_remove ) {
						delete ad_to_remove;
						scheduler.resourcesByProcID->remove(job_id);
					}
				}
		}

	}

	ClusterCleanup(cluster_id);
	
	// Destroy myproxy password
	DestroyMyProxyPassword (cluster_id, -1);

	JobQueueDirty = true;

	return 0;
}

int
SetAttributeByConstraint(const char *constraint_str, const char *attr_name,
						 const char *attr_value,
						 SetAttributeFlags_t flags)
{
	ClassAd	*ad;
	int cluster_match_count = 0;
	int job_match_count = 0;
	int had_error = 0;
	int rval = -1;
	int terrno = 0;
	JobQueueKey key;

	if ( Q_SOCK && !(Q_SOCK->isAuthenticated()) ) {
		errno = EACCES;
		return -1;
	}

	// if the only-my-jobs knob is off, strip the onlymyjobs flag and
	// just let the transaction fail if they try and change something that they shouldn't
	if ( ! param_boolean("CONDOR_Q_ONLY_MY_JOBS", true)) {
		flags &= ~SetAttribute_OnlyMyJobs;
	}

	// setup an owner_expr expression if the OnlyMyJobs flag is set.
	// and fixup and replace the constraint_str pointer if we have 
	// both an input constraint and OnlyMyJobs is set.
	YourString owner;
	std::string user;
	MyString owner_expr;
	if (flags & SetAttribute_OnlyMyJobs) {
			// TODO: Owner should be 'nobody' for non-local UID domain.
		user = Q_SOCK ? Q_SOCK->getEffectiveFullyQualifiedUser() : "";
		owner = Q_SOCK ? Q_SOCK->getOwner() : "unauthenticated";
		if (owner == "unauthenticated") {
			// no job will be owned by "unauthenticated" so just quit now.
			errno = EACCES;
			return -1;
		}
		bool is_super = isQueueSuperUser(user.c_str());
		dprintf(D_COMMAND | D_VERBOSE, "SetAttributeByConstraint w/ OnlyMyJobs owner = \"%s\" (isQueueSuperUser = %d)\n", owner.Value(), is_super);
		if (is_super) {
			// for queue superusers, disable the OnlyMyJobs flag - they get to act on all jobs.
			flags &= ~SetAttribute_OnlyMyJobs;
		} else {
			owner_expr.formatstr("(User == \"%s\")", user.c_str());
			if (constraint_str) {
				owner_expr += " && ";
				owner_expr += constraint_str;
			}
			constraint_str = owner_expr.c_str();
		}
		flags &= ~SetAttribute_OnlyMyJobs; // don't pass this flag to the inner SetAttribute call
	}

	// parse the constraint into an expression, ConstraintHolder will free it in it's destructor
	ConstraintHolder constraint;
	if (constraint_str ) {
		ExprTree * tree;
		if (0 != ParseClassAdRvalExpr(constraint_str, tree)) {
			dprintf( D_ALWAYS, "can't parse constraint: %s\n", constraint_str );
			errno = EINVAL;
			return -1;
		}
		constraint.set(tree);
	}

	// loop through the job queue, setting attribute on jobs that match
	JobQueue->StartIterateAllClassAds();
	while(JobQueue->IterateAllClassAds(ad,key)) {
		JobQueueJob * job = static_cast<JobQueueJob*>(ad);

		// ignore header and ads.
		if (job->IsHeader())
			continue;

		// ignore jobset ads
		if (job->IsJobSet())
			continue;

		// ignore cluster ads unless the PostSubmitClusterChange flag is set.
		if (job->IsCluster() && ! (flags & SetAttribute_PostSubmitClusterChange))
			continue;

		if (EvalExprBool(ad, constraint.Expr())) {
			if (job->IsCluster())
				cluster_match_count += 1;
			else
				job_match_count += 1;
			if (SetAttribute(key.cluster, key.proc, attr_name, attr_value, flags) < 0) {
				had_error = 1;
				terrno = errno;
			}
		}
	}

		// If we couldn't find any jobs that matched the constraint,
		// or we could set the attribute on any of the ones we did
		// find, return error (-1).
	// failure (-1)
	if (had_error) {
		errno = terrno;
		return -1;
	}

	// At this point we need to determine the return value.
	// If 1 or more jobs matched, we wanted to return the number of job matches.
	// If 0 jobs matched, but clusters matched, return the number of cluster matches.
	// If no jobs or clusters matched, return value is -1 (error)
	if (job_match_count > 0) {
		rval = job_match_count;
	}
	else if (cluster_match_count > 0) {
		rval = cluster_match_count;
	}
	else {
		errno = ENOENT;
		rval = -1;
	}

	return rval;
}

// Set up an efficient lookup table for attributes that need special processing in SetAttribute
//
enum {
	idATTR_none=0,
	idATTR_CLUSTER_ID,
	idATTR_PROC_ID,
	idATTR_CONCURRENCY_LIMITS,
	idATTR_CRON_DAYS_OF_MONTH,
	idATTR_CRON_DAYS_OF_WEEK,
	idATTR_CRON_HOURS,
	idATTR_CRON_MINUTES,
	idATTR_CRON_MONTHS,
	idATTR_JOB_PRIO,
	idATTR_JOB_STATUS,
	idATTR_JOB_UNIVERSE,
	idATTR_NICE_USER,
	idATTR_ACCOUNTING_GROUP,
	idATTR_OWNER,
	idATTR_RANK,
	idATTR_REQUIREMENTS,
	idATTR_USER,
	idATTR_NUM_JOB_RECONNECTS,
	idATTR_JOB_NOOP,
	idATTR_JOB_MATERIALIZE_CONSTRAINT,
	idATTR_JOB_MATERIALIZE_DIGEST_FILE,
	idATTR_JOB_MATERIALIZE_ITEMS_FILE,
	idATTR_JOB_MATERIALIZE_LIMIT,
	idATTR_JOB_MATERIALIZE_MAX_IDLE,
	idATTR_JOB_MATERIALIZE_PAUSED,
	idATTR_HOLD_REASON,
	idATTR_HOLD_REASON_CODE,
};

enum {
	catNone         = 0,
	catJobObj       = 0x0001, // attributes that are cached in the job object
	catJobId        = 0x0002, // cluster & proc id
	catCron         = 0x0004, // attributes that tell us this is a crondor job
	catStatus       = 0x0008, // job status changed, need to adjust the counts of running/idle/held/etc jobs.
	catDirtyPrioRec = 0x0010,
	catTargetScope  = 0x0020,
	catSubmitterIdent = 0x0040,
	catNewMaterialize = 0x0080,  // attributes that control the job factory
	catMaterializeState = 0x0100, // change in state of job factory
	catSpoolingHold = 0x0200,    // hold reason was set to CONDOR_HOLD_CODE_SpoolingInput
	catPostSubmitClusterChange = 0x400, // a cluster ad was changed after submit time which calls for special processing in commit transaction
	catCallbackTrigger = 0x1000, // indicates that a callback should happen on commit of this attribute
	catCallbackNow = 0x20000,    // indicates that a callback should happen when setAttribute is called
};

typedef struct attr_ident_pair {
	const char * key;
	int          id;
	int          category;
	// a LessThan operator suitable for inserting into a sorted map or set
	bool operator<(const struct attr_ident_pair& rhs) const {
		return strcasecmp(this->key, rhs.key) < 0;
	}
} ATTR_IDENT_PAIR;

// NOTE: !!!
// NOTE: this table MUST be sorted by case-insensitive attribute name!
// NOTE: !!!
#define FILL(attr,cat) { attr, id##attr, cat }
static const ATTR_IDENT_PAIR aSpecialSetAttrs[] = {
	FILL(ATTR_ACCOUNTING_GROUP,   catDirtyPrioRec | catSubmitterIdent),
	FILL(ATTR_CLUSTER_ID,         catJobId),
	FILL(ATTR_CONCURRENCY_LIMITS, catDirtyPrioRec),
	FILL(ATTR_CRON_DAYS_OF_MONTH, catCron),
	FILL(ATTR_CRON_DAYS_OF_WEEK,  catCron),
	FILL(ATTR_CRON_HOURS,         catCron),
	FILL(ATTR_CRON_MINUTES,       catCron),
	FILL(ATTR_CRON_MONTHS,        catCron),
	FILL(ATTR_HOLD_REASON,        0), // used to detect submit of jobs with the magic 'hold for spooling' hold code
	FILL(ATTR_HOLD_REASON_CODE,   0), // used to detect submit of jobs with the magic 'hold for spooling' hold code
	FILL(ATTR_JOB_NOOP,           catDirtyPrioRec),
	FILL(ATTR_JOB_MATERIALIZE_CONSTRAINT, catNewMaterialize | catCallbackTrigger),
	FILL(ATTR_JOB_MATERIALIZE_DIGEST_FILE, catNewMaterialize | catCallbackTrigger),
	FILL(ATTR_JOB_MATERIALIZE_ITEMS_FILE, catNewMaterialize | catCallbackTrigger),
	FILL(ATTR_JOB_MATERIALIZE_LIMIT, catMaterializeState | catCallbackTrigger),
	FILL(ATTR_JOB_MATERIALIZE_MAX_IDLE, catMaterializeState | catCallbackTrigger),
	FILL(ATTR_JOB_MATERIALIZE_PAUSED, catMaterializeState | catCallbackTrigger),
	FILL(ATTR_JOB_PRIO,           catDirtyPrioRec),
	FILL(ATTR_JOB_STATUS,         catStatus | catCallbackTrigger),
	FILL(ATTR_JOB_UNIVERSE,       catJobObj),
	FILL(ATTR_NICE_USER,          catSubmitterIdent),
	FILL(ATTR_NUM_JOB_RECONNECTS, 0),
	FILL(ATTR_OWNER,              0),
	FILL(ATTR_PROC_ID,            catJobId),
	FILL(ATTR_RANK,               catTargetScope),
	FILL(ATTR_REQUIREMENTS,       catTargetScope),
	FILL(ATTR_USER,              0),


};
#undef FILL

// returns non-zero attribute id and optional category flags for attributes
// that require special handling during SetAttribute.
static int IsSpecialSetAttribute(const char *attr, int* set_cat=NULL)
{
	const ATTR_IDENT_PAIR* found = NULL;
	found = BinaryLookup<ATTR_IDENT_PAIR>(
		aSpecialSetAttrs,
		COUNTOF(aSpecialSetAttrs),
		attr, strcasecmp);
	if (found) {
		if (set_cat) *set_cat = found->category;
		return found->id;
	}
	if (set_cat) *set_cat = 0;
	return 0;
}


int
SetSecureAttributeInt(int cluster_id, int proc_id, const char *attr_name, int attr_value, SetAttributeFlags_t flags)
{
	if (attr_name == NULL ) {return -1;}

	char buf[100];
	snprintf(buf,100,"%d",attr_value);

	// lookup job and set attribute
	JOB_ID_KEY_BUF key;
	IdToKey(cluster_id,proc_id,key);
	JobQueue->SetAttribute(key, attr_name, buf, flags & SETDIRTY);

	return 0;
}


int
SetSecureAttributeString(int cluster_id, int proc_id, const char *attr_name, const char *attr_value, SetAttributeFlags_t flags)
{
	if (attr_name == NULL || attr_value == NULL) {return -1;}

	// do quoting using oldclassad syntax
	classad::Value tmpValue;
	classad::ClassAdUnParser unparse;
	unparse.SetOldClassAd( true, true );

	tmpValue.SetStringValue(attr_value);
	std::string buf;
	unparse.Unparse(buf, tmpValue);

	// lookup job and set attribute to quoted string
	JOB_ID_KEY_BUF key;
	IdToKey(cluster_id,proc_id,key);
	JobQueue->SetAttribute(key, attr_name, buf.c_str(), flags & SETDIRTY);

	return 0;
}

int
SetSecureAttribute(int cluster_id, int proc_id, const char *attr_name, const char *attr_value, SetAttributeFlags_t flags)
{
	if (attr_name == NULL || attr_value == NULL) {return -1;}

	// lookup job and set attribute to value
	JOB_ID_KEY_BUF key;
	IdToKey(cluster_id,proc_id,key);
	JobQueue->SetAttribute(key, attr_name, attr_value, flags & SETDIRTY);

	return 0;
}

int
SetAttribute(int cluster_id, int proc_id, const char *attr_name,
			 const char *attr_value, SetAttributeFlags_t flags, CondorError *err)
{
	JOB_ID_KEY_BUF key;
	JobQueueJob    *job = NULL;
	MyString		new_value;
	bool query_can_change_only = (flags & SetAttribute_QueryOnly) != 0; // flag for 'just query if we are allowed to change this'

	// Only an authenticated user or the schedd itself can set an attribute.
	if ( Q_SOCK && !(Q_SOCK->isAuthenticated()) ) {
		if (err) err->push("QMGMT", EACCES, "Authentication is required to set attributes");
		errno = EACCES;
		return -1;
	}

	// If someone is trying to do something funny with an invalid
	// attribute name, bail out early
	if (!IsValidAttrName(attr_name)) {
		dprintf(D_ALWAYS, "SetAttribute got invalid attribute named %s for job %d.%d\n", 
			attr_name ? attr_name : "(null)", cluster_id, proc_id);
		if (err) err->pushf("QMGMT", EINVAL, "Got invalid attribute named %s for job %d.%d",
			attr_name ? attr_name : "(null)", cluster_id, proc_id);
		errno = EINVAL;
		return -1;
	}

		// If someone is trying to do something funny with an invalid
		// attribute value, bail earlyxs
	if (!IsValidAttrValue(attr_value)) {
		dprintf(D_ALWAYS,
				"SetAttribute received invalid attribute value '%s' for "
				"job %d.%d, ignoring\n",
				attr_value ? attr_value : "(null)", cluster_id, proc_id);
		if (err) err->pushf("QMGMT", EINVAL, "Received invalid attribute value '%s' for "
				"job %d.%d; ignoring",
				attr_value ? attr_value : "(null)", cluster_id, proc_id);
		errno = EINVAL;
		return -1;
	}

	// Ensure user is not changing a secure attribute.  Only schedd is
	// allowed to do that, via the internal API.
	if (secure_attrs.find(attr_name) != secure_attrs.end())
	{
		// should we fail or silently succeed?  (old submits set secure attrs)
		const CondorVersionInfo *vers = NULL;
		if ( Q_SOCK && ! Ignore_Secure_SetAttr_Attempts) {
			vers = Q_SOCK->get_peer_version();
		}
		if (vers && vers->built_since_version( 8, 5, 8 ) ) {
			// new versions should know better!  fail!
			dprintf(D_ALWAYS,
				"SetAttribute attempt to edit secure attribute %s in job %d.%d. Failing!\n",
				attr_name, cluster_id, proc_id);
			if (err) err->pushf("QMGMT", EACCES, "Attempt to edit secure attribute %s"
				" in job %d.%d. Failing!", attr_name, cluster_id, proc_id);
			errno = EACCES;
			return -1;
		} else {
			// old versions get a pass.  succeed (but do nothing).
			// The idea here is we will not set the secure attributes, but we won't
			// propagate the error back because we don't want old condor_submits to not
			// be able to submit jobs.
			dprintf(D_ALWAYS,
				"SetAttribute attempt to edit secure attribute %s in job %d.%d. Ignoring!\n",
				attr_name, cluster_id, proc_id);
			return 0;
		}
	}

	IdToKey(cluster_id,proc_id,key);

	if (JobQueue->Lookup(key, job)) {
		// If we made it here, the user is adding or editing attrbiutes
		// to an ad that has already been committed in the queue.

		// Ensure the user is not changing a job they do not own.
		if ( Q_SOCK && !UserCheck(job, Q_SOCK->getEffectiveFullyQualifiedUser().c_str() )) {
			const char *user = Q_SOCK->getEffectiveFullyQualifiedUser( ).c_str();
			if (!user) {
				user = "NULL";
			}
			dprintf(D_ALWAYS,
<<<<<<< HEAD
					"UserCheck(%s) failed in SetAttribute for job %d.%d\n",
					user, cluster_id, proc_id);
=======
					"OwnerCheck(%s) failed in SetAttribute for job %d.%d\n",
					owner, cluster_id, proc_id);
			if (err) err->pushf("QMGMT", EACCES, "User %s may not change attributes for "
				"jobs they do not own (job %d.%d)", owner, cluster_id, proc_id);
>>>>>>> c6befccf
			errno = EACCES;
			return -1;
		}

		// Ensure user is not changing an immutable attribute to a committed job
		bool is_immutable_attr = immutable_attrs.find(attr_name) != immutable_attrs.end();
		if (is_immutable_attr) {
			// late materialization is allowed to change some 'immutable' attributes in the cluster ad.
			if ((key.proc == -1) && YourStringNoCase(ATTR_TOTAL_SUBMIT_PROCS) == attr_name) {
				is_immutable_attr = false;
			}
		}
		if (is_immutable_attr)
		{

			dprintf(D_ALWAYS,
					"SetAttribute attempt to edit immutable attribute %s in job %d.%d\n",
					attr_name, cluster_id, proc_id);
			if (err) err->pushf("QMGMT", EACCES, "Attempt to edit immutable attribute"
				" %s in job %d.%d", attr_name, cluster_id, proc_id);
			errno = EACCES;
			return -1;
		}

		// Ensure user is not changing a protected attribute to a committed job
		// unless the real owner (i.e the peer on the socket) is a queue superuser or
		// the user is the schedd itself (in which case Q_SOCK == NULL).
		// Also check the allow_protected_attr_changes_by_superuser flag, which will
		// be set to false when a superuser process (like the shadow) is acting under
		// the direction of a non-super user (like when the shadow is forwarding chirp
		// updates from the user).
		if ( Q_SOCK && 
			 ( (!isQueueSuperUser(Q_SOCK->getFullyQualifiedUser()) && !qmgmt_all_users_trusted) ||
			    !Q_SOCK->getAllowProtectedAttrChanges() ) &&
			 protected_attrs.find(attr_name) != protected_attrs.end() )
		{
			dprintf(D_ALWAYS,
					"SetAttribute of protected attribute denied, RealOwner=%s EffectiveOwner=%s AllowPAttrchange=%s Attr=%s in job %d.%d\n",
					Q_SOCK->getRealOwner() ? Q_SOCK->getRealOwner() : "(null)",
					Q_SOCK->getOwner() ? Q_SOCK->getOwner() : "(null)",
					Q_SOCK->getAllowProtectedAttrChanges() ? "true" : "false",
					attr_name, cluster_id, proc_id);
			if (err) err->pushf("QMGMT", EACCES,
				"Unauthorized setting of protected attribute %s denied "
				"for real owner %s (effective owner %s; allowed protected attribute "
				"change = %s) in job %d.%d", attr_name,
				Q_SOCK->getRealOwner() ? Q_SOCK->getRealOwner() : "(null)",
				Q_SOCK->getOwner() ? Q_SOCK->getOwner() : "(null)",
				Q_SOCK->getAllowProtectedAttrChanges() ? "true" : "false",
				cluster_id, proc_id);
			errno = EACCES;
			return -1;
		}
	/*
	}
	else if ( ! JobQueue->InTransaction()) {
		dprintf(D_ALWAYS,"Inserting new attribute %s into non-existent job %d.%d outside of a transaction\n", attr_name, cluster_id, proc_id);
		errno = ENOENT;
		return -1;
	*/
	} else if (flags & SetAttribute_SubmitTransform) {
		// submit transforms come from inside the schedd and have no restrictions
		// on which cluster/proc may be edited (the transform itself guarantees that only
		// jobs in the submit transaction will be edited)
	} else if (Q_SOCK != NULL || (flags&NONDURABLE)) {
		// If we made it here, the user (i.e. not the schedd itself)
		// is adding attributes to an ad that has not been committed yet
		// (we know this because it cannot be found in the JobQueue above).
		// Restrict the user to only adding attributes to the current cluster
		// returned by NewCluster, and also restrict the user to procs that have been
		// returned by NewProc.
		if ((cluster_id != active_cluster_num) || (proc_id >= next_proc_num)) {
			dprintf(D_ALWAYS,"Inserting new attribute %s into non-active cluster cid=%d acid=%d\n", 
					attr_name, cluster_id,active_cluster_num);
			if (err) err->pushf("QMGMT", ENOENT, "Inserting new attribute %s into "
				"a non-active cluster %d (current active cluster is %d)",
				attr_name, cluster_id, active_cluster_num);
			errno = ENOENT;
			return -1;
		}
	}

	int attr_category;
	int attr_id = IsSpecialSetAttribute(attr_name, &attr_category);

	// A few special attributes have additional access checks
	// but for most, we have already decided whether or not we can change this attribute
	if (query_can_change_only) {
		if (attr_id == idATTR_OWNER || attr_id == idATTR_USER || (attr_category & catJobId) || (attr_id == idATTR_JOB_STATUS)) {
			// we have more validation to do.
		} else {
			// access check is ok, but we don't actually want to make the change so return now.
			return 0;
		}
	}

	// check for security violations.
	// first, make certain ATTR_OWNER can only be set to who they really are.
	if (attr_id == idATTR_OWNER)
	{
		const char* sock_owner = Q_SOCK ? Q_SOCK->getOwner() : "";
		if( !sock_owner ) {
			sock_owner = "";
		}
		std::string uid_domain;
		param(uid_domain, "UID_DOMAIN");

		if ( strcasecmp(attr_value,"UNDEFINED")==0 ) {
				// If the user set the owner to be undefined, then
				// just fill in the value of Owner with the owner name
				// of the authenticated socket, provided the UID domain
				// matches.
				//
				// If the UID domain doesn't match (and TRUST_UID_DOMAIN
				// is false), then we default to an Owner of nobody.
			if ( sock_owner && *sock_owner ) {
				auto sock_domain = Q_SOCK->getDomain();
				auto sock_domain_str = sock_domain ? sock_domain : "";
				if ((sock_domain_str == uid_domain) ||
					param_boolean("TRUST_UID_DOMAIN", false))
				{
					new_value.formatstr("\"%s\"", sock_owner);
				} else {
					new_value.formatstr("\"nobody\"");
				}
				attr_value  = new_value.Value();
			} else {
				// socket not authenticated and Owner is UNDEFINED.
				dprintf(D_ALWAYS, "ERROR SetAttribute violation: "
					"Owner is UNDEFINED, but client not authenticated\n");
				if (err) err->pushf("QMGMT", EACCES, "Client is not authenticated "
					"and owner is unfedfined");
				errno = EACCES;
				return -1;

			}
		}

			// We can't just use attr_value, since it contains '"'
			// marks.  Carefully remove them here.
		MyString owner_buf;
		char const *owner = attr_value;
		bool owner_is_quoted = false;
		if( *owner == '"' ) {
			owner_buf = owner+1;
			if( owner_buf.Length() && owner_buf[owner_buf.Length()-1] == '"' )
			{
				owner_buf.truncate(owner_buf.Length()-1);
				owner_is_quoted = true;
			}
			owner = owner_buf.Value();
		}

			// Similar to the case above, if UID_DOMAIN != socket FQU domain,
			// then we map to 'nobody' unless TRUST_UID_DOMAIN is set.
			//
			// In the case of an internal superuser (e.g., condor@family, condor@parent),
			// we assume the intent is the default domain; this allows the JobRouter
			// (which authenticates as condor@family) to behave as if it is in the same
			// UID domain by default.
		bool set_to_nobody = false;
		if (strcmp(uid_domain.c_str(), Q_SOCK->getDomain()) &&
			!strcmp("family", Q_SOCK->getDomain()) &&
			!strcmp("parent", Q_SOCK->getDomain()) &&
			!strcmp("child", Q_SOCK->getDomain()) &&
			!param_boolean("TRUST_UID_DOMAIN", false))
		{
			new_value = "\"nobody\"";
			attr_value = new_value.Value();
			owner = "nobody";
			set_to_nobody = true;
			dprintf(D_SYSCALLS, "  Overriding Owner attribute; setting to nobody\n");
		}

		if( !owner_is_quoted ) {
			// For sanity's sake, do not allow setting Owner to something
			// strange, such as an attribute reference that happens to have
			// the same name as the authenticated user.
			dprintf(D_ALWAYS, "SetAttribute security violation: "
					"setting owner to %s which is not a valid string\n",
					attr_value);
			if (err) err->pushf("QMGMT", EACCES, "Unable to set owner to %s as it is"
				" not a valid owner string", attr_value);
			errno = EACCES;
			return -1;
		}

		if (MATCH == strcmp(owner, "root") || MATCH == strcmp(owner, "LOCAL_SYSTEM")) {
			// Never allow the owner to be "root" (Linux) or "LOCAL_SYSTEM" (Windows).
			// Because we run cross-platform, we never allow either name on all platforms
			dprintf(D_ALWAYS, "SetAttribute security violation: setting owner to %s is not permitted\n", attr_value);
			if (err) err->pushf("QMGMT", EACCES, "Setting job owner to %s is not "
				"permitted", attr_value);
			errno = EACCES;
			return -1;
		}

		MyString orig_owner;
		if( GetAttributeString(cluster_id,proc_id,ATTR_OWNER,orig_owner) >= 0
			&& orig_owner != owner
			&& !qmgmt_all_users_trusted )
		{
			// Unless all users are trusted, nobody (not even queue super user)
			// has the ability to change the owner attribute once it is set.
			// See gittrack #1018.
			dprintf(D_ALWAYS, "SetAttribute security violation: "
					"setting owner to %s when previously set to \"%s\"\n",
					attr_value, orig_owner.Value());
			if (err) err->pushf("QMGMT", EACCES, "Setting owner to %s when previously "
				"set to %s is not permitted.", attr_value, orig_owner.Value());
			errno = EACCES;
			return -1;
		}

<<<<<<< HEAD
		if (!set_to_nobody && !qmgmt_all_users_trusted
=======
		dprintf(D_SECURITY | D_VERBOSE, "QGMT: qmgmt_A_U_T %i, owner %s, sock_owner %s, is_Q_SU %i, SU_Allowed %i\n",
			qmgmt_all_users_trusted,owner,sock_owner,isQueueSuperUser(sock_owner),SuperUserAllowedToSetOwnerTo(owner));

		if (!qmgmt_all_users_trusted
>>>>>>> c6befccf
#if defined(WIN32)
			&& (strcasecmp(owner,sock_owner) != 0)
#else
			&& (strcmp(owner,sock_owner) != 0)
#endif
			&& (!isQueueSuperUser(Q_SOCK->getEffectiveFullyQualifiedUser().c_str()) || !SuperUserAllowedToSetOwnerTo(owner)) ) {
				dprintf(D_ALWAYS, "SetAttribute security violation: "
					"setting owner to %s when active owner is \"%s\"\n",
<<<<<<< HEAD
					owner, sock_owner);
=======
					attr_value, sock_owner);
				if (err) err->pushf("QMGMT", EACCES, "Setting owner to %s when "
					"active owner is %s is not permitted",
					attr_value, sock_owner);
>>>>>>> c6befccf
				errno = EACCES;
				return -1;
		}

			// Backward compatibility tweak:
			// If the remote user sets the Owner to something different than the
			// socket owner *and* they are in the same UID domain, then we will
			// also set the user.
		if (!set_to_nobody && ((orig_owner != owner) || strcmp(sock_owner, owner)) &&
			(!strcmp(uid_domain.c_str(), Q_SOCK->getDomain()) || param_boolean("TRUST_UID_DOMAIN", false)))
		{
			auto new_user = std::string("\"") + owner + "@" + uid_domain + "\"";
			SetAttribute(cluster_id, proc_id, ATTR_USER, new_user.c_str());
		}

#if !defined(WIN32)
		uid_t user_uid;
		if ( can_switch_ids() && !pcache()->get_user_uid( owner, user_uid ) ) {
			dprintf( D_ALWAYS, "SetAttribute security violation: "
					 "setting owner to %s, which is not a valid user account\n",
					 attr_value );
			if (err) err->pushf("QMGMT", EACCES, "Setting owner to %s, which is not a "
				"valid user account", attr_value);
			errno = EACCES;
			return -1;
		}
#endif

		if (query_can_change_only) {
			return 0;
		}

			// Also update the owner history hash table to track all OS usernames
			// that have jobs in this schedd.
		AddOwnerHistory(owner);

		if (job) {
			job->dirty_flags |= JQJ_CACHE_DIRTY_SUBMITTERDATA;
		}
	}
	else if (attr_id == idATTR_USER) {

		auto sock_user = Q_SOCK ? Q_SOCK->getEffectiveFullyQualifiedUser() : "";

<<<<<<< HEAD
			// User is set to UNDEFINED indicating we should just pull
			// this information from the authenticated socket.
		std::string user;
		if (!strcasecmp("UNDEFINED", attr_value)) {
			user = sock_user;
			new_value.formatstr("\"%s\"", sock_user.c_str());
			attr_value = new_value.Value();
		} else {
=======
		GetAttributeInt( cluster_id, proc_id, ATTR_NICE_USER,
						 &nice_user );
		user.formatstr( "\"%s%s@%s\"", (nice_user) ? "nice-user." : "",
				 owner, scheduler.uidDomain() );
		SetAttribute( cluster_id, proc_id, ATTR_USER, user.Value(), flags, nullptr );
>>>>>>> c6befccf

				// Strip out the quote characters as with ATTR_OWNER
			user = attr_value;
			bool user_is_valid = false;
			if ((user.size() > 2) && (user[0] == '"') && user[user.size()-1] == '"' )
			{
				user = user.substr(1, user.size() - 2);
				user_is_valid = user.find('"') == std::string::npos;
			}

			if (!user_is_valid) {
				dprintf(D_ALWAYS, "SetAttribute security violation: "
					"setting User to %s which is not a valid string\n",
					attr_value);
				errno = EACCES;
				return -1;
			}
		}

		std::string orig_user;
		if (GetAttributeString(cluster_id, proc_id, ATTR_USER, orig_user) >= 0
			&& orig_user != user
			&& (std::string("nice-user.") + orig_user != user)
			&& !qmgmt_all_users_trusted )
		{
			dprintf(D_ALWAYS, "SetAttribute security violation: "
				"setting User to \"%s\" when previously set to \"%s\"\n",
				user.c_str(), orig_user.c_str());
			errno = EACCES;
			return -1;
		}

			// Since this value does not map to a Unix username, we are more
			// permissive than with the Owner attribute and do not check
			// SuperUserAllowedToSetOwnerTo
		if (!qmgmt_all_users_trusted
			&& (user != sock_user)
			&& (std::string("nice-user.") + sock_user != user)
			&& !isQueueSuperUser(sock_user.c_str()))
		{
			dprintf(D_ALWAYS, "SetAttribute security violation: "
				"setting User to \"%s\" when active User is \"%s\"\n",
				user.c_str(), sock_user.c_str());
			errno = EACCES;
			return -1;
		}

		if (job) {
			// if editing (rather than creating) a job, update ownerinfo pointer, and mark submitterdata as dirty
			job->ownerinfo = const_cast<OwnerInfo*>(scheduler.insert_owner_const(user.c_str()));
			job->dirty_flags |= JQJ_CACHE_DIRTY_SUBMITTERDATA;
		}

		// All checks pass - "User" value is valid!

	} else if (attr_id == idATTR_NICE_USER) {
			// Because we're setting a new value for nice user, we
			// should create a new value for ATTR_USER while we're at
			// it, since that might need to change now that
			// ATTR_NICE_USER is set.
		bool nice_user = false;
		if( ! strcasecmp(attr_value, "TRUE") ) {
			nice_user = true;
		}
<<<<<<< HEAD
		std::string user;
		if( nice_user && ( GetAttributeString(cluster_id, proc_id, ATTR_USER, user) >= 0 ) &&
			strncmp(user.c_str(), "nice-user.", 10) )
		{
			std::string new_user;
			formatstr(new_user, "\"nice-user.%s\"", user.c_str());
			SetAttribute( cluster_id, proc_id, ATTR_USER,
				new_user.c_str(), flags );
=======
		if( GetAttributeString(cluster_id, proc_id, ATTR_OWNER, owner)
			>= 0 ) {
			user.formatstr( "\"%s%s@%s\"", (nice_user) ? "nice-user." :
					 "", owner.Value(), scheduler.uidDomain() );
			SetAttribute( cluster_id, proc_id, ATTR_USER, user.Value(), flags, nullptr );
>>>>>>> c6befccf
		}
	}
	else if (attr_id == idATTR_JOB_NOOP) {
		// whether the job has an IsNoopJob attribute or not is cached in the job object
		// so if this is set, we need to mark the cached value as dirty.
		if (job) { job->DirtyNoopAttr(); }
	}
	else if (attr_category & catJobId) {
		char *endptr = NULL;
		int id = (int)strtol(attr_value, &endptr, 10);
		if (attr_id == idATTR_CLUSTER_ID && (*endptr != '\0' || id != cluster_id)) {
			dprintf(D_ALWAYS, "SetAttribute security violation: setting ClusterId to incorrect value (%s!=%d)\n",
				attr_value, cluster_id);
			if (err) err->pushf("QMGMT", EACCES, "Setting cluster ID %d to new value "
				"(%s) is not permitted", cluster_id, attr_value);
			errno = EACCES;
			return -1;
		}
		if (attr_id == idATTR_PROC_ID && (*endptr != '\0' || id != proc_id)) {
			dprintf(D_ALWAYS, "SetAttribute security violation: setting ProcId to incorrect value (%s!=%d)\n",
				attr_value, proc_id);
			if (err) err->pushf("QMGMT", EACCES, "Setting proc ID %d to new value (%s) "
				"is not permitted", proc_id, attr_value);
			errno = EACCES;
			return -1;
		}
	}
	else if (attr_category & catCron) {
		//
		// CronTab Attributes
		// Check to see if this attribute is one of the special
		// ones used for defining a crontab schedule. If it is, then
		// we add the cluster_id to a queue maintained by the schedd.
		// This is because at this point we may not have the proc_id, so
		// we can't add the full job information. The schedd will later
		// take this cluster_id and look at all of its procs to see if 
		// need to be added to the main CronTab list of jobs.
		//
		//PRAGMA_REMIND("tj: move this into the cluster job object?")
		scheduler.addCronTabClusterId( cluster_id );
	} else if (attr_id == idATTR_NUM_JOB_RECONNECTS) {
		int curr_cnt = 0;
		int new_cnt = (int)strtol( attr_value, NULL, 10 );
		PROC_ID job_id( cluster_id, proc_id );
		shadow_rec *srec = scheduler.FindSrecByProcID(job_id);
		GetAttributeInt( cluster_id, proc_id, ATTR_NUM_JOB_RECONNECTS, &curr_cnt );
		if ( srec && srec->is_reconnect && !srec->reconnect_succeeded &&
			 new_cnt > curr_cnt ) {

			srec->reconnect_succeeded = true;
			scheduler.stats.JobsRestartReconnectsSucceeded += 1;
			scheduler.stats.JobsRestartReconnectsAttempting += -1;
		}
	}
	else if (attr_id == idATTR_JOB_STATUS) {
			// If the status is being set, let's record the previous
			// status, but only if it's different.
			// When changing the status of a HELD job that was previously
			// REMOVED, enforce that it has to go back to REMOVED.
		int curr_status = 0;
		int last_status = 0;
		int release_status = 0;
		int new_status = (int)strtol( attr_value, NULL, 10 );

		GetAttributeInt( cluster_id, proc_id, ATTR_JOB_STATUS, &curr_status );
		GetAttributeInt( cluster_id, proc_id, ATTR_LAST_JOB_STATUS, &last_status );
		GetAttributeInt( cluster_id, proc_id, ATTR_JOB_STATUS_ON_RELEASE, &release_status );

		if ( new_status != HELD && new_status != REMOVED &&
			 ( curr_status == REMOVED || last_status == REMOVED ||
			   release_status == REMOVED ) ) {
			dprintf( D_ALWAYS, "SetAttribute violation: Attempt to change %s of removed job %d.%d to %d\n",
					 ATTR_JOB_STATUS, cluster_id, proc_id, new_status );
			errno = EINVAL;
			if (err) err->pushf("QMGMT", EINVAL, "Changing %s of removed job %d.%d to "
				"%d is invalid", ATTR_JOB_STATUS, cluster_id, proc_id, new_status);
			return -1;
		}
		if (query_can_change_only) {
			return 0;
		}
		if ( curr_status == REMOVED && new_status == HELD &&
			 release_status != REMOVED ) {
			SetAttributeInt( cluster_id, proc_id, ATTR_JOB_STATUS_ON_RELEASE, REMOVED, flags );
		}
		if ( new_status != curr_status && curr_status > 0 ) {
			SetAttributeInt( cluster_id, proc_id, ATTR_LAST_JOB_STATUS, curr_status, flags );
		}
	}
	else if (attr_id == idATTR_HOLD_REASON_CODE || attr_id == idATTR_HOLD_REASON) {
		// if the hold reason is set to one of the magic values that indicate a hold for spooling
		// data, we want to attach a trigger to the transaction so we know to do filepath fixups
		// after the transaction is committed.
		bool is_spooling_hold = false;
		if (attr_id == idATTR_HOLD_REASON_CODE) {
			int hold_reason = (int)strtol( attr_value, NULL, 10 );
			is_spooling_hold = (CONDOR_HOLD_CODE_SpoolingInput == hold_reason);
		} else if (attr_id == idATTR_HOLD_REASON) {
			is_spooling_hold = YourString("Spooling input data files") == attr_value;
		}
		if (is_spooling_hold) {
			// set a transaction trigger for spooling hold
			JobQueue->SetTransactionTriggers(catSpoolingHold);
		}
	}

	// All of the checking and validation is done, if we are only querying whether we
	// can change the value, then return now with success.
	if (query_can_change_only) {
		return 0;
	}

	if (job) {
		// if modifying a cluster ad, and the PostSubmitClusterChange flag was passed to SetAttribute
		// then force a PostSubmitClusterChange tansaction trigger.
		if (job->IsCluster() && (flags & SetAttribute_PostSubmitClusterChange)) {
			attr_category |= (catCallbackTrigger | catPostSubmitClusterChange);
		}

		// give the autocluster code a chance to invalidate (or rebuild)
		// based on the changed attribute.
		if (scheduler.autocluster.preSetAttribute(*job, attr_name, attr_value, flags)) {
			DirtyPrioRecArray();
			dprintf(D_FULLDEBUG,
					"Prioritized runnable job list will be rebuilt, because "
					"ClassAd attribute %s=%s changed\n",
					attr_name,attr_value);
		}
	}

	// This block handles rounding of attributes.
	MyString round_param_name;
	round_param_name = "SCHEDD_ROUND_ATTR_";
	round_param_name += attr_name;

	char *round_param = param(round_param_name.Value());

	if( round_param && *round_param && strcmp(round_param,"0") ) {
		classad::Value::ValueType attr_type = classad::Value::NULL_VALUE;
		ExprTree *tree = NULL;
		classad::Value val;
		if ( ParseClassAdRvalExpr(attr_value, tree) == 0 &&
			 tree->GetKind() == classad::ExprTree::LITERAL_NODE ) {
			((classad::Literal *)tree)->GetValue( val );
			if ( val.GetType() == classad::Value::INTEGER_VALUE ) {
				attr_type = classad::Value::INTEGER_VALUE;
			} else if ( val.GetType() == classad::Value::REAL_VALUE ) {
				attr_type = classad::Value::REAL_VALUE;
			}
		}
		delete tree;

		if ( attr_type == classad::Value::INTEGER_VALUE || attr_type == classad::Value::REAL_VALUE ) {
			// first, store the actual value
			std::string raw_attribute = attr_name;
			raw_attribute += "_RAW";
			JobQueue->SetAttribute(key, raw_attribute.c_str(), attr_value, flags & SETDIRTY);
			if( flags & SHOULDLOG ) {
				char* old_val = NULL;
				ExprTree *ltree;
				ltree = job->LookupExpr(raw_attribute);
				if( ltree ) {
					old_val = const_cast<char*>(ExprTreeToString(ltree));
				}
				scheduler.WriteAttrChangeToUserLog(key.c_str(), raw_attribute.c_str(), attr_value, old_val);
			}

			int ivalue;
			double fvalue;

			if ( attr_type == classad::Value::INTEGER_VALUE ) {
				val.IsIntegerValue( ivalue );
				fvalue = ivalue;
			} else {
				val.IsRealValue( fvalue );
				ivalue = (int) fvalue;	// truncation conversion
			}

			if( strstr(round_param,"%") ) {
					// round to specified percentage of the number's
					// order of magnitude
				char *end=NULL;
				double percent = strtod(round_param,&end);
				if( !end || end[0] != '%' || end[1] != '\0' ||
					percent > 1000 || percent < 0 )
				{
					EXCEPT("Invalid rounding parameter %s=%s",
						   round_param_name.Value(),round_param);
				}
				if( fabs(fvalue) < 0.000001 || percent < 0.000001 ) {
					new_value = attr_value; // unmodified
				}
				else {
						// find the closest power of 10
					int magnitude = (int)(log(fabs((double)fvalue/5))/log((double)10) + 1);
					double roundto = pow((double)10,magnitude) * percent/100.0;
					fvalue = ceil( fvalue/roundto )*roundto;

					if( attr_type == classad::Value::INTEGER_VALUE ) {
						new_value.formatstr("%d",(int)fvalue);
					}
					else {
						new_value.formatstr("%f",fvalue);
					}
				}
			}
			else {
					// round to specified power of 10
				unsigned int base;
				int exp = param_integer(round_param_name.Value(),0,0,9);

					// now compute the rounded value
					// set base to be 10^exp
				for (base=1 ; exp > 0; exp--, base *= 10) { }

					// round it.  note we always round UP!!  
				ivalue = ((ivalue + base - 1) / base) * base;

					// make it a string, courtesty MyString conversion.
				new_value = IntToStr( ivalue );

					// if it was a float, append ".0" to keep it a float
				if ( attr_type == classad::Value::REAL_VALUE ) {
					new_value += ".0";
				}
			}

			// change attr_value, so when we do the SetAttribute below
			// we really set to the rounded value.
			attr_value = new_value.Value();

		} else {
			dprintf(D_FULLDEBUG,
				"%s=%s, but value '%s' is not a scalar - ignored\n",
				round_param_name.Value(),round_param,attr_value);
		}
	}
	free( round_param );

	if( !PrioRecArrayIsDirty ) {
		if (attr_category & catDirtyPrioRec) {
			DirtyPrioRecArray();
		} else if(attr_id == idATTR_JOB_STATUS) {
			if( atoi(attr_value) == IDLE ) {
				DirtyPrioRecArray();
			}
		}
		if(PrioRecArrayIsDirty) {
			dprintf(D_FULLDEBUG,
					"Prioritized runnable job list will be rebuilt, because "
					"ClassAd attribute %s=%s changed\n",
					attr_name,attr_value);
		}
	}
	if (attr_category & catSubmitterIdent) {
		if (job) { job->dirty_flags |= JQJ_CACHE_DIRTY_SUBMITTERDATA; }
	}

	if (attr_category & catCallbackTrigger) {
		// remember what callbacks to call when the transaction is committed.
		int triggers = JobQueue->SetTransactionTriggers(attr_category & 0xFFF);
		if (0 == triggers) { // not inside a transaction, triggers will not be recorded... so promote it to trigger NOW
			attr_category |= catCallbackNow;
		}
	}

	int old_nondurable_level = 0;
	if( flags & NONDURABLE ) {
		old_nondurable_level = JobQueue->IncNondurableCommitLevel();
	}

	JobQueue->SetAttribute(key, attr_name, attr_value, flags & SETDIRTY);
	if( flags & SHOULDLOG ) {
		const char* old_val = NULL;
		if (job) {
			ExprTree *tree = job->LookupExpr(attr_name);
			if (tree) { old_val = ExprTreeToString(tree); }
		}
		scheduler.WriteAttrChangeToUserLog(key.c_str(), attr_name, attr_value, old_val);
	}

	int status;
	if( flags & NONDURABLE ) {
		JobQueue->DecNondurableCommitLevel( old_nondurable_level );

		ScheduleJobQueueLogFlush();
	}

	// future
	if (attr_category & catJobObj) { if (job) { job->dirty_flags |= JQJ_CACHE_DIRTY_JOBOBJ; } }

	// Get the job's status and only mark dirty if it is running
	// Note: Dirty attribute notification could work for local and
	// standard universe, but is currently not supported for them.
	int universe = -1;
	GetAttributeInt( cluster_id, proc_id, ATTR_JOB_STATUS, &status );
	GetAttributeInt( cluster_id, proc_id, ATTR_JOB_UNIVERSE, &universe );
	if( ( universe != CONDOR_UNIVERSE_SCHEDULER &&
		  universe != CONDOR_UNIVERSE_LOCAL &&
		  universe != CONDOR_UNIVERSE_STANDARD ) &&
		( flags & SETDIRTY ) && 
		( status == RUNNING || (( universe == CONDOR_UNIVERSE_GRID ) && jobExternallyManaged( job ) ) ) ) {

		// Add the key to list of dirty classads
		if( ! DirtyJobIDs.contains( key.c_str() ) &&
			SendDirtyJobAdNotification( key ) ) {

			DirtyJobIDs.append( key.c_str() );

			// Start timer to ensure notice is confirmed
			if( dirty_notice_timer_id <= 0 ) {
				dprintf(D_FULLDEBUG, "Starting dirty attribute notification timer\n");
				dirty_notice_timer_id = daemonCore->Register_Timer(
									dirty_notice_interval,
									dirty_notice_interval,
									PeriodicDirtyAttributeNotification,
									"PeriodicDirtyAttributeNotification");
			}
		}
	}

	JobQueueDirty = true;

	if (attr_category & catCallbackNow) {
		std::set<std::string> keys;
		keys.insert(key.c_str());
		// TODO: convert the keys to PROC_IDs before calling DoSetAttributeCallbacks?
		DoSetAttributeCallbacks(keys, attr_category);
	}

	// If we are changing the priority of a scheduler/local universe job, we need
	// to update the LocalJobsPrioQueue data
	if ( ( universe == CONDOR_UNIVERSE_SCHEDULER ||
		universe == CONDOR_UNIVERSE_LOCAL ) && attr_id == idATTR_JOB_PRIO) {
		if ( job ) {
			// Walk the prio queue of local jobs
			for ( std::set<LocalJobRec>::iterator it = scheduler.LocalJobsPrioQueue.begin(); it != scheduler.LocalJobsPrioQueue.end(); it++ ) {
				// If this record matches the job_id passed in, erase it, then
				// add a new record with the updated priority value. The
				// LocalJobsPrioQueue std::set will automatically order it.
				if ( it->job_id.cluster == cluster_id && it->job_id.proc == proc_id ) {
					scheduler.LocalJobsPrioQueue.erase( it );
					JOB_ID_KEY jid = JOB_ID_KEY( cluster_id, proc_id );
					LocalJobRec rec = LocalJobRec( atoi ( attr_value ), jid );
					scheduler.LocalJobsPrioQueue.insert( rec );
					break;
				}
			}
		}
	}

	return 0;
}


// For now this just updates counters for idle/running/held jobs
// but in the future it could dispatch various callbacks based on the flags in triggers.
//
// TODO: add general callback registration/dispatch?
//
void DoSetAttributeCallbacks(const std::set<std::string> &jobids, int triggers)
{
	JobQueueKey job_id;

	// build a set of factories listed explicitly in this transaction
	// we will process them after we handle the catStatus trigger, which may add to the set
	std::set<int> factories;
	if (triggers & catMaterializeState) {
		for (auto it = jobids.begin(); it != jobids.end(); ++it) {
			if (! job_id.set(it->c_str()) || job_id.cluster <= 0 || job_id.proc >= 0) continue; // cluster ads only
			JobQueueCluster * cad = GetClusterAd(job_id);
			if (! cad) continue; // Ignore if no cluster ad (yet). this happens on submit commits.

			ASSERT(cad->IsCluster());

			// remember the ids of factory clusters
			if (cad->factory) {
				factories.insert(cad->jid.cluster);
			}
		}
	}

	// this trigger happens when the JobStatus attribute of a job is set
	if (triggers & catStatus) {
		for (auto it = jobids.begin(); it != jobids.end(); ++it) {
			if ( ! job_id.set(it->c_str()) || job_id.cluster <= 0 || job_id.proc < 0) continue; // ignore the cluster ad and '0.0' ad

			JobQueueJob * job = NULL;
			if ( ! JobQueue->Lookup(job_id, job)) continue; // Ignore if no job ad (yet). this happens on submit commits.

			int universe = job->Universe();
			if ( ! universe) {
				dprintf(D_ALWAYS, "job %s has no universe! in DoSetAttributeCallbacks\n", it->c_str());
				continue;
			}

			int job_status = 0;
			job->LookupInteger(ATTR_JOB_STATUS, job_status);
			if (job_status != job->Status()) {

				// JobSets
				if (scheduler.jobSets) {
					scheduler.jobSets->update(*job, job->Status(), job_status);
				}
				

				if (job->ownerinfo) {
					IncrementLiveJobCounter(job->ownerinfo->live, universe, job->Status(), -1);
					IncrementLiveJobCounter(job->ownerinfo->live, universe, job_status, 1);
				}
				//if (job->submitterdata) {
				//	IncrementLiveJobCounter(job->submitterdata->live, universe, job->Status(), -1);
				//	IncrementLiveJobCounter(job->submitterdata->live, universe, job_status, 1);
				//}

				IncrementLiveJobCounter(scheduler.liveJobCounts, universe, job->Status(), -1);
				IncrementLiveJobCounter(scheduler.liveJobCounts, universe, job_status, 1);

				JobQueueCluster* cad = job->Cluster();
				if (cad) {
					// track counts of jobs in various states in the JobQueueCluster class
					cad->JobStatusChanged(job->Status(), job_status);

					// if there is a factory on this cluster, add it to the set of factories to check
					// we do this so that a change of state for a job (idle -> running) can trigger new materialization
					if (cad->factory) {
						factories.insert(cad->jid.cluster);
						triggers |= catMaterializeState;
					}
				}
				job->SetStatus(job_status);
			}
		}
	}

	// check factory clusters to see if there was a state change that justifies new job materialization
	if (scheduler.getAllowLateMaterialize()) {
		if (triggers & catMaterializeState) {
			for (auto it = factories.begin(); it != factories.end(); ++it) {
				JobQueueCluster * cad = GetClusterAd(*it);
				if ( ! cad) continue; // Ignore if no cluster ad (yet). this happens on submit commits.

				ASSERT(cad->IsCluster());

				// ignore non-factory clusters
				if ( ! cad->factory) continue;

				// fetch the committed value of the factory pause state, it should be
				// one of mmInvalid=-1, mmRunning=0, mmHold=1, mmNoMoreItems=2
				int paused = mmRunning;
				if ( ! cad->LookupInteger(ATTR_JOB_MATERIALIZE_PAUSED, paused)) {
					paused = mmRunning;
				}

				// sync up the factory pause state with the commited value of the ATTR_JOB_MATERIALIZE_PAUSED attribute
				// if the pause state was changed to mmRunning then we want to schedule materialization for this cluster
				if (CheckJobFactoryPause(cad->factory, paused)) {
					if (paused == mmRunning) {
						// we expect to get here when the factory pause state changes to running.
						ScheduleClusterForJobMaterializeNow(cad->jid.cluster);
					}
				} else if  ((paused == mmRunning) && HasMaterializePolicy(cad)) {
					// we expect to get here when a job starts running and the factory is not paused/completed
					ScheduleClusterForJobMaterializeNow(cad->jid.cluster);
				}
			}
		}

		// note, the catNewMaterialize trigger handling for *new* clusters can't be handled here
		// we will deal with that one later.
	}

}


bool
SendDirtyJobAdNotification(const PROC_ID & job_id)
{
	int pid = -1;

	shadow_rec *srec = scheduler.FindSrecByProcID(job_id);
	if( srec ) {
		pid = srec->pid;
	}
	else {
		pid = scheduler.FindGManagerPid(job_id);
	}

	if ( pid <= 0 ) {
		dprintf(D_ALWAYS, "Failed to send signal %s, no job manager found\n", getCommandString(UPDATE_JOBAD));
		return false;
	} else if ( DirtyPidsSignaled.find(pid) == DirtyPidsSignaled.end() ) {
		dprintf(D_FULLDEBUG, "Sending signal %s, to pid %d\n", getCommandString(UPDATE_JOBAD), pid);
		classy_counted_ptr<DCSignalMsg> msg = new DCSignalMsg(pid, UPDATE_JOBAD);
		daemonCore->Send_Signal_nonblocking(msg.get());
		DirtyPidsSignaled.insert(pid);
	}

	return true;
}

void
PeriodicDirtyAttributeNotification()
{
	char	*job_id_str;

	DirtyPidsSignaled.clear();

	DirtyJobIDs.rewind();
	while( (job_id_str = DirtyJobIDs.next()) != NULL ) {
		JOB_ID_KEY key(job_id_str);
		if ( SendDirtyJobAdNotification(key) == false ) {
			// There's no shadow/gridmanager for this job.
			// Mark it clean and remove it from the dirty list.
			// We can't call MarkJobClean() here, as that would
			// disrupt our traversal of DirtyJobIDs.
			JobQueue->ClearClassAdDirtyBits(key);
			DirtyJobIDs.deleteCurrent();
		}
	}

	if( DirtyJobIDs.isEmpty() && dirty_notice_timer_id > 0 )
	{
		dprintf(D_FULLDEBUG, "Cancelling dirty attribute notification timer\n");
		daemonCore->Cancel_Timer(dirty_notice_timer_id);
		dirty_notice_timer_id = -1;
	}

	DirtyPidsSignaled.clear();
}

void
ScheduleJobQueueLogFlush()
{
		// Flush the log after a short delay so that we avoid spending
		// a lot of time waiting for the disk but we also make things
		// visible to JobRouter within a maximum delay.
	if( flush_job_queue_log_timer_id == -1 ) {
		flush_job_queue_log_timer_id = daemonCore->Register_Timer(
			flush_job_queue_log_delay,
			HandleFlushJobQueueLogTimer,
			"HandleFlushJobQueueLogTimer");
	}
}

void
HandleFlushJobQueueLogTimer()
{
	flush_job_queue_log_timer_id = -1;
	JobQueue->FlushLog();
}

int
SetTimerAttribute( int cluster, int proc, const char *attr_name, int dur )
{
	int rc = 0;
	if ( xact_start_time == 0 ) {
		dprintf(D_ALWAYS,
				"SetTimerAttribute called for %d.%d outside of a transaction!\n",
				cluster, proc);
		errno = EINVAL;
		return -1;
	}

	rc = SetAttributeInt( cluster, proc, attr_name, xact_start_time + dur, SETDIRTY );
	return rc;
}

char * simple_encode (int key, const char * src);
char * simple_decode (int key, const char * src);

// Store a simply-encoded attribute
int
SetMyProxyPassword (int cluster_id, int proc_id, const char *pwd) {

	// This is sortof a hack
	if (proc_id == -1)	{
		proc_id = 0;
	}

	// Create filename
	MyString filename;
	filename.formatstr( "%s/mpp.%d.%d", Spool, cluster_id, proc_id);

	// Swith to root temporarily
	priv_state old_priv = set_root_priv();
	// Delete the file
	struct stat stat_buff;
	if (stat (filename.Value(), &stat_buff) == 0) {
		// If the file exists, delete it
		if (unlink (filename.Value()) && errno != ENOENT) {
			set_priv(old_priv);
			return -1;
		}
	}

	// Create the file
	int fd = safe_open_wrapper_follow(filename.Value(), O_CREAT | O_WRONLY, S_IREAD | S_IWRITE);
	if (fd < 0) {
		set_priv(old_priv);
		return -1;
	}

	char * encoded_value = simple_encode (cluster_id+proc_id, pwd);
	int len = (int)strlen(encoded_value);
	if (write (fd, encoded_value, len) != len) {
		set_priv(old_priv);
		free(encoded_value);
		close(fd);
		return -1;
	}
	close (fd);

	// Switch back to non-priviledged user
	set_priv(old_priv);

	free (encoded_value);

	if (SetAttribute(cluster_id, proc_id,
					 ATTR_MYPROXY_PASSWORD_EXISTS, "TRUE") < 0) {
		EXCEPT("Failed to record fact that MyProxyPassword file exists on %d.%d",
			   cluster_id, proc_id);
	}

	return 0;

}


int
DestroyMyProxyPassword( int cluster_id, int proc_id )
{
	bool val = false;
	if (GetAttributeBool(cluster_id, proc_id,
						 ATTR_MYPROXY_PASSWORD_EXISTS, &val) < 0 ||
		!val) {
			// It doesn't exist, nothing to destroy.
		return 0;
	}

	MyString filename;
	filename.formatstr( "%s%cmpp.%d.%d", Spool, DIR_DELIM_CHAR,
					  cluster_id, proc_id );

  	// Swith to root temporarily
	priv_state old_priv = set_root_priv();

	// Delete the file
	struct stat stat_buff;
	if( stat(filename.Value(), &stat_buff) == 0 ) {
			// If the file exists, delete it
		if( unlink( filename.Value()) < 0 && errno != ENOENT ) {
			dprintf( D_ALWAYS, "unlink(%s) failed: errno %d (%s)\n",
					 filename.Value(), errno, strerror(errno) );
		 	set_priv(old_priv);
			return -1;

		}
		dprintf( D_FULLDEBUG, "Destroyed MPP %d.%d: %s\n", cluster_id, 
				 proc_id, filename.Value() );
	}

	// Switch back to non-root
	set_priv(old_priv);

	if (SetAttribute(cluster_id, proc_id,
					 ATTR_MYPROXY_PASSWORD_EXISTS, "FALSE") < 0) {
		EXCEPT("Failed to record fact that MyProxyPassword file does no exists on %d.%d",
			   cluster_id, proc_id);
	}

	return 0;
}


int GetMyProxyPassword (int cluster_id, int proc_id, char ** value) {
	// Create filename

	// Swith to root temporarily
	priv_state old_priv = set_root_priv();
	
	MyString filename;
	filename.formatstr( "%s/mpp.%d.%d", Spool, cluster_id, proc_id);
	int fd = safe_open_wrapper_follow(filename.Value(), O_RDONLY);
	if (fd < 0) {
		set_priv(old_priv);
		return -1;
	}

	char buff[MYPROXY_MAX_PASSWORD_BUFLEN];
	int bytes = read (fd, buff, sizeof(buff) - 1);
	if( bytes < 0 ) {
		close(fd);
		return -1;
	}
	buff [bytes] = '\0';

	close (fd);

	// Switch back to non-priviledged user
	set_priv(old_priv);

	*value = simple_decode (cluster_id + proc_id, buff);
	return 0;
}




static const char * mesh = "Rr1aLvzki/#6`QeNoWl^\"(!x\'=OE3HBn [A)GtKu?TJ.mdS9%Fh;<\\+w~4yPDIq>2Ufs$Xc_@g0Y5Mb|{&*}]7,CpV-j:8Z";

char * simple_encode (int key, const char * src) {

  char * result = (char*)strdup (src);

  unsigned int i= 0;
  for (; i<strlen (src); i++) {
    int c = (int)src[i]-(int)' ';
    c=(c+key)%strlen(mesh);
    result[i]=mesh[c];
  }

  return result;
}

char * simple_decode (int key, const char * src) {
  char * result = (char*)strdup (src);

  char buff[2];
  buff[1]='\0';

  unsigned int i= 0;
  unsigned int j =0;
  unsigned int c =0;
  unsigned int cm = (unsigned int)strlen(mesh);

  for (; j<strlen(src); j++) {

	//
    for (i=0; i<cm; i++) {
      if (mesh[i] == src[j]) {
		c = i;
		break;
		}
    }

    c = (c+cm-(key%cm))%cm;
    
    snprintf(buff, 2, "%c", c+' ');
    result[j]=buff[0];
    
  }
  return result;
}

// start a transaction, or continue one if we already started it
int TransactionWatcher::BeginOrContinue(int id) {
	ASSERT(! completed);
	if (started) {
		lastid = id;
		return 0;
	} else {
		ASSERT( ! JobQueue->InTransaction());
	}
	started = true;
	firstid = lastid = id;
	return BeginTransaction();
}

// commit if we started a transaction
int TransactionWatcher::CommitIfAny(SetAttributeFlags_t flags, CondorError * errorStack)
{
	int rval = 0;
	if (started && ! completed) {
		rval = CommitTransactionAndLive(flags, errorStack);
		completed = true;
	}
	return rval;
}

// cancel if we started a transaction
int TransactionWatcher::AbortIfAny()
{
	int rval = 0;
	if (started && ! completed) {
		ASSERT(JobQueue->InTransaction());
		rval = AbortTransaction();
		completed = true;
	}
	return rval;
}


bool
InTransaction()
{
	return JobQueue->InTransaction();
}

int
BeginTransaction()
{
	jobs_added_this_transaction = 0;
	JobQueue->BeginTransaction();

	// note what time we started the transaction (used by SetTimerAttribute())
	xact_start_time = time( NULL );

	return 0;
}

int
CheckTransaction( const std::list<std::string> &newAdKeys,
                  CondorError * errorStack )
{
	int rval;

	int triggers = JobQueue->GetTransactionTriggers();
	bool has_spooling_hold = (triggers & catSpoolingHold) != 0;

	// If we don't need to perform any submit_requirement checks
	// and we don't need to perform any job transforms, then we should
	// bail out now and avoid all the expensive computation below.
	if ( !scheduler.shouldCheckSubmitRequirements() &&
		 !scheduler.jobTransforms.shouldTransform() &&
		 !has_spooling_hold)
	{
		return 0;
	}

	for( std::list<std::string>::const_iterator it = newAdKeys.begin(); it != newAdKeys.end(); ++it ) {
		JobQueueKey job( it->c_str() );
		if( job.proc == -1 ) { continue; }
		JobQueueKeyBuf cluster( job.cluster, -1 );

		ClassAd procAd;
		JobQueue->AddAttrsFromTransaction( cluster, procAd );
		JobQueue->AddAttrsFromTransaction( job, procAd );

		JobQueueJob *clusterAd = NULL;
		if (JobQueue->Lookup(cluster, clusterAd)) {
			// If there is a cluster ad in the job queue, chain to that before we evaluate anything.
			// we don't need to unchain - it's a stack object and won't live longer than this function.
			procAd.ChainToAd(clusterAd);
		}

		// Now that we created a procAd out of the transaction queue,
		// apply job transforms to the procAd.
		// If the transforms fail, bail on the transaction.
		rval = scheduler.jobTransforms.transformJob(&procAd,errorStack);
		if  (rval < 0) {
			if ( errorStack ) {
				errorStack->push( "QMGMT", 30, "Failed to apply a required job transform.\n");
			}
			errno = EINVAL;
			return rval;
		}

		// Now check that submit_requirements still hold on our (possibly transformed)
		// job ad.
		rval = scheduler.checkSubmitRequirements( & procAd, errorStack );
		if( rval < 0 ) {
			errno = EINVAL;
			return rval;
		}

		if (has_spooling_hold) {
			// If this submit put one or more jobs into the special hold for spooling, we
			// need to rewrite some job attributes here..
			//
			// This might be more correct to do be fore before checkSubmitRequirements,
			// but before 8.7.2 it happened after the submit transaction had been committed
			// so the conservative changes puts it here.
			rewriteSpooledJobAd(&procAd, job.cluster, job.proc, false);
		}
	}

	return 0;
}


// Call this just before committing a submit transaction, it will figure out
// the number of procs in each new cluster and add the ATTR_TOTAL_SUBMIT_PROCS attribute to the commit.
//
void SetSubmitTotalProcs(std::list<std::string> & new_ad_keys)
{
	std::map<int, int> num_procs;

	// figure out the max proc id for each cluster
	JobQueueKeyBuf job_id;
	for(std::list<std::string>::iterator it = new_ad_keys.begin(); it != new_ad_keys.end(); it++ ) {
		job_id.set(it->c_str());
		if (job_id.proc < 0) continue; // ignore the cluster ad.

		// ignore jobs produced by an existing factory.
		// ATTR_TOTAL_SUBMIT_PROCS is determined by the factory for them.
		JobQueueCluster *clusterad = GetClusterAd(job_id);
		if (clusterad && clusterad->factory) {
			continue;
		}

		std::map<int, int>::iterator mit = num_procs.find(job_id.cluster);
		if (mit == num_procs.end()) {
			num_procs[job_id.cluster] = 1;
		} else {
			num_procs[job_id.cluster] += 1;
		}
	}

	// add the ATTR_TOTAL_SUBMIT_PROCS attributes to the transaction
	char number[10];
	for (std::map<int, int>::iterator mit = num_procs.begin(); mit != num_procs.end(); ++mit) {
		job_id.set(mit->first, -1);
		sprintf(number, "%d", mit->second);
		JobQueue->SetAttribute(job_id, ATTR_TOTAL_SUBMIT_PROCS, number, false);
	}
}

// Call this just before committing a submit transaction, it will figure out
// the number of procs in each new cluster and add the ATTR_TOTAL_SUBMIT_PROCS attribute to the commit.
//
void AddClusterEditedAttributes(std::set<std::string> & ad_keys)
{
	std::map<JobQueueKey, std::string> to_add; // things we want add to the current transaction

	// examine the current transaction, and add any attributes set or deleted in the cluster ad(s)
	// to the EditedClusterAttrs attribute for that cluster.
	// in this loop we build up a map of clusters an the new value for EditedClusterAttrs
	// then AFTER we have examined the whole transaction,
	// we add records to set new values for EditedClusterAttrs if needed
	JobQueueKey job_id;
	for(auto it = ad_keys.begin(); it != ad_keys.end(); it++ ) {
		job_id.set(it->c_str());
		if (job_id.proc >= 0) continue; // skip keys for jobs, we want cluster keys only

		JobQueueJob *job;
		if ( ! JobQueue->Lookup(job_id, job)) continue; // skip keys for which the cluster is still uncommitted

		if ( ! job || ! job->IsCluster()) continue; // just a safety check, we don't expect this to fire.
		JobQueueCluster *cad = static_cast<JobQueueCluster*>(job);

		// get the attrs modified in this transaction
		classad::References attrs;
		if (JobQueue->AddAttrNamesFromTransaction(job_id, attrs)) {
			// if the transaction already contains a SetAttribute or DeleteAttribute
			// of ATTR_EDITED_CLUSTER_ATTRS just skip this cluster without merging new attributes
			// we do this so that when you qedit EditedClusterAttrs, the value passed to qedit wins.
			if (attrs.find(ATTR_EDITED_CLUSTER_ATTRS) != attrs.end()) {
				cad->dirty_flags |= JQJ_CACHE_DIRTY_CLUSTERATTRS; // ATTR_EDITED_CLUSTER_ATTRS changed explictly by user
				continue;
			}

			// merge in the current set from ATTR_EDITED_CLUSTER_ATTRS
			std::string cur_list, new_list;
			if (cad->LookupString(ATTR_EDITED_CLUSTER_ATTRS, cur_list)) {
				add_attrs_from_string_tokens(attrs, cur_list);
			}
			// check to see if there are any changes. if there are, put the new value into
			// the map of things to add to this transaction
			print_attrs(new_list, false, attrs, ",");
			if (new_list != cur_list) {
				// wrap quotes around the attribute list
				new_list.insert(0, "\"");
				new_list += "\"";
				to_add[job_id] = new_list;
				cad->dirty_flags |= JQJ_CACHE_DIRTY_CLUSTERATTRS; // ATTR_EDITED_CLUSTER_ATTRS will be changed soon.
			}
		}
	}

	// add the new values for ATTR_EDITED_CLUSTER_ATTRS to the current transaction.
	for (auto it = to_add.begin(); it != to_add.end(); ++it) {
		SetAttribute(it->first.cluster, it->first.proc, ATTR_EDITED_CLUSTER_ATTRS, it->second.c_str(), 0, nullptr);
	}
}

bool
ReadProxyFileIntoAd( const char *file, const char *owner, ClassAd &x509_attrs )
{
#if !defined(HAVE_EXT_GLOBUS)
	(void)file;
	(void)owner;
	(void)x509_attrs;
	return false;
#else
	// owner==NULL means don't try to switch our priv state.
	TemporaryPrivSentry tps( owner != NULL );
	if ( owner != NULL ) {
		if ( !init_user_ids( owner, NULL ) ) {
			dprintf( D_FAILURE, "ReadProxyFileIntoAd(%s): Failed to switch to user priv\n", owner );
			return false;
		}
		set_user_priv();
	}

	StatInfo si( file );
	if ( si.Error() == SINoFile ) {
		// If the file doesn't exist, it may be spooled later.
		// Return without printing an error.
		return false;
	}

	globus_gsi_cred_handle_t proxy_handle = x509_proxy_read( file );

	if ( proxy_handle == NULL ) {
		dprintf( D_FAILURE, "Failed to read job proxy: %s\n",
				 x509_error_string() );
		return false;
	}

	time_t expire_time = x509_proxy_expiration_time( proxy_handle );
	char *proxy_identity = x509_proxy_identity_name( proxy_handle );
	char *proxy_email = x509_proxy_email( proxy_handle );
	char *voname = NULL;
	char *firstfqan = NULL;
	char *fullfqan = NULL;
	extract_VOMS_info( proxy_handle, 0, &voname, &firstfqan, &fullfqan );

	x509_proxy_free( proxy_handle );

	x509_attrs.Assign( ATTR_X509_USER_PROXY_EXPIRATION, expire_time );
	x509_attrs.Assign( ATTR_X509_USER_PROXY_SUBJECT, proxy_identity );
	if ( proxy_email ) {
		x509_attrs.Assign( ATTR_X509_USER_PROXY_EMAIL, proxy_email );
	}
	if ( voname ) {
		x509_attrs.Assign( ATTR_X509_USER_PROXY_VONAME, voname );
	}
	if ( firstfqan ) {
		x509_attrs.Assign( ATTR_X509_USER_PROXY_FIRST_FQAN, firstfqan );
	}
	if ( fullfqan ) {
		x509_attrs.Assign( ATTR_X509_USER_PROXY_FQAN, fullfqan );
	}
	free( proxy_identity );
	free( proxy_email );
	free( voname );
	free( firstfqan );
	free( fullfqan );
	return true;
#endif
}

static void
AddSessionAttributes(const std::list<std::string> &new_ad_keys)
{
	if (new_ad_keys.empty()) {return;}

	ClassAd policy_ad;
	if (Q_SOCK && Q_SOCK->getReliSock()) {
		const std::string &sess_id = Q_SOCK->getReliSock()->getSessionID();
		daemonCore->getSecMan()->getSessionPolicy(sess_id.c_str(), policy_ad);
	}

	classad::ClassAdUnParser unparse;
	unparse.SetOldClassAd(true, true);

	// See if the values have already been set
	ClassAd *x509_attrs = &policy_ad;
	string last_proxy_file;
	ClassAd proxy_file_attrs;

	// Put X509 credential information in cluster ads (from either the
	// job's proxy or the GSI authentication on the CEDAR socket).
	// Proc ads should get X509 credential information only if they
	// have a proxy file different than in their cluster ad.
	for (std::list<std::string>::const_iterator it = new_ad_keys.begin(); it != new_ad_keys.end(); ++it)
	{
		string x509up;
		string iwd;
		JobQueueKey job( it->c_str() );
		GetAttributeString(job.cluster, job.proc, ATTR_X509_USER_PROXY, x509up);
		GetAttributeString(job.cluster, job.proc, ATTR_JOB_IWD, iwd);

			// Ensure that the user is set for all jobs
		std::string user;
		GetAttributeString(job.cluster, job.proc, ATTR_USER, user);
		if (user.empty()) {
			// Setting the User attribute to UNDEFINED will trigger the logic
			// in SetAttribute to determine the correct User; we do not repeat
			// that logic here.
			SetAttribute(job.cluster, job.proc, ATTR_USER, "UNDEFINED");
		}

		if (job.proc != -1 && x509up.empty()) {
			if (iwd.empty()) {
				// A proc ad that will inherit its iwd and proxy filename
				// from its cluster ad.
				// Let any x509 attributes from the cluster ad show through.
				continue;
			}
			// This proc ad has a different iwd than its cluster ad.
			// If cluster ad has a relative proxy filename, then the proc
			// ad's altered iwd could result in a different proxy file
			// than in the cluster ad.
			GetAttributeString(job.cluster, -1, ATTR_X509_USER_PROXY, x509up);
			if (x509up.empty() || x509up[0] == DIR_DELIM_CHAR) {
				// A proc ad with no proxy filename whose cluster ad
				// has no proxy filename or a proxy filename with full path.
				// Let any x509 attributes from the cluster ad show through.
				continue;
			}
		}
		if (job.proc == -1 && x509up.empty()) {
			// A cluster ad with no proxy file. If the client authenticated
			// with GSI, use the attributes from that credential.
			x509_attrs = &policy_ad;
		} else {
			// We have a cluster ad with a proxy file or a proc ad with a
			// proxy file that may be different than in its cluster's ad.
			string full_path;
			if ( x509up[0] == DIR_DELIM_CHAR ) {
				full_path = x509up;
			} else {
				if ( iwd.empty() ) {
					GetAttributeString(job.cluster, -1, ATTR_JOB_IWD, iwd );
				}
				formatstr( full_path, "%s%c%s", iwd.c_str(), DIR_DELIM_CHAR, x509up.c_str() );
			}
			if (job.proc != -1) {
				string cluster_full_path;
				string cluster_x509up;
				GetAttributeString(job.cluster, -1, ATTR_X509_USER_PROXY, cluster_x509up);
				if (cluster_x509up[0] == DIR_DELIM_CHAR) {
					cluster_full_path = cluster_x509up;
				} else {
					string cluster_iwd;
					GetAttributeString(job.cluster, -1, ATTR_JOB_IWD, cluster_iwd );
					formatstr( cluster_full_path, "%s%c%s", cluster_iwd.c_str(), DIR_DELIM_CHAR, cluster_x509up.c_str() );
				}
				if (full_path == cluster_full_path) {
					// A proc ad with identical full-path proxy
					// filename as its cluster ad.
					// Let any attributes from the cluster ad show through.
					continue;
				}
			}
			if ( full_path != last_proxy_file ) {
				string owner;
				if ( GetAttributeString(job.cluster, job.proc, ATTR_OWNER, owner) == -1 ) {
					GetAttributeString(job.cluster, -1, ATTR_OWNER, owner);
				}
				last_proxy_file = full_path;
				proxy_file_attrs.Clear();
				ReadProxyFileIntoAd( last_proxy_file.c_str(), owner.c_str(), proxy_file_attrs );
			}
			if ( proxy_file_attrs.size() > 0 ) {
				x509_attrs = &proxy_file_attrs;
			} else if (job.proc != -1) {
				// Failed to read proxy for a proc ad.
				// Let any attributes from the cluster ad show through.
				continue;
			} else {
				// Failed to read proxy for a cluster ad.
				// If the client authenticated with GSI, use the attributes
				// from that credential.
				x509_attrs = &policy_ad;
			}
		}

		for (ClassAd::const_iterator attr_it = x509_attrs->begin(); attr_it != x509_attrs->end(); ++attr_it)
		{
			std::string attr_value_buf;
			unparse.Unparse(attr_value_buf, attr_it->second);
			SetSecureAttribute(job.cluster, job.proc, attr_it->first.c_str(), attr_value_buf.c_str());
			dprintf(D_SECURITY, "ATTRS: SetAttribute %i.%i %s=%s\n", job.cluster, job.proc, attr_it->first.c_str(), attr_value_buf.c_str());
		}
	}
}

int CommitTransactionInternal( bool durable, CondorError * errorStack );

void
CommitTransactionOrDieTrying() {
	CondorError errorStack;
	int rval = CommitTransactionInternal( true, & errorStack );
	if( rval < 0 ) {
		if( errorStack.empty() ) {
			dprintf( D_ALWAYS | D_BACKTRACE, "ERROR: CommitTransactionOrDieTrying() failed but did not die.\n" );
		} else {
			dprintf( D_ALWAYS | D_BACKTRACE, "ERROR: CommitTransactionOrDieTrying() failed but did not die, with error '%s'.\n", errorStack.getFullText().c_str() );
		}
	}
}

void
CommitNonDurableTransactionOrDieTrying() {
	CondorError errorStack;
	int rval = CommitTransactionInternal( false, & errorStack );
	if( rval < 0 ) {
		if( errorStack.empty() ) {
			dprintf( D_ALWAYS | D_BACKTRACE, "ERROR: CommitNonDurableTransactionOrDieTrying() failed but did not die.\n" );
		} else {
			dprintf( D_ALWAYS | D_BACKTRACE, "ERROR: CommitNonDurableTransactionOrDieTrying() failed but did not die, with error '%s'.\n", errorStack.getFullText().c_str() );
		}
	}
}

int
CommitTransactionAndLive( SetAttributeFlags_t flags,
                          CondorError * errorStack )
{
	bool durable = !(flags & NONDURABLE);
	if( (durable && flags != 0) || ((!durable) && flags != NONDURABLE) ) {
		dprintf( D_ALWAYS | D_BACKTRACE, "ERROR: CommitTransaction(): Flags other than NONDURABLE not supported.\n" );
	}

	if( errorStack == NULL ) {
		dprintf( D_ALWAYS | D_BACKTRACE, "ERROR: CommitTransaction() called with NULL error stack.\n" );
	}

	return CommitTransactionInternal( durable, errorStack );
}

int CommitTransactionInternal( bool durable, CondorError * errorStack ) {

	std::list<std::string> new_ad_keys;
	
		// get a list of all new ads being created in this transaction
	JobQueue->ListNewAdsInTransaction( new_ad_keys );

		// filter out all the keys that do not belong to jobs, ie jobsets
	new_ad_keys.remove_if([](const std::string & val) {
		JobQueueKey job_id(val.c_str());
		if (job_id.cluster < 1)
			return true;
		return false;
	});

	if ( ! new_ad_keys.empty()) { SetSubmitTotalProcs(new_ad_keys); }

	if ( !new_ad_keys.empty() ) {
		AddSessionAttributes(new_ad_keys);

		int rval = CheckTransaction(new_ad_keys, errorStack);
		if ( rval < 0 ) {
			return rval;
		}
	}

	// remember some things about the transaction that we will need to do post-transaction processing.
	// TODO: think about - can we skip this if new_ad_keys is not empty?
	std::set<std::string> ad_keys;
	int triggers = JobQueue->GetTransactionTriggers();
	// we have to do late materialization in a different place than the normal triggers
	bool has_late_materialize = (triggers & catNewMaterialize) != 0;
	triggers &= ~catNewMaterialize;

	// bool has_spooling_hold = (triggers & catSpoolingHold) != 0;
	// spooling hold triggers are handled in CheckTransaction, and while processing new_ad_keys,
	// so we can clear the trigger bit here.
	triggers &= ~catSpoolingHold;

	if (triggers) {
		JobQueue->GetTransactionKeys(ad_keys);

		// before we commit the transaction, if there were changes to a cluster ad
		// update the EditedClusterAttrs for that cluster
		if (triggers & catPostSubmitClusterChange) {
			triggers &= ~catPostSubmitClusterChange;
			AddClusterEditedAttributes(ad_keys);
		}
	}

	// if job queue timestamps are enabled, build a commit comment
	// consisting of the time and an optional NONDURABLE flag
	// comment buffer sized to hold a timestamp and the word NONDURABLE and some whitespace
	char comment[ISO8601_DateAndTimeBufferMax + 31];
	const char * commit_comment = NULL;
	if (scheduler.getEnableJobQueueTimestamps()) {
		struct timeval tv;
		struct tm eventTime;
		condor_gettimestamp(tv);
		time_t now = tv.tv_sec;
		localtime_r(&now, &eventTime);
		comment[0] = ' '; // leading space
		comment[1] = 0;
		time_to_iso8601(comment+1, eventTime, ISO8601_ExtendedFormat, ISO8601_DateAndTime, false, tv.tv_usec, 6);
		if ( ! durable) { strcat(comment+20, " NONDURABLE"); }
		commit_comment = comment;
	}

	if(! durable) {
		JobQueue->CommitNondurableTransaction(commit_comment);
		ScheduleJobQueueLogFlush();
	}
	else {
		JobQueue->CommitTransaction(commit_comment);
	}

	// Now that we've commited for sure, up the TotalJobsCount
	TotalJobsCount += jobs_added_this_transaction; 

	// If the commit failed, we should never get here.

	// Now that the transaction has been commited, we need to chain proc
	// ads to cluster ads if any new clusters have been submitted.
	// Also, if EVENT_LOG is defined in condor_config, we will write
	// submit events into the EVENT_LOG here.
	if ( !new_ad_keys.empty() ) {
		JobQueueKeyBuf job_id;
		int old_cluster_id = -10;
		JobQueueJob *procad = NULL;
		JobQueueCluster *clusterad = NULL;

		int counter = 0;
		int ad_keys_size = (int)new_ad_keys.size();
		std::list<std::string>::iterator it;
		for( it = new_ad_keys.begin(); it != new_ad_keys.end(); it++ ) {
			++counter;

			job_id.set(it->c_str());

			// do we want to fsync the userLog?
			bool doFsync = false;

			// for the cluster ad, we have some simpler, different processing, just do that up top
			if( job_id.proc == -1 ) {
				clusterad = GetClusterAd(job_id);
				if (clusterad) {
					clusterad->jid = job_id;
					clusterad->PopulateFromAd();
					if ( Q_SOCK && !Q_SOCK->getEffectiveFullyQualifiedUser().empty() ) {
						clusterad->ownerinfo = const_cast<OwnerInfo*>(scheduler.insert_owner_const(Q_SOCK->getEffectiveFullyQualifiedUser().c_str()));
					}

					// make the cluster job factory if one is desired and does not already exist.
					if (scheduler.getAllowLateMaterialize() && has_late_materialize) {
						std::map<int, JobFactory*>::iterator found = JobFactoriesSubmitPending.find(clusterad->jid.cluster);
						if (found != JobFactoriesSubmitPending.end()) {
							// factory was created already, just remove it from the pending map and attach it to the clusterad
							AttachJobFactoryToCluster(found->second, clusterad);
							JobFactoriesSubmitPending.erase(found);
						} else {
							// factory was not already created (8.7.1 and 8.7.2), create it now.
							std::string submit_digest;
							if (clusterad->LookupString(ATTR_JOB_MATERIALIZE_DIGEST_FILE, submit_digest)) {
								ASSERT( ! clusterad->factory);

								// we need to let MakeJobFactory know whether the digest has been spooled or not
								// because it needs to know whether to impersonate the user or not.
								MyString spooled_filename;
								GetSpooledSubmitDigestPath(spooled_filename, clusterad->jid.cluster, Spool);
								bool spooled_digest = YourStringNoCase(spooled_filename) == submit_digest;

								std::string errmsg;
								clusterad->factory = MakeJobFactory(clusterad, submit_digest.c_str(), spooled_digest, errmsg);
								if ( ! clusterad->factory) {
									chomp(errmsg);
									setJobFactoryPauseAndLog(clusterad, mmInvalid, 0, errmsg);
								}
							}
						}
						if (clusterad->factory) {
							int paused = 0;
							if (clusterad->LookupInteger(ATTR_JOB_MATERIALIZE_PAUSED, paused) && paused) {
								PauseJobFactory(clusterad->factory, (MaterializeMode)paused);
							} else {
								ScheduleClusterForJobMaterializeNow(job_id.cluster);
							}
						} else {
							ScheduleClusterForJobMaterializeNow(job_id.cluster);
						}
					}

					// If this is a factory job, log the ClusterSubmit event here
					// TODO: ClusterSubmit events should be logged for all clusters with more
					// than one proc, regardless of whether a factory or not.
					if( clusterad->factory ) {
						scheduler.WriteClusterSubmitToUserLog( clusterad, doFsync );
					}

				}
				continue; // skip remaining processing for cluster ads
			}
			// we want to fsync per cluster and on the last ad
			if ( old_cluster_id == -10 ) {
				old_cluster_id = job_id.cluster;
			}
			if ( old_cluster_id != job_id.cluster || counter == ad_keys_size ) {
				doFsync = true;
				old_cluster_id = job_id.cluster;
			}

			// if the current cluster ad doesn't apply to this job, just clear it and lookup the correct one.
			if (clusterad && (clusterad->jid.cluster != job_id.cluster)) {
				clusterad = NULL;
			}
			if ( ! clusterad) {
				clusterad = GetClusterAd(job_id.cluster);
			}

			if (clusterad && JobQueue->Lookup(job_id, procad))
			{
				dprintf(D_FULLDEBUG,"New job: %s\n",job_id.c_str());

					// increment the 'recently added' job count for this owner
				OwnerInfo * ownerinfo = clusterad->ownerinfo;
				if (ownerinfo) {
					scheduler.incrementRecentlyAdded( ownerinfo, NULL );
				} else if ( Q_SOCK && !Q_SOCK->getEffectiveFullyQualifiedUser().empty() ) {
					ownerinfo = scheduler.incrementRecentlyAdded( ownerinfo, Q_SOCK->getEffectiveFullyQualifiedUser().c_str() );
					clusterad->ownerinfo = ownerinfo;
				} else {
					ASSERT(ownerinfo);
				}

					// chain proc ads to cluster ad
				procad->ChainToAd(clusterad);

					// convert any old attributes for backwards compatbility
				ConvertOldJobAdAttrs(procad, false);

					// make sure the job objd and cluster object are populated
				procad->jid = job_id;
				clusterad->AttachJob(procad);
				procad->PopulateFromAd();
				procad->ownerinfo = ownerinfo;

					// Add the job to various runtime indexes for quick lookups
				scheduler.indexAJob(procad, false);

				PostCommitJobFactoryProc(clusterad, procad);

					// If input files are going to be spooled, rewrite
					// the paths in the job ad to point at our spool
					// area.
				int job_status = -1;
				int hold_code = -1;
				procad->LookupInteger(ATTR_JOB_STATUS, job_status);
				procad->LookupInteger(ATTR_HOLD_REASON_CODE, hold_code);
				if ( job_status == HELD && hold_code == CONDOR_HOLD_CODE_SpoolingInput ) {
					SpooledJobFiles::createJobSpoolDirectory(procad,PRIV_UNKNOWN);
				}

				//don't need to do this... the trigger code below seems to handle it.
				//IncrementLiveJobCounter(scheduler.liveJobCounts, procad->Universe(), job_status, 1);
				//if (ownerinfo) { IncrementLiveJobCounter(ownerinfo->live, procad->Universe(), job_status, 1); }

				std::string version;
				if ( procad->LookupString( ATTR_VERSION, version ) ) {
					CondorVersionInfo vers( version.c_str() );
					// CRUFT If the submitter is older than 7.5.4, then
					// they are responsible for writing the submit event
					// to the user log.
					if ( vers.built_since_version( 7, 5, 4 ) ) {
						std::string warning;
						if(errorStack && (! errorStack->empty())) {
							warning = errorStack->getFullText();
						}
						scheduler.WriteSubmitToUserLog( procad, doFsync, warning.empty() ? NULL : warning.c_str() );
					}
				}

				int iDup, iTotal;
				iDup = procad->PruneChildAd();
				iTotal = procad->size();

				dprintf(D_FULLDEBUG,"New job: %s, Duplicate Keys: %d, Total Keys: %d \n", job_id.c_str(), iDup, iTotal);
			}

			int max_xfer_input_mb = -1;
			param_integer("MAX_TRANSFER_INPUT_MB",max_xfer_input_mb,true,-1,false,INT_MIN,INT_MAX,procad);
			filesize_t job_max_xfer_input_mb = 0;
			if( procad && procad->LookupInteger(ATTR_MAX_TRANSFER_INPUT_MB,job_max_xfer_input_mb) ) {
				max_xfer_input_mb = job_max_xfer_input_mb;
			}
			if( max_xfer_input_mb >= 0 ) {
				filesize_t xfer_input_size_mb = 0;
				if( procad && procad->LookupInteger(ATTR_TRANSFER_INPUT_SIZE_MB,xfer_input_size_mb) ) {
					if( xfer_input_size_mb > max_xfer_input_mb ) {
						std::string hold_reason;
						formatstr(hold_reason,"%s (%d) is greater than %s (%d) at submit time",
								  ATTR_TRANSFER_INPUT_SIZE_MB, (int)xfer_input_size_mb,
								  "MAX_TRANSFER_INPUT_MB", (int)max_xfer_input_mb);
						holdJob(job_id.cluster, job_id.proc, hold_reason.c_str(),
								CONDOR_HOLD_CODE_MaxTransferInputSizeExceeded, 0);
					}
				}
			}

		}	// end of loop thru clusters
	}	// end of if a new cluster(s) submitted


	// finally, invoke callbacks that were triggered by various SetAttribute calls in the transaction.
	// NOTE: you might be tempted to move this up above the processing of new ad keys, but that won't work
	// because most lookups in the job ad don't work until it has been chained to the cluster ad.
	if (triggers) {
		// TODO: convert the keys to PROC_IDs before calling DoSetAttributeCallbacks?
		DoSetAttributeCallbacks(ad_keys, triggers);
	}

	xact_start_time = 0;
	return 0;
}

int
AbortTransaction()
{
	return JobQueue->AbortTransaction();
}

void
AbortTransactionAndRecomputeClusters()
{
	if ( JobQueue->AbortTransaction() ) {
		/*	If we made it here, a transaction did exist that was not
			committed, and we now aborted it.  This would happen if 
			somebody hit ctrl-c on condor_rm or condor_status, etc,
			or if any of these client tools bailed out due to a fatal error.
			Because the removal of ads from the queue has been backed out,
			we need to "back out" from any changes to the ClusterSizeHashTable,
			since this may now contain incorrect values.  Ideally, the size of
			the cluster should just be kept in the cluster ad -- that way, it 
			gets committed or aborted as part of the transaction.  But alas, 
			it is not; same goes a bunch of other stuff: removal of ckpt and 
			ickpt files, appending to the history file, etc.  Sigh.  
			This should be cleaned up someday, probably with the new schedd.
			For now, to "back out" from changes to the ClusterSizeHashTable, we
			use brute force and blow the whole thing away and recompute it. 
			-Todd 2/2000
		*/
		//TODO: move cluster count from hashtable into the cluster's JobQueueJob object.
		ClusterSizeHashTable->clear();
		JobQueueJob *job;
		JobQueueKey key;
		JobQueue->StartIterateAllClassAds();
		while (JobQueue->Iterate(key, job)) {
			if (key.cluster > 0 && key.proc >= 0) { // look at job ads only.
				int *numOfProcs = NULL;
				// count up number of procs in cluster, update ClusterSizeHashTable
				if ( ClusterSizeHashTable->lookup(key.cluster,numOfProcs) == -1 ) {
					// First proc we've seen in this cluster; set size to 1
					ClusterSizeHashTable->insert(key.cluster,1);
				} else {
					// We've seen this cluster_num go by before; increment proc count
					(*numOfProcs)++;
				}
			}
		}

		// now update the clustersize field in the cluster object so that it matches
		// the cluster size hashtable.
		JobQueue->StartIterateAllClassAds();
		while (JobQueue->Iterate(key, job)) {
			if (key.cluster > 0 && key.proc == -1) { // look at cluster ads only
				JobQueueCluster * cad = static_cast<JobQueueCluster*>(job);
				int *numOfProcs = NULL;
				// count up number of procs in cluster, update ClusterSizeHashTable
				if ( ClusterSizeHashTable->lookup(key.cluster,numOfProcs) == -1 ) {
					cad->SetClusterSize(0); // not in the cluster size hash table, so there are no procs...
				} else {
					cad->SetClusterSize(*numOfProcs); // copy num of procs into the cluster object.
				}
			}
		}
	}	// end of if JobQueue->AbortTransaction == True
}


int
GetAttributeFloat(int cluster_id, int proc_id, const char *attr_name, float *val)
{
	ClassAd	*ad;
	JobQueueKeyBuf	key;
	char	*attr_val;

	IdToKey(cluster_id,proc_id,key);

	if( JobQueue->LookupInTransaction(key, attr_name, attr_val) ) {
		ClassAd tmp_ad;
		tmp_ad.AssignExpr(attr_name,attr_val);
		free( attr_val );
		if( tmp_ad.LookupFloat(attr_name, *val) == 1) {
			return 1;
		}
		errno = EINVAL;
		return -1;
	}

	if (!JobQueue->LookupClassAd(key, ad)) {
		errno = ENOENT;
		return -1;
	}

	if (ad->LookupFloat(attr_name, *val) == 1) return 0;
	errno = EINVAL;
	return -1;
}


int
GetAttributeInt(int cluster_id, int proc_id, const char *attr_name, int *val)
{
	ClassAd	*ad;
	JobQueueKeyBuf key;
	char	*attr_val;

	IdToKey(cluster_id,proc_id,key);

	if( JobQueue->LookupInTransaction(key, attr_name, attr_val) ) {
		ClassAd tmp_ad;
		tmp_ad.AssignExpr(attr_name,attr_val);
		free( attr_val );
		if( tmp_ad.LookupInteger(attr_name, *val) == 1) {
			return 1;
		}
		errno = EINVAL;
		return -1;
	}

	if (!JobQueue->LookupClassAd(key, ad)) {
		errno = ENOENT;
		return -1;
	}

	if (ad->LookupInteger(attr_name, *val) == 1) return 0;
	errno = EINVAL;
	return -1;
}

int
GetAttributeBool(int cluster_id, int proc_id, const char *attr_name, bool *val)
{
	ClassAd	*ad;
	JobQueueKeyBuf key;
	char	*attr_val;

	IdToKey(cluster_id,proc_id,key);

	if( JobQueue->LookupInTransaction(key, attr_name, attr_val) ) {
		ClassAd tmp_ad;
		tmp_ad.AssignExpr(attr_name,attr_val);
		free( attr_val );
		if( tmp_ad.LookupBool(attr_name, *val) == 1) {
			return 1;
		}
		errno = EINVAL;
		return -1;
	}

	if (!JobQueue->LookupClassAd(key, ad)) {
		errno = ENOENT;
		return -1;
	}

	if (ad->LookupBool(attr_name, *val) == 1) return 0;
	errno = EINVAL;
	return -1;
}

// I added this version of GetAttributeString. It is nearly identical 
// to the other version, but it calls a different version of 
// AttrList::LookupString() which allocates a new string. This is a good
// thing, since it doesn't require a buffer that we could easily overflow.
int
GetAttributeStringNew( int cluster_id, int proc_id, const char *attr_name, 
					   char **val )
{
	ClassAd	*ad;
	JobQueueKeyBuf key;
	char	*attr_val;

	*val = NULL;

	IdToKey(cluster_id,proc_id,key);

	if( JobQueue->LookupInTransaction(key, attr_name, attr_val) ) {
		ClassAd tmp_ad;
		tmp_ad.AssignExpr(attr_name,attr_val);
		free( attr_val );
		if( tmp_ad.LookupString(attr_name, val) == 1) {
			return 1;
		}
		errno = EINVAL;
		return -1;
	}

	if (!JobQueue->LookupClassAd(key, ad)) {
		errno = ENOENT;
		return -1;
	}

	if (ad->LookupString(attr_name, val) == 1) {
		return 0;
	}
	errno = EINVAL;
	return -1;
}

// returns -1 if the lookup fails or if the value is not a string, 0 if
// the lookup succeeds in the job queue, 1 if it succeeds in the current
// transaction; val is set to the empty string on failure
int
GetAttributeString( int cluster_id, int proc_id, const char *attr_name, 
					MyString &val )
{
	std::string strVal;
	int rc = GetAttributeString(cluster_id, proc_id, attr_name, strVal);
	val = strVal;
	return rc;
}

// returns -1 if the lookup fails or if the value is not a string, 0 if
// the lookup succeeds in the job queue, 1 if it succeeds in the current
// transaction; val is set to the empty string on failure
int
GetAttributeString( int cluster_id, int proc_id, const char *attr_name,
                    std::string &val )
{
	ClassAd	*ad = NULL;
	char	*attr_val;
	std::string tmp;

	JobQueueKeyBuf key;
	IdToKey(cluster_id,proc_id,key);

	if( JobQueue->LookupInTransaction(key, attr_name, attr_val) ) {
		ClassAd tmp_ad;
		tmp_ad.AssignExpr(attr_name,attr_val);
		free( attr_val );
		if( tmp_ad.LookupString(attr_name, tmp) == 1) {
			val = tmp;
			return 1;
		}
		val = "";
		errno = EINVAL;
		return -1;
	}

	if (!JobQueue->LookupClassAd(key, ad)) {
		val = "";
		errno = ENOENT;
		return -1;
	}

	if (ad->LookupString(attr_name, tmp) == 1) {
		val = tmp;
		return 0;
	}
	val = "";
	errno = EINVAL;
	return -1;
}

int
GetAttributeExprNew(int cluster_id, int proc_id, const char *attr_name, char **val)
{
	ClassAd		*ad;
	ExprTree	*tree;
	char		*attr_val;

	*val = NULL;

	JobQueueKeyBuf key;
	IdToKey(cluster_id,proc_id,key);

	if( JobQueue->LookupInTransaction(key, attr_name, attr_val) ) {
		*val = attr_val;
		return 1;
	}

	if (!JobQueue->LookupClassAd(key, ad)) {
		errno = ENOENT;
		return -1;
	}

	tree = ad->LookupExpr(attr_name);
	if (!tree) {
		errno = EINVAL;
		return -1;
	}

	*val = strdup(ExprTreeToString(tree));

	return 0;
}


int
GetDirtyAttributes(int cluster_id, int proc_id, ClassAd *updated_attrs)
{
	ClassAd 	*ad = NULL;
	char		*val;
	const char	*name;
	ExprTree 	*expr;

	JobQueueKeyBuf key;
	IdToKey(cluster_id,proc_id,key);

	if(!JobQueue->LookupClassAd(key, ad)) {
		errno = ENOENT;
		return -1;
	}

	for ( auto itr = ad->dirtyBegin(); itr != ad->dirtyEnd(); itr++ )
	{
		name = itr->c_str();
		expr = ad->LookupExpr(name);
		if(expr && !ClassAdAttributeIsPrivate(name))
		{
			if(!JobQueue->LookupInTransaction(key, name, val) )
			{
				ExprTree * pTree = expr->Copy();
				updated_attrs->Insert(name, pTree);
			}
			else
			{
				updated_attrs->AssignExpr(name, val);
				free(val);
			}
		}
	}

	return 0;
}


int
DeleteAttribute(int cluster_id, int proc_id, const char *attr_name)
{
	ClassAd				*ad = NULL;
	char				*attr_val = NULL;

	JobQueueKeyBuf key;
	IdToKey(cluster_id,proc_id,key);

	if (!JobQueue->LookupClassAd(key, ad)) {
		if( ! JobQueue->LookupInTransaction(key, attr_name, attr_val) ) {
			errno = ENOENT;
			return -1;
		}
	}

		// If we found it in the transaction, we need to free attr_val
		// so we don't leak memory.  We don't use the value, we just
		// wanted to make sure we could find the attribute so we know
		// to return failure if needed.
	if( attr_val ) {
		free( attr_val );
	}
	
	if (Q_SOCK && !UserCheck(ad, Q_SOCK->getOwner() )) {
		errno = EACCES;
		return -1;
	}

	JobQueue->DeleteAttribute(key, attr_name);

	JobQueueDirty = true;

	return 1;
}

void
MarkJobClean(PROC_ID proc_id)
{
	JobQueueKeyBuf job_id(proc_id);
	const char * job_id_str = job_id.c_str();
	if (JobQueue->ClearClassAdDirtyBits(job_id))
	{
		dprintf(D_FULLDEBUG, "Cleared dirty attributes for job %s\n", job_id_str);
	}

	DirtyJobIDs.remove(job_id_str);

	if( DirtyJobIDs.isEmpty() && dirty_notice_timer_id > 0 )
	{
		dprintf(D_FULLDEBUG, "Cancelling dirty attribute notification timer\n");
		daemonCore->Cancel_Timer(dirty_notice_timer_id);
		dirty_notice_timer_id = -1;
	}
}

void
MarkJobClean(const char* job_id_str)
{
	PROC_ID jid;
	StrToProcIdFixMe(job_id_str, jid);
	MarkJobClean(jid);
}

void
MarkJobClean(int cluster_id, int proc_id)
{
	PROC_ID key( cluster_id, proc_id );
	MarkJobClean(key);
}

ClassAd *
dollarDollarExpand(int cluster_id, int proc_id, ClassAd *ad, ClassAd *startd_ad, bool persist_expansions)
{
	// This is prepended to attributes that we've already expanded,
	// making them available if the match ad is no longer available.
	// So 
	//   GlobusScheduler=$$(RemoteGridSite)
	// matches an ad containing
	//   RemoteGridSide=foobarqux
	// you'll get
	//   MATCH_EXP_GlobusScheduler=foobarqux
	const char * MATCH_EXP = "MATCH_EXP_";
	bool started_transaction = false;

	int	job_universe = -1;
	ad->LookupInteger(ATTR_JOB_UNIVERSE,job_universe);

		// if we made it here, we have the ad, but
		// expStartdAd is true.  so we need to dig up 
		// the startd ad which matches this job ad.
		char *bigbuf2 = NULL;
		char *attribute_value = NULL;
		ClassAd *expanded_ad;
		int index;
		char *left,*name,*right,*value,*tvalue;
		bool value_came_from_jobad;

		// we must make a deep copy of the job ad; we do not
		// want to expand the ad we have in memory.
		expanded_ad = new ClassAd(*ad);  

		// Copy attributes from chained parent ad into the expanded ad
		// so if parent is deleted before caller is finished with this
		// ad, things will still be ok.
		ChainCollapse(*expanded_ad);

			// Make a stringlist of all attribute names in job ad.
			// Note: ATTR_JOB_CMD must be first in AttrsToExpand...
		StringList AttrsToExpand;
		const char * curr_attr_to_expand;
		AttrsToExpand.append(ATTR_JOB_CMD);
		for ( auto itr = expanded_ad->begin(); itr != expanded_ad->end(); itr++ ) {
			if ( strncasecmp(itr->first.c_str(),"MATCH_",6) == 0 ) {
					// We do not want to expand MATCH_XXX attributes,
					// because these are used to store the result of
					// previous expansions, which could potentially
					// contain literal $$(...) in the replacement text.
				continue;
			}
			if ( strcasecmp(itr->first.c_str(),ATTR_JOB_CMD) ) {
				AttrsToExpand.append(itr->first.c_str());
			}
		}

		index = -1;	
		AttrsToExpand.rewind();
		bool attribute_not_found = false;
		while ( !attribute_not_found ) 
		{
			index++;
			curr_attr_to_expand = AttrsToExpand.next();

			if ( curr_attr_to_expand == NULL ) {
				// all done; no more attributes to try and expand
				break;
			}

			std::string cachedAttrName = MATCH_EXP;
			cachedAttrName += curr_attr_to_expand;

			if( !startd_ad ) {
					// No startd ad, so try to find cached value from back
					// when we did have a startd ad.
				ExprTree *cached_value = ad->LookupExpr(cachedAttrName);
				if( cached_value ) {
					const char *cached_value_buf =
						ExprTreeToString(cached_value);
					ASSERT(cached_value_buf);
					expanded_ad->AssignExpr(curr_attr_to_expand,cached_value_buf);
					continue;
				}

					// No cached value, so try to expand the attribute
					// without the cached value.  If it is an
					// expression that refers only to job attributes,
					// it can succeed, even without the startd.
			}

			if (attribute_value != NULL) {
				free(attribute_value);
				attribute_value = NULL;
			}

			// Get the current value of the attribute.  We want
			// to use PrintToNewStr() here because we want to work
			// with anything (strings, ints, etc) and because want
			// strings unparsed (for instance, quotation marks should
			// be escaped with backslashes) so that we can re-insert
			// them later into the expanded ClassAd.
			// Note: deallocate attribute_value with free(), despite
			// the mis-leading name PrintTo**NEW**Str.  
			ExprTree *tree = ad->LookupExpr(curr_attr_to_expand);
			if ( tree ) {
				const char *new_value = ExprTreeToString( tree );
				if ( new_value ) {
					attribute_value = strdup( new_value );
				}
			}

			if ( attribute_value == NULL ) {
				continue;
			}

				// Some backwards compatibility: if the
				// user just has $$opsys.$$arch in the
				// ATTR_JOB_CMD attribute, convert it to the
				// new format w/ parenthesis: $$(opsys).$$(arch)
			if ( (index == 0) && (attribute_value != NULL)
				 && ((tvalue=strstr(attribute_value,"$$")) != NULL) ) 
			{
				if ( strcasecmp("$$OPSYS.$$ARCH",tvalue) == MATCH ) 
				{
						// convert to the new format
						// First, we need to re-allocate attribute_value to a bigger
						// buffer.
					int old_size = (int)strlen(attribute_value);
					void * pv = realloc(attribute_value, old_size 
										+ 10);  // for the extra parenthesis
					ASSERT(pv);
					attribute_value = (char *)pv; 
						// since attribute_value may have moved, we need
						// to reset the value of tvalue.
					tvalue = strstr(attribute_value,"$$");	
					ASSERT(tvalue);
					strcpy(tvalue,"$$(OPSYS).$$(ARCH)");
					ad->Assign(curr_attr_to_expand, attribute_value);
				}
			}

			bool expanded_something = false;
			int search_pos = 0;
			while( !attribute_not_found &&
					next_dollardollar_macro(attribute_value, search_pos, &left, &name, &right) )
			{
				expanded_something = true;
				
				size_t namelen = strlen(name);
				if(name[0] == '[' && name[namelen-1] == ']') {
					// This is a classad expression to be considered

					MyString expr_to_add;
					expr_to_add.formatstr("string(%s", name + 1);
					expr_to_add.setAt(expr_to_add.Length()-1, ')');

						// Any backwacked double quotes or backwacks
						// within the []'s should be unbackwacked.
					int read_pos;
					int write_pos;
					for( read_pos = 0, write_pos = 0;
						 read_pos < expr_to_add.Length();
						 read_pos++, write_pos++ )
					{
						if( expr_to_add[read_pos] == '\\'  &&
							read_pos+1 < expr_to_add.Length() &&
							( expr_to_add[read_pos+1] == '\"' ||
							  expr_to_add[read_pos+1] == '\\' ) )
						{
							read_pos++; // skip over backwack
						}
						if( read_pos != write_pos ) {
							expr_to_add.setAt(write_pos,expr_to_add[read_pos]);
						}
					}
					if( read_pos != write_pos ) { // terminate the string
						expr_to_add.truncate(write_pos);
					}

					ClassAd tmpJobAd(*ad);
					const char * INTERNAL_DD_EXPR = "InternalDDExpr";

					bool isok = tmpJobAd.AssignExpr(INTERNAL_DD_EXPR, expr_to_add.Value());
					if( ! isok ) {
						attribute_not_found = true;
						break;
					}

					std::string result;
					isok = EvalString(INTERNAL_DD_EXPR, &tmpJobAd, startd_ad, result);
					if( ! isok ) {
						attribute_not_found = true;
						break;
					}
					MyString replacement_value;
					replacement_value += left;
					replacement_value += result;
					search_pos = replacement_value.Length();
					replacement_value += right;
					expanded_ad->AssignExpr(curr_attr_to_expand, replacement_value.Value());
					dprintf(D_FULLDEBUG,"$$([]) substitution: %s=%s\n",curr_attr_to_expand,replacement_value.Value());

					free(attribute_value);
					attribute_value = strdup(replacement_value.Value());


				} else  {
					// This is an attribute from the machine ad

					// If the name contains a colon, then it
					// is a	fallback value, should the startd
					// leave it undefined, e.g.
					// $$(NearestStorage:turkey)

					char *fallback;

					fallback = strchr(name,':');
					if(fallback) {
						*fallback = 0;
						fallback++;
					}

					if (strchr(name, '.')) {
						// . is a legal character for some find_config_macros, but not other
						// check here if one snuck through
						attribute_not_found = true;
						break;
						
					}
					// Look for the name in the ad.
					// If it is not there, use the fallback.
					// If no fallback value, then fail.

					if( strcasecmp(name,"DOLLARDOLLAR") == 0 ) {
							// replace $$(DOLLARDOLLAR) with literal $$
						value = strdup("DOLLARDOLLAR = \"$$\"");
						value_came_from_jobad = true;
					}
					else if ( startd_ad ) {
							// We have a startd ad in memory, use it
						value = sPrintExpr(*startd_ad, name);
						value_came_from_jobad = false;
					} else {
							// No startd ad -- use value from last match.
						MyString expr;
						expr = "MATCH_";
						expr += name;
						value = sPrintExpr(*ad, expr.Value());
						value_came_from_jobad = true;
					}

					if (!value) {
						if(fallback) {
							char *rebuild = (char *) malloc(  strlen(name)
								+ 3  // " = "
								+ 1  // optional '"'
								+ strlen(fallback)
								+ 1  // optional '"'
								+ 1); // null terminator
                            // fallback is defined as being a string value, encode it thusly:
                            sprintf(rebuild,"%s = \"%s\"", name, fallback);
							value = rebuild;
						}
						if(!fallback || !value) {
							attribute_not_found = true;
							break;
						}
					}


					// we just want the attribute value, so strip
					// out the "attrname=" prefix and any quotation marks 
					// around string value.
					tvalue = strchr(value,'=');
					ASSERT(tvalue);	// we better find the "=" sign !
					// now skip past the "=" sign
					tvalue++;
					while ( *tvalue && isspace(*tvalue) ) {
						tvalue++;
					}
					// insert the expression into the original job ad
					// before we mess with it any further.  however, no need to
					// re-insert it if we got the value from the job ad
					// in the first place.
					if ( !value_came_from_jobad && persist_expansions) {
						MyString expr;
						expr = "MATCH_";
						expr += name;

						if( !started_transaction && !InTransaction() ) {
							started_transaction = true;
								// for efficiency, when storing multiple
								// expansions, do it all in one transaction
							BeginTransaction();
						}	

					// We used to only bother saving the MATCH_ entry for
						// the GRID universe, but we now need it for flocked
						// jobs using disconnected starter-shadow (job-leases).
						// So just always do it.
						if ( SetAttribute(cluster_id,proc_id,expr.Value(),tvalue) < 0 )
						{
							EXCEPT("Failed to store %s into job ad %d.%d",
								expr.Value(),cluster_id,proc_id);
						}
					}
					// skip any quotation marks around strings
					if (*tvalue == '"') {
						tvalue++;
						int endquoteindex = (int)strlen(tvalue) - 1;
						if ( endquoteindex >= 0 && 
							 tvalue[endquoteindex] == '"' ) {
								tvalue[endquoteindex] = '\0';
						}
					}
					size_t lenBigbuf = strlen(left) + strlen(tvalue)  + strlen(right);
					bigbuf2 = (char *) malloc( lenBigbuf +1 );
					ASSERT(bigbuf2);
					sprintf(bigbuf2,"%s%s%n%s",left,tvalue,&search_pos,right);
					expanded_ad->AssignExpr(curr_attr_to_expand, bigbuf2);
					dprintf(D_FULLDEBUG,"$$ substitution: %s=%s\n",curr_attr_to_expand,bigbuf2);
					free(value);	// must use free here, not delete[]
					free(attribute_value);
					attribute_value = bigbuf2;
					bigbuf2 = NULL;
				}
			}

			if(expanded_something && ! attribute_not_found && persist_expansions) {
				// Cache the expanded string so that we still
				// have it after, say, a restart and the collector
				// is no longer available.

				if( !started_transaction && !InTransaction() ) {
					started_transaction = true;
						// for efficiency, when storing multiple
						// expansions, do it all in one transaction
					BeginTransaction();
				}
				if ( SetAttribute(cluster_id,proc_id,cachedAttrName.c_str(),attribute_value) < 0 )
				{
					EXCEPT("Failed to store '%s=%s' into job ad %d.%d",
						cachedAttrName.c_str(), attribute_value, cluster_id, proc_id);
				}
			}

		}

		if( started_transaction ) {
			// To reduce the number of fsyncs, we mark this as a non-durable transaction.
			// Otherwise we incur two fsync's per matched job (one here, one for the job start).
			CommitNonDurableTransactionOrDieTrying();
		}

		if ( startd_ad ) {
				// Copy NegotiatorMatchExprXXX attributes from startd ad
				// to the job ad.  These attributes were inserted by the
				// negotiator.
			size_t len = strlen(ATTR_NEGOTIATOR_MATCH_EXPR);
			for ( auto itr = startd_ad->begin(); itr != startd_ad->end(); itr++ ) {
				if( !strncmp(itr->first.c_str(),ATTR_NEGOTIATOR_MATCH_EXPR,len) ) {
					ExprTree *expr = itr->second;
					if( !expr ) {
						continue;
					}
					const char *new_value = NULL;
					new_value = ExprTreeToString(expr);
					ASSERT(new_value);
					expanded_ad->AssignExpr(itr->first,new_value);

					MyString match_exp_name = MATCH_EXP;
					match_exp_name += itr->first;
					if ( SetAttribute(cluster_id,proc_id,match_exp_name.Value(),new_value) < 0 )
					{
						EXCEPT("Failed to store '%s=%s' into job ad %d.%d",
						       match_exp_name.Value(), new_value, cluster_id, proc_id);
					}
				}
			}

			// copy provisioned resources from startd ad to job ad
			std::string resslist;
			if (startd_ad->LookupString(ATTR_MACHINE_RESOURCES, resslist)) {
				expanded_ad->Assign("ProvisionedResources", resslist);
			} else {
				resslist = "Cpus, Disk, Memory";
			}
			StringList reslist(resslist.c_str());

			reslist.rewind();
			while (const char * resname = reslist.next()) {
				std::string res = resname;
				title_case(res); // capitalize it to make it print pretty.

				std::string attr;
				classad::Value val;
				// mask of the types of values we should propagate into the expanded ad.
				const int value_type_ok = classad::Value::ERROR_VALUE | classad::Value::BOOLEAN_VALUE | classad::Value::INTEGER_VALUE | classad::Value::REAL_VALUE;

				// propagate Disk, Memory, etc attributes into the job ad
				// as DiskProvisionedDisk, MemoryProvisioned, etc.  note that we 
				// evaluate rather than lookup the value so we collapse expressions
				// into literal values at this point.
				if (EvalAttr(resname, ad, startd_ad, val)) {
					classad::Value::ValueType vt = val.GetType();
					if (vt & value_type_ok) {
						classad::ExprTree * plit = classad::Literal::MakeLiteral(val);
						if (plit) {
							attr = res + "Provisioned";
							expanded_ad->Insert(attr.c_str(), plit);
						}
					}
				}

				// evaluate RequestDisk, RequestMemory and convert to literal 
				// values in the expanded job ad.
				attr = "Request"; attr += res;
				if (EvalAttr(attr.c_str(), ad, startd_ad, val)) {
					classad::Value::ValueType vt = val.GetType();
					if (vt & value_type_ok) {
						classad::ExprTree * plit = classad::Literal::MakeLiteral(val);
						if (plit) {
							expanded_ad->Insert(attr.c_str(), plit);
						}
					}
				}
			}
			// end copying provisioned resources from startd ad to job ad

		}

		if ( startd_ad && job_universe == CONDOR_UNIVERSE_GRID ) {
				// Can remove our matched ad since we stored all the
				// values we need from it into the job ad.
			RemoveMatchedAd(cluster_id,proc_id);
		}


		if ( attribute_not_found ) {
			MyString hold_reason;
			// Don't put the $$(expr) literally in the hold message, otherwise
			// if we fix the original problem, we won't be able to expand the one
			// in the hold message
			hold_reason.formatstr("Cannot expand $$ expression (%s).",name);

			// no ClassAd in the match record; probably
			// an older negotiator.  put the job on hold and send email.
			dprintf( D_ALWAYS, 
				"Putting job %d.%d on hold - cannot expand $$(%s)\n",
				 cluster_id, proc_id, name );
			// SetAttribute does security checks if Q_SOCK is not NULL.
			// So, set Q_SOCK to be NULL before placing the job on hold
			// so that SetAttribute knows this request is not coming from
			// a client.  Then restore Q_SOCK back to the original value.
			QmgmtPeer* saved_sock = Q_SOCK;
			Q_SOCK = NULL;
			holdJob(cluster_id, proc_id, hold_reason.Value());
			Q_SOCK = saved_sock;

			char buf[256];
			snprintf(buf,256,"Your job (%d.%d) is on hold",cluster_id,proc_id);
			Email mailer;
			FILE * email = mailer.open_stream( ad, JOB_SHOULD_HOLD, buf );
			if ( email ) {
				fprintf(email,"Condor failed to start your job %d.%d \n",
					cluster_id,proc_id);
				fprintf(email,"because job attribute %s contains $$(%s).\n",
					curr_attr_to_expand,name);
				fprintf(email,"\nAttribute $$(%s) cannot be expanded because",
					name);
				fprintf(email,"\nthis attribute was not found in the "
						"machine ClassAd.\n");
				fprintf(email,
					"\n\nPlease correct this problem and release your "
					"job with:\n   \"condor_release %d.%d\"\n\n",
					cluster_id,proc_id);
				mailer.send();
			}
		}


		if ( startd_ad && job_universe != CONDOR_UNIVERSE_GRID ) {
			// Produce an environment description that is compatible with
			// whatever the starter expects.
			// Note: this code path is skipped when we flock and reconnect
			//  after a disconnection (job lease).  In this case we don't
			//  have a startd_ad!

			Env env_obj;

			char *opsys = NULL;
			startd_ad->LookupString( ATTR_OPSYS, &opsys);
			char *startd_version = NULL;
			startd_ad->LookupString( ATTR_VERSION, &startd_version);
			CondorVersionInfo ver_info(startd_version);

			MyString env_error_msg;
			if(!env_obj.MergeFrom(expanded_ad,&env_error_msg) ||
			   !env_obj.InsertEnvIntoClassAd(expanded_ad,&env_error_msg,opsys,&ver_info))
			{
				attribute_not_found = true;
				MyString hold_reason;
				hold_reason.formatstr(
					"Failed to convert environment to target syntax"
					" for starter (opsys=%s): %s",
					opsys ? opsys : "NULL",env_error_msg.Value());


				dprintf( D_ALWAYS, 
					"Putting job %d.%d on hold - cannot convert environment"
					" to target syntax for starter (opsys=%s): %s\n",
					cluster_id, proc_id, opsys ? opsys : "NULL",
						 env_error_msg.Value() );

				// SetAttribute does security checks if Q_SOCK is
				// not NULL.  So, set Q_SOCK to be NULL before
				// placing the job on hold so that SetAttribute
				// knows this request is not coming from a client.
				// Then restore Q_SOCK back to the original value.

				QmgmtPeer* saved_sock = Q_SOCK;
				Q_SOCK = NULL;
				holdJob(cluster_id, proc_id, hold_reason.Value());
				Q_SOCK = saved_sock;
			}


			// Now convert the arguments to a form understood by the starter.
			ArgList arglist;
			MyString arg_error_msg;
			if(!arglist.AppendArgsFromClassAd(expanded_ad,&arg_error_msg) ||
			   !arglist.InsertArgsIntoClassAd(expanded_ad,&ver_info,&arg_error_msg))
			{
				attribute_not_found = true;
				MyString hold_reason;
				hold_reason.formatstr(
					"Failed to convert arguments to target syntax"
					" for starter: %s",
					arg_error_msg.Value());


				dprintf( D_ALWAYS, 
					"Putting job %d.%d on hold - cannot convert arguments"
					" to target syntax for starter: %s\n",
					cluster_id, proc_id,
					arg_error_msg.Value() );

				// SetAttribute does security checks if Q_SOCK is
				// not NULL.  So, set Q_SOCK to be NULL before
				// placing the job on hold so that SetAttribute
				// knows this request is not coming from a client.
				// Then restore Q_SOCK back to the original value.

				QmgmtPeer* saved_sock = Q_SOCK;
				Q_SOCK = NULL;
				holdJob(cluster_id, proc_id, hold_reason.Value());
				Q_SOCK = saved_sock;
			}


			if(opsys) free(opsys);
			if(startd_version) free(startd_version);
		}

		if ( attribute_value ) free(attribute_value);
		if ( bigbuf2 ) free (bigbuf2);

		if ( attribute_not_found )
			return NULL;
		else 
			return expanded_ad;
}


// Rewrite the job ad when input files will be spooled from a remote
// submitter. Change Iwd to the job's spool directory and change other
// file paths to be relative to the new Iwd. Save the original values
// as SUBMIT_...
// modify_ad is a boolean that says whether changes should be applied
// directly to the provided job ClassAd or done via the job queue
// interface (e.g. SetAttribute()).
// If SUBMIT_Iwd is already set, we assume rewriting has already been
// performed.
// Return true if any changes were made, false otherwise.
bool
rewriteSpooledJobAd(ClassAd *job_ad, int cluster, int proc, bool modify_ad)
{
		// These three lists must be kept in sync!
	static const int ATTR_ARRAY_SIZE = 6;
	static const char *AttrsToModify[ATTR_ARRAY_SIZE] = {
		ATTR_JOB_CMD,
		ATTR_JOB_INPUT,
		ATTR_TRANSFER_INPUT_FILES,
		ATTR_ULOG_FILE,
		ATTR_X509_USER_PROXY,
		"DataReuseManifestSHA256" };
	static const bool AttrIsList[ATTR_ARRAY_SIZE] = {
		false,
		false,
		true,
		false,
		false,
		false };
	static const char *AttrXferBool[ATTR_ARRAY_SIZE] = {
		ATTR_TRANSFER_EXECUTABLE,
		ATTR_TRANSFER_INPUT,
		NULL,
		NULL,
		NULL,
		NULL };

	int attrIndex;
	char new_attr_name[500];
	char *buf = NULL;
	ExprTree *expr = NULL;
	std::string SpoolSpace;

	snprintf(new_attr_name,500,"SUBMIT_%s",ATTR_JOB_IWD);
	if ( job_ad->LookupExpr( new_attr_name ) ) {
			// Job ad has already been rewritten. Nothing to do.
		return false;
	}

	SpooledJobFiles::getJobSpoolPath(job_ad, SpoolSpace);
	ASSERT(!SpoolSpace.empty());

		// Backup the original IWD at submit time
	job_ad->LookupString(ATTR_JOB_IWD,&buf);
	if ( buf ) {
		if ( modify_ad ) {
			job_ad->Assign(new_attr_name,buf);
		} else {
			SetAttributeString(cluster,proc,new_attr_name,buf);
		}
		free(buf);
		buf = NULL;
	} else {
		if ( modify_ad ) {
			job_ad->AssignExpr(new_attr_name,"Undefined");
		} else {
			SetAttribute(cluster,proc,new_attr_name,"Undefined");
		}
	}
		// Modify the IWD to point to the spool space
	if ( modify_ad ) {
		job_ad->Assign(ATTR_JOB_IWD,SpoolSpace);
	} else {
		SetAttributeString(cluster,proc,ATTR_JOB_IWD,SpoolSpace.c_str());
	}

		// Backup the original TRANSFER_OUTPUT_REMAPS at submit time
	std::string url_remap_commands;
	expr = job_ad->LookupExpr(ATTR_TRANSFER_OUTPUT_REMAPS);
	snprintf(new_attr_name,500,"SUBMIT_%s",ATTR_TRANSFER_OUTPUT_REMAPS);
	if ( expr ) {

			// Try to parse out the URL remaps; those stay in the original
			// attribute.
		std::string remap_string;
		if (job_ad->EvaluateAttrString(ATTR_TRANSFER_OUTPUT_REMAPS, remap_string)) {
			StringList remap_commands_list(remap_string.c_str(), ";");
			remap_commands_list.rewind();
			char *command;
			std::string remap_commands;
			while( (command = remap_commands_list.next()) ) {
				StringList command_parts(command, " =");
				if (command_parts.number() != 2) {continue;}
				command_parts.rewind();
				command_parts.next();
				auto dest = command_parts.next();
				if (IsUrl(dest)) {
					url_remap_commands += command;
					url_remap_commands += ";";
				} else {
					remap_commands += command;
					remap_commands += ";";
				}
			}
			if (modify_ad) {
				job_ad->InsertAttr(new_attr_name, remap_commands);
			} else {
				SetAttributeString(cluster, proc, new_attr_name, remap_commands.c_str());
			}
		} else {
			const char *remap_buf = ExprTreeToString(expr);
			ASSERT(remap_buf);
			if ( modify_ad ) {
				job_ad->AssignExpr(new_attr_name, remap_buf);
			} else {
				SetAttribute(cluster,proc,new_attr_name,remap_buf);
			}
		}
	}
	else if(job_ad->LookupExpr(new_attr_name)) {
			// SUBMIT_TransferOutputRemaps is defined, but
			// TransferOutputRemaps is not; disable the former,
			// so that when somebody fetches the sandbox, nothing
			// gets remapped.
		if ( modify_ad ) {
			job_ad->AssignExpr(new_attr_name,"Undefined");
		} else {
			SetAttribute(cluster,proc,new_attr_name,"Undefined");
		}
	}
		// Set TRANSFER_OUTPUT_REMAPS to Undefined so that we don't
		// do remaps when the job's output files come back into the
		// spool space. We only want to remap when the submitter
		// retrieves the files.
	if ( modify_ad ) {
		if (url_remap_commands.empty()) {
			job_ad->AssignExpr(ATTR_TRANSFER_OUTPUT_REMAPS, "Undefined");
		} else {
			job_ad->InsertAttr(ATTR_TRANSFER_OUTPUT_REMAPS, url_remap_commands);
		}
	} else {
		if (url_remap_commands.empty()) {
			SetAttribute(cluster,proc,ATTR_TRANSFER_OUTPUT_REMAPS,"Undefined");
		} else {
			SetAttributeString(cluster, proc, ATTR_TRANSFER_OUTPUT_REMAPS, url_remap_commands.c_str());
		}
	}

		// Now, for all the attributes listed in 
		// AttrsToModify, change them to be relative to new IWD
		// by taking the basename of all file paths.
	for ( attrIndex = 0; attrIndex < ATTR_ARRAY_SIZE; attrIndex++ ) {
			// Lookup original value
		bool xfer_it;
		if (buf) free(buf);
		buf = NULL;
		job_ad->LookupString(AttrsToModify[attrIndex],&buf);
		if (!buf) {
			// attribute not found, so no need to modify it
			continue;
		}
		if ( nullFile(buf) ) {
			// null file -- no need to modify it
			continue;
		}
		if ( AttrXferBool[attrIndex] &&
			 job_ad->LookupBool( AttrXferBool[attrIndex], xfer_it ) && !xfer_it ) {
				// ad says not to transfer this file, so no need
				// to modify it
			continue;
		}
			// Create new value - deal with the fact that
			// some of these attributes contain a list of pathnames
		StringList old_paths(NULL,",");
		StringList new_paths(NULL,",");
		if ( AttrIsList[attrIndex] ) {
			old_paths.initializeFromString(buf);
		} else {
			old_paths.insert(buf);
		}
		old_paths.rewind();
		char *old_path_buf;
		bool changed = false;
		const char *base = NULL;
		while ( (old_path_buf=old_paths.next()) ) {
			base = condor_basename(old_path_buf);
			if ((strcmp(AttrsToModify[attrIndex], ATTR_TRANSFER_INPUT_FILES)==0) && IsUrl(old_path_buf)) {
				base = old_path_buf;
			} else if ( strcmp(base,old_path_buf)!=0 ) {
				changed = true;
			}
			new_paths.append(base);
		}
		if ( changed ) {
				// Backup original value
			snprintf(new_attr_name,500,"SUBMIT_%s",AttrsToModify[attrIndex]);
			if ( modify_ad ) {
				job_ad->Assign(new_attr_name,buf);
			} else {
				SetAttributeString(cluster,proc,new_attr_name,buf);
			}
				// Store new value
			char *new_value = new_paths.print_to_string();
			ASSERT(new_value);
			if ( modify_ad ) {
				job_ad->Assign(AttrsToModify[attrIndex],new_value);
			} else {
				SetAttributeString(cluster,proc,AttrsToModify[attrIndex],new_value);
			}
			free(new_value);
		}
	}
	if (buf) free(buf);
	return true;
}


JobQueueJob *
GetJobAd(const PROC_ID &job_id)
{
	JobQueueJob	*job = NULL;
	if (JobQueue && JobQueue->Lookup(JobQueueKey(job_id), job)) {
		return job;
	}
	return NULL;
}

int GetJobInfo(JobQueueJob *job, const OwnerInfo*& powni)
{
	if (job) {
		powni = job->ownerinfo;
		return job->Universe();
	}
	powni = NULL;
	return CONDOR_UNIVERSE_MIN;
}

JobQueueJob* 
GetJobAndInfo(const PROC_ID& jid, int &universe, const OwnerInfo *&powni)
{
	universe = CONDOR_UNIVERSE_MIN;
	powni = NULL;
	JobQueueJob	*job = NULL;
	if (JobQueue && JobQueue->Lookup(JobQueueKey(jid), job)) {
		universe = GetJobInfo(job, powni);
		return job;
	}
	return NULL;
}

JobQueueJob*
GetJobAd(int cluster_id, int proc_id)
{
	return GetJobAd(JOB_ID_KEY(cluster_id, proc_id));
}

JobQueueCluster*
GetClusterAd(int cluster_id)
{
	JobQueueKey jid(cluster_id, -1);
	JobQueueJob	*job = NULL;
	if (JobQueue && JobQueue->Lookup(jid, job)) {
		return static_cast<JobQueueCluster*>(job);
	}
	return NULL;
}

JobQueueCluster *
GetClusterAd(const PROC_ID &job_id)
{
	return GetClusterAd(job_id.cluster);
}


ClassAd* GetExpandedJobAd(const PROC_ID& job_id, bool persist_expansions)
{
	JobQueueJob *job = GetJobAd(job_id);
	if ( ! job)
		return NULL;

	ClassAd *ad = job;
	ClassAd *startd_ad = NULL;

	// find the startd ad.  this is done differently if the job
	// is a globus universe jobs or not.
	int	job_universe = -1;
	ad->LookupInteger(ATTR_JOB_UNIVERSE,job_universe);
	if ( job_universe == CONDOR_UNIVERSE_GRID ) {
		// Globus job... find "startd ad" via our simple
		// hash table.
		scheduler.resourcesByProcID->lookup(job_id,startd_ad);
	} else {
		// Not a Globus job... find startd ad via the match rec
		match_rec *mrec;
		int sendToDS = 0;
		ad->LookupInteger(ATTR_WANT_PARALLEL_SCHEDULING, sendToDS);
		if ((job_universe == CONDOR_UNIVERSE_PARALLEL) ||
			(job_universe == CONDOR_UNIVERSE_MPI) ||
			sendToDS) {
			mrec = dedicated_scheduler.FindMRecByJobID( job_id );
		} else {
			mrec = scheduler.FindMrecByJobID( job_id );
		}

		if( mrec ) {
			startd_ad = mrec->my_match_ad;
		} else {
			// no match rec, probably a local universe type job.
			// set startd_ad to NULL and continue on - after all,
			// the expression we are expanding may not even reference
			// a startd attribute.
			startd_ad = NULL;
		}

	}

	return dollarDollarExpand(job_id.cluster, job_id.proc, ad, startd_ad, persist_expansions);
}

// We have to define this to prevent the version in qmgmt_stubs from being pulled into the schedd.
ClassAd * GetJobAd_as_ClassAd(int cluster_id, int proc_id, bool expStartdAd, bool persist_expansions) {
	ClassAd* ad = NULL;
	if (expStartdAd) {
		ad = GetExpandedJobAd(JOB_ID_KEY(cluster_id, proc_id), persist_expansions);
	} else {
		ad = GetJobAd(JOB_ID_KEY(cluster_id, proc_id));
	}
	return ad;
}


JobQueueJob *
GetJobByConstraint(const char *constraint)
{
	JobQueueJob	*ad;
	JobQueueKey key;

	JobQueue->StartIterateAllClassAds();
	while(JobQueue->Iterate(key,ad)) {
		if ( key.cluster > 0 && key.proc >= 0 && // avoid cluster and header ads
			EvalExprBool(ad, constraint)) {
				return ad;
		}
	}
	return NULL;
}

// declare this so that we don't try and pull in the one in send_stubs
ClassAd * GetJobByConstraint_as_ClassAd(const char *constraint) {
	return GetJobByConstraint(constraint);
}

JobQueueJob *
GetNextJob(int initScan)
{
	return GetNextJobByConstraint(NULL, initScan);
}


JobQueueJob *
GetNextJobByConstraint(const char *constraint, int initScan)
{
	JobQueueJob *ad;
	JobQueueKey key;

	if (initScan) {
		JobQueue->StartIterateAllClassAds();
	}

	while(JobQueue->Iterate(key,ad)) {
		if ( key.cluster > 0 && key.proc >= 0 && // avoid cluster and header ads
			(!constraint || !constraint[0] || EvalExprBool(ad, constraint))) {
			return ad;
		}
	}
	return NULL;
}

JobQueueJob *
GetNextJobOrClusterByConstraint(const char *constraint, int initScan)
{
	JobQueueJob *ad;
	JobQueueKey key;

	if (initScan) {
		JobQueue->StartIterateAllClassAds();
	}

	while(JobQueue->Iterate(key,ad)) {
		if ( key.cluster > 0 && // skip the header ad
			(!constraint || !constraint[0] || EvalExprBool(ad, constraint))) {
			return ad;
		}
	}
	return NULL;
}

// declare this so that we don't try and pull in the one in send_stubs
ClassAd * GetNextJobByConstraint_as_ClassAd(const char *constraint, int initScan) {
	return GetNextJobByConstraint(constraint, initScan);
}

JobQueueJob *
GetNextDirtyJobByConstraint(const char *constraint, int initScan)
{
	JobQueueJob *ad = NULL;
	char *job_id_str;

	if (initScan) {
		DirtyJobIDs.rewind( );
	}

	while( (job_id_str = DirtyJobIDs.next( )) != NULL ) {
		JOB_ID_KEY job_id(job_id_str);
		if( !JobQueue->Lookup( job_id, ad ) ) {
			dprintf(D_ALWAYS, "Warning: Job %s is marked dirty, but could not find in the job queue.  Skipping\n", job_id_str);
			continue;
		}

		if ( !constraint || !constraint[0] || EvalExprBool(ad, constraint)) {
			return ad;
		}
	}
	return NULL;
}

JobQueueJob *
GetNextJobByCluster(int c, int initScan)
{
	JobQueueKey key;

	if ( c < 1 ) {
		return NULL;
	}

	JobQueueJob	*ad;

	if (initScan) {
		JobQueue->StartIterateAllClassAds();
	}

	while(JobQueue->Iterate(key,ad)) {
		if ( c == key.cluster ) {
			return ad;
		}
	}

	return NULL;
}

/*
void
FreeJobAd(ClassAd *&ad)
{
	ad = NULL;
}
*/

static int
RecvSpoolFileBytes(const char *path)
{
	filesize_t	size;
	Q_SOCK->getReliSock()->decode();
	if (Q_SOCK->getReliSock()->get_file(&size, path) < 0) {
		dprintf(D_ALWAYS,
		        "Failed to receive file from client in SendSpoolFile.\n");
		Q_SOCK->getReliSock()->end_of_message();
		return -1;
	}
	IGNORE_RETURN chmod(path,00755);
	Q_SOCK->getReliSock()->end_of_message();
	dprintf(D_FULLDEBUG, "done with transfer, errno = %d\n", errno);
	return 0;
}

int
SendSpoolFile(char const *)
{
	char * path;

		// We ignore the filename that was passed by the client.
		// It is only there for backward compatibility reasons.

	path = GetSpooledExecutablePath(active_cluster_num, Spool);
	ASSERT( path );

	if ( !Q_SOCK || !Q_SOCK->getReliSock() ) {
		EXCEPT( "SendSpoolFile called when Q_SOCK is NULL" );
	}

	if( !make_parents_if_needed( path, 0755, PRIV_CONDOR ) ) {
		int terrno = errno;;
		dprintf(D_ALWAYS, "Failed to create spool directory for %s.\n", path);
		Q_SOCK->getReliSock()->put(-1);
		Q_SOCK->getReliSock()->put(terrno);
		Q_SOCK->getReliSock()->end_of_message();
		free(path);
		return -1;
	}

	/* Tell client to go ahead with file transfer. */
	Q_SOCK->getReliSock()->encode();
	Q_SOCK->getReliSock()->put(0);
	Q_SOCK->getReliSock()->end_of_message();

	int rv = RecvSpoolFileBytes(path);
	free(path); path = NULL;
	return rv;
}

int
SendSpoolFileIfNeeded(ClassAd& ad)
{
	if ( !Q_SOCK || !Q_SOCK->getReliSock() ) {
		EXCEPT( "SendSpoolFileIfNeeded called when Q_SOCK is NULL" );
	}
	Q_SOCK->getReliSock()->encode();

	char *path = GetSpooledExecutablePath(active_cluster_num, Spool);
	ASSERT( path );

	StatInfo exe_stat( path );
	if ( exe_stat.Error() == SIGood ) {
		Q_SOCK->getReliSock()->put(1);
		Q_SOCK->getReliSock()->end_of_message();
		free(path);
		return 0;
	}

	if( !make_parents_if_needed( path, 0755, PRIV_CONDOR ) ) {
		dprintf(D_ALWAYS, "Failed to create spool directory for %s.\n", path);
		Q_SOCK->getReliSock()->put(-1);
		Q_SOCK->getReliSock()->end_of_message();
		free(path);
		return -1;
	}

	// here we take advantage of ickpt sharing if possible. if a copy
	// of the executable already exists we make a link to it and send
	// a '1' back to the client. if that can't happen but sharing is
	// enabled, the hash variable will be set to a non-empty string that
	// can be used to create a link that can be shared by future jobs
	//
	std::string owner;
	std::string hash;
	if (param_boolean("SHARE_SPOOLED_EXECUTABLES", true)) {
		if (!ad.LookupString(ATTR_OWNER, owner)) {
			dprintf(D_ALWAYS,
			        "SendSpoolFileIfNeeded: no %s attribute in ClassAd\n",
			        ATTR_OWNER);
			Q_SOCK->getReliSock()->put(-1);
			Q_SOCK->getReliSock()->end_of_message();
			free(path);
			return -1;
		}
		if (!UserCheck(&ad, Q_SOCK->getEffectiveFullyQualifiedUser().c_str())) {
			dprintf(D_ALWAYS, "SendSpoolFileIfNeeded: OwnerCheck failure\n");
			Q_SOCK->getReliSock()->put(-1);
			Q_SOCK->getReliSock()->end_of_message();
			free(path);
			return -1;
		}
		hash = ickpt_share_get_hash(ad);
		if (!hash.empty()) {
			std::string s = std::string("\"") + hash + "\"";
			int rv = SetAttribute(active_cluster_num,
			                      -1,
			                      ATTR_JOB_CMD_HASH,
			                      s.c_str());
			if (rv < 0) {
					dprintf(D_ALWAYS,
					        "SendSpoolFileIfNeeded: unable to set %s to %s\n",
					        ATTR_JOB_CMD_HASH,
					        hash.c_str());
					hash = "";
			}

			MyString cluster_owner;
			if( GetAttributeString(active_cluster_num,-1,ATTR_OWNER,cluster_owner) == -1 ) {
					// The owner is not set in the cluster ad.  We
					// need it to be set so we can attempt to clean up
					// the shared file when the cluster goes away.
					// Setting the owner in the cluster ad to whatever
					// it is in the ad we were given should be okay.
					// If any other procs in this cluster have a
					// different value for Owner, the cleanup will not
					// be complete, but the files should eventually be
					// cleaned by preen.  It would probably be a good
					// idea to enforce the rule that all jobs in a
					// cluster have the same Owner, but that is outside
					// the scope of the code here.

				rv = SetAttributeString(active_cluster_num,
			                      -1,
			                      ATTR_OWNER,
			                      owner.c_str());

				if (rv < 0) {
					dprintf(D_ALWAYS,
					        "SendSpoolFileIfNeeded: unable to set %s to %s\n",
					        ATTR_OWNER,
					        owner.c_str());
					hash = "";
				}
			}

			if (!hash.empty() &&
			    ickpt_share_try_sharing(owner.c_str(), hash, path))
			{
				Q_SOCK->getReliSock()->put(1);
				Q_SOCK->getReliSock()->end_of_message();
				free(path);
				return 0;
			}
		}
	}

	/* Tell client to go ahead with file transfer. */
	Q_SOCK->getReliSock()->put(0);
	Q_SOCK->getReliSock()->end_of_message();

	if (RecvSpoolFileBytes(path) == -1) {
		free(path); path = NULL;
		return -1;
	}

	if (!hash.empty()) {
		ickpt_share_init_sharing(owner.c_str(), hash, path);
	}

	free(path); path = NULL;
	return 0;
}

} /* should match the extern "C" */


// probes for timing the autoclustering code
schedd_runtime_probe GetAutoCluster_runtime;
schedd_runtime_probe GetAutoCluster_hit_runtime;
schedd_runtime_probe GetAutoCluster_signature_runtime;
schedd_runtime_probe GetAutoCluster_cchit_runtime;
double last_autocluster_runtime;
bool   last_autocluster_make_sig;
int    last_autocluster_type=0;
int    last_autocluster_classad_cache_hit=0;
stats_entry_abs<int> SCGetAutoClusterType;

// Returns cur_hosts so that another function in the scheduler can
// update JobsRunning and keep the scheduler and queue manager
// seperate. 
int get_job_prio(JobQueueJob *job, const JOB_ID_KEY & jid, void *)
{
    int     job_prio = 0, 
            pre_job_prio1, 
            pre_job_prio2, 
            post_job_prio1, 
            post_job_prio2;
    int     job_status;
    int     q_date;
    int     cur_hosts;
    int     max_hosts;
    int     niceUser;
    int     universe;

	ASSERT(job);


		// We must call getAutoClusterid() in get_job_prio!!!  We CANNOT
		// return from this function before we call getAutoClusterid(), so call
		// it early on (before any returns) right now.  The reason for this is
		// getAutoClusterid() performs a mark/sweep algorithm to garbage collect
		// old autocluster information.  If we fail to call getAutoClusterid, the
		// autocluster information for this job will be removed, causing the schedd
		// to ASSERT later on in the autocluster code. 
		// Quesitons?  Ask Todd <tannenba@cs.wisc.edu> 01/04
	last_autocluster_runtime = 0;
	last_autocluster_classad_cache_hit = 1;
	last_autocluster_make_sig = false;

	int auto_id = scheduler.autocluster.getAutoClusterid(job);
	job->autocluster_id = auto_id;

	GetAutoCluster_runtime += last_autocluster_runtime;
	if (last_autocluster_make_sig) { GetAutoCluster_signature_runtime += last_autocluster_runtime; }
	else { GetAutoCluster_hit_runtime += last_autocluster_runtime; }
	SCGetAutoClusterType = last_autocluster_type;
	GetAutoCluster_cchit_runtime += last_autocluster_classad_cache_hit;

	GetAutoCluster_runtime += last_autocluster_runtime;
	if (last_autocluster_make_sig) { GetAutoCluster_signature_runtime += last_autocluster_runtime; }
	else { GetAutoCluster_hit_runtime += last_autocluster_runtime; }
	SCGetAutoClusterType = last_autocluster_type;
	GetAutoCluster_cchit_runtime += last_autocluster_classad_cache_hit;

	job->LookupInteger(ATTR_JOB_UNIVERSE, universe);
	ASSERT(universe == job->Universe());

	job->LookupInteger(ATTR_JOB_STATUS, job_status);
    if (job->LookupInteger(ATTR_CURRENT_HOSTS, cur_hosts) == 0) {
        cur_hosts = ((job_status == SUSPENDED || job_status == RUNNING || job_status == TRANSFERRING_OUTPUT) ? 1 : 0);
    }
    if (job->LookupInteger(ATTR_MAX_HOSTS, max_hosts) == 0) {
        max_hosts = ((job_status == IDLE) ? 1 : 0);
    }
	// Figure out if we should contine and put this job into the PrioRec array
	// or not.
    // No longer judge whether or not a job can run by looking at its status.
    // Rather look at if it has all the hosts that it wanted.
    if (cur_hosts>=max_hosts || job_status==HELD || 
			job_status==REMOVED || job_status==COMPLETED ||
			job->IsNoopJob() ||
			!service_this_universe(universe,job) ||
			scheduler.AlreadyMatched(job, job->Universe()))
	{
        return cur_hosts;
	}

	// --- Insert this job into the PrioRec array ---

       // If pre/post prios are not defined as forced attributes, set them to INT_MIN
	// to flag priocompare routine to not use them.
	 
    if (!job->LookupInteger(ATTR_PRE_JOB_PRIO1, pre_job_prio1)) {
         pre_job_prio1 = 0;
    }
    if (!job->LookupInteger(ATTR_PRE_JOB_PRIO2, pre_job_prio2)) {
         pre_job_prio2 = 0;
    } 
    if (!job->LookupInteger(ATTR_POST_JOB_PRIO1, post_job_prio1)) {
         post_job_prio1 = 0;
    }	 
    if (!job->LookupInteger(ATTR_POST_JOB_PRIO2, post_job_prio2)) {
         post_job_prio2 = 0;
    }

    job->LookupInteger(ATTR_JOB_PRIO, job_prio);
    job->LookupInteger(ATTR_Q_DATE, q_date);

	std::string powner;
	if( job->LookupInteger( ATTR_NICE_USER, niceUser ) && niceUser ) {
		powner = "nice-user.";
	}
	std::string acct_group;
	job->LookupString(ATTR_ACCOUNTING_GROUP, acct_group);  // TODDCORE
	if (acct_group.empty()) {
		std::string default_user;
		job->LookupString(ATTR_USER, default_user);
		powner += default_user;
	} else {
		// AccountingGroup does not include a domain.
		std::string uid_domain;
		param(uid_domain, "UID_DOMAIN");
		powner += acct_group + "@" + uid_domain;
	}

    PrioRec[N_PrioRecs].id             = jid;
    PrioRec[N_PrioRecs].job_prio       = job_prio;
    PrioRec[N_PrioRecs].pre_job_prio1  = pre_job_prio1;
    PrioRec[N_PrioRecs].pre_job_prio2  = pre_job_prio2;
    PrioRec[N_PrioRecs].post_job_prio1 = post_job_prio1;
    PrioRec[N_PrioRecs].post_job_prio2 = post_job_prio2;
    PrioRec[N_PrioRecs].status         = job_status;
    PrioRec[N_PrioRecs].qdate          = q_date;
	if ( auto_id == -1 ) {
		PrioRec[N_PrioRecs].auto_cluster_id = jid.cluster;
	} else {
		PrioRec[N_PrioRecs].auto_cluster_id = auto_id;
	}

	strcpy(PrioRec[N_PrioRecs].user, powner.c_str());

    N_PrioRecs += 1;
	if ( N_PrioRecs == MAX_PRIO_REC ) {
		grow_prio_recs( 2 * N_PrioRecs );
	}

	return cur_hosts;
}

bool
jobLeaseIsValid( ClassAd* job, int cluster, int proc )
{
	int last_renewal, duration;
	time_t now;
	if( ! job->LookupInteger(ATTR_JOB_LEASE_DURATION, duration) ) {
		return false;
	}
	if( ! job->LookupInteger(ATTR_LAST_JOB_LEASE_RENEWAL, last_renewal) ) {
		return false;
	}
	now = time(0);
	int diff = now - last_renewal;
	int remaining = duration - diff;
	dprintf( D_FULLDEBUG, "%d.%d: %s is defined: %d\n", cluster, proc, 
			 ATTR_JOB_LEASE_DURATION, duration );
	dprintf( D_FULLDEBUG, "%d.%d: now: %d, last_renewal: %d, diff: %d\n", 
			 cluster, proc, (int)now, last_renewal, diff );

	if( remaining <= 0 ) {
		dprintf( D_FULLDEBUG, "%d.%d: %s remaining: EXPIRED!\n", 
				 cluster, proc, ATTR_JOB_LEASE_DURATION );
		return false;
	} 
	dprintf( D_FULLDEBUG, "%d.%d: %s remaining: %d\n", cluster, proc,
			 ATTR_JOB_LEASE_DURATION, remaining );
	return true;
}

extern void mark_job_stopped(PROC_ID* job_id);

int mark_idle(JobQueueJob *job, const JobQueueKey& /*key*/, void* pvArg)
{
		// Update ATTR_SCHEDD_BIRTHDATE in job ad at startup
		// pointer to birthday is passed as an argument...
	time_t * pbDay = (time_t*)pvArg;
	job->Assign(ATTR_SCHEDD_BIRTHDATE, *pbDay);

	std::string managed_status;
	job->LookupString(ATTR_JOB_MANAGED, managed_status);
	if ( managed_status == MANAGED_EXTERNAL ) {
		// if a job is externally managed, don't touch a damn
		// thing!!!  the gridmanager or schedd-on-the-side is
		// in control.  stay out of its way!  -Todd 9/13/02
		// -amended by Jaime 10/4/05
		return 1;
	}

	int universe = job->Universe();
	int cluster = job->jid.cluster;
	int proc = job->jid.proc;
	PROC_ID job_id = job->jid;

	int status, hosts;
	job->LookupInteger(ATTR_JOB_STATUS, status);
	job->LookupInteger(ATTR_CURRENT_HOSTS, hosts);

	if ( status == COMPLETED ) {
		DestroyProc(cluster,proc);
	} else if ( status == REMOVED ) {
		// a globus job with a non-null contact string should be left alone
		if ( universe == CONDOR_UNIVERSE_GRID ) {
			if ( job->LookupString( ATTR_GRID_JOB_ID, NULL, 0 ) )
			{
				// looks like the job's remote job id is still valid,
				// so there is still a job submitted remotely somewhere.
				// don't touch this job -- leave it alone so the gridmanager
				// completes the task of removing it from the remote site.
				return 1;
			}
		}
		dprintf( D_FULLDEBUG, "Job %d.%d was left marked as removed, "
				 "cleaning up now\n", cluster, proc );
		scheduler.WriteAbortToUserLog( job_id );
		DestroyProc( cluster, proc );
	}
	else if ( status == SUSPENDED || status == RUNNING || status == TRANSFERRING_OUTPUT || hosts > 0 ) {
		bool lease_valid = jobLeaseIsValid( job, cluster, proc );
		if( universeCanReconnect(universe) && lease_valid )
		{
			bool result;
			dprintf( D_FULLDEBUG, "Job %d.%d might still be alive, "
					 "spawning shadow to reconnect\n", cluster, proc );
			if (universe == CONDOR_UNIVERSE_PARALLEL) {
				dedicated_scheduler.enqueueReconnectJob( job_id);	
			} else {
				result = scheduler.enqueueReconnectJob( job_id );
				if ( result ) {
					scheduler.stats.JobsRestartReconnectsAttempting += 1;
				} else {
					scheduler.stats.JobsRestartReconnectsFailed += 1;
				}
			}
		} else {
			if ( universeCanReconnect(universe) && !lease_valid &&
				 ( universe != CONDOR_UNIVERSE_PARALLEL || proc == 0 ) ) {
				scheduler.stats.JobsRestartReconnectsLeaseExpired += 1;
			}
			mark_job_stopped(&job_id);
		}
	}
		
	int wall_clock_ckpt = 0;
	GetAttributeInt(cluster,proc,ATTR_JOB_WALL_CLOCK_CKPT, &wall_clock_ckpt);
	if (wall_clock_ckpt) {
			// Schedd must have died before committing this job's wall
			// clock time.  So, commit the wall clock saved in the
			// wall clock checkpoint.
		float wall_clock = 0.0;
		GetAttributeFloat(cluster,proc,ATTR_JOB_REMOTE_WALL_CLOCK,&wall_clock);
		wall_clock += wall_clock_ckpt;
		BeginTransaction();
		SetAttributeFloat(cluster,proc,ATTR_JOB_REMOTE_WALL_CLOCK, wall_clock);
		DeleteAttribute(cluster,proc,ATTR_JOB_WALL_CLOCK_CKPT);
			// remove shadow birthdate so if CkptWallClock()
			// runs before a new shadow starts, it won't
			// potentially double-count
		DeleteAttribute(cluster,proc,ATTR_SHADOW_BIRTHDATE);

		float slot_weight = 1;
		GetAttributeFloat(cluster, proc,
						  ATTR_JOB_MACHINE_ATTR_SLOT_WEIGHT0,&slot_weight);
		float slot_time = 0;
		GetAttributeFloat(cluster, proc,
						  ATTR_CUMULATIVE_SLOT_TIME,&slot_time);
		slot_time += wall_clock_ckpt*slot_weight;
		SetAttributeFloat(cluster, proc,
						  ATTR_CUMULATIVE_SLOT_TIME,slot_time);

		// Commit non-durable to speed up recovery; this is ok because a) after
		// all jobs are marked idle in mark_jobs_idle() we force the log, and 
		// b) in the worst case, we would just redo this work in the unfortuante evenent 
		// we crash again before an fsync.
		CommitNonDurableTransactionOrDieTrying();
	}

	return 1;
}

bool InWalkJobQueue() {
	return in_walk_job_queue != 0;
}

void
WalkJobQueue3(queue_classad_scan_func func, void* pv, schedd_runtime_probe & ftm)
{
	double begin = _condor_debug_get_time_double();
	ClassAd *ad;
	int rval = 0;

	if( in_walk_job_queue ) {
		dprintf(D_ALWAYS,"ERROR: WalkJobQueue called recursively!  Generating stack trace:\n");
		dprintf_dump_stack();
	}

	in_walk_job_queue++;

	ad = GetNextJob(1);
	while (ad != NULL && rval >= 0) {
		rval = func(ad, pv);
		if (rval >= 0) {
			FreeJobAd(ad);
			ad = GetNextJob(0);
		}
	}
	if (ad != NULL)
		FreeJobAd(ad);

	double runtime = _condor_debug_get_time_double() - begin;
	ftm += runtime;
	WalkJobQ_runtime += runtime;

	in_walk_job_queue--;
}


// this function for use only inside the schedd, external clients will use the one above...
void
WalkJobQueue3(queue_job_scan_func func, void* pv, schedd_runtime_probe & ftm)
{
	double begin = _condor_debug_get_time_double();

	if( in_walk_job_queue ) {
		dprintf(D_ALWAYS,"ERROR: WalkJobQueue called recursively!  Generating stack trace:\n");
		dprintf_dump_stack();
	}

	in_walk_job_queue++;

	JobQueue->StartIterateAllClassAds();

	JobQueueKey key;
	JobQueueJob * job;
	while(JobQueue->Iterate(key, job)) {
		if (key.cluster <= 0 || key.proc < 0) // avoid cluster and header ads
			continue;
		int rval = func(job, key, pv);
		if (rval < 0)
			break;
	}

	double runtime = _condor_debug_get_time_double() - begin;
	ftm += runtime;
	WalkJobQ_runtime += runtime;

	in_walk_job_queue--;
}


int dump_job_q_stats(int cat)
{
	HashTable<JobQueueKey,JobQueueJob*>* table = JobQueue->Table();
	table->startIterations();
	int bucket=0, old_bucket=-1, item=0;

	int cTotalBuckets = 0;
	int cFilledBuckets = 0;
	int cOver1Buckets = 0;
	int cOver2Buckets = 0;
	int cOver3Buckets = 0;
	int cEmptyBuckets = 0;
	int maxItem = 0;
	int cItems = 0;

	std::string vis;
	//bool is_verbose = IsDebugVerbose(cat);

	while (table->iterate_stats(bucket, item) == 1) {
		if (0 == item) {
			int skip = bucket - old_bucket;
			old_bucket = bucket;
			cEmptyBuckets += skip-1;
			//if (is_verbose) { for (int ii = 0; ii < skip; ++ii) { vis += "\n"; } }
			++cFilledBuckets;
		} else if (1 == item) {
			++cOver1Buckets;
		} else if (2 == item) {
			++cOver2Buckets;
		} else if (3 == item) {
			++cOver3Buckets;
		}
		JobQueueKey key;
		table->getCurrentKey(key);
		//if (is_verbose) { vis += key.cluster ? (key.proc>=0 ? "j" : "c") : "0"; }
		maxItem = MAX(item, maxItem);
		++cItems;
	}
	cTotalBuckets = item;

	extern int job_hash_algorithm;
	dprintf(cat, "JobQueue hash(%d) table stats: Items=%d, TotalBuckets=%d, EmptyBuckets=%d, UsedBuckets=%d, OverusedBuckets=%d,%d,%d, LongestList=%d\n",
		job_hash_algorithm, cItems, cTotalBuckets, cEmptyBuckets, cFilledBuckets, cOver1Buckets, cOver2Buckets, cOver3Buckets, maxItem+1);
	//if (is_verbose) dprintf(cat | D_VERBOSE, "JobQueue {%s}\n", vis.c_str());

	return 0;
}


/*
** There should be no jobs running when we start up.  If any were killed
** when the last schedd died, they will still be listed as "running" in
** the job queue.  Here we go in and mark them as idle.
*/
void mark_jobs_idle()
{
	time_t bDay = time(NULL);
	WalkJobQueue2(mark_idle, &bDay);

	// mark_idle() may have made a lot of commits in non-durable mode in 
	// order to speed up recovery after a crash, so recovery does not incur
	// the overhead of thousands of fsyncs.  Now do one fsync so that if
	// we crash again, we do not have to redo all recovery work just performed.
	JobQueue->ForceLog();
}

/*
** Called on startup to reload the job factories
*/
void load_job_factories()
{
	if ( ! scheduler.getAllowLateMaterialize()) {
		dprintf(D_ALWAYS, "SCHEDD_ALLOW_LATE_MATERIALIZE is false, skipping job factory initialization\n");
		return;
	}

	JobQueue->StartIterateAllClassAds();

	std::string submit_digest;

	dprintf(D_ALWAYS, "Reloading job factories\n");
	int num_loaded = 0;
	int num_failed = 0;
	int num_paused = 0;

	JobQueueJob *ad = NULL;
	JobQueueKey key;
	while(JobQueue->Iterate(key,ad)) {
		if ( key.cluster <= 0 || key.proc >= 0 ) { continue; } // ingnore header and job ads

		ASSERT(ad->IsCluster());
		JobQueueCluster * clusterad = static_cast<JobQueueCluster*>(ad);
		if (clusterad->factory) { continue; } // ignore if factory already loaded

		submit_digest.clear();
		if (clusterad->LookupString(ATTR_JOB_MATERIALIZE_DIGEST_FILE, submit_digest)) {

			// we need to let MakeJobFactory know whether the digest has been spooled or not
			// because it needs to know whether to impersonate the user or not.
			MyString spooled_filename;
			GetSpooledSubmitDigestPath(spooled_filename, clusterad->jid.cluster, Spool);
			bool spooled_digest = YourStringNoCase(spooled_filename) == submit_digest;

			std::string errmsg;
			clusterad->factory = MakeJobFactory(clusterad, submit_digest.c_str(), spooled_digest, errmsg);
			if (clusterad->factory) {
				++num_loaded;
			} else {
				++num_failed;
				//PRAGMA_REMIND("Should this be a durable state change?")
				// if the factory failed to load, put it into a non-durable pause mode
				// a condor_q -factory will show the mmInvalid state, but it doesn't get reflected
				// in the job queue
				chomp(errmsg);
				setJobFactoryPauseAndLog(clusterad, mmInvalid, 0, errmsg);
			}
		}
		if (clusterad->factory) {
			int paused = 0;
			if (clusterad->LookupInteger(ATTR_JOB_MATERIALIZE_PAUSED, paused) && paused) {
				if (paused == mmInvalid && JobFactoryIsRunning(clusterad)) {
					// if the former pause mode was mmInvalid, but the factory loaded OK on this time
					// remove the pause since mmInvalid basically means 'factory failed to load'
					setJobFactoryPauseAndLog(clusterad, mmRunning, 0, NULL);
				} else {
					PauseJobFactory(clusterad->factory, (MaterializeMode)paused);
					++num_paused;
				}
			} else {
				// schedule materialize.
				ScheduleClusterForJobMaterializeNow(key.cluster);
			}
		}
	}
	dprintf(D_ALWAYS, "Loaded %d job factories, %d were paused, %d failed to load\n", num_loaded, num_paused, num_failed);
}


void DirtyPrioRecArray() {
		// Mark the PrioRecArray as stale. This will trigger a rebuild,
		// though possibly not immediately.
	PrioRecArrayIsDirty = true;
}

// runtime stats for count & time spent building the priorec array
//
schedd_runtime_probe BuildPrioRec_runtime;
schedd_runtime_probe BuildPrioRec_mark_runtime;
schedd_runtime_probe BuildPrioRec_walk_runtime;
schedd_runtime_probe BuildPrioRec_sort_runtime;
schedd_runtime_probe BuildPrioRec_sweep_runtime;

static void DoBuildPrioRecArray() {
	condor_auto_runtime rt(BuildPrioRec_runtime);
	double now = rt.begin;
	scheduler.autocluster.mark();
	BuildPrioRec_mark_runtime += rt.tick(now);

	N_PrioRecs = 0;
	WalkJobQueue(get_job_prio);
	BuildPrioRec_walk_runtime += rt.tick(now);

		// N_PrioRecs might be 0, if we have no jobs to run at the
		// moment.  If so, we don't want to call qsort(), since that's
		// bad.  We can still try to find the owner in the Owners
		// array, since that's not that expensive, and we need it for
		// all the flocking logic at the end of this function.
		// Discovered by Derek Wright and insure-- on 2/28/01
	if( N_PrioRecs ) {
		qsort( (char *)PrioRec, N_PrioRecs, sizeof(PrioRec[0]),
			   (int(*)(const void*, const void*))prio_compar );
		BuildPrioRec_sort_runtime += rt.tick(now);
	}

	scheduler.autocluster.sweep();
	BuildPrioRec_sweep_runtime += rt.tick(now);

	if( !scheduler.shadow_prio_recs_consistent() ) {
		scheduler.mail_problem_message();
	}
}

/*
 * Force a rebuild of the PrioRec array if we're beyond the max interval
 * for a rebuild.
 * This is meant to be called periodically as a DaemonCore timer.
 */
void BuildPrioRecArrayPeriodic()
{
	if ( time(NULL) >= PrioRecArrayTimeslice.getStartTime().tv_sec + PrioRecRebuildMaxInterval ) {
		PrioRecArrayIsDirty = true;
		BuildPrioRecArray(false);
	}
}

/*
 * Build an array of runnable jobs sorted by priority.  If there are
 * a lot of jobs in the queue, this can be expensive, so avoid building
 * the array too often.
 * Arguments:
 *   no_match_found - caller can't find a runnable job matching
 *                    the requirements of an available startd, so
 *                    consider rebuilding the list sooner
 * Returns:
 *   true if the array was rebuilt; false otherwise
 */
bool BuildPrioRecArray(bool no_match_found /*default false*/) {

		// caller expects PrioRecAutoClusterRejected to be instantiated
		// (and cleared)
	if( ! PrioRecAutoClusterRejected ) {
		PrioRecAutoClusterRejected = new HashTable<int,int>(hashFuncInt);
		ASSERT( PrioRecAutoClusterRejected );
	}
	else {
		PrioRecAutoClusterRejected->clear();
	}

	if( !PrioRecArrayIsDirty ) {
		dprintf(D_FULLDEBUG,
				"Reusing prioritized runnable job list because nothing has "
				"changed.\n");
		return false;
	}

	if ( BuildPrioRecArrayTid < 0 ) {
		BuildPrioRecArrayTid = daemonCore->Register_Timer(
				PrioRecRebuildMaxInterval, PrioRecRebuildMaxInterval,
				&BuildPrioRecArrayPeriodic, "BuildPrioRecArrayPeriodic");
	}

		// run without any delay the first time
	PrioRecArrayTimeslice.setInitialInterval( 0 );

	PrioRecArrayTimeslice.setMaxInterval( PrioRecRebuildMaxInterval );
	if( no_match_found ) {
		PrioRecArrayTimeslice.setTimeslice( PrioRecRebuildMaxTimeSliceWhenNoMatchFound );
	}
	else {
		PrioRecArrayTimeslice.setTimeslice( PrioRecRebuildMaxTimeSlice );
	}

	if( !PrioRecArrayTimeslice.isTimeToRun() ) {

		dprintf(D_FULLDEBUG,
				"Reusing prioritized runnable job list to save time.\n");

		return false;
	}

	PrioRecArrayTimeslice.setStartTimeNow();
	PrioRecArrayIsDirty = false;

	DoBuildPrioRecArray();

	PrioRecArrayTimeslice.setFinishTimeNow();

	dprintf(D_ALWAYS,"Rebuilt prioritized runnable job list in %.3fs.%s\n",
			PrioRecArrayTimeslice.getLastDuration(),
			no_match_found ? "  (Expedited rebuild because no match was found)" : "");

	return true;
}

// whether or not a job should obey the START_VANILLA_UNIVERSE expression
bool UniverseUsesVanillaStartExpr(int universe)
{
	switch (universe) {
	case CONDOR_UNIVERSE_SCHEDULER:
	case CONDOR_UNIVERSE_PARALLEL:
	case CONDOR_UNIVERSE_LOCAL:
	case CONDOR_UNIVERSE_GRID:
		return false;
	default:
		return true;
	}
}

/*
 * Find the job with the highest priority that matches with
 * my_match_ad (which is a startd ad).  If user is NULL, get a job for
 * any user; o.w. only get jobs for specified user.
 */
void FindRunnableJob(PROC_ID & jobid, ClassAd* my_match_ad, 
					 char const * user)
{
	JobQueueJob *ad;

	if (user && (strlen(user) == 0)) {
		user = NULL;
	}

	// this is true only when we are claiming the local startd
	// because the negotiator went missing for too long.
	bool match_any_user = (user == NULL) ? true : false;

	ASSERT(my_match_ad);

		// indicate failure by setting proc to -1.  do this now
		// so if we bail out early anywhere, we say we failed.
	jobid.proc = -1;	

	int i;

#ifdef USE_VANILLA_START
	std::string job_attr("JOB");
	bool eval_for_each_job = false;
	bool start_is_true = true;
	VanillaMatchAd vad;
	const OwnerInfo * powni = scheduler.lookup_owner_const(user);
	vad.Init(my_match_ad, powni, NULL);
	if ( ! scheduler.vanillaStartExprIsConst(vad, start_is_true)) {
		eval_for_each_job = true;
		if (IsDebugLevel(D_MATCH)) {
			std::string slotname = "<none>";
			if (my_match_ad) { my_match_ad->LookupString(ATTR_NAME, slotname); }
			dprintf(D_MATCH, "VANILLA_START is const %d for user=%s, slot=%s\n", start_is_true, user, slotname.c_str());
		}
	} else if ( ! start_is_true) {
		// START_VANILLA is const and false, no job will ever match, nothing more to do
		return;
	}
#endif

	bool rebuilt_prio_rec_array = BuildPrioRecArray();


		// Iterate through the most recently constructed list of
		// jobs, nicely pre-sorted in priority order.

	do {
		for (i=0; i < N_PrioRecs; i++) {

			if ( PrioRec[i].user[0] == '\0' ) {
					// This record has been disabled, because it is no longer
					// runnable.
				continue;
			}

			if ( !match_any_user && strcmp(PrioRec[i].user, user) != 0 ) {
					// Owner doesn't match.
				continue;
			}

			ad = GetJobAd( PrioRec[i].id.cluster, PrioRec[i].id.proc );
			if (!ad) {
					// This ad must have been deleted since we last built
					// runnable job list.
				continue;
			}	

			int junk; // don't care about the value
			if ( PrioRecAutoClusterRejected->lookup( PrioRec[i].auto_cluster_id, junk ) == 0 ) {
					// We have already failed to match a job from this same
					// autocluster with this machine.  Skip it.
				continue;
			}

			int isRunnable = Runnable(&PrioRec[i].id);
			int isMatched = scheduler.AlreadyMatched(&PrioRec[i].id);
			if( !isRunnable || isMatched ) {
					// This job's status must have changed since the
					// time it was added to the runnable job list.
					// Prevent this job from being considered in any
					// future iterations through the list.
				PrioRec[i].user[0] = '\0';
				dprintf(D_FULLDEBUG,
						"record for job %d.%d skipped until PrioRec rebuild (%s)\n",
						PrioRec[i].id.cluster, PrioRec[i].id.proc, isRunnable ? "already matched" : "no longer runnable");

					// Move along to the next job in the prio rec array
				continue;
			}

				// Now check if the job and the claimed resource match.
				// NOTE : we must do this AFTER we ensure the job is still runnable, which
				// is why we invoke Runnable() above first.
			if ( ! IsAMatch( ad, my_match_ad ) ) {
					// Job and machine do not match.
					// Assume that none of the other jobs in this auto-cluster will match.
					// THIS IS A DANGEROUS ASSUMPTION - what if this job is no longer
					// part of this autocluster?  TODO perhaps we should verify this
					// job is still part of this autocluster here.
				PrioRecAutoClusterRejected->insert( PrioRec[i].auto_cluster_id, 1 );
					// Move along to the next job in the prio rec array
				continue;
			}

				// Now check of the job can be started - this checks various schedd limits
				// as embodied by the START_VANILLA_UNIVERSE expression.
#ifdef USE_VANILLA_START
			if (eval_for_each_job) {
				vad.Insert(job_attr, ad);
				bool runnable = scheduler.evalVanillaStartExpr(vad);
				vad.Remove(job_attr);

				if ( ! runnable) {
					dprintf(D_FULLDEBUG | D_MATCH, "job %d.%d Matches, but START_VANILLA_UNIVERSE is false\n", ad->jid.cluster, ad->jid.proc);
						// Move along to the next job in the prio rec array
					continue;
				}
			}
#endif

				// Make sure that the startd ranks this job >= the
				// rank of the job that initially claimed it.
				// We stashed that rank in the startd ad when
				// the match was created.
				// (As of 6.9.0, the startd does not reject reuse
				// of the claim with lower RANK, but future versions
				// very well may.)

			float current_startd_rank;
			if( my_match_ad &&
				my_match_ad->LookupFloat(ATTR_CURRENT_RANK, current_startd_rank) )
			{
				float new_startd_rank = 0;
				if( EvalFloat(ATTR_RANK, my_match_ad, ad, new_startd_rank) )
				{
					if( new_startd_rank < current_startd_rank ) {
						continue;
					}
				}
			}

				// If Concurrency Limits are in play it is
				// important not to reuse a claim from one job
				// that has one set of limits for a job that
				// has a different set. This is because the
				// Accountant is keeping track of limits based
				// on the matches that are being handed out.
				//
				// A future optimization here may be to allow
				// jobs with a subset of the limits given to
				// the current match to reuse it.

			std::string jobLimits, recordedLimits;
			if (param_boolean("CLAIM_RECYCLING_CONSIDER_LIMITS", true)) {
				ad->LookupString(ATTR_CONCURRENCY_LIMITS, jobLimits);
				my_match_ad->LookupString(ATTR_MATCHED_CONCURRENCY_LIMITS,
										  recordedLimits);
				lower_case(jobLimits);
				lower_case(recordedLimits);

				if (jobLimits == recordedLimits) {
					dprintf(D_FULLDEBUG,
							"ConcurrencyLimits match, can reuse claim\n");
				} else {
					dprintf(D_FULLDEBUG,
							"ConcurrencyLimits do not match, cannot "
							"reuse claim\n");
					PrioRecAutoClusterRejected->
						insert(PrioRec[i].auto_cluster_id, 1);
					continue;
				}
			}

			jobid = PrioRec[i].id; // success!
			return;

		}	// end of for loop through PrioRec array

		if(rebuilt_prio_rec_array) {
				// We found nothing, and we had a freshly built job list.
				// Give up.
			break;
		}
			// Try to force a rebuild of the job list, since we
			// are about to throw away a match.
		rebuilt_prio_rec_array = BuildPrioRecArray(true /*no match found*/);

	} while( rebuilt_prio_rec_array );

	// no more jobs to run anywhere.  nothing more to do.  failure.
}

int Runnable(JobQueueJob *job, const char *& reason)
{
	int status, universe, cur = 0, max = 1;

	if ( ! job || ! job->IsJob())
	{
		reason = "not runnable (not found)";
		return FALSE;
	}

	if (job->IsNoopJob())
	{
		//dprintf(D_FULLDEBUG | D_NOHEADER," not runnable (IsNoopJob)\n");
		reason = "not runnable (IsNoopJob)";
		return FALSE;
	}

	if ( job->LookupInteger(ATTR_JOB_STATUS, status) == 0 )
	{
		//dprintf(D_FULLDEBUG | D_NOHEADER," not runnable (no %s)\n",ATTR_JOB_STATUS);
		reason = "not runnable (no " ATTR_JOB_STATUS ")";
		return FALSE;
	}
	if (status == HELD)
	{
		//dprintf(D_FULLDEBUG | D_NOHEADER," not runnable (HELD)\n");
		reason = "not runnable (HELD)";
		return FALSE;
	}
	if (status == REMOVED)
	{
		// dprintf(D_FULLDEBUG | D_NOHEADER," not runnable (REMOVED)\n");
		reason = "not runnable (REMOVED)";
		return FALSE;
	}
	if (status == COMPLETED)
	{
		// dprintf(D_FULLDEBUG | D_NOHEADER," not runnable (COMPLETED)\n");
		reason = "not runnable (COMPLETED)";
		return FALSE;
	}


	if ( job->LookupInteger(ATTR_JOB_UNIVERSE, universe) == 0 )
	{
		//dprintf(D_FULLDEBUG | D_NOHEADER," not runnable (no %s)\n", ATTR_JOB_UNIVERSE);
		reason = "not runnable (no " ATTR_JOB_UNIVERSE ")";
		return FALSE;
	}
	if( !service_this_universe(universe,job) )
	{
		//dprintf(D_FULLDEBUG | D_NOHEADER," not runnable (Universe=%s)\n", CondorUniverseName(universe) );
		reason = "not runnable (universe not in service)";
		return FALSE;
	}

	job->LookupInteger(ATTR_CURRENT_HOSTS, cur);
	job->LookupInteger(ATTR_MAX_HOSTS, max);

	if (cur < max)
	{
		// dprintf (D_FULLDEBUG | D_NOHEADER, " is runnable\n");
		reason = "is runnable";
		return TRUE;
	}
	
	//dprintf (D_FULLDEBUG | D_NOHEADER, " not runnable (default rule)\n");
	reason = "not runnable (default rule)";
	return FALSE;
}

int Runnable(PROC_ID* id)
{
	const char * reason = "";
	int runnable = Runnable(GetJobAd(id->cluster,id->proc), reason);
	dprintf (D_FULLDEBUG, "Job %d.%d: %s\n", id->cluster, id->proc, reason);
	return runnable;
}

#if 0 // not used
// From the priority records, find the runnable job with the highest priority
// use the function prio_compar. By runnable I mean that its status is IDLE.
void FindPrioJob(PROC_ID & job_id)
{
	int			i;								// iterator over all prio rec
	int			flag = FALSE;

	// Compare each job in the priority record list with the first job in the
	// list. If the first job is of lower priority, replace the first job with
	// the job it is compared against.
	if(!Runnable(&PrioRec[0].id))
	{
		for(i = 1; i < N_PrioRecs; i++)
		{
			if(Runnable(&PrioRec[i].id))
			{
				PrioRec[0] = PrioRec[i];
				flag = TRUE;
				break;
			}
		}
		if(!flag)
		{
			job_id.proc = -1;
			return;
		}
	}
	for(i = 1; i < N_PrioRecs; i++)
	{
		if( (PrioRec[0].id.proc == PrioRec[i].id.proc) &&
			(PrioRec[0].id.cluster == PrioRec[i].id.cluster) )
		{
			continue;
		}
		if(prio_compar(&PrioRec[0], &PrioRec[i])!=-1&&Runnable(&PrioRec[i].id))
		{
			PrioRec[0] = PrioRec[i];
		}
	}
	job_id.proc = PrioRec[0].id.proc;
	job_id.cluster = PrioRec[0].id.cluster;
}
#endif

void
dirtyJobQueue()
{
	JobQueueDirty = true;
}

int GetJobQueuedCount() {
    return job_queued_count;
}

/**********************************************************************
 * These qmgt function support JobSets - see jobsets.cpp       
*/

bool 
JobSetDestroy(int setid)
{
	int cluster = 0;
	int proc = 0 - setid;

	JobQueueKeyBuf key;
	IdToKey(cluster, proc, key);

	return JobQueue->DestroyClassAd(key);
}

bool
JobSetStoreAllDirtyAttrs(int setid, ClassAd & src, bool create)
{
	bool ret;
	int cluster = 0;
	int proc = 0 - setid;
	const char *rhstr = 0;
	ExprTree * tree;
	bool first_time = true;
	bool need_commit = false;

	JobQueueKeyBuf key;
	IdToKey(cluster,proc,key);

	for (auto  it = src.dirtyBegin(); it != src.dirtyEnd(); ++it) {
		rhstr = NULL;
		tree = src.Lookup(*it);
		if (tree) {
			rhstr = ExprTreeToString(tree);
		}
		if (!rhstr) {
			dprintf(D_ALWAYS, "(%d.%d) JobSetStoreAllDirtyAttrs: Problem processing classad\n", cluster, proc);
			return false;
		}

		if (first_time) {
			first_time = false;

			bool already_in_transaction = InTransaction();
			if (!already_in_transaction) {
				BeginTransaction();
				need_commit = true;
			}

			if (create) {
				ret = JobQueue->NewClassAd(key, GetMyTypeName(src), GetTargetTypeName(src));
				if (!ret) {
					dprintf(D_ALWAYS, "(%d.%d) JobSetStoreAllDirtyAttrs: Problem storing new classad\n", cluster, proc);
					return false;
				}
			}
		}

		ret = JobQueue->SetAttribute(key, it->c_str(), rhstr);		

		if (!ret) {
			dprintf(D_ALWAYS, "(%d.%d) JobSetStoreAllDirtyAttrs: Failed to set %s = %s\n", cluster, proc, it->c_str(), rhstr);
			return false;
		}
	}

	if (need_commit) {
		CommitNonDurableTransactionOrDieTrying();
	}

	src.ClearAllDirtyFlags();

	return true;
}<|MERGE_RESOLUTION|>--- conflicted
+++ resolved
@@ -3888,15 +3888,10 @@
 				user = "NULL";
 			}
 			dprintf(D_ALWAYS,
-<<<<<<< HEAD
 					"UserCheck(%s) failed in SetAttribute for job %d.%d\n",
 					user, cluster_id, proc_id);
-=======
-					"OwnerCheck(%s) failed in SetAttribute for job %d.%d\n",
-					owner, cluster_id, proc_id);
 			if (err) err->pushf("QMGMT", EACCES, "User %s may not change attributes for "
-				"jobs they do not own (job %d.%d)", owner, cluster_id, proc_id);
->>>>>>> c6befccf
+				"jobs they do not own (job %d.%d)", user, cluster_id, proc_id);
 			errno = EACCES;
 			return -1;
 		}
@@ -4111,14 +4106,10 @@
 			return -1;
 		}
 
-<<<<<<< HEAD
-		if (!set_to_nobody && !qmgmt_all_users_trusted
-=======
 		dprintf(D_SECURITY | D_VERBOSE, "QGMT: qmgmt_A_U_T %i, owner %s, sock_owner %s, is_Q_SU %i, SU_Allowed %i\n",
 			qmgmt_all_users_trusted,owner,sock_owner,isQueueSuperUser(sock_owner),SuperUserAllowedToSetOwnerTo(owner));
 
-		if (!qmgmt_all_users_trusted
->>>>>>> c6befccf
+		if (!set_to_nobody && !qmgmt_all_users_trusted
 #if defined(WIN32)
 			&& (strcasecmp(owner,sock_owner) != 0)
 #else
@@ -4127,14 +4118,10 @@
 			&& (!isQueueSuperUser(Q_SOCK->getEffectiveFullyQualifiedUser().c_str()) || !SuperUserAllowedToSetOwnerTo(owner)) ) {
 				dprintf(D_ALWAYS, "SetAttribute security violation: "
 					"setting owner to %s when active owner is \"%s\"\n",
-<<<<<<< HEAD
 					owner, sock_owner);
-=======
-					attr_value, sock_owner);
 				if (err) err->pushf("QMGMT", EACCES, "Setting owner to %s when "
 					"active owner is %s is not permitted",
-					attr_value, sock_owner);
->>>>>>> c6befccf
+					owner, sock_owner);
 				errno = EACCES;
 				return -1;
 		}
@@ -4179,7 +4166,6 @@
 
 		auto sock_user = Q_SOCK ? Q_SOCK->getEffectiveFullyQualifiedUser() : "";
 
-<<<<<<< HEAD
 			// User is set to UNDEFINED indicating we should just pull
 			// this information from the authenticated socket.
 		std::string user;
@@ -4188,13 +4174,6 @@
 			new_value.formatstr("\"%s\"", sock_user.c_str());
 			attr_value = new_value.Value();
 		} else {
-=======
-		GetAttributeInt( cluster_id, proc_id, ATTR_NICE_USER,
-						 &nice_user );
-		user.formatstr( "\"%s%s@%s\"", (nice_user) ? "nice-user." : "",
-				 owner, scheduler.uidDomain() );
-		SetAttribute( cluster_id, proc_id, ATTR_USER, user.Value(), flags, nullptr );
->>>>>>> c6befccf
 
 				// Strip out the quote characters as with ATTR_OWNER
 			user = attr_value;
@@ -4259,7 +4238,6 @@
 		if( ! strcasecmp(attr_value, "TRUE") ) {
 			nice_user = true;
 		}
-<<<<<<< HEAD
 		std::string user;
 		if( nice_user && ( GetAttributeString(cluster_id, proc_id, ATTR_USER, user) >= 0 ) &&
 			strncmp(user.c_str(), "nice-user.", 10) )
@@ -4268,13 +4246,6 @@
 			formatstr(new_user, "\"nice-user.%s\"", user.c_str());
 			SetAttribute( cluster_id, proc_id, ATTR_USER,
 				new_user.c_str(), flags );
-=======
-		if( GetAttributeString(cluster_id, proc_id, ATTR_OWNER, owner)
-			>= 0 ) {
-			user.formatstr( "\"%s%s@%s\"", (nice_user) ? "nice-user." :
-					 "", owner.Value(), scheduler.uidDomain() );
-			SetAttribute( cluster_id, proc_id, ATTR_USER, user.Value(), flags, nullptr );
->>>>>>> c6befccf
 		}
 	}
 	else if (attr_id == idATTR_JOB_NOOP) {
