--- conflicted
+++ resolved
@@ -3756,11 +3756,6 @@
 ModifyAttrCheck(const JOB_ID_KEY_BUF &key, const char *attr_name, const char *attr_value, SetAttributeFlags_t flags, CondorError *err)
 {
 	JobQueueJob    *job = NULL;
-<<<<<<< HEAD
-	std::string		new_value;
-	bool query_can_change_only = (flags & SetAttribute_QueryOnly) != 0; // flag for 'just query if we are allowed to change this'
-=======
->>>>>>> 755cab40
 
 	const char *func_name = (flags & SetAttribute_Delete) ? "DeleteAttribute" : "SetAttribute";
 
