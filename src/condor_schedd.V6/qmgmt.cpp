--- conflicted
+++ resolved
@@ -7706,18 +7706,7 @@
 
 int mark_idle(JobQueueJob *job, const JobQueueKey& /*key*/, void* pvArg)
 {
-<<<<<<< HEAD
-	std::string managed_status;
-	job->LookupString(ATTR_JOB_MANAGED, managed_status);
-	if ( managed_status == MANAGED_EXTERNAL ) {
-=======
-		// Update ATTR_SCHEDD_BIRTHDATE in job ad at startup
-		// pointer to birthday is passed as an argument...
-	time_t * pbDay = (time_t*)pvArg;
-	job->Assign(ATTR_SCHEDD_BIRTHDATE, *pbDay);
-
 	if ( jobExternallyManaged(job) ) {
->>>>>>> 01bd816d
 		// if a job is externally managed, don't touch a damn
 		// thing!!!  the gridmanager or schedd-on-the-side is
 		// in control.  stay out of its way!  -Todd 9/13/02
