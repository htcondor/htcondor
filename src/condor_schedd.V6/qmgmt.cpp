/***************************************************************
 *
 * Copyright (C) 1990-2014, Condor Team, Computer Sciences Department,
 * University of Wisconsin-Madison, WI.
 * 
 * Licensed under the Apache License, Version 2.0 (the "License"); you
 * may not use this file except in compliance with the License.  You may
 * obtain a copy of the License at
 * 
 *    http://www.apache.org/licenses/LICENSE-2.0
 * 
 * Unless required by applicable law or agreed to in writing, software
 * distributed under the License is distributed on an "AS IS" BASIS,
 * WITHOUT WARRANTIES OR CONDITIONS OF ANY KIND, either express or implied.
 * See the License for the specific language governing permissions and
 * limitations under the License.
 *
 ***************************************************************/


#include "condor_common.h"
#include "condor_io.h"
#include "string_list.h"
#include "condor_debug.h"
#include "condor_config.h"
#include "condor_daemon_core.h"

#include "basename.h"
#include "qmgmt.h"
#include "condor_qmgr.h"
#include "classad_collection.h"
#include "prio_rec.h"
#include "condor_attributes.h"
#include "condor_uid.h"
#include "condor_adtypes.h"
#include "spooled_job_files.h"
#include "scheduler.h"	// for shadow_rec definition
#include "dedicated_scheduler.h"
#include "condor_email.h"
#include "condor_universe.h"
#include "globus_utils.h"
#include "env.h"
#include "condor_classad.h"
#include "condor_ver_info.h"
#include "forkwork.h"
#include "condor_open.h"
#include "ickpt_share.h"
#include "classadHistory.h"
#include "directory.h"
#include "filename_tools.h"
#include "spool_version.h"
#include "condor_holdcodes.h"
#include "nullfile.h"
#include "condor_url.h"
#include "classad_helpers.h"
#include "iso_dates.h"
#include "jobsets.h"
#include <algorithm>
#include <param_info.h>

#include "ScheddPlugin.h"

#ifdef UNIX
#include <sys/types.h>
#include <grp.h>
#endif

#define USE_MATERIALIZE_POLICY

// Do filtered iteration in a way that is specific to the job queue
//
template <typename K, typename AD>
typename ClassAdLog<K,AD>::filter_iterator
ClassAdLog<K,AD>::filter_iterator::operator++(int)
{
	m_found_ad = false;
	typename ClassAdLog<K,AD>::filter_iterator cur = *this;
	if (m_done) {
		return cur;
	}

	HashIterator<K, AD> end = m_table->end();
	bool boolVal;
	int intVal;
	int miss_count = 0;
	Stopwatch sw;
	sw.start();
	while (!(m_cur == end))
	{
		miss_count++;
			// 500 was chosen here based on a queue of 1M jobs and
			// estimated 30ns per clock_gettime call - resulting in
			// an overhead of 0.06 ms from the timing calls to iterate
			// through a whole queue.  Compared to the cost of doing
			// the rest of the iteration (6ms per 10k ads, or 600ms)
			// for the whole queue, I consider this overhead
			// acceptable.  BB, 09/2014.
		if ((miss_count % 500 == 0) && (sw.get_ms() > m_timeslice_ms)) {break;}

		cur = *this;
		//const K & tmp_key = (*m_cur).first;
		AD tmp_ad = (*m_cur++).second;
		if (!tmp_ad) continue;

		//dprintf(D_COMMAND | D_VERBOSE, "ClassAdLog::filter_iterator++ 0x%x key=%d.%d (%d.%d)\n", 
		//	m_options, tmp_key.cluster, tmp_key.proc, tmp_ad->jid.cluster, tmp_ad->jid.proc);

		// we want to ignore all but job ads, unless the options flag indicates we should
		// also iterate this type of ad, in any case we always want to skip the header ad.
		if ( ! tmp_ad->IsJob()) {
			if (tmp_ad->IsCluster() && (m_options & JOB_QUEUE_ITERATOR_OPT_INCLUDE_CLUSTERS)) {
				// iterate this one
			} else if (tmp_ad->IsJobSet() && (m_options & JOB_QUEUE_ITERATOR_OPT_INCLUDE_JOBSETS)) {
				// iterate this one
			} else {
				continue; // not this one
			}
		}

		if (m_requirements) {
			classad::ExprTree &requirements = *const_cast<classad::ExprTree*>(m_requirements);
			//dprintf(D_COMMAND | D_VERBOSE, "ClassAdLog::filter_iterator++ checking requirements: %s\n", ExprTreeToString(&requirements));
			const classad::ClassAd *old_scope = requirements.GetParentScope();
			requirements.SetParentScope( tmp_ad );
			classad::Value result;
			int retval = requirements.Evaluate(result);
			requirements.SetParentScope(old_scope);
			if (!retval) {
				dprintf(D_FULLDEBUG, "Unable to evaluate ad.\n");
				continue;
			}

			if (!(result.IsBooleanValue(boolVal) && boolVal) &&
					!(result.IsIntegerValue(intVal) && intVal)) {
				//dprintf(D_COMMAND | D_VERBOSE, "requirements did not evaluate to bool or int. %s\n", ClassAdValueToString(result));
				continue;
			}
		}
		//int tmp_int;
		//if (!tmp_ad->EvaluateAttrInt(ATTR_CLUSTER_ID, tmp_int) || !tmp_ad->EvaluateAttrInt(ATTR_PROC_ID, tmp_int)) {
		//	continue;
		//}
		cur.m_found_ad = true;
		m_found_ad = true;
		break;
	}
	if ((m_cur == end) && (!m_found_ad)) {
		m_done = true;
	}
	return cur;
}

// force instantiation of the template types needed by the JobQueue
#ifdef JOB_QUEUE_PAYLOAD_IS_BASE
template <typename K, typename AD>
class JobQueueCollection : public GenericClassAdCollection<K, AD>
{
public:
	JobQueueCollection()
		: GenericClassAdCollection<K, AD>(new ConstructClassAdLogTableEntry<JobQueuePayload>())
		{}

	bool Lookup(const JobQueueKey & k, JobQueuePayload & ad) {
		return GenericClassAdCollection<K, AD>::Lookup(k, ad);
	}

	bool Lookup(const JobQueueKey & k, JobQueueJob* & job) {
		job = nullptr;
		AD b = nullptr;
		if (Lookup(k, b) && k.cluster > 0 && k.proc >= -1) {
			job = static_cast<JobQueueJob*>(b);
			return true;
		}
		return false;
	}
};
typedef JobQueueCollection<JobQueueKey, JobQueuePayload> JobQueueType;
#else
typedef GenericClassAdCollection<JobQueueKey, JobQueuePayload> JobQueueType;
#endif
template class ClassAdLog<JobQueueKey,JobQueuePayload>;


extern char *Spool;
extern char *Name;
extern Scheduler scheduler;
extern DedicatedScheduler dedicated_scheduler;

extern  void    cleanup_ckpt_files(int, int, const char*);
extern	bool	service_this_universe(int, ClassAd *);
static QmgmtPeer *Q_SOCK = NULL;
extern const std::string & attr_JobUser; // the attribute name we use for the "owner" of the job, historically ATTR_OWNER 

// Hash table with an entry for every job owner that
// has existed in the queue since this schedd has been
// running.  Used by SuperUserAllowedToSetOwnerTo().
static HashTable<std::string,int> owner_history(hashFunction);

int		do_Q_request(QmgmtPeer &,bool &may_fork);
#if 0 // not used?
void	FindPrioJob(PROC_ID &);
#endif
void	DoSetAttributeCallbacks(const std::set<std::string> &jobids, int triggers);
int		MaterializeJobs(JobQueueCluster * clusterAd, TransactionWatcher & txn, int & retry_delay);

static bool qmgmt_was_initialized = false;
static JobQueueType *JobQueue = 0;
static StringList DirtyJobIDs;
static std::set<int> DirtyPidsSignaled;
static int next_cluster_num = -1;
// If we ever allow more than one concurrent transaction, and next_proc_num
// being a global, we'll need to make the same change to
// jobs_added_this_transaction.
static int next_proc_num = 0;
static int jobs_added_this_transaction = 0;
int active_cluster_num = -1;	// client is restricted to only insert jobs to the active cluster
static bool JobQueueDirty = false;
static bool in_DestroyJobQueue = false;
static int in_walk_job_queue = 0;
static time_t xact_start_time = 0;	// time at which the current transaction was started
static int cluster_initial_val = 1;		// first cluster number to use
static int cluster_increment_val = 1;	// increment for cluster numbers of successive submissions 
static int cluster_maximum_val = 0;     // maximum cluster id (default is 0, or 'no max')
static int job_queued_count = 0;
static Regex *queue_super_user_may_impersonate_regex = NULL;

static void AddOwnerHistory(const std::string &user);

typedef _condor_auto_accum_runtime< stats_entry_probe<double> > condor_auto_runtime;

schedd_runtime_probe WalkJobQ_runtime;
schedd_runtime_probe WalkJobQ_mark_idle_runtime;
schedd_runtime_probe WalkJobQ_get_job_prio_runtime;

class Service;

bool        PrioRecArrayIsDirty = true;
// spend at most this fraction of the time rebuilding the PrioRecArray
const double PrioRecRebuildMaxTimeSlice = 0.05;
const double PrioRecRebuildMaxTimeSliceWhenNoMatchFound = 0.1;
const double PrioRecRebuildMaxInterval = 20 * 60;
Timeslice   PrioRecArrayTimeslice;
prio_rec	PrioRecArray[INITIAL_MAX_PRIO_REC];
prio_rec	* PrioRec = &PrioRecArray[0];
int			N_PrioRecs = 0;
HashTable<int,int> *PrioRecAutoClusterRejected = NULL;
int BuildPrioRecArrayTid = -1;

static int 	MAX_PRIO_REC=INITIAL_MAX_PRIO_REC ;	// INITIAL_MAX_* in prio_rec.h

JOB_ID_KEY_BUF HeaderKey(0,0);

ForkWork schedd_forker;

// Create a hash table which, given a cluster id, tells how
// many procs are in the cluster
typedef HashTable<int, int> ClusterSizeHashTable_t;
static ClusterSizeHashTable_t *ClusterSizeHashTable = 0;
static int TotalJobsCount = 0;
static std::set<int> ClustersNeedingCleanup;
static int defer_cleanup_timer_id = -1;
static std::set<int> ClustersNeedingMaterialize;
static std::map<int,JobFactory*> JobFactoriesSubmitPending; // job factories that have been submitted, but not yet committed.
static int job_materialize_timer_id = -1;

// if false, we version check and fail attempts by newer clients to set secure attrs via the SetAttribute function
static bool Ignore_Secure_SetAttr_Attempts = true;

static classad::References immutable_attrs, protected_attrs, secure_attrs;
static int flush_job_queue_log_timer_id = -1;
static int dirty_notice_timer_id = -1;
static int flush_job_queue_log_delay = 0;
static void HandleFlushJobQueueLogTimer();
static int dirty_notice_interval = 0;
static void PeriodicDirtyAttributeNotification();
static void ScheduleJobQueueLogFlush();

bool qmgmt_all_users_trusted = false;
static std::vector<std::string> super_users;
static const char *default_super_user =
#if defined(WIN32)
	"Administrator";
#else
	"root";
#endif

std::map<JobQueueKey, std::map<std::string, std::string>> PrivateAttrs;


// a struct with no data and a functor for std::sort
// This maximizes the likelyhood the compiler will inline
// the comparison
struct prio_compar {
bool operator()(const prio_rec& a, const prio_rec& b) const 
{
	// First sort by owner name.  This doesn't need to be alphabetical,
	// just unique.  Sort first by length, as that's faster,
	if (a.submitter.length() < b.submitter.length()) {
		return false;
	}

	if (a.submitter.length() > b.submitter.length()) {
		return true;
	}

	if (a.submitter < b.submitter) {
		return false;
	}

	if (a.submitter > b.submitter) {
		return true;
	}

	// If we get here, the submitters are the same, so sort by priorities
	
	 /* compare submitted job preprio's: higher values have more priority */
	 /* Typically used to prioritize entire DAG jobs over other DAG jobs */
	if( a.pre_job_prio1 < b.pre_job_prio1 ) {
		return false;
	}
	if( a.pre_job_prio1 > b.pre_job_prio1 ) {
		return true;
	}

	if( a.pre_job_prio2 < b.pre_job_prio2 ) {
		return false;
	}
	if( a.pre_job_prio2 > b.pre_job_prio2 ) {
		return true;
	}
	 
	 /* compare job priorities: higher values have more priority */
	 if( a.job_prio < b.job_prio ) {
		  return false;
	 }
	 if( a.job_prio > b.job_prio ) {
		  return true;
	 }
	 
	 /* compare submitted job postprio's: higher values have more priority */
	 /* Typically used to prioritize entire DAG jobs over other DAG jobs */
	if( a.post_job_prio1 < b.post_job_prio1 ) {
		return false;
	}
	if( a.post_job_prio1 > b.post_job_prio1 ) {
		return true;
	}

	if( a.post_job_prio2 < b.post_job_prio2 ) {
		return false;
	}
	if( a.post_job_prio2 > b.post_job_prio2 ) {
		return true;
	}

	 /* here, all job_prios are both equal */

	 /* check for job submit times */
	 if( a.qdate < b.qdate ) {
		  return true;
	 }
	 if( a.qdate > b.qdate ) {
		  return false;
	 }

	 /* go in order of cluster id */
	if ( a.id.cluster < b.id.cluster )
		return true;
	if ( a.id.cluster > b.id.cluster )
		return false;

	/* finally, go in order of the proc id */
	if ( a.id.proc < b.id.proc )
		return true;
	if ( a.id.proc > b.id.proc )
		return false;

	/* give up! very unlikely we'd ever get here */
	return false;
}
};

// Return the same comparison as above, but just comparing the submitter
// field.  This allows us to binary search the PrioRecArray by submitter
// Note the comparison up to the submitter must match the above
struct prio_rec_submitter_lb {
bool operator()(const prio_rec& a, const std::string &user) const {
	if (a.submitter.length() < user.length()) {
		return false;
	}

	if (a.submitter.length() > user.length()) {
		return true;
	}

	if (a.submitter > user) {
		return true;
	}

	return false;
}
};

// The corresponding upper bound function, the negation of the above
struct prio_rec_submitter_ub {
bool operator()(const std::string &user, const prio_rec &a) const {
	if (a.submitter.length() < user.length()) {
		return true;
	}

	if (a.submitter.length() > user.length()) {
		return false;
	}

	if (a.submitter < user) {
		return true;
	}

	return false;
}
};

int
SetPrivateAttributeString(int cluster_id, int proc_id, const char *attr_name, const char *attr_value)
{
	if (attr_name == NULL || attr_value == NULL) {return -1;}

	ClassAd *job_ad = GetJobAd(cluster_id, proc_id);
	if (job_ad == NULL) {return -1;}

	Transaction *xact = JobQueue->getActiveTransaction();
	std::string quoted_value;
	QuoteAdStringValue(attr_value, quoted_value);
	JobQueueKey job_id(cluster_id, proc_id);
	JobQueue->SetAttribute(job_id, attr_name, quoted_value.c_str(), SetAttribute_SetDirty);
	job_ad->Delete(attr_name);
	PrivateAttrs[job_id][attr_name] = attr_value;
	JobQueue->setActiveTransaction(xact);
	return 0;
}

int
GetPrivateAttributeString(int cluster_id, int proc_id, const char *attr_name, std::string &attr_value)
{
	if (attr_name == NULL) {return -1;}
	JobQueueKey job_id(cluster_id, proc_id);
	auto job_itr = PrivateAttrs.find(job_id);
	if (job_itr == PrivateAttrs.end()) {return -1;}
	auto attr_itr = job_itr->second.find(attr_name);
	if (attr_itr == job_itr->second.end()) {return -1;}
	attr_value = attr_itr->second;
	return 0;
}

int
DeletePrivateAttribute(int cluster_id, int proc_id, const char *attr_name)
{
	if (attr_name == NULL) {return -1;}
	ClassAd *job_ad = GetJobAd(cluster_id, proc_id);
	if (job_ad == NULL) {return -1;}
	job_ad->InsertAttr(attr_name, "");
	DeleteAttribute(cluster_id, proc_id, attr_name);
	JobQueueKey job_id(cluster_id, proc_id);
	PrivateAttrs[job_id].erase(attr_name);
	if (PrivateAttrs[job_id].empty()) {
		PrivateAttrs.erase(job_id);
	}
	return 0;
}


//static int allow_remote_submit = FALSE;
JobQueueLogType::filter_iterator
GetJobQueueIterator(const classad::ExprTree &requirements, int timeslice_ms)
{
	return JobQueue->GetFilteredIterator(requirements, timeslice_ms);
}

JobQueueLogType::filter_iterator
GetJobQueueIteratorEnd()
{
	return JobQueue->GetIteratorEnd();
}

typedef JOB_ID_KEY_BUF JobQueueKeyBuf;
static inline JobQueueKey& IdToKey(int cluster, int proc, JobQueueKeyBuf& key)
{
	key.set(cluster, proc);
	return key;
}
/*
typedef char JobQueueKeyStrBuf[PROC_ID_STR_BUFLEN];
static inline const char * KeyToStr(const JobQueueKey& key, JobQueueKeyStrBuf& buf) {
	ProcIdToStr(key.cluster, key.proc, buf);
	return buf;
}
static inline const JobQueueKey& StrToKey(const char * job_id_str, JobQueueKey& key) {
	StrToProcId(job_id_str, key.cluster, key.proc);
	return key;
}
*/

// Note, the only use of the following  is in the ifdef'd out section of DestroyProc
#if 0
static
void
KeyToId(JobQueueKey &key,int & cluster,int & proc)
{
	cluster = key.cluster;
	proc = key.proc;
}
#endif

static inline bool IsSpecialJobId( int cluster_id, int proc_id )
{
	// Return true if job id is special and should NOT be edited by
	// the end user.  Currently this means job 0.0 (header ad) 
	// and jobset ads <positive-integers>.-100
	//
	if (cluster_id <= 0 || proc_id < -1) {
		return true;
	}

	return false;
}

ClassAd* ConstructClassAdLogTableEntry<JobQueuePayload>::New(const char * key, const char * /* mytype */) const
{
	JOB_ID_KEY jid(key);
	if (jid.cluster > 0) {
		if (jid.proc >= 0) {
			return new JobQueueJob(jid);
		} else if (jid.proc == CLUSTERID_qkey2) {
			return new JobQueueCluster(jid);
		} else if (jid.proc == JOBSETID_qkey2) {
			return new JobQueueJobSet(qkey1_to_JOBSETID(jid.cluster));
		}
	}
	return new JobQueueBase(jid, JobQueueBase::TypeOfJid(jid));
}


void JobQueueCluster::AttachJob(JobQueueJob * job)
{
	if ( ! job) return;
	++num_attached;
	qe.append_tail(job->qe);
	job->parent = this;
	switch (job->Status()) {
	case HELD: ++num_held; break;
	case IDLE: ++num_idle; break;
	case RUNNING: case TRANSFERRING_OUTPUT: case SUSPENDED: ++num_running; break;
	}
}
void JobQueueCluster::DetachJob(JobQueueJob * job)
{
	--num_attached;
	job->qe.detach();
	job->parent = NULL;
	switch (job->Status()) {
	case HELD: --num_held; break;
	case IDLE: --num_idle; break;
	case RUNNING: case TRANSFERRING_OUTPUT: case SUSPENDED: --num_running; break;
	}
}
void JobQueueCluster::JobStatusChanged(int old_status, int new_status)
{
	switch (old_status) {
	case HELD: --num_held; break;
	case IDLE: --num_idle; break;
	case RUNNING: case TRANSFERRING_OUTPUT: case SUSPENDED: --num_running; break;
	}
	switch (new_status) {
	case HELD: ++num_held; break;
	case IDLE: ++num_idle; break;
	case RUNNING: case TRANSFERRING_OUTPUT: case SUSPENDED: ++num_running; break;
	}
}

void JobQueueCluster::PopulateInfoAd(ClassAd & iad, int num_pending, bool include_factory_info)
{
	int num_pending_held = 0, num_pending_idle = 0;
	iad.Assign("JobsPresent", num_attached + num_pending);
	if (num_pending) {
		int code = -1;
		if (this->factory && JobFactoryIsSubmitOnHold(this->factory, code)) {
			num_pending_held = num_pending;
		} else {
			num_pending_idle = num_pending;
		}
	}
	iad.Assign("JobsIdle", num_idle + num_pending_idle);
	iad.Assign("JobsRunning", num_running);
	iad.Assign("JobsHeld", num_held + num_pending_held);
	iad.Assign("ClusterSize", cluster_size + num_pending);
	if (this->factory && include_factory_info) {
		PopulateFactoryInfoAd(this->factory, iad);
	}
	iad.ChainToAd(this);
}


// detach all of the procs from a cluster, we really hope that the list of attached proc
// is empty before we get to the ::Delete call below, but just in case it isn't do the detach here.
void JobQueueCluster::DetachAllJobs() {
	while (qelm *q = qe.remove_head()) {
		JobQueueJob * job = q->as<JobQueueJob>();
		job->Unchain();
		job->parent = NULL;
		--num_attached;
		if (num_attached < -100) break; // something is seriously wrong here...
	}
	if (num_attached != 0) {
		dprintf(D_ALWAYS, "ERROR - Cluster %d has num_attached=%d after detaching all jobs\n", jid.cluster, num_attached);
	}
}

JobQueueJob * JobQueueCluster::FirstJob() {
	if (qe.empty()) return nullptr;
	return qe.next()->as<JobQueueJob>();
}

JobQueueJob * JobQueueCluster::NextJob(JobQueueJob * job)
{
	if (! job || job->qe.empty()) return nullptr;
	if (job->Cluster() != this) {
		// TODO: assert here?
		return nullptr;
	}
	job = job->qe.next()->as<JobQueueJob>();
	// when we get to the end of the linked list, we hit the JobQueueCluster record again
	if (job && job->IsCluster()) job = nullptr;
	return job;
}


// This is where we can clean up any data structures that refer to the job object
void
ConstructClassAdLogTableEntry<JobQueuePayload>::Delete(ClassAd* &ad) const
{
	if ( ! ad) return;
	JobQueuePayload bad = dynamic_cast<JobQueuePayload>(ad);
	if ( ! bad) {
		delete ad;
		return;
	}
	if (bad->IsCluster()) {
		// this is a cluster, detach all jobs
		JobQueueCluster * clusterad = static_cast<JobQueueCluster*>(bad);
		if (clusterad->HasAttachedJobs()) {
			if ( ! in_DestroyJobQueue) {
				dprintf(D_ALWAYS, "WARNING - Cluster %d was deleted with proc ads still attached to it. This should only happen during schedd shutdown.\n", clusterad->jid.cluster);
			}
			clusterad->DetachAllJobs();
		}
	} else if (bad->IsJob()) {
		JobQueueJob * job = static_cast<JobQueueJob*>(bad);
		// this is a job
		//PRAGMA_REMIND("tj: decrement autocluster use count here??")

		// we do this here because DestroyProc could happen while we are in the middle of a transaction
		// in which case the actual destruction would be delayed until the transaction commit. i.e. here...
		IncrementLiveJobCounter(scheduler.liveJobCounts, job->Universe(), job->Status(), -1);
		if (job->ownerinfo) { IncrementLiveJobCounter(job->ownerinfo->live, job->Universe(), job->Status(), -1); }
		if (job->Cluster()) {
			job->Cluster()->DetachJob(job);
		}
	}
	delete bad;
}


static
void
ClusterCleanup(int cluster_id)
{
	JobQueueKeyBuf key;
	IdToKey(cluster_id,-1,key);

	// If this cluster has a job factory, write a ClusterRemove log event
	// TODO: ClusterRemove events should be logged for all clusters with more
	// than one proc, regardless of whether a factory or not.
	JobQueueCluster * clusterad = GetClusterAd(cluster_id);
	if( clusterad ) {
		if( clusterad->factory || clusterad->Lookup(ATTR_JOB_MATERIALIZE_DIGEST_FILE) ) {
			scheduler.WriteClusterRemoveToUserLog( clusterad, false );
		}

		if (scheduler.jobSets) {
			scheduler.jobSets->removeJobFromSet(*clusterad);
		}
	}
	else {
		dprintf(D_ALWAYS, "ERROR: ClusterCleanup() could not find ad for"
				" cluster ID %d\n", cluster_id);
	}

	// pull out the owner and hash used for ickpt sharing
	std::string hash, owner, digest;
	GetAttributeString(cluster_id, -1, ATTR_JOB_CMD_HASH, hash);
	if ( ! hash.empty()) {
		GetAttributeString(cluster_id, -1, ATTR_OWNER, owner);
	}
	const char * submit_digest = NULL;
	if (GetAttributeString(cluster_id, -1, ATTR_JOB_MATERIALIZE_DIGEST_FILE, digest) >= 0 && ! digest.empty()) {
		submit_digest = digest.c_str();
	}

	// remove entry in ClusterSizeHashTable 
	ClusterSizeHashTable->remove(cluster_id);

	// delete the cluster classad
	JobQueue->DestroyClassAd( key );

	SpooledJobFiles::removeClusterSpooledFiles(cluster_id, submit_digest);

	// garbage collect the shared ickpt file if necessary
	// As of 9.0 new jobs will be unable to submit shared executables
	// but there may still be some jobs in the queue that have that.
	if (!hash.empty()) {
		ickpt_share_try_removal(owner.c_str(), hash.c_str());
	}
}

int GetSchedulerCapabilities(int /*mask*/, ClassAd & reply)
{
	reply.Assign( "LateMaterialize", scheduler.getAllowLateMaterialize() );
	reply.Assign("LateMaterializeVersion", 2);
	bool use_jobsets = scheduler.jobSets ? true : false;
	reply.Assign("UseJobsets", use_jobsets);
	const ClassAd * cmds = scheduler.getExtendedSubmitCommands();
	if (cmds && (cmds->size() > 0)) {
		reply.Insert("ExtendedSubmitCommands", cmds->Copy());
	}
	dprintf(D_ALWAYS, "GetSchedulerCapabilities called, returning\n");
	dPrintAd(D_ALWAYS, reply);
	return 0;
}

#ifdef USE_MATERIALIZE_POLICY
inline bool HasMaterializePolicy(JobQueueCluster * cad)
{
	if ( ! cad || ! cad->factory) return false;
	if (cad->Lookup(ATTR_JOB_MATERIALIZE_MAX_IDLE)) {
		return true;
	}
#if 0 // future
	if (cad->Lookup(ATTR_JOB_MATERIALIZE_CONSTRAINT)) {
		return true;
	}
#endif
	return false;
}
#else
inline bool HasMaterializePolicy(JobQueueCluster * /*cad*/)
{
	return false;
}
#endif

#ifdef USE_MATERIALIZE_POLICY
// num_pending should be the number of jobs that have been materialized, but not yet committed
// returns true if materialization of a single job is allowed by policy, if false retry_delay
// will be set to a suggested delay before trying again.  a retry_delay > 10 means "wait for a state change before retrying"
bool CheckMaterializePolicyExpression(JobQueueCluster * cad, int num_pending, int & retry_delay)
{
	long long max_idle = -1;
	if (cad->LookupInteger(ATTR_JOB_MATERIALIZE_MAX_IDLE, max_idle) && max_idle >= 0) {
		if ((cad->getNumNotRunning() + num_pending) < max_idle) {
			return true;
		} else {
			retry_delay = 20; // don't bother to retry by polling, wait for a job to change state instead.
			return false;
		}
	}

#if 0 // future
	if (cad->Lookup(ATTR_JOB_MATERIALIZE_CONSTRAINT)) {

		ClassAd iad;
		cad->PopulateInfoAd(iad, num_pending, submit_on_hold, false);

		classad::ExprTree * expr = NULL;
		ParseClassAdRvalExpr("JobsIdle < 4", expr);
		if (expr) {
			bool rv = EvalExprBool(&iad, expr);
			delete expr;
			if (rv) return true;
		}
	}

	retry_delay = 20; // don't bother to retry by polling, wait for a job to change state instead.
	return false;
#endif
	return true;
}
#else
bool CheckMaterializePolicyExpression(JobQueueCluster * /*cad*/, int & /*retry_delay*/)
{
	return true;
}
#endif

// This timer is after when we create a job factory, change the pause state of one or more job factories, or
// remove a job that is part of a cluster with a job factory. What we want to do here
// is either materialize a new job in that cluster, queue up a read of itemdata for the job factory
// or schedule the cluster for removal.
// 
void
JobMaterializeTimerCallback()
{
	dprintf(D_MATERIALIZE | D_VERBOSE, "in JobMaterializeTimerCallback\n");

	bool allow_materialize = scheduler.getAllowLateMaterialize();
	if ( ! allow_materialize || ! JobQueue) {
		// materialization is disabled, so just clear the list and quit.
		ClustersNeedingMaterialize.clear();
	} else {

		int system_limit = MIN(scheduler.getMaxMaterializedJobsPerCluster(), scheduler.getMaxJobsPerSubmission());
		int owner_limit = scheduler.getMaxJobsPerOwner();
		//system_limit = MIN(system_limit, scheduler.getMaxJobsRunning());

		int total_new_jobs = 0;
		// iterate the list of clusters needing work, removing them from the work list when they
		// no longer need future materialization.
		for (auto it = ClustersNeedingMaterialize.begin(); it != ClustersNeedingMaterialize.end(); /*next handled in loop*/) {
			int cluster_id = *it;
			auto prev = it++;

			bool remove_entry = true;
			JobQueueCluster * cad = GetClusterAd(cluster_id);
			if ( ! cad) {
				// if no clusterad in the job queue, there is nothing to cleanup or materialize, so just skip it.
				dprintf(D_ALWAYS, "\tWARNING: JobMaterializeTimerCallback could not find cluster ad for cluster %d\n", cluster_id);

			} else if (cad->factory) {

				int factory_owner_limit = owner_limit;
				if (cad->ownerinfo) {
					factory_owner_limit = owner_limit - (cad->ownerinfo->num.JobsCounted + cad->ownerinfo->num.JobsRecentlyAdded);
				}
				if (factory_owner_limit < 1) {
					dprintf(D_MATERIALIZE | D_VERBOSE, "\tcluster %d cannot materialize because of MAX_JOBS_PER_OWNER\n", cluster_id);
				}

				if (JobFactoryAllowsClusterRemoval(cad)) {
					dprintf(D_MATERIALIZE | D_VERBOSE, "\tcluster %d has completed job factory\n", cluster_id);
					// if job factory is complete and there are no jobs attached to the cluster, schedule the cluster for removal
					if ( ! cad->HasAttachedJobs()) {
						ScheduleClusterForDeferredCleanup(cluster_id);
					}
				} else if (CanMaterializeJobs(cad)) {
					dprintf(D_MATERIALIZE | D_VERBOSE, "\tcluster %d has running job factory, invoking it.\n", cluster_id);

					int proc_limit = INT_MAX;
					if ( ! cad->LookupInteger(ATTR_JOB_MATERIALIZE_LIMIT, proc_limit) || proc_limit <= 0) {
						proc_limit = INT_MAX;
					}
					int effective_limit = MIN(proc_limit, system_limit);
					effective_limit = MIN(effective_limit, factory_owner_limit);
					//uncomment this code to poll quickly, but only if ownerinfo->num counters are also updated quickly (currently they are not)
					//if (factory_owner_limit < 1) { remove_entry = false; }

					dprintf(D_MATERIALIZE | D_VERBOSE, "in JobMaterializeTimerCallback, proc_limit=%d, sys_limit=%d MIN(%d,%d,%d), ClusterSize=%d\n",
						proc_limit, system_limit,
						scheduler.getMaxMaterializedJobsPerCluster(), scheduler.getMaxJobsPerSubmission(), factory_owner_limit,
						cad->ClusterSize());

					TransactionWatcher txn;
					int num_materialized = 0;
					int cluster_size = cad->ClusterSize();
					while ((cluster_size + num_materialized) < effective_limit) {
						int retry_delay = 0; // will be set to non-zero when we should try again later.
						int rv = 0;
						if (CheckMaterializePolicyExpression(cad, num_materialized, retry_delay)) {
							rv = MaterializeNextFactoryJob(cad->factory, cad, txn, retry_delay);
						}
						if (rv == 1) {
							num_materialized += 1;
						} else {
							// either failure, or 'not now' use retry_delay to tell the difference. 0 means stop materializing
							// for small non-zero values of retry, just leave this entry in the timer list so we end up polling.
							// larger retry values indicate that the factory is in a resumable pause state
							// which we will handle using a catMaterializeState transaction trigger rather than
							// by polling with this timer callback.
							if (retry_delay > 0 && retry_delay < 10) { remove_entry = false; }
							break;
						}
					}

					if (num_materialized > 0) {
						// If we materialized any jobs, we may need to commit the transaction now.
						if (txn.InTransaction()) {
							CondorError errorStack;
							SetAttributeFlags_t flags = scheduler.getNonDurableLateMaterialize() ? NONDURABLE : 0;
							int rv = txn.CommitIfAny(flags, &errorStack);
							if (rv < 0) {
								dprintf(D_ALWAYS, "CommitTransaction() failed for cluster %d rval=%d (%s)\n",
									cad->jid.cluster, rv, errorStack.empty() ? "no message" : errorStack.message());
								num_materialized = 0;
							}
						}
						total_new_jobs += num_materialized;
					} else {
						int next_row = 0;
						if (GetAttributeInt(cluster_id, -1, ATTR_JOB_MATERIALIZE_NEXT_ROW, &next_row) < 0) {
							next_row = 0;
						}
						dprintf(D_MATERIALIZE | D_VERBOSE, "cluster %d has_jobs=%d next_row=%d\n", cluster_id, cad->HasAttachedJobs(), next_row);

						// if we didn't materialize any jobs, the cluster has no attached jobs, and
						// the next row to materialize is -1 (which means no-more-rows)
						// we need to schedule the cluster for cleanup since it isn't likely to happen otherwise.
						if ( ! num_materialized && ! cad->HasAttachedJobs() && next_row == -1) {
							ScheduleClusterForDeferredCleanup(cluster_id);
						}
					}
					dprintf(D_MATERIALIZE, "cluster %d job factory invoked, %d jobs materialized\n", cluster_id, num_materialized);
				}

			}

			// factory is paused or completed in some way, so take it out of the list of clusters to service.
			if (remove_entry) {
				ClustersNeedingMaterialize.erase(prev);
			}
		}
		if (total_new_jobs > 0) {
			scheduler.needReschedule();
		}
	}

	if( ClustersNeedingMaterialize.empty() && job_materialize_timer_id > 0 ) {
		dprintf(D_FULLDEBUG, "Cancelling job materialization timer\n");
		daemonCore->Cancel_Timer(job_materialize_timer_id);
		job_materialize_timer_id = -1;
	}
}

void
ScheduleClusterForJobMaterializeNow(int cluster_id)
{
	ClustersNeedingMaterialize.insert(cluster_id);
	// Start timer to do job materialize if it is not already running.
	if( job_materialize_timer_id <= 0 ) {
		dprintf(D_FULLDEBUG, "Starting job materialize timer\n");
		job_materialize_timer_id = daemonCore->Register_Timer(0, 5, JobMaterializeTimerCallback, "JobMaterializeTimerCallback");
	}
}



// This timer is called when we scheduled deferred cluster cleanup, which we do when for clusters that
// have job factories
// sees num_procs for a cluster go to 0, but there is a job factory on that cluster refusing to let it die.
// our job here is to either materialize a new job, or actually do the cluster cleanup.
// 
void
DeferredClusterCleanupTimerCallback()
{
	dprintf(D_MATERIALIZE | D_VERBOSE, "in DeferredClusterCleanupTimerCallback\n");

	int total_new_jobs = 0;

	// iterate the list of clusters needing work, removing them from the work list before we
	// service them. 
	for (auto it = ClustersNeedingCleanup.begin(); it != ClustersNeedingCleanup.end(); /*next handled in loop*/) {
		int cluster_id = *it;
		auto prev = it++;
		ClustersNeedingCleanup.erase(prev);

		dprintf(D_MATERIALIZE | D_VERBOSE, "\tcluster %d needs cleanup\n", cluster_id);

		// If no JobQueue, then we must be exiting. so skip all of the cleanup
		if ( ! JobQueue) continue;

		bool do_cleanup = true;

		// first get the proc count for this cluster, if it is zero then we *might* want to do cleanup
		int *numOfProcs = NULL;
		if ( ClusterSizeHashTable->lookup(cluster_id,numOfProcs) != -1 ) {
			do_cleanup = *numOfProcs <= 0;
			dprintf(D_MATERIALIZE | D_VERBOSE, "\tcluster %d has %d procs, setting do_cleanup=%d\n", cluster_id, *numOfProcs, do_cleanup);
		} else {
			dprintf(D_MATERIALIZE | D_VERBOSE, "\tcluster %d has no entry in ClusterSizeHashTable, setting do_cleanup=%d\n", cluster_id, do_cleanup);
		}

		// get the clusterad, and have it materialize factory jobs if any are desired
		// if we materalized any jobs, then cleanup is cancelled.
		if (scheduler.getAllowLateMaterialize()) {
			JobQueueCluster * clusterad = GetClusterAd(cluster_id);
			if ( ! clusterad) {
				// if no clusterad in the job queue, there is nothing to cleanup or materialize, so just skip it.
				dprintf(D_ALWAYS, "\tWARNING: DeferredClusterCleanupTimerCallback could not find cluster ad for cluster %d\n", cluster_id);
				continue;
			}
			ASSERT(clusterad->IsCluster());
			if (clusterad->factory) {
				dprintf(D_MATERIALIZE | D_VERBOSE, "\tcluster %d has job factory, invoking it.\n", cluster_id);
				int retry_delay = 0;
				TransactionWatcher txn;
				int num_materialized = MaterializeJobs(clusterad, txn, retry_delay);
				if (num_materialized > 0) {
					if (txn.InTransaction()) {
						CondorError errorStack;
						SetAttributeFlags_t flags = scheduler.getNonDurableLateMaterialize() ? NONDURABLE : 0;
						int rv = txn.CommitIfAny(flags, &errorStack);
						if (rv < 0) {
							dprintf(D_ALWAYS, "CommitTransaction() failed for cluster %d rval=%d (%s)\n",
								cluster_id, rv, errorStack.empty() ? "no message" : errorStack.message());
							num_materialized = 0;
						}
					}
					total_new_jobs += num_materialized;
					// PRAGMA_REMIND("TJ: should we do_cleanup here if the transaction failed to commit?");
					do_cleanup = false;
				} else {
					// if no jobs materialized, we have to decide if the factory is done, or in a recoverable pause state
					if (retry_delay > 0) {
						do_cleanup = false;
					}
				}
				dprintf(D_MATERIALIZE, "cluster %d job factory invoked, %d jobs materialized%s\n", cluster_id, num_materialized, do_cleanup ? ", doing cleanup" : "");
			}
		}

		// if cleanup is still desired, do it now.
		if (do_cleanup) {
			dprintf(D_MATERIALIZE, "DeferredClusterCleanupTimerCallback: Removing cluster %d\n", cluster_id);
			ClusterCleanup(cluster_id);
		}
	}
	if (total_new_jobs > 0) {
		scheduler.needReschedule();
	}

	if( ClustersNeedingCleanup.empty() && defer_cleanup_timer_id > 0 ) {
		dprintf(D_FULLDEBUG, "Cancelling deferred cluster cleanup/job materialization timer\n");
		daemonCore->Cancel_Timer(defer_cleanup_timer_id);
		defer_cleanup_timer_id = -1;
	}
}

// this is called when there is a job factory for the cluster and a proc for that cluster is destroyed.
// it may be called even when the cluster still has materialized jobs
//  (i.e. is not really ready for cleanup yet)
void
ScheduleClusterForDeferredCleanup(int cluster_id)
{
	ClustersNeedingCleanup.insert(cluster_id);
	// Start timer to do deferred materialize if it is not already running.
	if( defer_cleanup_timer_id <= 0 ) {
		dprintf(D_FULLDEBUG, "Starting deferred cluster cleanup/materialize timer\n");
		defer_cleanup_timer_id = daemonCore->Register_Timer(0, 5, DeferredClusterCleanupTimerCallback, "DeferredClusterCleanupTimerCallback");
	}
}

static
int
IncrementClusterSize(int cluster_num)
{
	int 	*numOfProcs = NULL;

	if ( ClusterSizeHashTable->lookup(cluster_num,numOfProcs) == -1 ) {
		// First proc we've seen in this cluster; set size to 1
		ClusterSizeHashTable->insert(cluster_num,1);
	} else {
		// We've seen this cluster_num go by before; increment proc count
		(*numOfProcs)++;
	}

		// return the number of procs in this cluster
	if ( numOfProcs ) {
		return *numOfProcs;
	} else {
		return 1;
	}
}

static
int
DecrementClusterSize(int cluster_id, JobQueueCluster * clusterAd)
{
	int 	*numOfProcs = NULL;

	if ( ClusterSizeHashTable->lookup(cluster_id,numOfProcs) != -1 ) {
		// We've seen this cluster_num go by before; increment proc count
		// NOTICE that numOfProcs is a _reference_ to an int which we
		// fetched out of the hash table via the call to lookup() above.
		(*numOfProcs)--;

		bool cleanup_now = (*numOfProcs <= 0);
		if (clusterAd) {
			clusterAd->SetClusterSize(*numOfProcs);
			if (scheduler.getAllowLateMaterialize()) {
				// if there is a job factory, and it doesn't want us to do cleanup
				// then schedule deferred cleanup even if the cluster is not yet empty
				// we do this because deferred cleanup is where we do late materialization
				if ( ! JobFactoryAllowsClusterRemoval(clusterAd)) {
					ScheduleClusterForDeferredCleanup(cluster_id);
					cleanup_now = false;
				}
			}
		}

		// If this is the last job in the cluster, remove the initial
		//    checkpoint file and the entry in the ClusterSizeHashTable.
		if ( cleanup_now ) {
			ClusterCleanup(cluster_id);
			numOfProcs = NULL;
		}
	}
	TotalJobsCount--;
	
		// return the number of procs in this cluster
	if ( numOfProcs ) {
		return *numOfProcs;
	} else {
		// if it isn't in our hashtable, there are no procs, so return 0
		return 0;
	}
}

static 
void
RemoveMatchedAd(int cluster_id, int proc_id)
{
	if ( scheduler.resourcesByProcID ) {
		ClassAd *ad_to_remove = NULL;
		PROC_ID job_id;
		job_id.cluster = cluster_id;
		job_id.proc = proc_id;
		scheduler.resourcesByProcID->lookup(job_id,ad_to_remove);
		if ( ad_to_remove ) {
			delete ad_to_remove;
			scheduler.resourcesByProcID->remove(job_id);
		}
	}
	return;
}

// CRUFT: Everything in this function is cruft, but not necessarily all
//    the same cruft. Individual sections should say if/when they should
//    be removed.
// Look for attributes that have changed name or syntax in a previous
// version of Condor and convert the old format to the current format.
// *This function is not transaction-safe!*
// If startup is true, then this job was read from the job queue log on
//   schedd startup. Otherwise, it's a new job submission. Some of these
//   conversion checks only need to be done for existing jobs at startup.
// Returns true if the ad was modified, false otherwise.
void
ConvertOldJobAdAttrs( ClassAd *job_ad, bool startup )
{
	int universe, cluster, proc;

	if (!job_ad->LookupInteger(ATTR_CLUSTER_ID, cluster)) {
		dprintf(D_ALWAYS,
				"Job has no %s attribute. Skipping conversion.\n",
				ATTR_CLUSTER_ID);
		return;
	}

	if (!job_ad->LookupInteger(ATTR_PROC_ID, proc)) {
		dprintf(D_ALWAYS,
				"Job has no %s attribute. Skipping conversion.\n",
				ATTR_PROC_ID);
		return;
	}

	if( !job_ad->LookupInteger( ATTR_JOB_UNIVERSE, universe ) ) {
		dprintf( D_ALWAYS,
				 "Job %d.%d has no %s attribute. Skipping conversion.\n",
				 cluster, proc, ATTR_JOB_UNIVERSE );
		return;
	}

		// CRUFT
		// Before 7.6.0, Condor-C didn't set ATTR_HOLD_REASON_CODE
		// properly when submitting jobs to a remote schedd. Since then,
		// we look at the code instead of the hold reason string to
		// see if a job is expecting input files to be spooled.
	int job_status = -1;
	job_ad->LookupInteger( ATTR_JOB_STATUS, job_status );
	if ( job_status == HELD && job_ad->LookupExpr( ATTR_HOLD_REASON_CODE ) == NULL ) {
		std::string hold_reason;
		job_ad->LookupString( ATTR_HOLD_REASON, hold_reason );
		if ( hold_reason == "Spooling input data files" ) {
			job_ad->Assign( ATTR_HOLD_REASON_CODE,
							CONDOR_HOLD_CODE::SpoolingInput );
		}
	}

		// CRUFT
		// Starting in 6.7.11, ATTR_JOB_MANAGED changed from a boolean
		// to a string.
	bool ntmp;
	if( startup && job_ad->LookupBool(ATTR_JOB_MANAGED, ntmp) ) {
		if(ntmp) {
			job_ad->Assign(ATTR_JOB_MANAGED, MANAGED_EXTERNAL);
		} else {
			job_ad->Assign(ATTR_JOB_MANAGED, MANAGED_SCHEDD);
		}
	}

		// CRUFT
		// Starting in 7.9.1, in ATTR_GRID_JOB_ID, the grid-types
		// pbs, sge, lsf, nqs, and naregi were made sub-types of
		// 'batch'.
	std::string orig_value;
	if ( job_ad->LookupString( ATTR_GRID_JOB_ID, orig_value ) ) {
		const char *orig_str = orig_value.c_str();
		if ( strncasecmp( "pbs", orig_str, 3 ) == 0 ||
			 strncasecmp( "sge", orig_str, 3 ) == 0 ||
			 strncasecmp( "lsf", orig_str, 3 ) == 0 ||
			 strncasecmp( "nqs", orig_str, 3 ) == 0 ||
			 strncasecmp( "naregi", orig_str, 6 ) == 0 ) {
			std::string new_value = "batch " + orig_value;
			job_ad->Assign( ATTR_GRID_JOB_ID, new_value );
		}
	}
}

QmgmtPeer::QmgmtPeer()
{
	owner = NULL;
	fquser = NULL;
	myendpoint = NULL;
	sock = NULL;
	transaction = NULL;
	allow_protected_attr_changes_by_superuser = true;
	readonly = false;

	unset();
}

QmgmtPeer::~QmgmtPeer()
{
	unset();
}

bool
QmgmtPeer::set(ReliSock *input)
{
	if ( !input || sock || myendpoint ) {
		// already set, or no input
		return false;
	}
	
	sock = input;
	return true;
}

bool
QmgmtPeer::set(const condor_sockaddr& raddr, const char *o)
{
	if ( !raddr.is_valid() || sock || myendpoint ) {
		// already set, or no input
		return false;
	}
	ASSERT(owner == NULL);

	if ( o ) {
		fquser = strdup(o);
			// owner is just fquser that stops at the first '@' 
		owner = strdup(o);
		char *atsign = strchr(owner,'@');
		if (atsign) {
			*atsign = '\0';
		}
	}

	addr = raddr;
	myendpoint = strdup(addr.to_ip_string().c_str());

	return true;
}

bool
QmgmtPeer::setAllowProtectedAttrChanges(bool val)
{
	bool old_val = allow_protected_attr_changes_by_superuser;

	allow_protected_attr_changes_by_superuser = val;

	return old_val;
}

bool
QmgmtPeer::setEffectiveOwner(char const *o)
{
	if (owner && o && MATCH == strcmp(owner, o)) {
		// nothing to do.
		return true;
	}

	free(owner);
	owner = NULL;
	free(fquser);
	fquser = NULL;

	if ( o ) {
		owner = strdup(o);
		std::string user = std::string(o) + "@" + scheduler.uidDomain();
		fquser = strdup(user.c_str());
	}
	return true;
}

bool
QmgmtPeer::setReadOnly(bool val)
{
	bool old_val = readonly;

	readonly = val;

	return old_val;
}

void
QmgmtPeer::unset()
{
	if (owner) {
		free(owner);
		owner = NULL;
	}
	if (fquser) {
		free(fquser);
		fquser = NULL;
	}
	if (myendpoint) {
		free(myendpoint);
		myendpoint = NULL;
	}
	if (sock) sock=NULL;	// note: do NOT delete sock!!!!!
	if (transaction) {
		delete transaction;
		transaction = NULL;
	}

	next_proc_num = 0;
	active_cluster_num = -1;	
	xact_start_time = 0;	// time at which the current transaction was started
	readonly = false;
}

const char*
QmgmtPeer::endpoint_ip_str() const
{
	if ( sock ) {
		return sock->peer_ip_str();
	} else {
		return myendpoint;
	}
}

const condor_sockaddr
QmgmtPeer::endpoint() const
{
	if ( sock ) {
		return sock->peer_addr();
	} else {
		return addr;
	}
}


const char*
QmgmtPeer::getOwner() const
{
	// if effective owner has been set, use that
	if( owner ) {
		return owner;
	}
	if ( sock ) {
		return sock->getOwner();
	}
	return NULL;
}

const char*
QmgmtPeer::getDomain() const
{
	if ( sock ) {
		return sock->getDomain();
	}
	return NULL;
}

const char*
QmgmtPeer::getRealOwner() const
{
	if ( sock ) {
		return sock->getOwner();
	}
	else {
		return owner;
	}
}
	

const char*
QmgmtPeer::getFullyQualifiedUser() const
{
	if ( sock ) {
		return sock->getFullyQualifiedUser();
	} else {
		return fquser;
	}
}

int
QmgmtPeer::isAuthenticated() const
{
	if ( sock ) {
		return sock->isMappedFQU();
	} else {
		if ( qmgmt_all_users_trusted ) {
			return TRUE;
		} else {
			return owner ? TRUE : FALSE;
		}
	}
}


// Read out any parameters from the config file that we need and
// initialize our internal data structures.  This is also called
// on reconfig.
void
InitQmgmt()
{
	StringList s_users;
	char* tmp;

	std::string uid_domain;
	param(uid_domain, "UID_DOMAIN");

	qmgmt_was_initialized = true;

	tmp = param( "QUEUE_SUPER_USERS" );
	if( tmp ) {
		s_users.initializeFromString( tmp );
		free( tmp );
	} else {
		s_users.initializeFromString( default_super_user );
	}
	if( ! s_users.contains(get_condor_username()) ) {
		s_users.append( get_condor_username() );
	}
	super_users.clear();
	super_users.reserve(s_users.number() + 3);
	s_users.rewind();
	while( (tmp = s_users.next()) ) {
		if (user_is_the_new_owner) {
			// Backward compatibility hack:
			// QUEUE_SUPER_USERS historically has referred to owners (actual OS usernames)
			// as opposed to a HTCondor user; the defaults are `root` and `condor`.  We now
			// get the 'user' from the authenticated identity (which is of the form 'user@domain').
			// Hence, we try a few alternate identities; particularly, if 'foo' is a superuser,
			// then we also consider 'foo@UID_DOMAIN' a superuser.  Additionally, if 'condor'
			// is a superuser, then 'condor@child', 'condor@parent', and 'condor@family'
			// are considered superusers.
			std::string super_user(tmp);
			if (super_user.find("@") == std::string::npos) {
				std::string alt_super_user = std::string(tmp) + "@" + uid_domain;
				super_users.emplace_back(alt_super_user);
			} else {
				super_users.emplace_back(super_user);
			}
#ifdef WIN32
			if (!strcasecmp(tmp, "condor"))
#else
			if (!strcmp(tmp, "condor"))
#endif
			{
				super_users.push_back("condor@child");
				super_users.push_back("condor@parent");
				super_users.push_back("condor@family");
			}
		} else {
			super_users.push_back(tmp);
		}
	}

	if( IsFulldebug(D_FULLDEBUG) ) {
		dprintf( D_FULLDEBUG, "Queue Management Super Users:\n" );
		for (const auto &username : super_users) {
			dprintf( D_FULLDEBUG, "\t%s\n", username.c_str() );
		}
	}

	qmgmt_all_users_trusted = param_boolean("QUEUE_ALL_USERS_TRUSTED",false);
	if (qmgmt_all_users_trusted) {
		dprintf(D_ALWAYS,
			"NOTE: QUEUE_ALL_USERS_TRUSTED=TRUE - "
			"all queue access checks disabled!\n"
			);
	}

	delete queue_super_user_may_impersonate_regex;
	queue_super_user_may_impersonate_regex = NULL;
	std::string queue_super_user_may_impersonate;
	if( param(queue_super_user_may_impersonate,"QUEUE_SUPER_USER_MAY_IMPERSONATE") ) {
		queue_super_user_may_impersonate_regex = new Regex;
		int errnumber;
		int erroffset=0;
		if( !queue_super_user_may_impersonate_regex->compile(queue_super_user_may_impersonate.c_str(),&errnumber,&erroffset) ) {
			EXCEPT("QUEUE_SUPER_USER_MAY_IMPERSONATE is an invalid regular expression: %s",queue_super_user_may_impersonate.c_str());
		}
	}

	immutable_attrs.clear();
	param_and_insert_attrs("IMMUTABLE_JOB_ATTRS", immutable_attrs);
	param_and_insert_attrs("SYSTEM_IMMUTABLE_JOB_ATTRS", immutable_attrs);
	protected_attrs.clear();
	param_and_insert_attrs("PROTECTED_JOB_ATTRS", protected_attrs);
	param_and_insert_attrs("SYSTEM_PROTECTED_JOB_ATTRS", protected_attrs);
	secure_attrs.clear();
	param_and_insert_attrs("SECURE_JOB_ATTRS", secure_attrs);
	param_and_insert_attrs("SYSTEM_SECURE_JOB_ATTRS", secure_attrs);

	Ignore_Secure_SetAttr_Attempts = param_boolean("IGNORE_ATTEMPTS_TO_SET_SECURE_JOB_ATTRS", true);

	schedd_forker.Initialize();
	int max_schedd_forkers = param_integer ("SCHEDD_QUERY_WORKERS",8,0);
	schedd_forker.setMaxWorkers( max_schedd_forkers );

	cluster_initial_val = param_integer("SCHEDD_CLUSTER_INITIAL_VALUE",1,1);
	cluster_increment_val = param_integer("SCHEDD_CLUSTER_INCREMENT_VALUE",1,1);
    cluster_maximum_val = param_integer("SCHEDD_CLUSTER_MAXIMUM_VALUE",0,0);

	flush_job_queue_log_delay = param_integer("SCHEDD_JOB_QUEUE_LOG_FLUSH_DELAY",5,0);
	dirty_notice_interval = param_integer("SCHEDD_JOB_QUEUE_NOTIFY_UPDATES",30,0);
}

void
SetMaxHistoricalLogs(int max_historical_logs)
{
	JobQueue->SetMaxHistoricalLogs(max_historical_logs);
}

time_t
GetOriginalJobQueueBirthdate()
{
	return JobQueue->GetOrigLogBirthdate();
}

static void
RenamePre_7_5_5_SpoolPathsInJob( ClassAd *job_ad, char const *spool, int cluster, int proc )
{
	std::string old_path;
	formatstr(old_path,"%s%ccluster%d.proc%d.subproc%d", spool, DIR_DELIM_CHAR, cluster, proc, 0);
	std::string new_path;
	SpooledJobFiles::getJobSpoolPath(job_ad, new_path);
	ASSERT( !new_path.empty() );

	static const int ATTR_ARRAY_SIZE = 6;
	static const char *AttrsToModify[ATTR_ARRAY_SIZE] = { 
		ATTR_JOB_CMD,
		ATTR_JOB_INPUT,
		ATTR_TRANSFER_INPUT_FILES,
		ATTR_ULOG_FILE,
		ATTR_X509_USER_PROXY,
		ATTR_JOB_IWD};
	static const bool AttrIsList[ATTR_ARRAY_SIZE] = {
		false,
		false,
		true,
		false,
		false,
		false};

	int a;
	for(a=0;a<ATTR_ARRAY_SIZE;a++) {
		char const *attr = AttrsToModify[a];
		std::string v;
		char const *o = old_path.c_str();
		char const *n = new_path.c_str();

		if( !job_ad->LookupString(attr,v) ) {
			continue;
		}
		if( !AttrIsList[a] ) {
			if( !strncmp(v.c_str(),o,strlen(o)) ) {
				std::string np = n;
				np += v.c_str() + strlen(o);
				dprintf(D_ALWAYS,"Changing job %d.%d %s from %s to %s\n",
						cluster, proc, attr, o, np.c_str());
				job_ad->Assign(attr,np);
			}
			continue;
		}

			// The value we are changing is a list of files
		StringList old_paths(v.c_str(),",");
		StringList new_paths(NULL,",");
		bool changed = false;

		old_paths.rewind();
		char const *op;
		while( (op=old_paths.next()) ) {
			if( !strncmp(op,o,strlen(o)) ) {
				std::string np = n;
				np += op + strlen(o);
				new_paths.append(np.c_str());
				changed = true;
			}
			else {
				new_paths.append(op);
			}
		}

		if( changed ) {
			char *nv = new_paths.print_to_string();
			ASSERT( nv );
			dprintf(D_ALWAYS,"Changing job %d.%d %s from %s to %s\n",
					cluster, proc, attr, v.c_str(), nv);
			job_ad->Assign(attr,nv);
			free( nv );
		}
	}
}


static void
SpoolHierarchyChangePass1(char const *spool,std::list< PROC_ID > &spool_rename_list)
{
	int cluster, proc, subproc;

	Directory spool_dir(spool);
	const char *f;
	while( (f=spool_dir.Next()) ) {
		int len;
		cluster = proc = subproc = -1;
		len = 0;

		if( sscanf(f,"cluster%d.proc%d.subproc%d%n",&cluster,&proc,&subproc,&len)==3 && f[len] == '\0' )
		{
			dprintf(D_ALWAYS,"Found pre-7.5.5 spool directory %s\n",f);
			if( !GetJobAd( cluster, proc ) ) {
				dprintf(D_ALWAYS,"No job %d.%d exists, so ignoring old spool directory %s.\n",cluster,proc,f);
			}
			else {
				PROC_ID job_id;
				job_id.cluster = cluster;
				job_id.proc = proc;
				spool_rename_list.push_back(job_id);
			}
		}

		cluster = proc = subproc = -1;
		len = 0;
		if( sscanf(f,"cluster%d.ickpt.subproc%d%n",&cluster,&subproc,&len)==2 && f[len] == '\0')
		{
			dprintf(D_ALWAYS,"Found pre-7.5.5 spooled executable %s\n",f);
			if( !GetJobAd( cluster, ICKPT ) ) {
				dprintf(D_ALWAYS,"No job %d.%d exists, so ignoring old spooled executable %s.\n",cluster,proc,f);
			}
			else {
				PROC_ID job_id;
				job_id.cluster = cluster;
				job_id.proc = ICKPT;
				spool_rename_list.push_back(job_id);
			}
		}
	}

	std::list< PROC_ID >::iterator spool_rename_it;
	for( spool_rename_it = spool_rename_list.begin();
		 spool_rename_it != spool_rename_list.end();
		 spool_rename_it++ )
	{
		PROC_ID job_id = *spool_rename_it;
		cluster = job_id.cluster;
		proc = job_id.proc;

		ClassAd *job_ad = GetJobAd( cluster, proc );
		ASSERT( job_ad ); // we already checked that this job exists

		RenamePre_7_5_5_SpoolPathsInJob( job_ad, spool, cluster, proc );

		JobQueueDirty = true;
	}
}

static void
SpoolHierarchyChangePass2(char const *spool,std::list< PROC_ID > &spool_rename_list)
{
	int cluster, proc;

		// now rename the job spool directories and executables
	std::list< PROC_ID >::iterator spool_rename_it;
	for( spool_rename_it = spool_rename_list.begin();
		 spool_rename_it != spool_rename_list.end();
		 spool_rename_it++ )
	{
		PROC_ID job_id = *spool_rename_it;
		cluster = job_id.cluster;
		proc = job_id.proc;

		ClassAd *job_ad = GetJobAd( cluster, proc );
		ASSERT( job_ad ); // we already checked that this job exists

		std::string old_path;
		std::string new_path;

		if( proc == ICKPT ) {
			formatstr(old_path,"%s%ccluster%d.ickpt.subproc%d",spool,DIR_DELIM_CHAR,cluster,0);
		}
		else {
			formatstr(old_path,"%s%ccluster%d.proc%d.subproc%d",spool,DIR_DELIM_CHAR,cluster,proc,0);
		}
		SpooledJobFiles::getJobSpoolPath(job_ad, new_path);

		if( !SpooledJobFiles::createParentSpoolDirectories(job_ad) ) {
			EXCEPT("Failed to create parent spool directories for "
				   "%d.%d: %s: %s",
				   cluster,proc,new_path.c_str(),strerror(errno));
		}

		priv_state saved_priv;
		if( proc != ICKPT ) {
			std::string old_tmp_path = old_path + ".tmp";
			std::string new_tmp_path = new_path + ".tmp";

				// We move the tmp directory first, because it is the presence
				// of the non-tmp directory that is checked for if we crash
				// and restart.
			StatInfo si(old_tmp_path.c_str());
			if( si.Error() != SINoFile ) {
				saved_priv = set_priv(PRIV_ROOT);

				if( rename(old_tmp_path.c_str(),new_tmp_path.c_str())!= 0 ) {
					EXCEPT("Failed to move %s to %s: %s",
						   old_tmp_path.c_str(),
						   new_tmp_path.c_str(),
						   strerror(errno));
				}

				set_priv(saved_priv);

				dprintf(D_ALWAYS,"Moved %s to %s.\n",
						old_tmp_path.c_str(), new_tmp_path.c_str() );
			}
		}

		saved_priv = set_priv(PRIV_ROOT);

		if( rename(old_path.c_str(),new_path.c_str())!= 0 ) {
			EXCEPT("Failed to move %s to %s: %s",
				   old_path.c_str(),
				   new_path.c_str(),
				   strerror(errno));
		}

		set_priv(saved_priv);

		dprintf(D_ALWAYS,"Moved %s to %s.\n",
				old_path.c_str(), new_path.c_str() );
	}
}

/* handled in header for now.
JobQueueJob::~JobQueueJob()
{
}
*/

JobQueueCluster::~JobQueueCluster()
{
	if (this->factory) {
		DestroyJobFactory(this->factory);
		this->factory = NULL;
	}
}

bool JobQueueJob::IsNoopJob()
{
	if ( ! has_noop_attr) return false;
	bool noop = false;
	if ( ! this->LookupBool(ATTR_JOB_NOOP, noop)) { has_noop_attr = false; }
	else { has_noop_attr = true; }
	return has_noop_attr && noop;
}

void JobQueueBase::CheckJidAndType(const JOB_ID_KEY &key)
{
	if (key.cluster != jid.cluster || key.proc != jid.proc) {
		dprintf(D_ERROR, "ERROR! - JobQueueBase jid is not initialized for %d.%d", key.cluster, key.proc);
	}
	if (TypeOfJid(key) != entry_type) {
		dprintf(D_ERROR, "ERROR! - JobQueueBase entry_type (%d) is wrong type for %d.%d", entry_type, key.cluster, key.proc);
	}
}

// After the job queue is loaded from disk, or a new job is submitted
// the fields in the job object have to be initialized to match the ad
//
void JobQueueBase::PopulateFromAd()
{
	// TODO: TJ remove this? it should be dead as of 9.10.0
	if (!entry_type) {
		if (!jid.cluster) {
			this->LookupInteger(ATTR_CLUSTER_ID, jid.cluster);
			this->LookupInteger(ATTR_PROC_ID, jid.proc);
		}
		entry_type = TypeOfJid(jid);
		dprintf(D_ERROR, "WARNING - JobQueueBase has no entry_type set %d.%d", jid.cluster, jid.proc);
	}
}

void JobQueueJob::PopulateFromAd()
{
	// First have our base class fill in whatever it can
	JobQueueBase::PopulateFromAd();

	if ( ! universe) {
		int uni;
		if (this->LookupInteger(ATTR_JOB_UNIVERSE, uni)) {
			this->universe = uni;
		}
	}

	if ( ! set_id) {
		this->LookupInteger(ATTR_JOB_SET_ID, set_id);
	}

#if 0	// we don't do this anymore, since we update both the ad and the job object
		// when we calculate the autocluster - the on-disk value is never useful.
	if (autocluster_id < 0) {
		this->LookupInteger(ATTR_AUTO_CLUSTER_ID, this->autocluster_id);
	}
#endif
}

// stuff we will need if we have to update the UID domain of the USER attribute as we load
struct ownerinfo_init_state {
	const char * prior_uid_domain;
	const char * uid_domain;
	bool update_uid_domain;
};

// helper function for InitJobQueue
// sets the ownerinfo field in the JobQueueJob header
// valid for use on JobQueueJob, JobQueueCluster and JobQueueJobSet ads
static bool
InitOwnerinfo(
	JobQueueBase * bad,
	std::string & owner,
	const struct ownerinfo_init_state & is)
{
	// owner_history tracks the OS usernames that have
	// been used to run jobs on this schedd; it's part of a
	// security mechanism to prevent the schedd from executing
	// as an OS user who has never submitted jobs.  Hence, we
	// actually want to use ATTR_OWNER here and not ATTR_USER.
	if (bad->LookupString(ATTR_OWNER, owner)) {
		AddOwnerHistory(owner);
	} else {
		owner.clear();
	}

	// set the ownerinfo field 
	if (user_is_the_new_owner) {
		if (bad->LookupString(attr_JobUser, owner)) {
			// if a PRIOR_UID_DOMAIN was configured, and ownerinfo is keyed by User
			// we need to update the domain part of the User attribute before we use it as a key
			if (is.update_uid_domain && user_is_the_new_owner) {
				auto at_sign = owner.find_last_of('@');
				if (at_sign != std::string::npos) {
					const char * old_job_domain = owner.c_str() + at_sign + 1;
					if (MATCH == strcasecmp(old_job_domain, is.prior_uid_domain)) {
						owner.erase(at_sign + 1);
						owner += is.uid_domain;
						bad->Assign(ATTR_USER, owner);
						JobQueueDirty = true;
					}
				}
			}
		} else {
			owner.clear();
		}
	}

	if (owner.empty())
		return false;

	OwnerInfo* ownerinfo = const_cast<OwnerInfo*>(scheduler.insert_owner_const(owner.c_str()));
	if (bad->IsCluster() || bad->IsJob()) {
		static_cast<JobQueueJob*>(bad)->ownerinfo = ownerinfo;
	} else if (bad->IsJobSet()) {
		static_cast<JobQueueJobSet*>(bad)->ownerinfo = ownerinfo;
	}
	return true;
}

// helper function for InitJobQueue
// called during the first loop iteration, posibly ahead of iteration order
// do NOT call if jobset->ownerinfo has already been set
static bool
InitJobsetAd(
	JobQueueJobSet * jobset,
	std::string & owner,
	const struct ownerinfo_init_state & is)
{
	if ( ! InitOwnerinfo(jobset, owner, is))
		return false;

	if (scheduler.jobSets) {
		scheduler.jobSets->restoreJobSet(jobset);
	}
	return true;
}


// helper function for InitJobQueue
// called during the first loop iteration, posibly ahead of iteration order
// do NOT call if cad->ownerinfo has already been set
static bool
InitClusterAd (
	JobQueueCluster * cad,
	std::string & owner,
	const struct ownerinfo_init_state & is,
	std::vector<unsigned int> & jobset_ids,
	std::unordered_map<std::string, unsigned int> & needed_sets)
{
	std::string name1, name2;

	if ( ! InitOwnerinfo(cad, owner, is))
		return false;

	cad->PopulateFromAd();

	if ( ! scheduler.jobSets) {
		cad->set_id = 0;
		return true;
	}

	// do jobset sanity checking and build a map of jobsets that we need to create
	//
	if ( ! cad->LookupString(ATTR_JOB_SET_NAME, name1)) {
		if (cad->set_id > 0) cad->Delete(ATTR_JOB_SET_ID);
		cad->set_id = -1; // not in a jobset. remember that.
	} else {
		// verify the setid, and determine if we need to create a new jobset object
		JobQueueJobSet * jobset = GetJobSetAd(cad->set_id);
		if (jobset) {
			// we might end up looking at the jobset ad before we iterate it, so make sure the ownerinfo is set
			if ( ! jobset->ownerinfo) {
				std::string owner2;
				InitJobsetAd(jobset, owner2, is);
				jobset_ids.push_back(jobset->Jobset());
			}

			// verify that the name of the jobset matches the name in the ad
			jobset->LookupString(ATTR_JOB_SET_NAME, name2);
			if (MATCH != strcasecmp(name1.c_str(), name2.c_str()) || jobset->ownerinfo != cad->ownerinfo) {
				jobset = nullptr;
			}
		}

		// we want a jobset, but don't know the id, so we add it to the map
		// while also keeping track of the lowest cluster id that wants that setname/owner combo
		if ( ! jobset) {
			name2 = JobSets::makeAlias(name1, cad->ownerinfo->name);
			unsigned int & setId = needed_sets[name2];
			if (!setId || (setId > cad->jid.cluster)) { setId = cad->jid.cluster; }

			// set set_id header field to 0 to mean 'figure out the id later'
			// and if it was already set to non-zero,  that means the ad has a bogus attribute value
			if (cad->set_id > 0) cad->Delete(ATTR_JOB_SET_ID);
			cad->set_id = 0;
		}
	}
	return true;
}

bool
CreateNeededJobsets(
	std::unordered_map<std::string, unsigned int> & needed_sets,  // map of jobset alias to lowest clusterid that needs that jobset
	std::vector<unsigned int> & jobset_ids)
{
	int  fail_count = 0;
	bool already_in_transaction = InTransaction();
	if (!already_in_transaction) {
		BeginTransaction();
	}

	// create the needed sets
	for (auto it : needed_sets) {
		const std::string & alias = it.first;
		int cluster_id = it.second;
		JobQueueCluster * cad = GetClusterAd(cluster_id);
		if (! cad) {
			// TODO: this is unexpected
			dprintf(D_ERROR, "UNEXPECTED - no cluster ad for needed jobset id %d\n", cluster_id);
			continue;
		}
		int jobset_id = cluster_id; // assume we will use the cluster id as the jobset id

		// we don't expect there to be a jobset ad (yet), but if there is, we should check to see that the name is what we want.
		JobQueueJobSet * sad = GetJobSetAd(jobset_id);
		if (sad) {
			std::string name2;
			sad->LookupString(ATTR_JOB_SET_NAME, name2);
			if (alias == JobSets::makeAlias(name2, sad->ownerinfo->name)) {
				dprintf(D_FULLDEBUG, "need jobset id %d already has a jobset ad\n", jobset_id);
				continue;
			} else {
				// allocate a new jobset id here
				jobset_id = NewCluster();
				dprintf(D_STATUS, "new jobset id %d allocated for %s\n", jobset_id, alias.c_str());
				sad = nullptr;
			}
		}

		std::string setname;
		cad->LookupString(ATTR_JOB_SET_NAME, setname);
		if ( ! JobSetCreate(jobset_id, setname.c_str(), cad->ownerinfo->Name())) {
			++fail_count;
			continue;
		} else {
			dprintf(D_STATUS, "Created new jobset %s for user %s.  jobset id = %d\n", setname.c_str(), cad->ownerinfo->Name(), jobset_id);
			jobset_ids.push_back(jobset_id);
			cad->set_id = jobset_id;
			JobQueueDirty = true;
		}
	}

	if ( ! already_in_transaction) {
		if (fail_count) {
			AbortTransaction();
		} else {
			CommitNonDurableTransactionOrDieTrying();
		}
	}

	return fail_count == 0;
}

void
InitJobQueue(const char *job_queue_name,int max_historical_logs)
{
	ASSERT(qmgmt_was_initialized);	// make certain our parameters are setup
	ASSERT(!JobQueue);

	std::string spool;
	if( !param(spool,"SPOOL") ) {
		EXCEPT("SPOOL must be defined.");
	}

	int spool_min_version = 0;
	int spool_cur_version = 0;
	CheckSpoolVersion(spool.c_str(),SPOOL_MIN_VERSION_SCHEDD_SUPPORTS,SPOOL_CUR_VERSION_SCHEDD_SUPPORTS,spool_min_version,spool_cur_version);

#ifdef JOB_QUEUE_PAYLOAD_IS_BASE
	JobQueue = new JobQueueType();
#else
	JobQueue = new JobQueueType(new ConstructClassAdLogTableEntry<JobQueuePayload>());
#endif
	if( !JobQueue->InitLogFile(job_queue_name,max_historical_logs) ) {
		EXCEPT("Failed to initialize job queue log!");
	}
	ClusterSizeHashTable = new ClusterSizeHashTable_t(hashFuncInt);
	TotalJobsCount = 0;
	jobs_added_this_transaction = 0;


	/* We read/initialize the header ad in the job queue here.  Currently,
	   this header ad just stores the next available cluster number. */
	JobQueueBase *bad = nullptr;
	JobQueueCluster *clusterad = NULL;
	JobQueueKey key;
	std::vector<unsigned int> jobset_ids;
	std::unordered_map<std::string, unsigned int> needed_sets;
	int 	cluster_num, cluster, proc, universe;
	int		stored_cluster_num;
	bool	CreatedAd = false;
	JobQueueKey cluster_key;
	std::string	owner;
	std::string	user;
	std::string correct_user;
	std::string	attr_scheduler;
	std::string correct_scheduler;
	std::string buffer;
	std::string name1;

	// setup stuff we will need if we have to update the UID domain of the USER attribute as we load
	auto_free_ptr prior_uid_domain(param("PRIOR_UID_DOMAIN"));
	struct ownerinfo_init_state ownerinfo_is;
	ownerinfo_is.prior_uid_domain = prior_uid_domain;
	ownerinfo_is.uid_domain = scheduler.uidDomain();
	ownerinfo_is.update_uid_domain = false;
	if (prior_uid_domain && ownerinfo_is.uid_domain && MATCH != strcasecmp(ownerinfo_is.uid_domain, prior_uid_domain)) {
		ownerinfo_is.update_uid_domain = true;
	}

	if (!JobQueue->Lookup(HeaderKey, bad)) {
		// we failed to find header ad, so create one
		JobQueue->NewClassAd(HeaderKey, JOB_ADTYPE, STARTD_ADTYPE);
		CreatedAd = true;
	}

	if (CreatedAd ||
		bad->LookupInteger(ATTR_NEXT_CLUSTER_NUM, stored_cluster_num) != 1) {
		// cluster_num is not already set, so we set a flag to set it from a
		// computed value 
		stored_cluster_num = 0;
	}

    // If a stored cluster id exceeds a configured maximum, tag it for re-computation
    if ((cluster_maximum_val > 0) && (stored_cluster_num > cluster_maximum_val)) {
        dprintf(D_ALWAYS, "Stored cluster id %d exceeds configured max %d.  Flagging for reset.\n", stored_cluster_num, cluster_maximum_val);
        stored_cluster_num = 0;
    }

		// Figure out what the correct ATTR_SCHEDULER is for any
		// dedicated jobs in this queue.  Since it'll be the same for
		// all jobs, we only have to figure it out once.  We use '%'
		// as the delimiter, since ATTR_NAME might already have '@' in
		// it, and we don't want to confuse things any further.
	formatstr( correct_scheduler, "DedicatedScheduler@%s", Name );

	next_cluster_num = cluster_initial_val;
	JobQueue->StartIterateAllClassAds();
	while (JobQueue->Iterate(key,bad)) {
		bad->CheckJidAndType(key); // make sure that QueueBase object has correct jid and type fields
		if (bad->IsHeader()) { continue; }

		// populate the ownerinfo for cluster ads and jobset ads,
		// we can't do proc ads yet because we have not yet chained them to the clusters
		if (bad->IsJobSet()) {
			JobQueueJobSet * sad = static_cast<JobQueueJobSet*>(bad);
			// we init jobset ads the first time we need them, which might be *before* we iterate them
			// so we use a null ownerinfo pointer as a signal that we havent handled this ad yet
			if ( ! sad->ownerinfo) {
				InitJobsetAd(sad, owner, ownerinfo_is);
				jobset_ids.push_back(sad->Jobset());
			}
			continue; // done with this jobset ad for the first pass
		}

		if (bad->IsCluster()) {
			JobQueueCluster * cad = static_cast<JobQueueCluster*>(bad);
			if ( ! cad->ownerinfo) {
				InitClusterAd(cad, owner, ownerinfo_is, jobset_ids, needed_sets);
			}
			continue;  // done with this cluster ad for the first pass
		}
		cluster_num = key.cluster;

		JobQueueJob *ad = static_cast<JobQueueJob*>(bad);

		// this brace isn't needed anymore, it's here to avoid re-indenting all of the code below.
		{
			JOB_ID_KEY_BUF job_id(key);

			// find highest cluster, set next_cluster_num to one increment higher
			if (cluster_num >= next_cluster_num) {
				next_cluster_num = cluster_num + cluster_increment_val;
			}

				// make sure that the cluster ad's jobset id and name are visible in the job ad
			ad->set_id = 0;
			ad->Delete(ATTR_JOB_SET_ID);
			ad->Delete(ATTR_JOB_SET_NAME);

				// Update fields in the newly created JobObject
			ad->autocluster_id = -1;
			ad->Delete(ATTR_AUTO_CLUSTER_ID);

			// link all proc ads to their cluster ad, if there is one
			clusterad = GetClusterAd(cluster_num);
			if (clusterad) {
				if ( ! clusterad->ownerinfo) {
					InitClusterAd(clusterad, owner, ownerinfo_is, jobset_ids, needed_sets);
				}
				clusterad->AttachJob(ad);
				clusterad->autocluster_id = -1;
				ad->ChainToAd(clusterad);
				ad->ownerinfo = clusterad->ownerinfo;
				ad->SetUniverse(clusterad->Universe());
				ad->set_id = clusterad->set_id; // cluster ad may not have the right id yet, but it's still ok to copy it
			}
			ad->PopulateFromAd();

			// sanity check some immutable attributes
			if (!ad->LookupInteger(ATTR_CLUSTER_ID, cluster)) {
				dprintf(D_ALWAYS,
						"Job %s has no %s attribute.  Removing....\n",
						job_id.c_str(), ATTR_CLUSTER_ID);
				JobQueue->DestroyClassAd(job_id);
				continue;
			}

			if ((cluster != cluster_num) || ! clusterad) {
				dprintf(D_ALWAYS,
						"Job %s has invalid cluster number %d.  Removing...\n",
						job_id.c_str(), cluster);
				JobQueue->DestroyClassAd(job_id);
				continue;
			}


			user.clear();
			if (!ad->LookupString(ATTR_OWNER, owner) || ( !ad->LookupString(ATTR_USER, user) && user_is_the_new_owner)) {
				dprintf(D_ALWAYS,
						"Job %s has no " ATTR_OWNER " or no " ATTR_USER " attribute.  Removing....\n",
						job_id.c_str());
				JobQueue->DestroyClassAd(job_id);
				continue;
			}

			// TODO: shouldn't this be happening to the cluster ad?
			if ( ! user_is_the_new_owner) {

				// Figure out what ATTR_USER *should* be for this job
				#ifdef NO_DEPRECATE_NICE_USER
				int nice_user = 0;
				ad->LookupInteger( ATTR_NICE_USER, nice_user );
				formatstr( correct_user, "%s%s@%s",
						 (nice_user) ? "nice-user." : "", owner.c_str(),
						 scheduler.uidDomain() );
				#else
				correct_user = owner + "@" + scheduler.uidDomain();
				#endif

				if (user.empty()) {
					dprintf( D_FULLDEBUG,
							"Job %s has no %s attribute.  Inserting one now...\n",
							job_id.c_str(), ATTR_USER);
					ad->Assign( ATTR_USER, correct_user );
					JobQueueDirty = true;
				} else {
						// ATTR_USER exists, make sure it's correct, and
						// if not, insert the new value now.
					if( user != correct_user ) {
							// They're different, so insert the right value
						dprintf( D_FULLDEBUG,
								 "Job %s has stale %s attribute.  "
								 "Inserting correct value now...\n",
								 job_id.c_str(), ATTR_USER );
						ad->Assign( ATTR_USER, correct_user );
						JobQueueDirty = true;
					}
				}
			}

			if (!ad->LookupInteger(ATTR_PROC_ID, proc)) {
				dprintf(D_ALWAYS,
						"Job %s has no %s attribute.  Removing....\n",
						job_id.c_str(), ATTR_PROC_ID);
				JobQueue->DestroyClassAd(job_id);
				continue;
			}

			if( !ad->LookupInteger( ATTR_JOB_UNIVERSE, universe ) ) {
				dprintf( D_ALWAYS,
						 "Job %s has no %s attribute.  Removing....\n",
						 job_id.c_str(), ATTR_JOB_UNIVERSE );
				JobQueue->DestroyClassAd( job_id );
				continue;
			}

			if( universe <= CONDOR_UNIVERSE_MIN ||
				universe >= CONDOR_UNIVERSE_MAX ) {
				dprintf( D_ALWAYS,
						 "Job %s has invalid %s = %d.  Removing....\n",
						 job_id.c_str(), ATTR_JOB_UNIVERSE, universe );
				JobQueue->DestroyClassAd( job_id );
				continue;
			}

			int job_status = 0;
			if (ad->LookupInteger(ATTR_JOB_STATUS, job_status)) {
				if (ad->Status() != job_status) {
					if (clusterad) {
						clusterad->JobStatusChanged(ad->Status(), job_status);
					}
					ad->SetStatus(job_status);
				}
				IncrementLiveJobCounter(scheduler.liveJobCounts, ad->Universe(), ad->Status(), 1);
				if (ad->ownerinfo) { IncrementLiveJobCounter(ad->ownerinfo->live, ad->Universe(), ad->Status(), 1); }
			}

				// Make sure ATTR_SCHEDULER is correct.
				// XXX TODO: Need a better way than hard-coded
				// universe check to decide if a job is "dedicated"
			if( universe == CONDOR_UNIVERSE_MPI ||
				universe == CONDOR_UNIVERSE_PARALLEL ) {
				if( !ad->LookupString(ATTR_SCHEDULER, attr_scheduler) ) { 
					dprintf( D_FULLDEBUG, "Job %s has no %s attribute.  "
							 "Inserting one now...\n", job_id.c_str(),
							 ATTR_SCHEDULER );
					ad->Assign( ATTR_SCHEDULER, correct_scheduler );
					JobQueueDirty = true;
				} else {

						// ATTR_SCHEDULER exists, make sure it's correct,
						// and if not, insert the new value now.
					if( attr_scheduler != correct_scheduler ) {
							// They're different, so insert the right
							// value 
						dprintf( D_FULLDEBUG,
								 "Job %s has stale %s attribute.  "
								 "Inserting correct value now...\n",
								 job_id.c_str(), ATTR_SCHEDULER );
						ad->Assign( ATTR_SCHEDULER, correct_scheduler );
						JobQueueDirty = true;
					}
				}
			}
			
				//
				// CronTab Special Handling Code
				// If this ad contains any of the attributes used 
				// by the crontab feature, then we will tell the 
				// schedd that this job needs to have runtimes calculated
				// 
			if ( ad->LookupString( ATTR_CRON_MINUTES, buffer ) ||
				 ad->LookupString( ATTR_CRON_HOURS, buffer ) ||
				 ad->LookupString( ATTR_CRON_DAYS_OF_MONTH, buffer ) ||
				 ad->LookupString( ATTR_CRON_MONTHS, buffer ) ||
				 ad->LookupString( ATTR_CRON_DAYS_OF_WEEK, buffer ) ) {
				scheduler.addCronTabClassAd( ad );
			}

			ConvertOldJobAdAttrs( ad, true );

				// Add the job to various runtime indexes for quick lookups
				//
			scheduler.indexAJob(ad, true);

				// If input files are going to be spooled, rewrite
				// the paths in the job ad to point at our spool area.
				// If the schedd crashes between committing a new job
				// submission and rewriting the job ad for spooling,
				// we need to redo the rewriting here.
			int hold_code = -1;
			ad->LookupInteger(ATTR_HOLD_REASON_CODE, hold_code);
			if ( job_status == HELD && hold_code == CONDOR_HOLD_CODE::SpoolingInput ) {
				if ( rewriteSpooledJobAd( ad, cluster, proc, true ) ) {
					JobQueueDirty = true;
				}
			}

				// make file transfer status attributes sane in case
				// we died while in the middle of transferring
			int transferring_input = false;
			int transferring_output = false;
			int transfer_queued = false;
			if( ad->LookupInteger(ATTR_TRANSFERRING_INPUT,transferring_input) ) {
				if( job_status == RUNNING ) {
					if( transferring_input ) {
						ad->Assign(ATTR_TRANSFERRING_INPUT,false);
						JobQueueDirty = true;
					}
				}
				else {
					ad->Delete(ATTR_TRANSFERRING_INPUT);
					JobQueueDirty = true;
				}
			}
			if( ad->LookupInteger(ATTR_TRANSFERRING_OUTPUT,transferring_output) ) {
				if( job_status == RUNNING ) {
					if( transferring_output ) {
						ad->Assign(ATTR_TRANSFERRING_OUTPUT,false);
						JobQueueDirty = true;
					}
				}
				else {
					ad->Delete(ATTR_TRANSFERRING_OUTPUT);
					JobQueueDirty = true;
				}
			}
			if( ad->LookupInteger(ATTR_TRANSFER_QUEUED,transfer_queued) ) {
				if( job_status == RUNNING ) {
					if( transfer_queued ) {
						ad->Assign(ATTR_TRANSFER_QUEUED,false);
						JobQueueDirty = true;
					}
				}
				else {
					ad->Delete(ATTR_TRANSFER_QUEUED);
					JobQueueDirty = true;
				}
			}
			// AsyncXfer: Delete in-job output transfer attributes
			if( ad->LookupInteger(ATTR_JOB_TRANSFERRING_OUTPUT,transferring_output) ) {
				ad->Delete(ATTR_JOB_TRANSFERRING_OUTPUT);
				JobQueueDirty = true;
			}
			if( ad->LookupInteger(ATTR_JOB_TRANSFERRING_OUTPUT_TIME,transferring_output) ) {
				ad->Delete(ATTR_JOB_TRANSFERRING_OUTPUT_TIME);
				JobQueueDirty = true;
			}
			if( ad->LookupString(ATTR_CLAIM_ID, buffer) ) {
				ad->Delete(ATTR_CLAIM_ID);
				PrivateAttrs[key][ATTR_CLAIM_ID] = buffer;
			}
			if( ad->LookupString(ATTR_CLAIM_IDS, buffer) ) {
				ad->Delete(ATTR_CLAIM_IDS);
				PrivateAttrs[key][ATTR_CLAIM_IDS] = buffer;
			}
			if( ad->LookupString(ATTR_PAIRED_CLAIM_ID, buffer) ) {
				ad->Delete(ATTR_PAIRED_CLAIM_ID);
				PrivateAttrs[key][ATTR_PAIRED_CLAIM_ID] = buffer;
			}

			// count up number of procs in cluster, update ClusterSizeHashTable
			int num_procs = IncrementClusterSize(cluster_num);
			if (clusterad) clusterad->SetClusterSize(num_procs);
			TotalJobsCount++;
		}
	} // WHILE

	// If JobSets enabled, scan again to create needed jobsets and add jobs into jobSets runtime structures
	if (scheduler.jobSets) {
		dprintf(D_FULLDEBUG, "Restoring JobSet state\n");

		if ( ! needed_sets.empty()) {
			// make sure that sets we "need" to create weren't just sets we had not initialized yet
			auto it = needed_sets.begin();
			for ( ; it != needed_sets.end(); ) {
				if (scheduler.jobSets->find(it->first)) {
					it = needed_sets.erase(it);
				} else {
					++it;
				}
			}
			if ( ! needed_sets.empty()) {
				// create jobsets we detected were needed during the first pass 
				dprintf(D_STATUS, "Creating %d JobSets that are needed but did not already exist\n", (int)needed_sets.size());
				CreateNeededJobsets(needed_sets, jobset_ids);
			}
		}

		unsigned int updates = 0;

		// walk the job queue again, initializing the jobset counters
		// the set_id field of the job may or may not have been set correctly
		// and the jobset objects have not yet counted anything, we do that now.
		JobQueue->StartIterateAllClassAds();
		while (JobQueue->Iterate(bad)) {
			if (!bad->IsJob() && !bad->IsCluster()) continue;

			JobQueueJob * job = static_cast<JobQueueJob*>(bad);
			if (job->IsJob()) {
				// in most cases, we can init the set_id for the job from the cluster header
				// because we iterate in hashtable order, this is not 100% but it's faster when it works
				job->set_id = job->Cluster()->set_id;
			}
			if (job->set_id < 0) continue;

			if (scheduler.jobSets->addToSet(*job)) {
				if (job->IsCluster()) {
					// for cluster ads, write the set_id into the ad
					job->Assign(ATTR_JOB_SET_ID, job->set_id);
				} else {
					// we only count job updates to avoid confusing things below
					++updates;
				}
			}
		}

		// now that the sets are populated, do a garbage collection pass
		int num_removed = 0;
		for (auto set_id : jobset_ids) {
			JobQueueJobSet * jobset = GetJobSetAd(set_id);
			if (scheduler.jobSets->garbageCollectSet(jobset)) {
				++num_removed;
			}
		}

		dprintf(D_STATUS, "Finished restoring JobSet state, %d new sets, %d removed sets, mapped %u jobs into %zu sets\n",
			(int)needed_sets.size(), num_removed, updates, scheduler.jobSets->count());

	} else {
		// jobsets disabled 
		if ( ! jobset_ids.empty()) {
			if (param_boolean("PURGE_JOBSETS", false)) {
				for (auto set_id : jobset_ids) {
					JobQueueJobSet * jobset = GetJobSetAd(set_id);
					if (jobset) { JobQueue->DestroyClassAd(jobset->jid); }
				}
				dprintf(D_STATUS, "JobSets disabled, removed JobSet state for %d jobsets\n", (int)jobset_ids.size());
			} else {
				dprintf(D_STATUS, "JobSets disabled, but %d exist. They will be ignored.\n", (int)jobset_ids.size());
			}
		}
	}


    // We defined a candidate next_cluster_num above, as (current-max-clust) + (increment).
    // If the candidate exceeds the configured max, then wrap it.  Default maximum is zero,
    // which signals 'no maximum'
    if ((cluster_maximum_val > 0) && (next_cluster_num > cluster_maximum_val)) {
        dprintf(D_ALWAYS, "Next cluster id exceeded configured max %d: wrapping to %d\n", cluster_maximum_val, cluster_initial_val);
        next_cluster_num = cluster_initial_val;
    }

	if ( stored_cluster_num == 0 ) {
		char tmp[PROC_ID_STR_BUFLEN];
		snprintf(tmp, sizeof(tmp), "%d", next_cluster_num);
		JobQueue->SetAttribute(HeaderKey, ATTR_NEXT_CLUSTER_NUM, tmp);
	} else {
        // This sanity check is not applicable if a maximum cluster value was set,  
        // since in that case wrapped cluster-ids are a valid condition.
		if ((next_cluster_num > stored_cluster_num) && (cluster_maximum_val <= 0)) {
			// Oh no!  Somehow the header ad in the queue says to reuse cluster nums!
			EXCEPT("JOB QUEUE DAMAGED; header ad NEXT_CLUSTER_NUM invalid");
		}
		next_cluster_num = stored_cluster_num;
	}

		// Now check for pre-7.5.5 spool directories/files that need
		// to be modernized.  This happens in two passes.  First we
		// update the job ads to point to the new paths.  Then we
		// write out the modified job queue to save these and any
		// other pending changes.  Then we rename the
		// directories/files in the spool.  This order of doing things
		// guarantees that if we crash in the middle we don't skip
		// over some unfinished work on restart.
	std::list< PROC_ID > spool_rename_list;

	if( spool_cur_version < 1 ) {
		SpoolHierarchyChangePass1(spool.c_str(),spool_rename_list);
	}


		// Some of the conversions done in ConvertOldJobAdAttrs need to be
		// persisted to disk. Particularly, GlobusContactString/RemoteJobId.
		// The spool renaming also needs to be saved here.  This is not
		// optional, so we cannot just call CleanJobQueue() here, because
		// that does not abort on failure.
#if 0
	if( JobQueueDirty ) {
		if( !JobQueue->TruncLog() ) {
			EXCEPT("Failed to write the modified job queue log to disk, so cannot continue.");
		}
		JobQueueDirty = false;
	}
#endif

	if( spool_cur_version < 1 ) {
		SpoolHierarchyChangePass2(spool.c_str(),spool_rename_list);
	}

	if( spool_cur_version != SPOOL_CUR_VERSION_SCHEDD_SUPPORTS ) {
		WriteSpoolVersion(spool.c_str(),SPOOL_MIN_VERSION_SCHEDD_WRITES,SPOOL_CUR_VERSION_SCHEDD_SUPPORTS);
	}
}


void
CleanJobQueue()
{
	if (JobQueueDirty) {
		dprintf(D_ALWAYS, "Cleaning job queue...\n");
		JobQueue->TruncLog();

		auto job_itr = PrivateAttrs.begin();
		while (job_itr != PrivateAttrs.end()) {
			ClassAd *job_ad = GetJobAd(job_itr->first);
			if (job_ad == NULL) {
				job_itr = PrivateAttrs.erase(job_itr);
			} else {
				for (auto &attr : job_itr->second) {
					if (SetAttributeString(job_itr->first.cluster, job_itr->first.proc, attr.first.c_str(), attr.second.c_str()) == 0) {
						job_ad->Delete(attr.first.c_str());
					}
				}
				job_itr++;
			}
		}

		JobQueueDirty = false;
	}
}


void
DestroyJobQueue( void )
{
	in_DestroyJobQueue = true;

	// Clean up any children that have exited but haven't been reaped
	// yet.  This can occur if the schedd receives a query followed
	// immediately by a shutdown command.  The child will exit but
	// not be reaped because the SIGTERM from the shutdown command will
	// be processed before the SIGCHLD from the child process exit.
	// Allowing the stack to clean up child processes is problematic
	// because the schedd will be shutdown and the daemonCore
	// object deleted by the time the child cleanup is attempted.
	schedd_forker.DeleteAll( );

	if (JobQueueDirty) {
			// We can't destroy it until it's clean.
		CleanJobQueue();
	}
	ASSERT( JobQueueDirty == false );
	delete JobQueue;
	JobQueue = NULL;

	DirtyJobIDs.clearAll();

		// There's also our hashtable of the size of each cluster
	delete ClusterSizeHashTable;
	ClusterSizeHashTable = NULL;
	TotalJobsCount = 0;

	delete queue_super_user_may_impersonate_regex;
	queue_super_user_may_impersonate_regex = NULL;
	in_DestroyJobQueue = false;
}


int MaterializeJobs(JobQueueCluster * clusterad, TransactionWatcher &txn, int & retry_delay)
{
	retry_delay = 0;
	if ( ! clusterad->factory)
		return 0;

	int proc_limit = INT_MAX;
	if ( ! clusterad->LookupInteger(ATTR_JOB_MATERIALIZE_LIMIT, proc_limit) || proc_limit <= 0) {
		proc_limit = INT_MAX;
	}
	int system_limit = MIN(scheduler.getMaxMaterializedJobsPerCluster(), scheduler.getMaxJobsPerSubmission());
	// the MAX_JOBS_PER_OWNER limit straddles clusters, so we have to look at the number of jobs in the queue
	// for this owner to know the actual limit
	int owner_limit = scheduler.getMaxJobsPerOwner();
	if (clusterad->ownerinfo) {
		owner_limit -= (clusterad->ownerinfo->num.JobsCounted + clusterad->ownerinfo->num.JobsRecentlyAdded);
	}
	// when the effective owner limit is 0, we can't count on a state change in this factory to trigger new materialization
	// so we return a retry_delay of 5 to keep this cluster in the 'needs materialization' queue
	if (owner_limit < 1) {
		dprintf(D_MATERIALIZE, "in MaterializeJobs cannot materialize jobs for cluster %d because of MAX_JOBS_PER_OWNER\n",
			clusterad->jid.cluster);
		//uncomment this line to poll quickly, but only if ownerinfo->num counters are also updated quickly (currently they are not)
		//retry_delay = 5;
	}
	//system_limit = MIN(system_limit, scheduler.getMaxJobsRunning());

	int effective_limit = MIN(proc_limit, system_limit);
	effective_limit = MIN(effective_limit, owner_limit);

	dprintf(D_MATERIALIZE | D_VERBOSE, "in MaterializeJobs, proc_limit=%d, sys_limit=%d MIN(%d,%d,%d), ClusterSize=%d\n",
		proc_limit, system_limit,
		scheduler.getMaxMaterializedJobsPerCluster(), scheduler.getMaxJobsPerSubmission(), owner_limit,
		clusterad->ClusterSize());

	int num_materialized = 0;
	int cluster_size = clusterad->ClusterSize();
	while ((cluster_size + num_materialized) < effective_limit) {
		int retry = 0;
		if ( ! CheckMaterializePolicyExpression(clusterad, num_materialized, retry)) {
			retry_delay = retry;
			break;
		}
		if (MaterializeNextFactoryJob(clusterad->factory, clusterad, txn, retry) == 1) {
			num_materialized += 1;
		} else {
			retry_delay = MAX(retry_delay, retry);
			break;
		}
	}

	return num_materialized;
}

static int OpenSpoolFactoryFile(int cluster_id, const char * filename, int &fd, const char * tag, int &terrno)
{
	fd = -1;

	terrno = 0;
	std::string parent,junk;
	if (filename_split(filename,parent,junk)) {
			// Create directory hierarchy within spool directory.
			// All sub-dirs in hierarchy are owned by condor.
		if( !mkdir_and_parents_if_needed(parent.c_str(),0755,PRIV_CONDOR) ) {
			terrno = errno;
			dprintf(D_ALWAYS,
				"Failed %s %d because create parent spool directory of '%s' failed, errno = %d (%s)\n",
					tag, cluster_id, parent.c_str(), errno, strerror(errno));
			return -1;
		}
	}

	int flags = O_WRONLY | _O_BINARY | _O_SEQUENTIAL | O_LARGEFILE | O_CREAT | O_TRUNC;

	fd = safe_open_wrapper_follow( filename, flags, 0644 );
	if (fd < 0) {
		terrno = errno;
		dprintf(D_ALWAYS, "Failing %s %d because creat of '%s' failed, errno = %d (%s)\n",
			tag, cluster_id, filename, errno, strerror(errno));
		return -1;
	}

	return 0;
}

// handle the CONDOR_SendMaterializeData RPC
// this function reads materialize item data from the sock,  writes it to SPOOL with into a file
// whose name is based on the cluster id, it then returns the filename and the number of lines that it recieved
// the materialize itemdata is *also* stored in the submit pending JobFactory so we don't have to read it from the
// spool file on initial submit.
// 
int QmgmtHandleSendMaterializeData(int cluster_id, ReliSock * sock, std::string & spooled_filename, int &row_count, int &terrno)
{
	int rval = -1;
	SetAttributeFlags_t flags = 0;
	spooled_filename.clear();
	row_count = 0;
	terrno = 0;

	// check to see if the schedd is permitting late materialization
	if ( ! scheduler.getAllowLateMaterialize()) {
		terrno = EPERM;
		dprintf(D_MATERIALIZE, "Failing remote SetMaterializeData %d because SCHEDD_ALLOW_LATE_MATERIALIZE is false\n", cluster_id);
		return -1;
	}

	if ( ! sock) {
		terrno = EINVAL;
		dprintf(D_MATERIALIZE, "Failing remote SetMaterializeData %d because no socket was supplied\n", cluster_id);
		return -1;
	}

	JobFactory * factory = NULL;
	JobFactory*& pending = JobFactoriesSubmitPending[cluster_id];
	if (pending) {
		factory = pending;
	} else {
		// parse the submit digest and (possibly) open the itemdata file.
		factory = NewJobFactory(cluster_id, scheduler.getExtendedSubmitCommands());
		pending = factory;
	}

	if ( ! factory) {
		terrno = ENOMEM;
		dprintf(D_MATERIALIZE, "Failing remote SendMaterializeData %d because NewFactory failed\n", cluster_id);
		return -1;
	}

	// If the submit digest parsed correctly, we need to write it to spool so we can re-load if the schedd is restarted
	//
	GetSpooledMaterializeDataPath(spooled_filename, cluster_id, Spool);
	const char * filename = spooled_filename.c_str();

	terrno = 0;
	int fd;
	rval = OpenSpoolFactoryFile(cluster_id, filename, fd, "SendMaterializeData", terrno);
	if (rval == 0) {
		std::string remainder; // holds the fragment of a line that straddles buffers
		const size_t cbbuf = 0x10000; // 64kbuffer
		int cbread = 0;
		char buf[cbbuf];
		while ((cbread = sock->get_bytes(buf, cbbuf)) > 0) {
			int cbwrote = write(fd, buf, cbread);
			if (cbwrote != cbread) {
				terrno = errno;
				dprintf(D_ALWAYS, "Failing remote SendMaterializeData %d because write to '%s' failed, errno = %d (%s)\n",
					cluster_id, filename, errno, strerror(errno));
				rval = -1;
				break;
			}
			rval = AppendRowsToJobFactory(factory, buf, cbread, remainder);
			if (rval < 0) {
				terrno = EINVAL;
				break;
			}
		}
		if (close(fd)!=0) {
			if ( ! terrno) { terrno = errno; }
			dprintf(D_ALWAYS, "SendMaterializeData %d close failed, errno = %d (%s)\n", cluster_id, errno, strerror(errno));
			rval = -1;
		}
		if (rval < 0) {
			if (unlink(filename) < 0) {
				dprintf(D_FULLDEBUG, "SendMaterializeData %d failed to unlink file '%s' errno = %d (%s)\n", cluster_id, filename, errno, strerror(errno));
			}
		}
	}

	if (rval < 0) {
		dprintf(D_MATERIALIZE, "Failing remote SendMaterializeData %d because spooling of data failed : %d - %s\n", cluster_id, terrno, strerror(terrno));
	} else {
		rval = SetAttributeString( cluster_id, -1, ATTR_JOB_MATERIALIZE_ITEMS_FILE, filename, flags );
	}

	// if we failed, destroy the pending job factory and remove it from the pending list.
	if (rval < 0) {
		DestroyJobFactory(factory); factory = NULL;
		auto found = JobFactoriesSubmitPending.find(cluster_id);
		if (found != JobFactoriesSubmitPending.end()) JobFactoriesSubmitPending.erase(found);
	} else {
		row_count = JobFactoryRowCount(factory);
	}
	return rval;
}

// handle the CONDOR_SetJobFactory RPC
// This function writes the submit digest_text into SPOOL in a file whose name is based on the cluster id
// the filename argument is not used (it was used during 8.7 development, but abandoned in favor of spooling the digest)
int QmgmtHandleSetJobFactory(int cluster_id, const char* filename, const char * digest_text)
{
	int rval = -1;
	SetAttributeFlags_t flags = 0;
	std::string errmsg;

	// check to see if the schedd is permitting late materialization 
	if ( ! scheduler.getAllowLateMaterialize()) {
		dprintf(D_MATERIALIZE, "Failing remote SetJobFactory %d because SCHEDD_ALLOW_LATE_MATERIALIZE is false\n", cluster_id);
		return -1;
	}

	if (digest_text && digest_text[0]) {

		ClassAd * user_ident = NULL;
	#if 0 // in 8.7.9 we no longer impersonate the user while loading the digest because the itemdata (if any) will be in SPOOL
		ClassAd user_ident_ad;
		if (Q_SOCK) {
			// build a ad with the user identity so we can use set_user_priv_from_ad
			// here just like we would if the cluster ad was available.
			user_ident_ad.Assign(ATTR_OWNER, Q_SOCK->getOwner());
			user_ident_ad.Assign(ATTR_NT_DOMAIN, Q_SOCK->getDomain());
			user_ident = &user_ident_ad;
		}
	#endif

		JobFactory * factory = NULL;
		JobFactory*& pending = JobFactoriesSubmitPending[cluster_id];
		if (pending) {
			factory = pending;
		} else {
			// parse the submit digest and (possibly) open the itemdata file.
			factory = NewJobFactory(cluster_id, scheduler.getExtendedSubmitCommands());
			pending = factory;
		}

		if (factory) {
			rval = 0;
			if ( ! LoadJobFactoryDigest(factory, digest_text, user_ident, errmsg)) {
				rval = -1;
			}
		}

		if (rval < 0) {
			dprintf(D_MATERIALIZE, "Failing remote SetJobFactory %d because MakeJobFactory failed : %s\n", cluster_id, errmsg.c_str());
		} else {

			// If the submit digest parsed correctly, we need to write it to spool so we can re-load if the schedd is restarted
			//
			std::string spooled_filename;
			GetSpooledSubmitDigestPath(spooled_filename, cluster_id, Spool);
			const char * filename = spooled_filename.c_str();

			int terrno = 0;
			int fd;
			rval = OpenSpoolFactoryFile(cluster_id, filename, fd, "SetJobFactory", terrno);
			if (0 == rval) {
				size_t cbtext = strlen(digest_text);
				size_t cbwrote = write(fd, digest_text, (unsigned int)cbtext);
				if (cbwrote != cbtext) {
					terrno = errno;
					dprintf(D_ALWAYS, "Failing remote SetJobFactory %d because write to '%s' failed, errno = %d (%s)\n",
						cluster_id, filename, errno, strerror(errno));
					rval = -1;
				}
				if (close(fd)!=0) {
					if ( ! terrno) { terrno = errno; }
					dprintf(D_ALWAYS, "SetJobFactory %d close failed, errno = %d (%s)\n", cluster_id, errno, strerror(errno));
					rval = -1;
				}
				if (rval < 0) {
					if (unlink(filename) < 0) {
						dprintf(D_FULLDEBUG, "SetJobFactory %d failed to unlink file '%s' errno = %d (%s)\n", cluster_id, filename, errno, strerror(errno));
					}
				}
			}
			if (rval < 0) {
				errno = terrno;
			} else {
				rval = SetAttributeString( cluster_id, -1, ATTR_JOB_MATERIALIZE_DIGEST_FILE, filename, flags );
			}
		}

		// if we failed, destroy the pending job factory and remove it from the pending list.
		if (rval < 0) {
			if (factory) { DestroyJobFactory(factory); factory = NULL; }
			auto found = JobFactoriesSubmitPending.find(cluster_id);
			if (found != JobFactoriesSubmitPending.end()) JobFactoriesSubmitPending.erase(found);
		}
	} else if (filename && filename[0]) {
		// we no longer support this form of factory submit.
		errno = EINVAL;
		return -1;
	}

	return rval;
}


int
grow_prio_recs( int newsize )
{
	int i;
	prio_rec *tmp;

	// just return if PrioRec already equal/larger than the size requested
	if ( MAX_PRIO_REC >= newsize ) {
		return 0;
	}

	dprintf(D_FULLDEBUG,"Dynamically growing PrioRec to %d\n",newsize);

	tmp = new prio_rec[newsize];
	if ( tmp == NULL ) {
		EXCEPT( "grow_prio_recs: out of memory" );
	}

	/* copy old PrioRecs over */
	for (i=0;i<N_PrioRecs;i++)
		tmp[i] = PrioRec[i];

	/* delete old too-small space, but only if we new-ed it; the
	 * first space came from the heap, so check and don't try to 
	 * delete that */
	if ( &PrioRec[0] != &PrioRecArray[0] )
		delete [] PrioRec;

	/* replace with spanky new big one */
	PrioRec = tmp;
	MAX_PRIO_REC = newsize;
	return 0;
}


bool
isQueueSuperUser( const char* user )
{
	if( !user || super_users.empty() ) {
		return false;
	}
	for (const auto &superuser : super_users) {
#ifdef UNIX
        if (superuser[0] == '%') {
            // this is a user group, so check user against the group membership
            struct group* gr = getgrnam(&superuser[1]);
            if (gr) {
                for (char** gmem=gr->gr_mem;  *gmem != NULL;  ++gmem) {
                    if (strcmp(user, *gmem) == 0) return true;
                }
            } else {
                dprintf(D_SECURITY, "Group name \"%s\" was not found in defined user groups\n", &user[1]);
            }
            continue;
        }
#endif
#if defined(WIN32) // usernames on Windows are case-insensitive.
		if( strcasecmp( superuser.c_str(), user ) == 0 ) {
#else
		if( strcmp( superuser.c_str(), user ) == 0 ) {
#endif
			return true;
		}
	}
	return false;
}

static void
AddOwnerHistory(const std::string &user) {
	owner_history.insert(user,1);
}

static bool
SuperUserAllowedToSetOwnerTo(const std::string &user) {
		// To avoid giving the queue super user (e.g. condor)
		// the ability to run as innocent people who have never
		// even run a job, only allow them to set the owner
		// attribute of a job to a value we have seen before.
		// The JobRouter depends on this when it is running as
		// root/condor.

	if( queue_super_user_may_impersonate_regex ) {
		if( queue_super_user_may_impersonate_regex->match(user.c_str()) ) {
			return true;
		}
		dprintf(D_FULLDEBUG,"Queue super user not allowed to set owner to %s, because this does not match the QUEUE_SUPER_USER_MAY_IMPERSONATE regular expression.\n",user.c_str());
		return false;
	}

	int junk = 0;
	if( owner_history.lookup(user,junk) != -1 ) {
		return true;
	}
	dprintf(D_FULLDEBUG,"Queue super user not allowed to set owner to %s, because this instance of the schedd has never seen that user submit any jobs.\n",user.c_str());
	return false;
}


int 
QmgmtSetAllowProtectedAttrChanges(int val)
{
	if( !Q_SOCK ) {
		errno = ENOENT;
		return -1;
	}

	bool old_value = 
		Q_SOCK->setAllowProtectedAttrChanges(val ? true : false);

	return old_value ? TRUE : FALSE;
}

int
QmgmtSetEffectiveUser(QmgmtPeer * qsock, char const *requested_owner)
{
	ASSERT(user_is_the_new_owner);
	// First, check if the requested owner is requesting us return to the 'real owner';
	// if so, then we set requested_owner to nullptr to indicate this.

		// In this case, we trust the username is the same as owner, regardless
		// of whether the UID domains match.
	char const *real_user = qsock->getFullyQualifiedUser();
	char const *real_owner = qsock->getRealOwner();
	if (ignore_domain_mismatch_when_setting_owner &&
		requested_owner && real_owner &&
		is_same_user(requested_owner,real_owner,COMPARE_DOMAIN_DEFAULT))
	{
		requested_owner = nullptr;
	} else if (real_user && requested_owner) {
		std::string requested_user = std::string(requested_owner) + "@" + scheduler.uidDomain();
		if (is_same_user(requested_user.c_str(), real_user, COMPARE_DOMAIN_FULL) ) {
			requested_owner = nullptr;
		}
	}

	if( requested_owner  && !*requested_owner ) {
		// treat empty string equivalently to NULL
		requested_owner = nullptr;
	}

	// always allow request to set effective owner to NULL,
	// because this means set effective owner --> real owner
	if( requested_owner && !qmgmt_all_users_trusted ) {
		if (!isQueueSuperUser(qsock->getFullyQualifiedUser()))
		{
			dprintf(D_ALWAYS, "SetEffectiveOwner security violation: "
					"setting owner to %s when effective user is \"%s\" (not a superuser)\n",
					requested_owner, real_user ? real_user : "(null)" );
			errno = EACCES;
			return -1;
		}
		if( !SuperUserAllowedToSetOwnerTo( requested_owner ) )
		{
			dprintf(D_ALWAYS, "SetEffectiveOwner security violation: "
				"setting owner to %s when effective user is \"%s\" (not an active user)\n",
				requested_owner, real_user ? real_user  : "(null)" );
			errno = EACCES;
			return -1;
		}
	}

	if( !qsock->setEffectiveOwner( requested_owner ) ) {
		errno = EINVAL;
		return -1;
	}
	return 0;
}

int
QmgmtSetEffectiveOwner(char const *o)
{
	if( !Q_SOCK ) {
		errno = ENOENT;
		return -1;
	}

	if (user_is_the_new_owner) {
		return QmgmtSetEffectiveUser(Q_SOCK, o);
	}

	char const *real_owner = Q_SOCK->getRealOwner();
	if( o && real_owner && is_same_user(o,real_owner,COMPARE_DOMAIN_DEFAULT) ) {
		if ( ! is_same_user(o,real_owner,COMPARE_DOMAIN_FULL)) {
			dprintf(D_SECURITY, "SetEffectiveOwner security warning: "
					"assuming \"%s\" is the same as active owner \"%s\"\n",
					o, real_owner);
		}
		// change effective owner --> real owner
		o = NULL;
	}

	if( o && !*o ) {
		// treat empty string equivalently to NULL
		o = NULL;
	}

	// always allow request to set effective owner to NULL,
	// because this means set effective owner --> real owner
	if( o && !qmgmt_all_users_trusted ) {
		if( !isQueueSuperUser(real_owner) ||
			!SuperUserAllowedToSetOwnerTo( o ) )
		{
			dprintf(D_ALWAYS, "SetEffectiveOwner security violation: "
					"setting owner to %s when active owner is \"%s\"\n",
					o, real_owner ? real_owner : "(null)" );
			errno = EACCES;
			return -1;
		}
	}

	if( !Q_SOCK->setEffectiveOwner( o ) ) {
		errno = EINVAL;
		return -1;
	}
	return 0;
}




// Test if this owner matches my owner, so they're allowed to update me.
bool
UserCheck(const ClassAd *ad, const char *test_owner)
{
	if ( Q_SOCK->getReadOnly() ) {
		errno = EACCES;
		dprintf( D_FULLDEBUG, "OwnerCheck: reject read-only client\n" );
		return false;
	}

	// check if the IP address of the peer has daemon core write permission
	// to the schedd.  we have to explicitly check here because all queue
	// management commands come in via one sole daemon core command which
	// has just READ permission.
	condor_sockaddr addr = Q_SOCK->endpoint();
	if ( !Q_SOCK->isAuthorizationInBoundingSet("WRITE") ||
		daemonCore->Verify("queue management", WRITE, addr,
			Q_SOCK->getFullyQualifiedUser()) == FALSE )
	{
		// this machine does not have write permission; return failure
		return false;
	}

	return UserCheck2(ad, test_owner);
}


bool
UserCheck2(const ClassAd *ad, const char *test_owner, const char *job_owner)
{
	std::string	owner_buf;

	// in the very rare event that the admin told us all users 
	// can be trusted, let it pass
	if ( qmgmt_all_users_trusted ) {
		return true;
	}

	// If test_owner is NULL, then we have no idea who the user is.  We
	// do not allow anonymous folks to mess around with the queue, so 
	// have UserCheck fail.  Note we only call UserCheck in the first place
	// if Q_SOCK is not null; if Q_SOCK is null, then the schedd is calling
	// a QMGMT command internally which is allowed.
	if (test_owner == NULL) {
		dprintf(D_ALWAYS,
				"QMGT command failed: anonymous user not permitted\n" );
		return false;
	}

#if !defined(WIN32) 
		// If we're not root or condor, only allow qmgmt writes from
		// the UID we're running as.
	uid_t 	my_uid = get_my_uid();
	if( my_uid != 0 && my_uid != get_real_condor_uid() ) {
		if( strcmp(get_real_username(), test_owner) == MATCH ) {
			dprintf(D_FULLDEBUG, "OwnerCheck success: owner (%s) matches "
					"my username\n", test_owner );
			return true;
		} else if (isQueueSuperUser(test_owner)) {
			dprintf(D_FULLDEBUG, "OwnerCheck retval 1 (success), super_user\n");
			return true;
		} else {
			errno = EACCES;
			dprintf( D_FULLDEBUG, "OwnerCheck: reject owner: %s non-super\n",
					 test_owner );
			dprintf( D_FULLDEBUG, "OwnerCheck: username: %s, test_owner: %s\n",
					 get_real_username(), test_owner );
			return false;
		}
	}
#endif

		// If we don't have an Owner/User attribute (or classad) and we've
		// gotten this far, how can we deny service?
	if( !job_owner ) {
		if( !ad ) {
			dprintf(D_FULLDEBUG,"OwnerCheck retval 1 (success),no ad\n");
			return true;
		}
		else if( ad->LookupString(attr_JobUser, owner_buf) == 0 ) {
			dprintf(D_FULLDEBUG,"OwnerCheck retval 1 (success),no owner\n");
			return true;
		}
		job_owner = owner_buf.c_str();
	}

		// If the job user is "nice-user.foo@bar", then we pass the permission
		// check for test user "foo@bar".
	if (MATCH == strncmp(job_owner, "nice-user.", 10)) {
		job_owner += 10;
		return true;
	}

		// Finally, compare the owner of the ad with the entity trying
		// to connect to the queue.
#if defined(WIN32)
	// WIN32: user names are case-insensitive
	if (strcasecmp(job_owner, test_owner) == 0) {
#else
	if (strcmp(job_owner, test_owner) == 0) {
#endif
        return true;
    }

    if (isQueueSuperUser(test_owner)) {
        dprintf(D_FULLDEBUG, "OwnerCheck retval 1 (success), super_user\n");
        return true;
    }

    errno = EACCES;
    dprintf(D_FULLDEBUG, "ad owner: %s, queue submit %s: %s\n", job_owner, attr_JobUser.c_str(), test_owner );
    return false;
}


QmgmtPeer*
getQmgmtConnectionInfo()
{
	QmgmtPeer* ret_value = NULL;

	// put all qmgmt state back into QmgmtPeer object for safe keeping
	if ( Q_SOCK ) {
		Q_SOCK->next_proc_num = next_proc_num;
		Q_SOCK->active_cluster_num = active_cluster_num;	
		Q_SOCK->xact_start_time = xact_start_time;
			// our call to getActiveTransaction will clear it out
			// from the lower layers after returning the handle to us
		Q_SOCK->transaction  = JobQueue->getActiveTransaction();

		ret_value = Q_SOCK;
		Q_SOCK = NULL;
		unsetQmgmtConnection();
	}

	return ret_value;
}

bool
setQmgmtConnectionInfo(QmgmtPeer *peer)
{
	bool ret_value;

	if (Q_SOCK) {
		return false;
	}

	// reset all state about our past connection to match
	// what was stored in the QmgmtPeer object
	Q_SOCK = peer;
	next_proc_num = peer->next_proc_num;
	active_cluster_num = peer->active_cluster_num;	
	xact_start_time = peer->xact_start_time;
		// Note: if setActiveTransaction succeeds, then peer->transaction
		// will be set to NULL.   The JobQueue does this to prevent anyone
		// from messing with the transaction cache while it is active.
	ret_value = JobQueue->setActiveTransaction( peer->transaction );

	return ret_value;
}

void
unsetQmgmtConnection()
{
	static QmgmtPeer reset;	// just used for reset/inital values

		// clear any in-process transaction via a call to AbortTransaction.
		// Note that this is effectively a no-op if getQmgmtConnectionInfo()
		// was called previously, since getQmgmtConnectionInfo() clears 
		// out the transaction after returning the handle.
	JobQueue->AbortTransaction();	

	ASSERT(Q_SOCK == NULL);

	next_proc_num = reset.next_proc_num;
	active_cluster_num = reset.active_cluster_num;	
	xact_start_time = reset.xact_start_time;
}



/* We want to be able to call these things even from code linked in which
   is written in C, so we make them C declarations
*/
extern "C++" {

bool
setQSock( ReliSock* rsock)
{
	// initialize per-connection variables.  back in the day this
	// was essentially InvalidateConnection().  of particular 
	// importance is setting Q_SOCK... this tells the rest of the QMGMT
	// code the request is from an external user instead of originating
	// from within the schedd itself.
	// If rsock is NULL, that means the request is internal to the schedd
	// itself, and thus anything goes!

	bool ret_val = false;

	if (Q_SOCK) {
		delete Q_SOCK;
		Q_SOCK = NULL;
	}
	unsetQmgmtConnection();

		// setQSock(NULL) == unsetQSock() == unsetQmgmtConnection(), so...
	if ( rsock == NULL ) {
		return true;
	}

	QmgmtPeer* p = new QmgmtPeer;
	ASSERT(p);

	if ( p->set(rsock) ) {
		// success
		ret_val =  setQmgmtConnectionInfo(p);
	} 

	if ( ret_val ) {
		return true;
	} else {
		delete p;
		return false;
	}
}


void
unsetQSock()
{
	// reset the per-connection variables.  of particular 
	// importance is setting Q_SOCK back to NULL. this tells the rest of 
	// the QMGMT code the request originated internally, and it should
	// be permitted (i.e. we only call OwnerCheck if Q_SOCK is not NULL).

	if ( Q_SOCK ) {
		delete Q_SOCK;
		Q_SOCK = NULL;
	}
	unsetQmgmtConnection();  
}


int
handle_q(int cmd, Stream *sock)
{
	int	rval;
	bool all_good;

	all_good = setQSock((ReliSock*)sock);

		// if setQSock failed, unset it to purge any old/stale
		// connection that was never cleaned up, and try again.
	if ( !all_good ) {
		unsetQSock();
		all_good = setQSock((ReliSock*)sock);
	}
	if (!all_good && sock) {
		// should never happen
		EXCEPT("handle_q: Unable to setQSock!!");
	}
	ASSERT(Q_SOCK);

	Q_SOCK->setReadOnly(cmd == QMGMT_READ_CMD);

	BeginTransaction();

	bool may_fork = false;
	ForkStatus fork_status = FORK_FAILED;
	do {
		/* Probably should wrap a timer around this */
		rval = do_Q_request( *Q_SOCK, may_fork );

		if( may_fork && fork_status == FORK_FAILED ) {
			fork_status = schedd_forker.NewJob();

			if( fork_status == FORK_PARENT ) {
				break;
			}
		}
	} while(rval >= 0);


	unsetQSock();

	if( fork_status == FORK_CHILD ) {
		dprintf(D_FULLDEBUG, "QMGR forked query done\n");
		schedd_forker.WorkerDone(); // never returns
		EXCEPT("ForkWork::WorkDone() returned!");
	}
	else if( fork_status == FORK_PARENT ) {
		dprintf(D_FULLDEBUG, "QMGR forked query\n");
	}
	else {
		dprintf(D_FULLDEBUG, "QMGR Connection closed\n");
	}

	// Abort any uncompleted transaction.  The transaction should
	// be committed in CloseConnection().
	AbortTransactionAndRecomputeClusters();

	return 0;
}

int GetMyProxyPassword (int, int, char **);

int get_myproxy_password_handler(int /*i*/, Stream *socket) {

	//	For debugging
//	DebugFP = stderr;

	int cluster_id = -1;
	int proc_id = -1;
	int result;

	socket->decode();

	result = socket->code(cluster_id);
	if( !result ) {
		dprintf(D_ALWAYS, "get_myproxy_password_handler: Failed to recv cluster_id.\n");
		return -1;
	}

	result = socket->code(proc_id);
	if( !result ) {
		dprintf(D_ALWAYS, "get_myproxy_password_handler: Failed to recv proc_id.\n");
		return -1;
	}

	char pwd[] = "";
	char * password = pwd;

	if (GetMyProxyPassword (cluster_id, proc_id, &password) != 0) {
		// Try not specifying a proc
		if (GetMyProxyPassword (cluster_id, 0, &password) != 0) {
			//return -1;
			// Just return empty string if can't find password
		}
	}


	socket->end_of_message();
	socket->encode();
	if( ! socket->code(password) ) {
		dprintf( D_ALWAYS,
			"get_myproxy_password_handler: Failed to send result.\n" );
		return -1;
	}

	if( ! socket->end_of_message() ) {
		dprintf( D_ALWAYS,
			"get_myproxy_password_handler: Failed to send end of message.\n");
		return -1;
	}


	return 0;

}


int
InitializeConnection( const char *  /*owner*/, const char *  /*domain*/ )
{
		/*
		  This function used to call init_user_ids(), but we don't
		  need that anymore.  perhaps the whole thing should go
		  away...  however, when i tried that, i got all sorts of
		  strange link errors b/c other parts of the qmgmt code (the
		  sender stubs, etc) seem to depend on it.  i don't have time
		  to do more a thorough purging of it.
		*/
	return 0;
}


int
NewCluster()
{

	if( Q_SOCK && !UserCheck(NULL, EffectiveUser(Q_SOCK) ) ) {
		dprintf( D_FULLDEBUG, "NewCluser(): UserCheck failed\n" );
		errno = EACCES;
		return -1;
	}

	int total_jobs = TotalJobsCount;

		//
		// I have seen a weird bug where the getMaxJobsSubmitted() returns
		// zero. I added extra information to the dprintf statement 
		// to help me try to track down when this happens
		// Andy - 06.12.2006
		//
	int maxJobsSubmitted = scheduler.getMaxJobsSubmitted();
	if ( total_jobs >= maxJobsSubmitted ) {
		dprintf(D_ALWAYS,
			"NewCluster(): MAX_JOBS_SUBMITTED exceeded, submit failed. "
			"Current total is %d. Limit is %d\n",
			total_jobs, maxJobsSubmitted );
		errno = EINVAL;
		return -2;
	}

	next_proc_num = 0;
	active_cluster_num = next_cluster_num;
	next_cluster_num += cluster_increment_val;

    // check for wrapping if a maximum cluster id is set
    if ((cluster_maximum_val > 0) && (next_cluster_num > cluster_maximum_val)) {
        dprintf(D_ALWAYS, "NewCluster(): Next cluster id %d exceeded configured max %d.  Wrapping to %d.\n", next_cluster_num, cluster_maximum_val, cluster_initial_val);
        next_cluster_num = cluster_initial_val;
    }

    // check for collision with an existing cluster id
    JobQueueKeyBuf test_cluster_key;
    ClassAd* test_cluster_ad;
    IdToKey(active_cluster_num,-1,test_cluster_key);
    if (JobQueue->LookupClassAd(test_cluster_key, test_cluster_ad)) {
        dprintf(D_ALWAYS, "NewCluster(): collision with existing cluster id %d\n", active_cluster_num);
        errno = EINVAL;
        return -3;
    }

	char cluster_str[PROC_ID_STR_BUFLEN];
	snprintf(cluster_str, sizeof(cluster_str), "%d", next_cluster_num);
	JobQueue->SetAttribute(HeaderKey, ATTR_NEXT_CLUSTER_NUM, cluster_str);

	// put a new classad in the transaction log to serve as the cluster ad
	JobQueueKeyBuf cluster_key;
	IdToKey(active_cluster_num,-1,cluster_key);
	JobQueue->NewClassAd(cluster_key, JOB_ADTYPE, STARTD_ADTYPE);

	return active_cluster_num;
}

// this function is called by external submitters.
// it enforces procs can only be created in the current cluster
// and establishes the owner attribute of the cluster
//
int
NewProc(int cluster_id)
{
	int				proc_id;

	if( Q_SOCK && !UserCheck(NULL, EffectiveUser(Q_SOCK) ) ) {
		errno = EACCES;
		return -1;
	}

	if ((cluster_id != active_cluster_num) || (cluster_id < 1)) {
#if !defined(WIN32)
		errno = EACCES;
#endif
		return -1;
	}

	if ( (TotalJobsCount + jobs_added_this_transaction) >= scheduler.getMaxJobsSubmitted() ) {
		dprintf(D_ALWAYS,
			"NewProc(): MAX_JOBS_SUBMITTED exceeded, submit failed\n");
		errno = EINVAL;
		return -2;
	}


	// It is a security violation to change ATTR_USER or ATTR_OWNER to
	// something other than Q_SOCK->getFullyQualifiedUser() /
	// Q_SOCK->getOwner(), so as long condor_submit and
	// Q_SOCK->getFullyQualifiedUser() / Q_SOCK->getOwner() agree on who
	// the user / owner is (or until we change the schedd so that /it/
	// sets the Owner string), it's safe to do this rather than complicate
	// things by using the owner attribute from the job ad we don't have yet.
	//
	// The queue super-user(s) can pretend to be someone, in which case it's
	// valid and sensible to apply that someone's quota; or they could change
	// the owner attribute after the submission.  The latter would allow them
	// to bypass the job quota, but that's not necessarily a bad thing.
	if (Q_SOCK) {
		const char * owner = EffectiveUser(Q_SOCK);
		if( owner == NULL || ! owner[0] ) {
			// This should only happen for job submission via SOAP, but
			// it's unclear how we can verify that.  Regardless, if we
			// don't know who the owner of the job is, we can't enfore
			// MAX_JOBS_PER_OWNER.
			dprintf( D_FULLDEBUG, "Not enforcing MAX_JOBS_PER_OWNER for submit without owner of cluster %d.\n", cluster_id );
		} else {
			// NOTE: when user_is_the_new_owner is true, MAX_JOBS_PER_OWNER is keyed on ATTR_USER
			const OwnerInfo * ownerInfo = scheduler.insert_owner_const( owner );
			ASSERT( ownerInfo != NULL );
			int ownerJobCount = ownerInfo->num.JobsCounted
								+ ownerInfo->num.JobsRecentlyAdded
								+ jobs_added_this_transaction;

			int maxJobsPerOwner = scheduler.getMaxJobsPerOwner();
			if( ownerJobCount >= maxJobsPerOwner ) {
				dprintf( D_ALWAYS,
					"NewProc(): MAX_JOBS_PER_OWNER exceeded, submit failed.  "
					"Current total is %d.  Limit is %d.\n",
					ownerJobCount, maxJobsPerOwner );
				errno = EINVAL;
				return -3;
			}
		}
	}

	int maxJobsPerSubmission = scheduler.getMaxJobsPerSubmission();
	if( jobs_added_this_transaction >= maxJobsPerSubmission ) {
		dprintf( D_ALWAYS,
			"NewProc(): MAX_JOBS_PER_SUBMISSION exceeded, submit failed.  "
			"Current total is %d.  Limit is %d.\n",
			jobs_added_this_transaction, maxJobsPerSubmission );
		errno = EINVAL;
		return -4;
	}

	proc_id = next_proc_num++;
	IncrementClusterSize(cluster_id);
	return NewProcInternal(cluster_id, proc_id);
}

// this function is called by external submitters and by the schedd during late materialization
// it assumes that the procid and owner have already been validated, it sets the global job id
// adtype and other things common to both external submission and interal materialization.
//
int NewProcInternal(int cluster_id, int proc_id)
{
	// We can't increase ownerData->num.JobsRecentlyAdded here because we
	// don't know, at this point, that the overall transaction will succeed.
	// Instead, track how many jobs we're adding this transaction.
	++jobs_added_this_transaction;


	JobQueueKeyBuf key;
	IdToKey(cluster_id,proc_id,key);
	JobQueue->NewClassAd(key, JOB_ADTYPE, STARTD_ADTYPE);

	job_queued_count += 1;

	// can't increment the JobsSubmitted count for other pools yet
	scheduler.OtherPoolStats.DeferJobsSubmitted(cluster_id, proc_id);

		// now that we have a real job ad with a valid proc id, then
		// also insert the appropriate GlobalJobId while we're at it.
	std::string gjid = "\"";
	gjid += Name;             // schedd's name
	gjid += "#";
	gjid += std::to_string( cluster_id );
	gjid += ".";
	gjid += std::to_string( proc_id );
	if (param_boolean("GLOBAL_JOB_ID_WITH_TIME", true)) {
		int now = (int)time(0);
		gjid += "#";
		gjid += std::to_string( now );
	}
	gjid += "\"";
	JobQueue->SetAttribute(key, ATTR_GLOBAL_JOB_ID, gjid.c_str());

	return proc_id;
}

// struct for a table mapping attribute names to a flag indicating that the attribute
// must only be in cluster ad or only in proc ad, or can be either.
//
typedef struct attr_force_pair {
	const char * key;
	int          forced; // -1=forced cluster, 0=not forced, 1=forced proc
	// a LessThan operator suitable for inserting into a sorted map or set
	bool operator<(const struct attr_force_pair& rhs) const {
		return strcasecmp(this->key, rhs.key) < 0;
	}
} ATTR_FORCE_PAIR;

// table defineing attributes that must be in either cluster ad or proc ad
// force value of 1 is proc ad, -1 is cluster ad.
// NOTE: this table MUST be sorted by case-insensitive attribute name
#define FILL(attr,force) { attr, force }
static const ATTR_FORCE_PAIR aForcedSetAttrs[] = {
	FILL(ATTR_CLUSTER_ID,         -1), // forced into cluster ad
	FILL(ATTR_JOB_SET_ID,         -1), // forced into cluster ad
	FILL(ATTR_JOB_SET_NAME,       -1), // forced into cluster ad
	FILL(ATTR_JOB_STATUS,         1),  // forced into proc ad
	FILL(ATTR_JOB_UNIVERSE,       -1), // forced into cluster ad
	FILL(ATTR_OWNER,              -1), // forced into cluster ad
	FILL(ATTR_PROC_ID,            1),  // forced into proc ad
	FILL(ATTR_USER,              -1), // forced into cluster ad
};
#undef FILL

// returns non-zero attribute id and optional category flags for attributes
// that require special handling during SetAttribute.
static int IsForcedProcAttribute(const char *attr)
{
	const ATTR_FORCE_PAIR* found = NULL;
	found = BinaryLookup<ATTR_FORCE_PAIR>(
		aForcedSetAttrs,
		COUNTOF(aForcedSetAttrs),
		attr, strcasecmp);
	if (found) {
		return found->forced;
	}
	return 0;
}

#if 1 // this version works with a const classad::ClassAd, like what we get off the wire.

//PRAGMA_REMIND("TODO: fix submit_utils to use the classad cache and/or fast parsing?")

// Call NewProcInternal, then SetAttribute for each of the attributes in job that are not the
// same as the attributre in the given ClusterAd
int NewProcFromAd (const classad::ClassAd * ad, int ProcId, JobQueueCluster * ClusterAd, SetAttributeFlags_t flags)
{
	int ClusterId = ClusterAd->jid.cluster;

	int num_procs = IncrementClusterSize(ClusterId);
	ClusterAd->SetClusterSize(num_procs);
	NewProcInternal(ClusterId, ProcId);

	int rval = SetAttributeInt(ClusterId, ProcId, ATTR_PROC_ID, ProcId, flags | SetAttribute_LateMaterialization);
	if (rval < 0) {
		dprintf(D_ALWAYS, "ERROR: Failed to set ProcId=%d for job %d.%d (%d)\n", ProcId, ClusterId, ProcId, errno );
		return rval;
	}

	classad::ClassAdUnParser unparser;
	unparser.SetOldClassAd( true, true );
	std::string buffer;

	// the EditedClusterAttrs attribute of the cluster ad is the list of attibutes where the value in the cluster ad
	// should win over the value in the proc ad because the cluster ad was edited after submit time.
	// we do this so that "condor_qedit <clusterid>" will affect ALL jobs in that cluster, not just those that have
	// already been materialized.
	classad::References clusterAttrs;
	if (ClusterAd->LookupString(ATTR_EDITED_CLUSTER_ATTRS, buffer)) {
		add_attrs_from_string_tokens(clusterAttrs, buffer);
	}

	for (auto it = ad->begin(); it != ad->end(); ++it) {
		const std::string & attr = it->first;
		const ExprTree * tree = it->second;
		if (attr.empty() || ! tree) {
			dprintf(D_ALWAYS, "ERROR: Null attribute name or value for job %d.%d\n", ClusterId, ProcId );
			return -1;
		}

		// check if attribute is forced to either cluster ad (-1) or proc ad (1)
		bool send_it = false;
		int forced = IsForcedProcAttribute(attr.c_str());
		if (forced) {
			send_it = forced > 0;
		} else if (clusterAttrs.find(attr) != clusterAttrs.end()) {
			send_it = false; // this is a forced cluster attribute
		} else {
			// If we aren't going to unconditionally send it, when we check if the value
			// matches the value in the cluster ad.
			// If the values match, don't add the attribute to this proc ad
			ExprTree *cluster_tree = ClusterAd->Lookup(attr);
			send_it = ! cluster_tree || ! (*tree == *cluster_tree || *tree == *SkipExprEnvelope(cluster_tree));
		}
		if ( ! send_it)
			continue;

		buffer.clear();
		unparser.Unparse(buffer, tree);
		if (buffer.empty()) {
			dprintf(D_ALWAYS, "ERROR: Null value for job %d.%d\n", ClusterId, ProcId );
			return -1;
		} else {
			rval = SetAttribute(ClusterId, ProcId, attr.c_str(), buffer.c_str(), flags | SetAttribute_LateMaterialization);
			if (rval < 0) {
				dprintf(D_ALWAYS, "ERROR: Failed to set %s=%s for job %d.%d (%d)\n", attr.c_str(), buffer.c_str(), ClusterId, ProcId, errno );
				return rval;
			}
		}
	}

	return 0;
}

#else

// Call NewProcInternal, then SetAttribute for each of the attributes in job that are not the
// same as the attributre in the given ClusterAd
int NewProcFromAd (ClassAd * job, int ProcId, JobQueueJob * ClusterAd, SetAttributeFlags_t flags)
{
	int ClusterId = ClusterAd->jid.cluster;

	NewProcInternal(ClusterId, ProcId);

	int rval = SetAttributeInt(ClusterId, ProcId, ATTR_PROC_ID, ProcId, flags | SetAttribute_LateMaterialization);
	if (rval < 0) {
		dprintf(D_ALWAYS, "ERROR: Failed to set ProcId=%d for job %d.%d (%d)\n", ProcId, ClusterId, ProcId, errno );
		return rval;
	}

	ExprTree *tree = NULL;
	const char *attr;
	std::string buffer;

	for ( auto itr = job->begin(); itr != job->end(); itr++ ) {
		attr = itr->first.c_str();
		tree = itr->second;
		if ( ! attr || ! tree) {
			dprintf(D_ALWAYS, "ERROR: Null attribute name or value for job %d.%d\n", ClusterId, ProcId );
			return -1;
		}

		bool send_it = false;
		int forced = IsForcedProcAttribute(attr);
		if (forced) {
			send_it = forced > 0;
		} else {
			// If we aren't going to unconditionally send it, when we check if the value
			// matches the value in the cluster ad.
			// If the values match, don't add the attribute to this proc ad
			ExprTree *cluster_tree = ClusterAd->LookupExpr(attr);
			send_it = ! cluster_tree || ! (*tree == *cluster_tree);
		}
		if ( ! send_it)
			continue;

		buffer.clear();
		const char * rhstr = ExprTreeToString(tree, buffer);
		if ( ! rhstr ) { 
			dprintf(D_ALWAYS, "ERROR: Null value for job %d.%d\n", ClusterId, ProcId );
			return -1;
		} else {
			rval = SetAttribute(ClusterId, ProcId, attr, rhstr, flags | SetAttribute_LateMaterialization);
			if (rval < 0) {
				dprintf(D_ALWAYS, "ERROR: Failed to set %s=%s for job %d.%d (%d)\n", attr, rhstr, ClusterId, ProcId, errno );
				return rval;
			}
		}
	}

	return 0;
}

#endif // 0

int 	DestroyMyProxyPassword (int cluster_id, int proc_id);

int DestroyProc(int cluster_id, int proc_id)
{
	JobQueueKeyBuf		key;
	JobQueueJob			*ad = NULL;

	// cannot destroy any SpecialJobIds like the header ad 0.0
	if ( IsSpecialJobId(cluster_id,proc_id) ) {
		errno = EINVAL;
		return DESTROYPROC_ERROR;
	}

	IdToKey(cluster_id,proc_id,key);
	if (!JobQueue->Lookup(key, ad)) {
		errno = ENOENT;
		return DESTROYPROC_ENOENT;
	}

	// Only the owner can delete a proc.
	if ( Q_SOCK && !UserCheck(ad, EffectiveUser(Q_SOCK) )) {
		errno = EACCES;
		return DESTROYPROC_EACCES;
	}

	// Take care of ATTR_COMPLETION_DATE
	int job_status = -1;
	ad->LookupInteger(ATTR_JOB_STATUS, job_status);
	if ( job_status == COMPLETED ) {
			// if job completed, insert completion time if not already there
		int completion_time = 0;
		ad->LookupInteger(ATTR_COMPLETION_DATE,completion_time);
		if ( !completion_time ) {
			SetAttributeInt(cluster_id,proc_id,ATTR_COMPLETION_DATE,
			                (int)time(NULL), true /*nondurable*/);
		}
	} else if ( job_status != REMOVED ) {
		// Jobs must be in COMPLETED or REMOVED status to leave the queue
		errno = EINVAL;
		return DESTROYPROC_ERROR;
	}

	int job_finished_hook_done = -1;
	ad->LookupInteger( ATTR_JOB_FINISHED_HOOK_DONE, job_finished_hook_done );
	if( job_finished_hook_done == -1 ) {
			// our cleanup hook hasn't finished yet for this job.  so,
			// we just want to add it to our queue of job ids to call
			// the hook on and return immediately
		scheduler.enqueueFinishedJob( cluster_id, proc_id );
		return DESTROYPROC_SUCCESS_DELAY;
	}

		// should we leave the job in the queue?
	bool leave_job_in_q = false;
	{
		ClassAd completeAd(*ad);
		JobQueue->AddAttrsFromTransaction(key,completeAd);
		completeAd.LookupBool(ATTR_JOB_LEAVE_IN_QUEUE,leave_job_in_q);
		if ( leave_job_in_q ) {
			return DESTROYPROC_SUCCESS_DELAY;
		}
	}

 
	// Remove checkpoint files
	if ( !Q_SOCK ) {
		//if socket is dead, have cleanup lookup ad owner
		cleanup_ckpt_files(cluster_id,proc_id,NULL );
	}
	else {
		cleanup_ckpt_files(cluster_id,proc_id,Q_SOCK->getOwner() );
	}

	// Remove the job from its autocluster
	scheduler.autocluster.removeFromAutocluster(*ad);

	// Append to history file
	AppendHistory(ad);

	// Write a per-job history file (if PER_JOB_HISTORY_DIR param is set)
	WritePerJobHistoryFile(ad, false);

  ScheddPluginManager::Archive(ad);

  // save job ad to the log
	bool already_in_transaction = InTransaction();
	if( !already_in_transaction ) {
			// Start a transaction - this is particularly important because we 
			// want the remote the job and persist the jobSet attributes in one
			// transaction so we do not have off-by-one errors in our set aggregates
			// if machine crashed at the wrong moment.
		BeginTransaction();
	}

	// the job ad should have a pointer to the cluster ad, so use that if it has been set.
	// otherwise lookup the cluster ad.
	JobQueueCluster * clusterad = ad->Cluster();
	if ( ! clusterad) {
		clusterad = GetClusterAd(ad->jid);
	}

	// ckireyev: Destroy MyProxyPassword
	(void)DestroyMyProxyPassword (cluster_id, proc_id);

	JobQueue->DestroyClassAd(key);

	/* If job is a member of the set, remove the job from the set
	   and also at the same time save persistent set aggregates
	   now before the job leaves the queue, so that we dont lose info
	   about this job if the schedd crashes.
	   Note we must do this in the same transaction as the call to
	   DestroyClassAd() above.
	*/
	if (scheduler.jobSets) {
		scheduler.jobSets->removeJobFromSet(*ad);
	}

	DecrementClusterSize(cluster_id, clusterad);

	// We'll need the JobPrio value later after the ad has been destroyed
	int job_prio = 0;
	ad->LookupInteger(ATTR_JOB_PRIO, job_prio);

	int universe = CONDOR_UNIVERSE_VANILLA;
	ad->LookupInteger(ATTR_JOB_UNIVERSE, universe);

	if( (universe == CONDOR_UNIVERSE_MPI) ||
		(universe == CONDOR_UNIVERSE_PARALLEL) ) {
			// Parallel jobs take up a whole cluster.  If we've been ask to
			// destroy any of the procs in a parallel job cluster, we
			// should destroy the entire cluster.  This hack lets the
			// schedd just destroy the proc associated with the shadow
			// when a multi-class parallel job exits without leaving other
			// procs in the cluster around.  It also ensures that the
			// user doesn't delete only some of the procs in the parallel
			// job cluster, since that's going to really confuse the
			// shadow.
		JobQueueJob *otherAd = NULL;
		JobQueueKeyBuf otherKey;
		int otherProc = -1;

		bool stillLooking = true;
		while (stillLooking) {
			otherProc++;
			if (otherProc == proc_id) continue; // skip this proc

			IdToKey(cluster_id,otherProc,otherKey);
			if (!JobQueue->Lookup(otherKey, otherAd)) {
				stillLooking = false;
			} else {
				JobQueue->DestroyClassAd(otherKey);
				DecrementClusterSize(cluster_id, clusterad);
			}
		}
	}

	if( !already_in_transaction ) {
			// For performance, use a NONDURABLE transaction.  If we crash
			// before this makes it to the disk, on restart we will
			// attempt removing it again.  Yes, this means we may
			// generate a duplicate history entry and redo other
			// cleanup tasks, but that is possible even if this
			// transaction is marked DURABLE, since all of those tasks
			// are not atomic with respect to this transaction anyway.

		CommitNonDurableTransactionOrDieTrying();
	}

		// remove jobid from any indexes
	scheduler.removeJobFromIndexes(key, job_prio);

		// remove any match (startd) ad stored w/ this job
	RemoveMatchedAd(cluster_id,proc_id);

	JobQueueDirty = true;

	return DESTROYPROC_SUCCESS;
}


int DestroyCluster(int /*cluster_id*/, const char* /*reason*/)
{
#if 1 // TJ: 2021 neutered DestroyCluster because it was only used by submit on abort 
	  // The schedd should so this cleanup on it own and in any case,
	  // what the code below does is incorrect and/or incomplete
	return -1;
#else
	ClassAd				*ad=NULL;
	int					c, proc_id;
	JobQueueKey			key;

	// cannot destroy the header cluster(s)
	if ( cluster_id < 1 ) {
		errno = EINVAL;
		return -1;
	}

	// find the cluster ad and turn off the job factory
	JobQueueCluster * clusterad = GetClusterAd(cluster_id);
	if (clusterad && clusterad->factory) {
		// Only the owner can delete a cluster
		if ( Q_SOCK && !UserCheck(clusterad, EffectiveUser(Q_SOCK) )) {
			errno = EACCES;
			return -1;
		}
		PauseJobFactory(clusterad->factory, mmClusterRemoved);
	}

	JobQueue->StartIterateAllClassAds();

	// Find all jobs in this cluster and remove them.
	while(JobQueue->IterateAllClassAds(ad,key)) {
		KeyToId(key,c,proc_id);
		if (c == cluster_id && proc_id > -1) {
				// Only the owner can delete a cluster
				if ( Q_SOCK && !UserCheck(ad, EffectiveUser(Q_SOCK) )) {
					errno = EACCES;
					return -1;
				}

				// Take care of ATTR_COMPLETION_DATE
				int job_status = -1;
				ad->LookupInteger(ATTR_JOB_STATUS, job_status);	
				if ( job_status == COMPLETED ) {
						// if job completed, insert completion time if not already there
					int completion_time = 0;
					ad->LookupInteger(ATTR_COMPLETION_DATE,completion_time);
					if ( !completion_time ) {
						SetAttributeInt(cluster_id,proc_id,
							ATTR_COMPLETION_DATE,(int)time(NULL));
					}
				}

				// Take care of ATTR_REMOVE_REASON
				if( reason ) {
					std::string fixed_reason;
					if( reason[0] == '"' ) {
						fixed_reason += reason;
					} else {
						fixed_reason += '"';
						fixed_reason += reason;
						fixed_reason += '"';
					}
					if( SetAttribute(cluster_id, proc_id, ATTR_REMOVE_REASON, 
									 fixed_reason.c_str()) < 0 ) {
						dprintf( D_ALWAYS, "WARNING: Failed to set %s to \"%s\" for "
								 "job %d.%d\n", ATTR_REMOVE_REASON, reason, cluster_id,
								 proc_id );
					}
				}

					// should we leave the job in the queue?
				bool leave_job_in_q = false;
				ad->LookupBool(ATTR_JOB_LEAVE_IN_QUEUE,leave_job_in_q);
				if ( leave_job_in_q ) {
						// leave it in the queue.... move on to the next one
					continue;
				}

				// Apend to history file
				AppendHistory(ad);
				ScheddPluginManager::Archive(ad);

  // save job ad to the log

				// Write a per-job history file (if PER_JOB_HISTORY_DIR param is set)
				WritePerJobHistoryFile(ad, false);

				cleanup_ckpt_files(cluster_id,proc_id, NULL );

				JobQueue->DestroyClassAd(key);

				// TAT TODO: Why all this duplicate code?? Why not call DestroyProc() ?
				// if (scheduler.jobSets) scheduler.jobSets->removeJobFromSet(*ad);

					// remove any match (startd) ad stored w/ this job
				if ( scheduler.resourcesByProcID ) {
					ClassAd *ad_to_remove = NULL;
					PROC_ID job_id;
					job_id.cluster = cluster_id;
					job_id.proc = proc_id;
					scheduler.resourcesByProcID->lookup(job_id,ad_to_remove);
					if ( ad_to_remove ) {
						delete ad_to_remove;
						scheduler.resourcesByProcID->remove(job_id);
					}
				}
		}

	}

	ClusterCleanup(cluster_id);
	
	// Destroy myproxy password
	DestroyMyProxyPassword (cluster_id, -1);

	JobQueueDirty = true;

	return 0;
#endif
}

int
SetAttributeByConstraint(const char *constraint_str, const char *attr_name,
						 const char *attr_value,
						 SetAttributeFlags_t flags)
{
	ClassAd	*ad;
	int cluster_match_count = 0;
	int job_match_count = 0;
	int had_error = 0;
	int rval = -1;
	int terrno = 0;
	JobQueueKey key;

	if ( Q_SOCK && !(Q_SOCK->isAuthenticated()) ) {
		errno = EACCES;
		return -1;
	}

	// if the only-my-jobs knob is off, strip the onlymyjobs flag and
	// just let the transaction fail if they try and change something that they shouldn't
	if ( ! param_boolean("CONDOR_Q_ONLY_MY_JOBS", true)) {
		flags &= ~SetAttribute_OnlyMyJobs;
	}

	// setup an owner_expr expression if the OnlyMyJobs flag is set.
	// and fixup and replace the constraint_str pointer if we have 
	// both an input constraint and OnlyMyJobs is set.
	YourString owner;
	YourString user;
	std::string owner_expr;
	if (flags & SetAttribute_OnlyMyJobs) {
			// TODO: Owner should be 'nobody' for non-local UID domain.
		user = EffectiveUser(Q_SOCK); // user is "" if no Q_SOCK
		owner = Q_SOCK ? Q_SOCK->getOwner() : "unauthenticated";
		if (owner == "unauthenticated") {
			// no job will be owned by "unauthenticated" so just quit now.
			errno = EACCES;
			return -1;
		}
		bool is_super = isQueueSuperUser(user.c_str());
		dprintf(D_COMMAND | D_VERBOSE, "SetAttributeByConstraint w/ OnlyMyJobs owner = \"%s\" (isQueueSuperUser = %d)\n", owner.Value(), is_super);
		if (is_super) {
			// for queue superusers, disable the OnlyMyJobs flag - they get to act on all jobs.
			flags &= ~SetAttribute_OnlyMyJobs;
		} else {
			formatstr(owner_expr, "(%s == \"%s\")", attr_JobUser.c_str(), user.c_str());
			if (constraint_str) {
				owner_expr += " && ";
				owner_expr += constraint_str;
			}
			constraint_str = owner_expr.c_str();
		}
		flags &= ~SetAttribute_OnlyMyJobs; // don't pass this flag to the inner SetAttribute call
	}

	// parse the constraint into an expression, ConstraintHolder will free it in it's destructor
	ConstraintHolder constraint;
	if (constraint_str ) {
		ExprTree * tree;
		if (0 != ParseClassAdRvalExpr(constraint_str, tree)) {
			dprintf( D_ALWAYS, "can't parse constraint: %s\n", constraint_str );
			errno = EINVAL;
			return -1;
		}
		constraint.set(tree);
	}

	// loop through the job queue, setting attribute on jobs that match
	JobQueue->StartIterateAllClassAds();
	while(JobQueue->IterateAllClassAds(ad,key)) {
		JobQueueJob * job = static_cast<JobQueueJob*>(ad);

		// ignore header and ads.
		if (job->IsHeader())
			continue;

		// ignore jobset ads
		if (job->IsJobSet())
			continue;

		// ignore cluster ads unless the PostSubmitClusterChange flag is set.
		if (job->IsCluster() && ! (flags & SetAttribute_PostSubmitClusterChange))
			continue;

		if (EvalExprBool(ad, constraint.Expr())) {
			if (job->IsCluster())
				cluster_match_count += 1;
			else
				job_match_count += 1;
			if (SetAttribute(key.cluster, key.proc, attr_name, attr_value, flags) < 0) {
				had_error = 1;
				terrno = errno;
			}
		}
	}

		// If we couldn't find any jobs that matched the constraint,
		// or we could set the attribute on any of the ones we did
		// find, return error (-1).
	// failure (-1)
	if (had_error) {
		errno = terrno;
		return -1;
	}

	// At this point we need to determine the return value.
	// If 1 or more jobs matched, we wanted to return the number of job matches.
	// If 0 jobs matched, but clusters matched, return the number of cluster matches.
	// If no jobs or clusters matched, return value is -1 (error)
	if (job_match_count > 0) {
		rval = job_match_count;
	}
	else if (cluster_match_count > 0) {
		rval = cluster_match_count;
	}
	else {
		errno = ENOENT;
		rval = -1;
	}

	return rval;
}

// Set up an efficient lookup table for attributes that need special processing in SetAttribute
//
enum {
	idATTR_none=0,
	idATTR_CLUSTER_ID,
	idATTR_PROC_ID,
	idATTR_CONCURRENCY_LIMITS,
	idATTR_CRON_DAYS_OF_MONTH,
	idATTR_CRON_DAYS_OF_WEEK,
	idATTR_CRON_HOURS,
	idATTR_CRON_MINUTES,
	idATTR_CRON_MONTHS,
	idATTR_JOB_PRIO,
	idATTR_JOB_STATUS,
	idATTR_JOB_UNIVERSE,
	idATTR_NICE_USER,
	idATTR_ACCOUNTING_GROUP,
	idATTR_OWNER,
	idATTR_RANK,
	idATTR_REQUIREMENTS,
	idATTR_USER,
	idATTR_NUM_JOB_RECONNECTS,
	idATTR_JOB_NOOP,
	idATTR_JOB_MATERIALIZE_CONSTRAINT,
	idATTR_JOB_MATERIALIZE_DIGEST_FILE,
	idATTR_JOB_MATERIALIZE_ITEMS_FILE,
	idATTR_JOB_MATERIALIZE_LIMIT,
	idATTR_JOB_MATERIALIZE_MAX_IDLE,
	idATTR_JOB_MATERIALIZE_PAUSED,
	idATTR_HOLD_REASON,
	idATTR_HOLD_REASON_CODE,
	idATTR_JOB_SET_ID,
	idATTR_JOB_SET_NAME,
};

enum {
	catNone         = 0,
	catJobObj       = 0x0001, // attributes that are cached in the job object
	catJobId        = 0x0002, // cluster & proc id
	catCron         = 0x0004, // attributes that tell us this is a crondor job
	catStatus       = 0x0008, // job status changed, need to adjust the counts of running/idle/held/etc jobs.
	catDirtyPrioRec = 0x0010,
	catTargetScope  = 0x0020,
	catSubmitterIdent = 0x0040,
	catNewMaterialize = 0x0080,  // attributes that control the job factory
	catMaterializeState = 0x0100, // change in state of job factory
	catSpoolingHold = 0x0200,    // hold reason was set to CONDOR_HOLD_CODE::SpoolingInput
	catPostSubmitClusterChange = 0x400, // a cluster ad was changed after submit time which calls for special processing in commit transaction
	catJobset       = 0x800,     // job membership in a jobset changed or a new jobset should be created
	catCallbackTrigger = 0x1000, // indicates that a callback should happen on commit of this attribute
	catCallbackNow = 0x20000,    // indicates that a callback should happen when setAttribute is called
};

typedef struct attr_ident_pair {
	const char * key;
	int          id;
	int          category;
	// a LessThan operator suitable for inserting into a sorted map or set
	bool operator<(const struct attr_ident_pair& rhs) const {
		return strcasecmp(this->key, rhs.key) < 0;
	}
} ATTR_IDENT_PAIR;

// NOTE: !!!
// NOTE: this table MUST be sorted by case-insensitive attribute name!
// NOTE: !!!
#define FILL(attr,cat) { attr, id##attr, cat }
static const ATTR_IDENT_PAIR aSpecialSetAttrs[] = {
	FILL(ATTR_ACCOUNTING_GROUP,   catDirtyPrioRec | catSubmitterIdent),
	FILL(ATTR_CLUSTER_ID,         catJobId),
	FILL(ATTR_CONCURRENCY_LIMITS, catDirtyPrioRec),
	FILL(ATTR_CRON_DAYS_OF_MONTH, catCron),
	FILL(ATTR_CRON_DAYS_OF_WEEK,  catCron),
	FILL(ATTR_CRON_HOURS,         catCron),
	FILL(ATTR_CRON_MINUTES,       catCron),
	FILL(ATTR_CRON_MONTHS,        catCron),
	FILL(ATTR_HOLD_REASON,        0), // used to detect submit of jobs with the magic 'hold for spooling' hold code
	FILL(ATTR_HOLD_REASON_CODE,   0), // used to detect submit of jobs with the magic 'hold for spooling' hold code
	FILL(ATTR_JOB_NOOP,           catDirtyPrioRec),
	FILL(ATTR_JOB_MATERIALIZE_CONSTRAINT, catNewMaterialize | catCallbackTrigger),
	FILL(ATTR_JOB_MATERIALIZE_DIGEST_FILE, catNewMaterialize | catCallbackTrigger),
	FILL(ATTR_JOB_MATERIALIZE_ITEMS_FILE, catNewMaterialize | catCallbackTrigger),
	FILL(ATTR_JOB_MATERIALIZE_LIMIT, catMaterializeState | catCallbackTrigger),
	FILL(ATTR_JOB_MATERIALIZE_MAX_IDLE, catMaterializeState | catCallbackTrigger),
	FILL(ATTR_JOB_MATERIALIZE_PAUSED, catMaterializeState | catCallbackTrigger),
	FILL(ATTR_JOB_PRIO,           catDirtyPrioRec),
	FILL(ATTR_JOB_SET_ID,         catJobId | catJobset | catCallbackTrigger),
	FILL(ATTR_JOB_SET_NAME,       catJobset | catCallbackTrigger),
	FILL(ATTR_JOB_STATUS,         catStatus | catCallbackTrigger),
	FILL(ATTR_JOB_UNIVERSE,       catJobObj),
#ifdef NO_DEPRECATED_NICE_USER
	FILL(ATTR_NICE_USER,          catSubmitterIdent),
#endif
	FILL(ATTR_NUM_JOB_RECONNECTS, 0),
	FILL(ATTR_OWNER,              0),
	FILL(ATTR_PROC_ID,            catJobId),
	FILL(ATTR_RANK,               catTargetScope),
	FILL(ATTR_REQUIREMENTS,       catTargetScope),
	FILL(ATTR_USER,              0),


};
#undef FILL

// returns non-zero attribute id and optional category flags for attributes
// that require special handling during SetAttribute.
static int IsSpecialSetAttribute(const char *attr, int* set_cat=NULL)
{
	const ATTR_IDENT_PAIR* found = NULL;
	found = BinaryLookup<ATTR_IDENT_PAIR>(
		aSpecialSetAttrs,
		COUNTOF(aSpecialSetAttrs),
		attr, strcasecmp);
	if (found) {
		if (set_cat) *set_cat = found->category;
		return found->id;
	}
	if (set_cat) *set_cat = 0;
	return 0;
}


int
SetSecureAttributeInt(int cluster_id, int proc_id, const char *attr_name, int attr_value, SetAttributeFlags_t flags)
{
	if (attr_name == NULL ) {return -1;}

	char buf[100];
	snprintf(buf,100,"%d",attr_value);

	// lookup job and set attribute
	JOB_ID_KEY_BUF key;
	IdToKey(cluster_id,proc_id,key);
	JobQueue->SetAttribute(key, attr_name, buf, flags & SetAttribute_SetDirty);

	return 0;
}


int
SetSecureAttributeString(int cluster_id, int proc_id, const char *attr_name, const char *attr_value, SetAttributeFlags_t flags)
{
	if (attr_name == NULL || attr_value == NULL) {return -1;}

	// do quoting using oldclassad syntax
	classad::Value tmpValue;
	classad::ClassAdUnParser unparse;
	unparse.SetOldClassAd( true, true );

	tmpValue.SetStringValue(attr_value);
	std::string buf;
	unparse.Unparse(buf, tmpValue);

	// lookup job and set attribute to quoted string
	JOB_ID_KEY_BUF key;
	IdToKey(cluster_id,proc_id,key);
	JobQueue->SetAttribute(key, attr_name, buf.c_str(), flags & SetAttribute_SetDirty);

	return 0;
}

int
SetSecureAttribute(int cluster_id, int proc_id, const char *attr_name, const char *attr_value, SetAttributeFlags_t flags)
{
	if (attr_name == NULL || attr_value == NULL) {return -1;}

	// lookup job and set attribute to value
	JOB_ID_KEY_BUF key;
	IdToKey(cluster_id,proc_id,key);
	JobQueue->SetAttribute(key, attr_name, attr_value, flags & SetAttribute_SetDirty);

	return 0;
}

// Check whether modification of a job attribute should be allowed.
// return <0 : reject, return error to client
// return 0 : ignore, return success to client
// return >0 : accept, apply change and return success to client
// TODO formalize the return type with an enum?
int
ModifyAttrCheck(const JOB_ID_KEY_BUF &key, const char *attr_name, const char *attr_value, SetAttributeFlags_t flags, CondorError *err)
{
	JobQueueJob    *job = NULL;

	const char *func_name = (flags & SetAttribute_Delete) ? "DeleteAttribute" : "SetAttribute";

	// Only an authenticated user or the schedd itself can modify an attribute.
	if ( Q_SOCK && !(Q_SOCK->isAuthenticated()) ) {
		if (err) err->push("QMGMT", EACCES, "Authentication is required to set attributes");
		errno = EACCES;
		return -1;
	}

	// job id 0.0 and maybe some other ids are special and cannot normally be modified.
	if ( IsSpecialJobId(key.cluster,key.proc) ) {
		dprintf(D_ALWAYS, "WARNING: %s attempt to edit special ad %d.%d\n", func_name,key.cluster,key.proc);
		errno = EACCES;
		return -1;
	}

	// If someone is trying to do something funny with an invalid
	// attribute name, bail out early
	if (!IsValidAttrName(attr_name)) {
		dprintf(D_ALWAYS, "%s got invalid attribute named %s for job %d.%d\n",
			func_name, attr_name ? attr_name : "(null)", key.cluster, key.proc);
		if (err) err->pushf("QMGMT", EINVAL, "Got invalid attribute named %s for job %d.%d",
			attr_name ? attr_name : "(null)", key.cluster, key.proc);
		errno = EINVAL;
		return -1;
	}

		// If someone is trying to do something funny with an invalid
		// attribute value, bail early
		// This check doesn't apply to DeleteAttribute.
	if ( !(flags & SetAttribute_Delete) ) {
		if (!IsValidAttrValue(attr_value)) {
			dprintf(D_ALWAYS,
				"%s received invalid attribute value '%s' for "
				"job %d.%d, ignoring\n",
				func_name, attr_value ? attr_value : "(null)", key.cluster, key.proc);
			if (err) err->pushf("QMGMT", EINVAL, "Received invalid attribute value '%s' for "
				"job %d.%d; ignoring",
				attr_value ? attr_value : "(null)", key.cluster, key.proc);
			errno = EINVAL;
			return -1;
		}
	}

	// Ensure user is not changing a secure attribute.  Only schedd is
	// allowed to do that, via the internal API.
	if (secure_attrs.find(attr_name) != secure_attrs.end())
	{
		// should we fail or silently succeed?  (old submits set secure attrs)
		const CondorVersionInfo *vers = NULL;
		if ( Q_SOCK && ! Ignore_Secure_SetAttr_Attempts) {
			vers = Q_SOCK->get_peer_version();
		}
		if (vers && vers->built_since_version( 8, 5, 8 ) ) {
			// new versions should know better!  fail!
			dprintf(D_ALWAYS,
				"%s attempt to edit secure attribute %s in job %d.%d. Failing!\n",
				func_name, attr_name, key.cluster, key.proc);
			if (err) err->pushf("QMGMT", EACCES, "Attempt to edit secure attribute %s"
				" in job %d.%d. Failing!", attr_name, key.cluster, key.proc);
			errno = EACCES;
			return -1;
		} else {
			// old versions get a pass.  succeed (but do nothing).
			// The idea here is we will not set the secure attributes, but we won't
			// propagate the error back because we don't want old condor_submits to not
			// be able to submit jobs.
			dprintf(D_ALWAYS,
				"%s attempt to edit secure attribute %s in job %d.%d. Ignoring!\n",
				func_name, attr_name, key.cluster, key.proc);
			return 0;
		}
	}

	// TODO Add a way to efficiently test if the key refers to an ad
	// created in the currently-active transaction. Currently, submit
	// transforms and late materialization get free reign to modify
	// attributes for invalid job ids.
	if (JobQueue->Lookup(key, job)) {
		// If we made it here, the user is adding or editing attrbiutes
		// to an ad that has already been committed in the queue.

		// Ensure the user is not changing a job they do not own.
		if ( Q_SOCK && !UserCheck(job, EffectiveUser(Q_SOCK) )) {
			const char *user = EffectiveUser(Q_SOCK);
			if (!user) {
				user = "NULL";
			}
			dprintf(D_ALWAYS,
					"UserCheck(%s) failed in %s for job %d.%d\n",
					user, func_name, key.cluster, key.proc);
			if (err) err->pushf("QMGMT", EACCES, "User %s may not change attributes for "
				"jobs they do not own (job %d.%d)", user, key.cluster, key.proc);
			errno = EACCES;
			return -1;
		}

		// Ensure user is not changing an immutable attribute to a committed job
		bool is_immutable_attr = immutable_attrs.find(attr_name) != immutable_attrs.end();
		if (is_immutable_attr)
		{

			dprintf(D_ALWAYS,
					"%s attempt to edit immutable attribute %s in job %d.%d\n",
					func_name, attr_name, key.cluster, key.proc);
			if (err) err->pushf("QMGMT", EACCES, "Attempt to edit immutable attribute"
				" %s in job %d.%d", attr_name, key.cluster, key.proc);
			errno = EACCES;
			return -1;
		}

		// Ensure user is not changing a protected attribute to a committed job
		// unless the real owner (i.e the peer on the socket) is a queue superuser or
		// the user is the schedd itself (in which case Q_SOCK == NULL).
		// Also check the allow_protected_attr_changes_by_superuser flag, which will
		// be set to false when a superuser process (like the shadow) is acting under
		// the direction of a non-super user (like when the shadow is forwarding chirp
		// updates from the user).
		const char * auth_user = NULL;
		if (user_is_the_new_owner) { auth_user = EffectiveUser(Q_SOCK); }
		else if (Q_SOCK) { auth_user = Q_SOCK->getRealOwner(); }
		if ( Q_SOCK && 
			 ( (!isQueueSuperUser(auth_user) && !qmgmt_all_users_trusted) ||
			    !Q_SOCK->getAllowProtectedAttrChanges() ) &&
			 protected_attrs.find(attr_name) != protected_attrs.end() )
		{
			dprintf(D_ALWAYS,
					"%s of protected attribute denied, RealOwner=%s EffectiveOwner=%s AllowPAttrchange=%s Attr=%s in job %d.%d\n",
					func_name,
					Q_SOCK->getRealOwner() ? Q_SOCK->getRealOwner() : "(null)",
					Q_SOCK->getOwner() ? Q_SOCK->getOwner() : "(null)",
					Q_SOCK->getAllowProtectedAttrChanges() ? "true" : "false",
					attr_name, key.cluster, key.proc);
			if (err) err->pushf("QMGMT", EACCES,
				"Unauthorized setting of protected attribute %s denied "
				"for real owner %s (effective owner %s; allowed protected attribute "
				"change = %s) in job %d.%d", attr_name,
				Q_SOCK->getRealOwner() ? Q_SOCK->getRealOwner() : "(null)",
				Q_SOCK->getOwner() ? Q_SOCK->getOwner() : "(null)",
				Q_SOCK->getAllowProtectedAttrChanges() ? "true" : "false",
				key.cluster, key.proc);
			errno = EACCES;
			return -1;
		}
	} else if (flags & SetAttribute_SubmitTransform) {
		// submit transforms come from inside the schedd and have no restrictions
		// on which cluster/proc may be edited (the transform itself guarantees that only
		// jobs in the submit transaction will be edited)
	} else if (flags & SetAttribute_LateMaterialization) {
		// late materialization comes from inside the schedd and has no
		// restrictions on which cluster/proc may be edited
	} else if (JobQueue->InTransaction() && active_cluster_num > 0) {
		// We have an active transaction that's adding new ads.
		// Assume the modification is for one of those ads (we know it's
		// not for an ad that's already in the queue).
		// Restrict to only modifying attributes in the last cluster
		// returned by NewCluster, and also restrict to procs that have
		// been returned by NewProc or the cluster ad (proc -1).
		// If we got a completely bogus job id, we'll still reject it.
		if ((key.cluster != active_cluster_num) || (key.proc >= next_proc_num) || (key.proc < -1)) {
			dprintf(D_ALWAYS,"%s modifying attribute %s in non-active cluster cid=%d acid=%d\n", 
					func_name, attr_name, key.cluster, active_cluster_num);
			if (err) err->pushf("QMGMT", ENOENT, "Modifying attribute %s in "
				"non-active cluster %d (current active cluster is %d)",
				attr_name, key.cluster, active_cluster_num);
			errno = ENOENT;
			return -1;
		}

		// TODO Do we need to do this check for internal calls?
		// If deleting an attribute in an uncommitted ad, check if the
		// attribute is set in the transaction. If not, return failure.
		if ( flags & SetAttribute_Delete ) {
			char *val = NULL;
			if ( ! JobQueue->LookupInTransaction(key, attr_name, val) ) {
				errno = ENOENT;
				return -1;
			}
			// If we found it in the transaction, we need to free val
			// so we don't leak memory.  We don't use the value, we just
			// wanted to make sure we could find the attribute so we know
			// to return failure if needed.
			free( val );
		}
	} else {
		dprintf(D_ALWAYS,"%s modifying attribute %s in nonexistent job %d.%d\n",
				func_name, attr_name, key.cluster, key.proc);
		if (err) err->pushf("QMGMT", ENOENT, "Modifying attribute %s in "
			"nonexistent job %d.%d",
			attr_name, key.cluster, key.proc);
		errno = ENOENT;
		return -1;
	}

	return 1;
}

int
SetAttribute(int cluster_id, int proc_id, const char *attr_name,
			 const char *attr_value, SetAttributeFlags_t flags,
			 CondorError *err)
{
	JOB_ID_KEY_BUF key;
	JobQueueJob    *job = nullptr;
	JobQueueJobSet *jobset = nullptr;
	std::string		new_value;
	bool query_can_change_only = (flags & SetAttribute_QueryOnly) != 0; // flag for 'just query if we are allowed to change this'

	IdToKey(cluster_id,proc_id,key);

	int rc = ModifyAttrCheck(key, attr_name, attr_value, flags, err);
	if ( rc <= 0 ) {
		return rc;
	}

	JobQueue->Lookup(key, job);
	if (job && job->IsJobSet()) {
		jobset = static_cast<JobQueueJobSet *>(static_cast<JobQueueBase*>(job));
		job = nullptr; // make sure we don't try and edit this as a JobQueueJob
	}

	int attr_category;
	int attr_id = IsSpecialSetAttribute(attr_name, &attr_category);

	// A few special attributes have additional access checks
	// but for most, we have already decided whether or not we can change this attribute
	if (query_can_change_only) {
		if (attr_id == idATTR_OWNER || attr_id == idATTR_USER || (attr_category & catJobId) || (attr_id == idATTR_JOB_STATUS)) {
			// we have more validation to do.
		} else {
			// access check is ok, but we don't actually want to make the change so return now.
			return 0;
		}
	}

	// check for security violations.
	// first, make certain ATTR_OWNER can only be set to who they really are.
	if (attr_id == idATTR_OWNER)
	{
		const char* sock_owner = Q_SOCK ? Q_SOCK->getOwner() : "";
		if( !sock_owner ) {
			sock_owner = "";
		}

		if ( strcasecmp(attr_value,"UNDEFINED")==0 ) {
				// If the user set the owner to be undefined, then
				// just fill in the value of Owner with the owner name
				// of the authenticated socket, provided the UID domain
				// matches.
				//
				// If the UID domain doesn't match (and TRUST_UID_DOMAIN
				// is false), then we default to an Owner of nobody.
			if ( sock_owner && *sock_owner ) {
				new_value = '"';
				if (user_is_the_new_owner && ! ignore_domain_mismatch_when_setting_owner) {
					if (YourStringNoCase(scheduler.uidDomain()) == YourStringNoCase(Q_SOCK->getDomain())) {
						new_value += sock_owner;
					} else {
						new_value += "nobody";
					}
				} else {
					new_value += sock_owner;
				}
				new_value += '"';
				attr_value  = new_value.c_str();
			} else {
				// socket not authenticated and Owner is UNDEFINED.
				dprintf(D_ALWAYS, "ERROR SetAttribute violation: "
					"Owner is UNDEFINED, but client not authenticated\n");
				if (err) err->pushf("QMGMT", EACCES, "Client is not authenticated "
					"and owner is undefined");
				errno = EACCES;
				return -1;

			}
		}

			// We can't just use attr_value, since it contains '"'
			// marks.  Carefully remove them here.
		std::string owner_buf;
		char const *owner = attr_value;
		bool owner_is_quoted = false;
		if( *owner == '"' ) {
			owner_buf = owner+1;
			if( owner_buf.length() && owner_buf[owner_buf.length()-1] == '"' )
			{
				owner_buf.erase(owner_buf.length()-1);
				owner_is_quoted = true;
			}
			owner = owner_buf.c_str();
		}

		bool set_to_nobody = false;
		if (user_is_the_new_owner && Q_SOCK && ! ignore_domain_mismatch_when_setting_owner) {
			// Similar to the case above, if UID_DOMAIN != socket FQU domain,
			// then we map to 'nobody' unless TRUST_UID_DOMAIN is set.
			//
			// In the case of an internal superuser (e.g., condor@family, condor@parent),
			// we assume the intent is the default domain; this allows the JobRouter
			// (which authenticates as condor@family) to behave as if it is in the same
			// UID domain by default.
			YourStringNoCase uid_domain(scheduler.uidDomain());
			YourStringNoCase sock_domain(Q_SOCK->getDomain());

			if (uid_domain != sock_domain &&
				!strcmp("family", Q_SOCK->getDomain()) &&
				!strcmp("parent", Q_SOCK->getDomain()) &&
				!strcmp("child", Q_SOCK->getDomain()))
			{
				new_value.clear();
				attr_value = "\"nobody\"";
				owner = "nobody";
				set_to_nobody = true;
				dprintf(D_SYSCALLS, "  Overriding Owner attribute; setting to nobody\n");
			}
		}

		if( !owner_is_quoted ) {
			// For sanity's sake, do not allow setting Owner to something
			// strange, such as an attribute reference that happens to have
			// the same name as the authenticated user.
			dprintf(D_ALWAYS, "SetAttribute security violation: "
					"setting owner to %s which is not a valid string\n",
					attr_value);
			if (err) err->pushf("QMGMT", EACCES, "Unable to set owner to %s as it is"
				" not a valid owner string", attr_value);
			errno = EACCES;
			return -1;
		}

		if (MATCH == strcmp(owner, "root") || MATCH == strcmp(owner, "LOCAL_SYSTEM")) {
			// Never allow the owner to be "root" (Linux) or "LOCAL_SYSTEM" (Windows).
			// Because we run cross-platform, we never allow either name on all platforms
			dprintf(D_ALWAYS, "SetAttribute security violation: setting owner to %s is not permitted\n", attr_value);
			if (err) err->pushf("QMGMT", EACCES, "Setting job owner to %s is not "
				"permitted", attr_value);
			errno = EACCES;
			return -1;
		}

		std::string orig_owner;
		if( GetAttributeString(cluster_id,proc_id,ATTR_OWNER,orig_owner) >= 0
			&& orig_owner != owner
			&& !qmgmt_all_users_trusted )
		{
			// Unless all users are trusted, nobody (not even queue super user)
			// has the ability to change the owner attribute once it is set.
			// See gittrack #1018.
			dprintf(D_ALWAYS, "SetAttribute security violation: "
					"setting owner to %s when previously set to \"%s\"\n",
					attr_value, orig_owner.c_str());
			if (err) err->pushf("QMGMT", EACCES, "Setting owner to %s when previously "
				"set to %s is not permitted.", attr_value, orig_owner.c_str());
			errno = EACCES;
			return -1;
		}

		if (IsDebugVerbose(D_SECURITY)) {
			dprintf(D_SECURITY | D_VERBOSE, "QGMT: qmgmt_A_U_T %i, owner %s, sock_owner %s, is_Q_SU %i, SU_Allowed %i\n",
				qmgmt_all_users_trusted, owner, sock_owner, isQueueSuperUser(sock_owner), SuperUserAllowedToSetOwnerTo(owner));
		}

		if (!qmgmt_all_users_trusted && !set_to_nobody
#if defined(WIN32)
			&& (strcasecmp(owner,sock_owner) != 0)
#else
			&& (strcmp(owner,sock_owner) != 0)
#endif
			&& (!isQueueSuperUser(EffectiveUser(Q_SOCK)) || !SuperUserAllowedToSetOwnerTo(owner)) ) {
				dprintf(D_ALWAYS, "SetAttribute security violation: "
					"setting owner to %s when active owner is \"%s\"\n",
					owner, sock_owner);
				if (err) err->pushf("QMGMT", EACCES, "Setting owner to %s when "
					"active owner is %s is not permitted",
					owner, sock_owner);
				errno = EACCES;
				return -1;
		}

#if !defined(WIN32)
		uid_t user_uid;
		if ( can_switch_ids() && !pcache()->get_user_uid( owner, user_uid ) ) {
			dprintf( D_ALWAYS, "SetAttribute security violation: "
					 "setting owner to %s, which is not a valid user account\n",
					 attr_value );
			if (err) err->pushf("QMGMT", EACCES, "Setting owner to %s, which is not a "
				"valid user account", attr_value);
			errno = EACCES;
			return -1;
		}
#endif

		if (query_can_change_only) {
			return 0;
		}

		if (user_is_the_new_owner) {
			// Backward compatibility tweak:
			// If the remote user sets the Owner to something different than the
			// socket owner *and* they are in the same UID domain, then we will
			// also set the user.
			if (!set_to_nobody && ((orig_owner != owner) || strcmp(sock_owner, owner)) &&
				(ignore_domain_mismatch_when_setting_owner || MATCH == strcmp(scheduler.uidDomain(), Q_SOCK->getDomain())))
			{
				auto new_user = std::string("\"") + owner + "@" + scheduler.uidDomain() + "\"";
				SetAttribute(cluster_id, proc_id, ATTR_USER, new_user.c_str());
			}
		} else {
				// If we got this far, we're allowing the given value for
				// ATTR_OWNER to be set.  However, now, we should try to
				// insert a value for ATTR_USER, too, so that's always in
				// the job queue.
		#ifdef NO_DEPRECATED_NICE_USER
			int nice_user = 0;
			std::string user;

			GetAttributeInt( cluster_id, proc_id, ATTR_NICE_USER,
							 &nice_user );
			formatstr( user, "\"%s%s@%s\"", (nice_user) ? "nice-user." : "",
					 owner, scheduler.uidDomain() );
			SetAttribute( cluster_id, proc_id, ATTR_USER, user.c_str(), flags, nullptr );
		#else
			auto new_user = std::string("\"") + owner + "@" + scheduler.uidDomain() + "\"";
			SetAttribute(cluster_id, proc_id, ATTR_USER, new_user.c_str());
		#endif
		}

			// Also update the owner history hash table to track all OS usernames
			// that have jobs in this schedd.
		AddOwnerHistory(owner);

		if (job && ! user_is_the_new_owner) {
			// if editing (rather than creating) a job, update ownerinfo pointer, and mark submitterdata as dirty
			job->ownerinfo = const_cast<OwnerInfo*>(scheduler.insert_owner_const(owner));
			job->dirty_flags |= JQJ_CACHE_DIRTY_SUBMITTERDATA;
		}
		if (jobset && ! user_is_the_new_owner) {
			// if editing (rather than creating) a jobset, update ownerinfo pointer
			jobset->ownerinfo = const_cast<OwnerInfo*>(scheduler.insert_owner_const(owner));
			// TODO: update the jobsets alias map
		}
	}
#ifdef NO_DEPRECATE_NICE_USER
	else if (attr_id == idATTR_NICE_USER) {
			// Because we're setting a new value for nice user, we
			// should create a new value for ATTR_USER while we're at
			// it, since that might need to change now that
			// ATTR_NICE_USER is set.
		bool nice_user = false;
		if( ! strcasecmp(attr_value, "TRUE") ) {
			nice_user = true;
		}
		if (user_is_the_new_owner) {
			std::string user;
			if( nice_user && ( GetAttributeString(cluster_id, proc_id, ATTR_USER, user) >= 0 ) &&
				strncmp(user.c_str(), "nice-user.", 10) )
			{
				std::string new_user;
				formatstr(new_user, "\"nice-user.%s\"", user.c_str());
				SetAttribute( cluster_id, proc_id, ATTR_USER,
					new_user.c_str(), flags );
			}
			// TODO: handle the case where nice-user was true, but now is being set to false?
		} else {
			std::string owner;
			std::string user;
			if( GetAttributeString(cluster_id, proc_id, ATTR_OWNER, owner)
				>= 0 ) {
				formatstr( user, "\"%s%s@%s\"", (nice_user) ? "nice-user." :
						 "", owner.c_str(), scheduler.uidDomain() );
				SetAttribute( cluster_id, proc_id, ATTR_USER, user.c_str(), flags, nullptr );
			}
		}
	}
#endif
	else if (attr_id == idATTR_USER) {

		const char * sock_user = Q_SOCK->getFullyQualifiedUser();

			// User is set to UNDEFINED indicating we should just pull
			// this information from the authenticated socket.
		if (MATCH == strcasecmp("UNDEFINED", attr_value)) {
			formatstr(new_value, "\"%s\"", sock_user);
			attr_value = new_value.c_str();
		} else if (user_is_the_new_owner) {

			const char * user = sock_user;
			std::string user_buf(attr_value);

				// Strip out the quote characters as with ATTR_OWNER
			user_buf = attr_value;
			bool user_is_valid = false;
			if ((user_buf.size() > 2) && (user_buf[0] == '"') && user_buf[user_buf.size()-1] == '"' )
			{
				user_buf = user_buf.substr(1, user_buf.size() - 2);
				user_is_valid = user_buf.find('"') == std::string::npos;
			}

			if (!user_is_valid) {
				dprintf(D_ALWAYS, "SetAttribute security violation: "
					"setting User to %s which is not a valid string\n",
					attr_value);
				errno = EACCES;
				return -1;
			}
			user = user_buf.c_str();

			std::string orig_user;
			if (GetAttributeString(cluster_id, proc_id, ATTR_USER, orig_user) >= 0
				&& orig_user != user
				&& (std::string("nice-user.") + orig_user != user)
				&& !qmgmt_all_users_trusted )
			{
				dprintf(D_ALWAYS, "SetAttribute security violation: "
					"setting User to \"%s\" when previously set to \"%s\"\n",
					user, orig_user.c_str());
				errno = EACCES;
				return -1;
			}

				// Since this value does not map to a Unix username, we are more
				// permissive than with the Owner attribute and do not check
				// SuperUserAllowedToSetOwnerTo
			if (!qmgmt_all_users_trusted
				&& (YourString(sock_user) != user)
				&& (std::string("nice-user.") + sock_user != user)
				&& !isQueueSuperUser(sock_user))
			{
				dprintf(D_ALWAYS, "SetAttribute security violation: "
					"setting User to \"%s\" when active User is \"%s\"\n",
					user, sock_user);
				errno = EACCES;
				return -1;
			}

			if (job && user_is_the_new_owner) {
				// if editing (rather than creating) a job, update ownerinfo pointer, and mark submitterdata as dirty
				job->ownerinfo = const_cast<OwnerInfo*>(scheduler.insert_owner_const(user));
				job->dirty_flags |= JQJ_CACHE_DIRTY_SUBMITTERDATA;
			}
			if (jobset && user_is_the_new_owner) {
				// if editing (rather than creating) a job, update ownerinfo pointer, and mark submitterdata as dirty
				jobset->ownerinfo = const_cast<OwnerInfo*>(scheduler.insert_owner_const(user));
				// TODO: update the jobsets alias map
			}

			// All checks pass - "User" value is valid!
		}
	}
	else if (attr_id == idATTR_JOB_NOOP) {
		// whether the job has an IsNoopJob attribute or not is cached in the job object
		// so if this is set, we need to mark the cached value as dirty.
		if (job) { job->DirtyNoopAttr(); }
	}
	else if (attr_category & catJobId) {
		char *endptr = NULL;
		int id = (int)strtol(attr_value, &endptr, 10);
		if (attr_id == idATTR_CLUSTER_ID && (*endptr != '\0' || id != cluster_id)) {
			dprintf(D_ALWAYS, "SetAttribute security violation: setting ClusterId to incorrect value (%s!=%d)\n",
				attr_value, cluster_id);
			if (err) err->pushf("QMGMT", EACCES, "Setting cluster ID %d to new value "
				"(%s) is not permitted", cluster_id, attr_value);
			errno = EACCES;
			return -1;
		}
		if (attr_id == idATTR_PROC_ID && (*endptr != '\0' || id != proc_id)) {
			dprintf(D_ALWAYS, "SetAttribute security violation: setting ProcId to incorrect value (%s!=%d)\n",
				attr_value, proc_id);
			if (err) err->pushf("QMGMT", EACCES, "Setting proc ID %d to new value (%s) "
				"is not permitted", proc_id, attr_value);
			errno = EACCES;
			return -1;
		}
		if (attr_id == idATTR_JOB_SET_ID) {
			if (jobset) {
				dprintf(D_ALWAYS, "SetAttribute security violation: cannot change JobSetId of existing jobset\n");
				errno = EACCES;
				return -1;
			} 
			if (job) {
				// TODO: allow id to be set to existing set owned by this user
				dprintf(D_ALWAYS, "SetAttribute security violation: cannot change JobSetId of existing job\n");
				errno = EACCES;
				return -1;
			}
			if (*endptr != '\0' || id <= 0) {
				dprintf(D_ALWAYS, "SetAttribute security violation: setting JobSetId to incorrect value (%s)\n", attr_value);
				errno = EACCES;
				return -1;
			}
		}
	}
	else if (attr_category & catCron) {
		//
		// CronTab Attributes
		// Check to see if this attribute is one of the special
		// ones used for defining a crontab schedule. If it is, then
		// we add the cluster_id to a queue maintained by the schedd.
		// This is because at this point we may not have the proc_id, so
		// we can't add the full job information. The schedd will later
		// take this cluster_id and look at all of its procs to see if 
		// need to be added to the main CronTab list of jobs.
		//
		//PRAGMA_REMIND("tj: move this into the cluster job object?")
		scheduler.addCronTabClusterId( cluster_id );
	} else if (attr_id == idATTR_NUM_JOB_RECONNECTS) {
		int curr_cnt = 0;
		int new_cnt = (int)strtol( attr_value, NULL, 10 );
		PROC_ID job_id( cluster_id, proc_id );
		shadow_rec *srec = scheduler.FindSrecByProcID(job_id);
		GetAttributeInt( cluster_id, proc_id, ATTR_NUM_JOB_RECONNECTS, &curr_cnt );
		if ( srec && srec->is_reconnect && !srec->reconnect_done &&
			 new_cnt > curr_cnt ) {

			srec->reconnect_done = true;
			scheduler.stats.JobsRestartReconnectsSucceeded += 1;
			scheduler.stats.JobsRestartReconnectsAttempting += -1;
		}
	}
	else if (attr_id == idATTR_JOB_STATUS) {
			// If the status is being set, let's record the previous
			// status, but only if it's different.
			// When changing the status of a HELD job that was previously
			// REMOVED, enforce that it has to go back to REMOVED.
		int curr_status = 0;
		int last_status = 0;
		int release_status = 0;
		int new_status = (int)strtol( attr_value, NULL, 10 );

		GetAttributeInt( cluster_id, proc_id, ATTR_JOB_STATUS, &curr_status );
		GetAttributeInt( cluster_id, proc_id, ATTR_LAST_JOB_STATUS, &last_status );
		GetAttributeInt( cluster_id, proc_id, ATTR_JOB_STATUS_ON_RELEASE, &release_status );

		if ( new_status != HELD && new_status != REMOVED &&
			 ( curr_status == REMOVED || last_status == REMOVED ||
			   release_status == REMOVED ) ) {
			dprintf( D_ALWAYS, "SetAttribute violation: Attempt to change %s of removed job %d.%d to %d\n",
					 ATTR_JOB_STATUS, cluster_id, proc_id, new_status );
			errno = EINVAL;
			if (err) err->pushf("QMGMT", EINVAL, "Changing %s of removed job %d.%d to "
				"%d is invalid", ATTR_JOB_STATUS, cluster_id, proc_id, new_status);
			return -1;
		}
		if (query_can_change_only) {
			return 0;
		}
		if ( curr_status == REMOVED && new_status == HELD &&
			 release_status != REMOVED ) {
			SetAttributeInt( cluster_id, proc_id, ATTR_JOB_STATUS_ON_RELEASE, REMOVED, flags );
		}
		if ( new_status != curr_status && curr_status > 0 ) {
			SetAttributeInt( cluster_id, proc_id, ATTR_LAST_JOB_STATUS, curr_status, flags );
		}
	}
	else if (attr_id == idATTR_HOLD_REASON_CODE || attr_id == idATTR_HOLD_REASON) {
		// if the hold reason is set to one of the magic values that indicate a hold for spooling
		// data, we want to attach a trigger to the transaction so we know to do filepath fixups
		// after the transaction is committed.
		// if the hold reason code is NOT spooling for data, then we want to update aggregates
		// on the number of holds and number of holds per reason.
		bool is_spooling_hold = false;
		if (attr_id == idATTR_HOLD_REASON_CODE) {
			int hold_reason = (int)strtol( attr_value, NULL, 10 );
			is_spooling_hold = (CONDOR_HOLD_CODE::SpoolingInput == hold_reason);
			if (!is_spooling_hold) {
				// Update count in job ad of how many times job was put on hold
				incrementJobAdAttr(cluster_id, proc_id, ATTR_NUM_HOLDS);

				// Update count per hold reason in the job ad.
				// If the reason_code int is not a valid CONDOR_HOLD_CODE enum, an exception will be thrown.
				try {
					incrementJobAdAttr(cluster_id, proc_id, (CONDOR_HOLD_CODE::_from_integral(hold_reason))._to_string(), ATTR_NUM_HOLDS_BY_REASON);
				}
				catch (std::runtime_error const&) {
					// Somehow reason_code is not a valid hold reason, so consider it as Unspecified here.
					incrementJobAdAttr(cluster_id, proc_id, (+CONDOR_HOLD_CODE::Unspecified)._to_string(), ATTR_NUM_HOLDS_BY_REASON);
				}
			}
		} else if (attr_id == idATTR_HOLD_REASON) {
			is_spooling_hold = YourString("Spooling input data files") == attr_value;
		}
		if (is_spooling_hold) {
			// set a transaction trigger for spooling hold
			JobQueue->SetTransactionTriggers(catSpoolingHold);
		}
	}

	// All of the checking and validation is done, if we are only querying whether we
	// can change the value, then return now with success.
	if (query_can_change_only) {
		return 0;
	}

	if (job) {
		// if modifying a cluster ad, and the PostSubmitClusterChange flag was passed to SetAttribute
		// then force a PostSubmitClusterChange tansaction trigger.
		if (job->IsCluster() && (flags & SetAttribute_PostSubmitClusterChange)) {
			attr_category |= (catCallbackTrigger | catPostSubmitClusterChange);
		}

		// give the autocluster code a chance to invalidate (or rebuild)
		// based on the changed attribute.
		if (scheduler.autocluster.preSetAttribute(*job, attr_name, attr_value, flags)) {
			DirtyPrioRecArray();
			dprintf(D_FULLDEBUG,
					"Prioritized runnable job list will be rebuilt, because "
					"ClassAd attribute %s=%s changed\n",
					attr_name,attr_value);
		}
	}

	// This block handles rounding of attributes.
	std::string round_param_name;
	round_param_name = "SCHEDD_ROUND_ATTR_";
	round_param_name += attr_name;

	char *round_param = param(round_param_name.c_str());

	if( round_param && *round_param && strcmp(round_param,"0") ) {
		classad::Value::ValueType attr_type = classad::Value::NULL_VALUE;
		ExprTree *tree = NULL;
		classad::Value val;
		if ( ParseClassAdRvalExpr(attr_value, tree) == 0 &&
			 tree->GetKind() == classad::ExprTree::LITERAL_NODE ) {
			((classad::Literal *)tree)->GetValue( val );
			if ( val.GetType() == classad::Value::INTEGER_VALUE ) {
				attr_type = classad::Value::INTEGER_VALUE;
			} else if ( val.GetType() == classad::Value::REAL_VALUE ) {
				attr_type = classad::Value::REAL_VALUE;
			}
		}
		delete tree;

		if ( attr_type == classad::Value::INTEGER_VALUE || attr_type == classad::Value::REAL_VALUE ) {
			// first, store the actual value
			std::string raw_attribute = attr_name;
			raw_attribute += "_RAW";
			JobQueue->SetAttribute(key, raw_attribute.c_str(), attr_value, flags & SetAttribute_SetDirty);
			if( flags & SHOULDLOG ) {
				char* old_val = NULL;
				ExprTree *ltree;
				ltree = job->LookupExpr(raw_attribute);
				if( ltree ) {
					old_val = const_cast<char*>(ExprTreeToString(ltree));
				}
				scheduler.WriteAttrChangeToUserLog(key.c_str(), raw_attribute.c_str(), attr_value, old_val);
			}

			int64_t lvalue;
			double fvalue;

			if ( attr_type == classad::Value::INTEGER_VALUE ) {
				val.IsIntegerValue( lvalue );
				fvalue = lvalue;
			} else {
				val.IsRealValue( fvalue );
				lvalue = (int64_t) fvalue;	// truncation conversion
			}

			if( strstr(round_param,"%") ) {
					// round to specified percentage of the number's
					// order of magnitude
				char *end=NULL;
				double percent = strtod(round_param,&end);
				if( !end || end[0] != '%' || end[1] != '\0' ||
					percent > 1000 || percent < 0 )
				{
					EXCEPT("Invalid rounding parameter %s=%s",
						   round_param_name.c_str(),round_param);
				}
				if( fabs(fvalue) < 0.000001 || percent < 0.000001 ) {
					new_value = attr_value; // unmodified
				}
				else {
						// find the closest power of 10
					int magnitude = (int)(log(fabs((double)fvalue/5))/log((double)10) + 1);
					double roundto = pow((double)10,magnitude) * percent/100.0;
					fvalue = ceil( fvalue/roundto )*roundto;

					if( attr_type == classad::Value::INTEGER_VALUE ) {
						new_value = std::to_string((int64_t)fvalue);
					}
					else {
						new_value = std::to_string(fvalue);
					}
				}
			}
			else {
					// round to specified power of 10
				unsigned int base;
				int exp = param_integer(round_param_name.c_str(),0,0,9);

					// now compute the rounded value
					// set base to be 10^exp
				for (base=1 ; exp > 0; exp--, base *= 10) { }

					// round it.  note we always round UP!!  
				lvalue = ((lvalue + base - 1) / base) * base;

					// make it a string
				new_value = std::to_string( lvalue );

					// if it was a float, append ".0" to keep it real
				if ( attr_type == classad::Value::REAL_VALUE ) {
					new_value += ".0";
				}
			}

			// change attr_value, so when we do the SetAttribute below
			// we really set to the rounded value.
			attr_value = new_value.c_str();

		} else {
			dprintf(D_FULLDEBUG,
				"%s=%s, but value '%s' is not a scalar - ignored\n",
				round_param_name.c_str(),round_param,attr_value);
		}
	}
	free( round_param );

	if( !PrioRecArrayIsDirty ) {
		if (attr_category & catDirtyPrioRec) {
			DirtyPrioRecArray();
		} else if(attr_id == idATTR_JOB_STATUS) {
			if( atoi(attr_value) == IDLE ) {
				DirtyPrioRecArray();
			}
		}
		if(PrioRecArrayIsDirty) {
			dprintf(D_FULLDEBUG,
					"Prioritized runnable job list will be rebuilt, because "
					"ClassAd attribute %s=%s changed\n",
					attr_name,attr_value);
		}
	}
	if (attr_category & catSubmitterIdent) {
		if (job) { job->dirty_flags |= JQJ_CACHE_DIRTY_SUBMITTERDATA; }
	}

	if (attr_category & catCallbackTrigger) {
		// remember what callbacks to call when the transaction is committed.
		int triggers = JobQueue->SetTransactionTriggers(attr_category & 0xFFF);
		if (0 == triggers) { // not inside a transaction, triggers will not be recorded... so promote it to trigger NOW
			attr_category |= catCallbackNow;
		}
	}

	int old_nondurable_level = 0;
	if( flags & NONDURABLE ) {
		old_nondurable_level = JobQueue->IncNondurableCommitLevel();
	}

	JobQueue->SetAttribute(key, attr_name, attr_value, flags & SetAttribute_SetDirty);
	if( flags & SHOULDLOG ) {
		const char* old_val = NULL;
		if (job) {
			ExprTree *tree = job->LookupExpr(attr_name);
			if (tree) { old_val = ExprTreeToString(tree); }
		}
		scheduler.WriteAttrChangeToUserLog(key.c_str(), attr_name, attr_value, old_val);
	}

	int status;
	if( flags & NONDURABLE ) {
		JobQueue->DecNondurableCommitLevel( old_nondurable_level );

		ScheduleJobQueueLogFlush();
	}

	// future
	if (attr_category & catJobObj) { if (job) { job->dirty_flags |= JQJ_CACHE_DIRTY_JOBOBJ; } }

	// Get the job's status and only mark dirty if it is running
	// Note: Dirty attribute notification could work for local and
	// standard universe, but is currently not supported for them.
	int universe = -1;
	GetAttributeInt( cluster_id, proc_id, ATTR_JOB_STATUS, &status );
	GetAttributeInt( cluster_id, proc_id, ATTR_JOB_UNIVERSE, &universe );
	if( ( universe != CONDOR_UNIVERSE_SCHEDULER &&
		  universe != CONDOR_UNIVERSE_LOCAL ) &&
		( flags & SetAttribute_SetDirty ) && 
		( status == RUNNING || (( universe == CONDOR_UNIVERSE_GRID ) && jobExternallyManaged( job ) ) ) ) {

		// Add the key to list of dirty classads
		if( ! DirtyJobIDs.contains( key.c_str() ) &&
			SendDirtyJobAdNotification( key ) ) {

			DirtyJobIDs.append( key.c_str() );

			// Start timer to ensure notice is confirmed
			if( dirty_notice_timer_id <= 0 ) {
				dprintf(D_FULLDEBUG, "Starting dirty attribute notification timer\n");
				dirty_notice_timer_id = daemonCore->Register_Timer(
									dirty_notice_interval,
									dirty_notice_interval,
									PeriodicDirtyAttributeNotification,
									"PeriodicDirtyAttributeNotification");
			}
		}
	}

	JobQueueDirty = true;

	if (attr_category & catCallbackNow) {
		std::set<std::string> keys;
		keys.insert(key.c_str());
		// TODO: convert the keys to PROC_IDs before calling DoSetAttributeCallbacks?
		DoSetAttributeCallbacks(keys, attr_category);
	}

	// If we are changing the priority of a scheduler/local universe job, we need
	// to update the LocalJobsPrioQueue data
	if ( ( universe == CONDOR_UNIVERSE_SCHEDULER ||
		universe == CONDOR_UNIVERSE_LOCAL ) && attr_id == idATTR_JOB_PRIO) {
		if ( job ) {
			// Walk the prio queue of local jobs
			for ( std::set<LocalJobRec>::iterator it = scheduler.LocalJobsPrioQueue.begin(); it != scheduler.LocalJobsPrioQueue.end(); it++ ) {
				// If this record matches the job_id passed in, erase it, then
				// add a new record with the updated priority value. The
				// LocalJobsPrioQueue std::set will automatically order it.
				if ( it->job_id.cluster == cluster_id && it->job_id.proc == proc_id ) {
					scheduler.LocalJobsPrioQueue.erase( it );
					JOB_ID_KEY jid = JOB_ID_KEY( cluster_id, proc_id );
					LocalJobRec rec = LocalJobRec( atoi ( attr_value ), jid );
					scheduler.LocalJobsPrioQueue.insert( rec );
					break;
				}
			}
		}
	}

	return 0;
}


// For now this just updates counters for idle/running/held jobs
// but in the future it could dispatch various callbacks based on the flags in triggers.
//
// TODO: add general callback registration/dispatch?
//
void DoSetAttributeCallbacks(const std::set<std::string> &jobids, int triggers)
{
	JobQueueKey job_id;

	// build a set of factories listed explicitly in this transaction
	// we will process them after we handle the catStatus trigger, which may add to the set
	std::set<int> factories;
	if (triggers & catMaterializeState) {
		for (auto it = jobids.begin(); it != jobids.end(); ++it) {
			if (! job_id.set(it->c_str()) || job_id.cluster <= 0 || job_id.proc >= 0) continue; // cluster ads only
			JobQueueCluster * cad = GetClusterAd(job_id);
			if (! cad) continue; // Ignore if no cluster ad (yet). this happens on submit commits.

			ASSERT(cad->IsCluster());

			// remember the ids of factory clusters
			if (cad->factory) {
				factories.insert(cad->jid.cluster);
			}
		}
	}

	// this trigger happens when the JobStatus attribute of a job is set
	if (triggers & catStatus) {
		for (auto it = jobids.begin(); it != jobids.end(); ++it) {
			if ( ! job_id.set(it->c_str()) || job_id.cluster <= 0 || job_id.proc < 0) continue; // ignore the cluster ad and '0.0' ad

			JobQueueJob * job = NULL;
			if ( ! JobQueue->Lookup(job_id, job)) continue; // Ignore if no job ad (yet). this happens on submit commits.

			int universe = job->Universe();
			if ( ! universe) {
				dprintf(D_ALWAYS, "job %s has no universe! in DoSetAttributeCallbacks\n", it->c_str());
				continue;
			}

			int job_status = 0;
			job->LookupInteger(ATTR_JOB_STATUS, job_status);
			if (job_status != job->Status()) {

				// update jobsets aggregates for this status change
				if (scheduler.jobSets) {
					scheduler.jobSets->status_change(*job, job_status);
				}

				if (job->ownerinfo) {
					IncrementLiveJobCounter(job->ownerinfo->live, universe, job->Status(), -1);
					IncrementLiveJobCounter(job->ownerinfo->live, universe, job_status, 1);
				}
				//if (job->submitterdata) {
				//	IncrementLiveJobCounter(job->submitterdata->live, universe, job->Status(), -1);
				//	IncrementLiveJobCounter(job->submitterdata->live, universe, job_status, 1);
				//}

				IncrementLiveJobCounter(scheduler.liveJobCounts, universe, job->Status(), -1);
				IncrementLiveJobCounter(scheduler.liveJobCounts, universe, job_status, 1);

				JobQueueCluster* cad = job->Cluster();
				if (cad) {
					// track counts of jobs in various states in the JobQueueCluster class
					cad->JobStatusChanged(job->Status(), job_status);

					// if there is a factory on this cluster, add it to the set of factories to check
					// we do this so that a change of state for a job (idle -> running) can trigger new materialization
					if (cad->factory) {
						factories.insert(cad->jid.cluster);
						triggers |= catMaterializeState;
					}
				}
				job->SetStatus(job_status);
			}
		}
	}

	// check factory clusters to see if there was a state change that justifies new job materialization
	if (scheduler.getAllowLateMaterialize()) {
		if (triggers & catMaterializeState) {
			for (auto it = factories.begin(); it != factories.end(); ++it) {
				JobQueueCluster * cad = GetClusterAd(*it);
				if ( ! cad) continue; // Ignore if no cluster ad (yet). this happens on submit commits.

				ASSERT(cad->IsCluster());

				// ignore non-factory clusters
				if ( ! cad->factory) continue;

				// fetch the committed value of the factory pause state, it should be
				// one of mmInvalid=-1, mmRunning=0, mmHold=1, mmNoMoreItems=2
				int paused = mmRunning;
				if ( ! cad->LookupInteger(ATTR_JOB_MATERIALIZE_PAUSED, paused)) {
					paused = mmRunning;
				}

				// sync up the factory pause state with the commited value of the ATTR_JOB_MATERIALIZE_PAUSED attribute
				// if the pause state was changed to mmRunning then we want to schedule materialization for this cluster
				if (CheckJobFactoryPause(cad->factory, paused)) {
					if (paused == mmRunning) {
						// we expect to get here when the factory pause state changes to running.
						ScheduleClusterForJobMaterializeNow(cad->jid.cluster);
					}
				} else if  ((paused == mmRunning) && HasMaterializePolicy(cad)) {
					// we expect to get here when a job starts running and the factory is not paused/completed
					ScheduleClusterForJobMaterializeNow(cad->jid.cluster);
				}
			}
		}

		// note, the catNewMaterialize trigger handling for *new* clusters can't be handled here
		// we will deal with that one later.
	}

}


bool
SendDirtyJobAdNotification(const PROC_ID & job_id)
{
	int pid = -1;

	shadow_rec *srec = scheduler.FindSrecByProcID(job_id);
	if( srec ) {
		pid = srec->pid;
	}
	else {
		pid = scheduler.FindGManagerPid(job_id);
	}

	if ( pid <= 0 ) {
		dprintf(D_ALWAYS, "Failed to send signal %s, no job manager found\n", getCommandString(UPDATE_JOBAD));
		return false;
	} else if ( DirtyPidsSignaled.find(pid) == DirtyPidsSignaled.end() ) {
		dprintf(D_FULLDEBUG, "Sending signal %s, to pid %d\n", getCommandString(UPDATE_JOBAD), pid);
		classy_counted_ptr<DCSignalMsg> msg = new DCSignalMsg(pid, UPDATE_JOBAD);
		daemonCore->Send_Signal_nonblocking(msg.get());
		DirtyPidsSignaled.insert(pid);
	}

	return true;
}

void
PeriodicDirtyAttributeNotification()
{
	char	*job_id_str;

	DirtyPidsSignaled.clear();

	DirtyJobIDs.rewind();
	while( (job_id_str = DirtyJobIDs.next()) != NULL ) {
		JOB_ID_KEY key(job_id_str);
		if ( SendDirtyJobAdNotification(key) == false ) {
			// There's no shadow/gridmanager for this job.
			// Mark it clean and remove it from the dirty list.
			// We can't call MarkJobClean() here, as that would
			// disrupt our traversal of DirtyJobIDs.
			JobQueue->ClearClassAdDirtyBits(key);
			DirtyJobIDs.deleteCurrent();
		}
	}

	if( DirtyJobIDs.isEmpty() && dirty_notice_timer_id > 0 )
	{
		dprintf(D_FULLDEBUG, "Cancelling dirty attribute notification timer\n");
		daemonCore->Cancel_Timer(dirty_notice_timer_id);
		dirty_notice_timer_id = -1;
	}

	DirtyPidsSignaled.clear();
}

void
ScheduleJobQueueLogFlush()
{
		// Flush the log after a short delay so that we avoid spending
		// a lot of time waiting for the disk but we also make things
		// visible to JobRouter within a maximum delay.
	if( flush_job_queue_log_timer_id == -1 ) {
		flush_job_queue_log_timer_id = daemonCore->Register_Timer(
			flush_job_queue_log_delay,
			HandleFlushJobQueueLogTimer,
			"HandleFlushJobQueueLogTimer");
	}
}

void
HandleFlushJobQueueLogTimer()
{
	flush_job_queue_log_timer_id = -1;
	JobQueue->FlushLog();
}

int
SetTimerAttribute( int cluster, int proc, const char *attr_name, int dur )
{
	int rc = 0;
	if ( xact_start_time == 0 ) {
		dprintf(D_ALWAYS,
				"SetTimerAttribute called for %d.%d outside of a transaction!\n",
				cluster, proc);
		errno = EINVAL;
		return -1;
	}

	rc = SetAttributeInt( cluster, proc, attr_name, xact_start_time + dur, SetAttribute_SetDirty );
	return rc;
}

char * simple_encode (int key, const char * src);
char * simple_decode (int key, const char * src);

// Store a simply-encoded attribute
int
SetMyProxyPassword (int cluster_id, int proc_id, const char *pwd) {

	// This is sortof a hack
	if (proc_id == -1)	{
		proc_id = 0;
	}

	// Create filename
	std::string filename;
	formatstr( filename, "%s/mpp.%d.%d", Spool, cluster_id, proc_id);

	// Swith to root temporarily
	priv_state old_priv = set_root_priv();
	// Delete the file
	struct stat stat_buff;
	if (stat (filename.c_str(), &stat_buff) == 0) {
		// If the file exists, delete it
		if (unlink (filename.c_str()) && errno != ENOENT) {
			set_priv(old_priv);
			return -1;
		}
	}

	// Create the file
	int fd = safe_open_wrapper_follow(filename.c_str(), O_CREAT | O_WRONLY, S_IREAD | S_IWRITE);
	if (fd < 0) {
		set_priv(old_priv);
		return -1;
	}

	char * encoded_value = simple_encode (cluster_id+proc_id, pwd);
	int len = (int)strlen(encoded_value);
	if (write (fd, encoded_value, len) != len) {
		set_priv(old_priv);
		free(encoded_value);
		close(fd);
		return -1;
	}
	close (fd);

	// Switch back to non-priviledged user
	set_priv(old_priv);

	free (encoded_value);

	if (SetAttribute(cluster_id, proc_id,
					 ATTR_MYPROXY_PASSWORD_EXISTS, "TRUE") < 0) {
		EXCEPT("Failed to record fact that MyProxyPassword file exists on %d.%d",
			   cluster_id, proc_id);
	}

	return 0;

}


int
DestroyMyProxyPassword( int cluster_id, int proc_id )
{
	bool val = false;
	if (GetAttributeBool(cluster_id, proc_id,
						 ATTR_MYPROXY_PASSWORD_EXISTS, &val) < 0 ||
		!val) {
			// It doesn't exist, nothing to destroy.
		return 0;
	}

	std::string filename;
	formatstr( filename, "%s%cmpp.%d.%d", Spool, DIR_DELIM_CHAR,
					  cluster_id, proc_id );

  	// Swith to root temporarily
	priv_state old_priv = set_root_priv();

	// Delete the file
	struct stat stat_buff;
	if( stat(filename.c_str(), &stat_buff) == 0 ) {
			// If the file exists, delete it
		if( unlink( filename.c_str()) < 0 && errno != ENOENT ) {
			dprintf( D_ALWAYS, "unlink(%s) failed: errno %d (%s)\n",
					 filename.c_str(), errno, strerror(errno) );
		 	set_priv(old_priv);
			return -1;

		}
		dprintf( D_FULLDEBUG, "Destroyed MPP %d.%d: %s\n", cluster_id, 
				 proc_id, filename.c_str() );
	}

	// Switch back to non-root
	set_priv(old_priv);

	if (SetAttribute(cluster_id, proc_id,
					 ATTR_MYPROXY_PASSWORD_EXISTS, "FALSE") < 0) {
		EXCEPT("Failed to record fact that MyProxyPassword file does no exists on %d.%d",
			   cluster_id, proc_id);
	}

	return 0;
}


int GetMyProxyPassword (int cluster_id, int proc_id, char ** value) {
	// Create filename

	// Swith to root temporarily
	priv_state old_priv = set_root_priv();
	
	std::string filename;
	formatstr( filename, "%s/mpp.%d.%d", Spool, cluster_id, proc_id);
	int fd = safe_open_wrapper_follow(filename.c_str(), O_RDONLY);
	if (fd < 0) {
		set_priv(old_priv);
		return -1;
	}

	char buff[MYPROXY_MAX_PASSWORD_BUFLEN];
	int bytes = read (fd, buff, sizeof(buff) - 1);
	if( bytes < 0 ) {
		close(fd);
		return -1;
	}
	buff [bytes] = '\0';

	close (fd);

	// Switch back to non-priviledged user
	set_priv(old_priv);

	*value = simple_decode (cluster_id + proc_id, buff);
	return 0;
}




static const char * mesh = "Rr1aLvzki/#6`QeNoWl^\"(!x\'=OE3HBn [A)GtKu?TJ.mdS9%Fh;<\\+w~4yPDIq>2Ufs$Xc_@g0Y5Mb|{&*}]7,CpV-j:8Z";

char * simple_encode (int key, const char * src) {

  char * result = (char*)strdup (src);

  unsigned int i= 0;
  for (; i<strlen (src); i++) {
    int c = (int)src[i]-(int)' ';
    c=(c+key)%strlen(mesh);
    result[i]=mesh[c];
  }

  return result;
}

char * simple_decode (int key, const char * src) {
  char * result = (char*)strdup (src);

  char buff[2];
  buff[1]='\0';

  unsigned int i= 0;
  unsigned int j =0;
  unsigned int c =0;
  unsigned int cm = (unsigned int)strlen(mesh);

  for (; j<strlen(src); j++) {

	//
    for (i=0; i<cm; i++) {
      if (mesh[i] == src[j]) {
		c = i;
		break;
		}
    }

    c = (c+cm-(key%cm))%cm;
    
    snprintf(buff, 2, "%c", c+' ');
    result[j]=buff[0];
    
  }
  return result;
}

// start a transaction, or continue one if we already started it
int TransactionWatcher::BeginOrContinue(int id) {
	ASSERT(! completed);
	if (started) {
		lastid = id;
		return 0;
	} else {
		ASSERT( ! JobQueue->InTransaction());
	}
	started = true;
	firstid = lastid = id;
	return BeginTransaction();
}

// commit if we started a transaction
int TransactionWatcher::CommitIfAny(SetAttributeFlags_t flags, CondorError * errorStack)
{
	int rval = 0;
	if (started && ! completed) {
		rval = CommitTransactionAndLive(flags, errorStack);
		if (rval == 0) {
			// Only set the completed flag if our CommitTransaction succeeded... if
			// it failed (perhaps due to SUBMIT_REQUIREMENTS not met), we cannot mark it
			// as completed because that means we will not abort it in the 
			// Transactionwatcher::AbortIfAny() method below and will likely ASSERT.
			completed = true;
		}
	}
	return rval;
}

// cancel if we started a transaction
int TransactionWatcher::AbortIfAny()
{
	int rval = 0;
	if (started && ! completed) {
		ASSERT(JobQueue->InTransaction());
		rval = AbortTransaction();
		completed = true;
	}
	return rval;
}


bool
InTransaction()
{
	return JobQueue->InTransaction();
}

int
BeginTransaction()
{
	jobs_added_this_transaction = 0;
	JobQueue->BeginTransaction();

	// note what time we started the transaction (used by SetTimerAttribute())
	xact_start_time = time( NULL );

	return 0;
}

int
CheckTransaction( const std::list<std::string> &newAdKeys,
                  CondorError * errorStack )
{
	int rval;

	int triggers = JobQueue->GetTransactionTriggers();
	bool has_spooling_hold = (triggers & catSpoolingHold) != 0;
	bool has_job_factory = (triggers & catNewMaterialize) != 0;

	// If we don't need to perform any submit_requirement checks
	// and we don't need to perform any job transforms, then we should
	// bail out now and avoid all the expensive computation below.
	if ( !scheduler.shouldCheckSubmitRequirements() &&
		 !scheduler.jobTransforms.shouldTransform() &&
		 !has_spooling_hold)
	{
		return 0;
	}

	for( std::list<std::string>::const_iterator it = newAdKeys.begin(); it != newAdKeys.end(); ++it ) {
		bool do_transforms = true;
		ClassAd tmpAd, tmpAd2;
		ClassAd * procAd = &tmpAd;
		classad::References tmpAttrs, *xform_attrs = nullptr;
		JobQueueKey jid( it->c_str() );
		if (jid.proc < -1) {
			// ignore jobset ads for now
			continue;
		}
		if (jid.proc == -1) { // is this is a cluster ad?
			// we don't transform non-factory cluster ads (for now)
			if (! has_job_factory)
				continue;
			JobQueue->AddAttrsFromTransaction( jid, tmpAd2 );
			// build a fake temporary proc ad for transforms and requirements
			// stuff the factory id into that ad so that it is possible
			// to write a transform or requirement that only applies to factories
			tmpAd.Assign(ATTR_PROC_ID, 0);
			tmpAd.Assign("JobFactoryId", jid.cluster);
			if (!tmpAd2.Lookup(ATTR_JOB_STATUS)) {
				tmpAd.Assign(ATTR_JOB_STATUS, IDLE);
				tmpAd.ChainToAd(&tmpAd2);
			}
			xform_attrs = &tmpAttrs; // we want to get back the set of transformed attributes
		} else {
			JobQueueKeyBuf clusterJid( jid.cluster, -1 );
			JobQueue->AddAttrsFromTransaction( clusterJid, tmpAd );
			JobQueue->AddAttrsFromTransaction( jid, tmpAd );

			JobQueueJob *clusterAd = NULL;
			if (JobQueue->Lookup(clusterJid, clusterAd)) {
				// If there is a cluster ad in the job queue, chain to that before we evaluate anything.
				// we don't need to unchain - it's a stack object and won't live longer than this function.
				tmpAd.ChainToAd(clusterAd);
				if (static_cast<JobQueueCluster*>(clusterAd)->factory) {
					// late materialize jobs have already been transformed
					do_transforms = false;
				}
			}
		}

		// Now that we created a procAd out of the transaction queue,
		// apply job transforms to the procAd.
		// If the transforms fail, bail on the transaction.
		if (do_transforms) {
			rval = scheduler.jobTransforms.transformJob(procAd, jid, xform_attrs, errorStack);
			if  (rval < 0) {
				if ( errorStack ) {
					errorStack->push( "QMGMT", 30, "Failed to apply a required job transform.\n");
				}
				errno = EINVAL;
				return rval;
			}

			// when transforming a cluster ad, we need to add transformed attributes into the
			// EditedClustrAttrs attribute to prevent job materialization from changing them.
			if (jid.proc == -1 && xform_attrs && !xform_attrs->empty()) {
				std::string cur_list, new_list;
				if (tmpAd2.LookupString(ATTR_EDITED_CLUSTER_ATTRS, cur_list)) {
					add_attrs_from_string_tokens(*xform_attrs, cur_list);
				}
				// store the new value if it changed
				print_attrs(new_list, false, *xform_attrs, ",");
				if (new_list != cur_list) {
					// wrap quotes around the attribute list
					new_list.insert(0, "\"");
					new_list += "\"";
					SetAttribute(jid.cluster, jid.proc, ATTR_EDITED_CLUSTER_ATTRS, new_list.c_str(), SetAttribute_SubmitTransform);
				}
			}
		}

		// Now check that submit_requirements still hold on our (possibly transformed)
		// job ad.
		rval = scheduler.checkSubmitRequirements( procAd, errorStack );
		if( rval < 0 ) {
			errno = EINVAL;
			return rval;
		}

		if (has_spooling_hold) {
			// If this submit put one or more jobs into the special hold for spooling, we
			// need to rewrite some job attributes here..
			//
			// This might be more correct to do be fore before checkSubmitRequirements,
			// but before 8.7.2 it happened after the submit transaction had been committed
			// so the conservative changes puts it here.
			rewriteSpooledJobAd(procAd, jid.cluster, jid.proc, false);
		}
	}

	return 0;
}


// Call this just before committing a submit transaction, it will figure out
// the number of procs in each new cluster and add the ATTR_TOTAL_SUBMIT_PROCS attribute to the commit.
//
void SetSubmitTotalProcs(std::list<std::string> & new_ad_keys)
{
	std::map<int, int> num_procs;

	// figure out the max proc id for each cluster
	JobQueueKeyBuf job_id;
	for(std::list<std::string>::iterator it = new_ad_keys.begin(); it != new_ad_keys.end(); it++ ) {
		job_id.set(it->c_str());
		if (job_id.proc < 0) continue; // ignore the cluster ad and set ads

		// ignore jobs produced by an existing factory.
		// ATTR_TOTAL_SUBMIT_PROCS is determined by the factory for them.
		JobQueueCluster *clusterad = GetClusterAd(job_id);
		if (clusterad && clusterad->factory) {
			continue;
		}

		std::map<int, int>::iterator mit = num_procs.find(job_id.cluster);
		if (mit == num_procs.end()) {
			num_procs[job_id.cluster] = 1;
		} else {
			num_procs[job_id.cluster] += 1;
		}
	}

	// add the ATTR_TOTAL_SUBMIT_PROCS attributes to the transaction
	char number[10];
	for (std::map<int, int>::iterator mit = num_procs.begin(); mit != num_procs.end(); ++mit) {
		job_id.set(mit->first, -1);
		sprintf(number, "%d", mit->second);
		JobQueue->SetAttribute(job_id, ATTR_TOTAL_SUBMIT_PROCS, number, false);
	}
}

// Call this just before committing a submit transaction, it will figure out
// the number of procs in each new cluster and add the ATTR_TOTAL_SUBMIT_PROCS attribute to the commit.
//
void AddClusterEditedAttributes(std::set<std::string> & ad_keys)
{
	std::map<JobQueueKey, std::string> to_add; // things we want add to the current transaction

	// examine the current transaction, and add any attributes set or deleted in the cluster ad(s)
	// to the EditedClusterAttrs attribute for that cluster.
	// in this loop we build up a map of clusters an the new value for EditedClusterAttrs
	// then AFTER we have examined the whole transaction,
	// we add records to set new values for EditedClusterAttrs if needed
	JobQueueKey job_id;
	for(auto it = ad_keys.begin(); it != ad_keys.end(); it++ ) {
		job_id.set(it->c_str());
		if (job_id.proc >= 0) continue; // skip keys for jobs, we want cluster keys only

		JobQueueJob *job;
		if ( ! JobQueue->Lookup(job_id, job)) continue; // skip keys for which the cluster is still uncommitted

		if ( ! job || ! job->IsCluster()) continue; // just a safety check, we don't expect this to fire.
		JobQueueCluster *cad = static_cast<JobQueueCluster*>(job);

		// get the attrs modified in this transaction
		classad::References attrs;
		if (JobQueue->AddAttrNamesFromTransaction(job_id, attrs)) {
			// if the transaction already contains a SetAttribute or DeleteAttribute
			// of ATTR_EDITED_CLUSTER_ATTRS just skip this cluster without merging new attributes
			// we do this so that when you qedit EditedClusterAttrs, the value passed to qedit wins.
			if (attrs.find(ATTR_EDITED_CLUSTER_ATTRS) != attrs.end()) {
				cad->dirty_flags |= JQJ_CACHE_DIRTY_CLUSTERATTRS; // ATTR_EDITED_CLUSTER_ATTRS changed explictly by user
				continue;
			}

			// merge in the current set from ATTR_EDITED_CLUSTER_ATTRS
			std::string cur_list, new_list;
			if (cad->LookupString(ATTR_EDITED_CLUSTER_ATTRS, cur_list)) {
				add_attrs_from_string_tokens(attrs, cur_list);
			}
			// check to see if there are any changes. if there are, put the new value into
			// the map of things to add to this transaction
			print_attrs(new_list, false, attrs, ",");
			if (new_list != cur_list) {
				// wrap quotes around the attribute list
				new_list.insert(0, "\"");
				new_list += "\"";
				to_add[job_id] = new_list;
				cad->dirty_flags |= JQJ_CACHE_DIRTY_CLUSTERATTRS; // ATTR_EDITED_CLUSTER_ATTRS will be changed soon.
			}
		}
	}

	// add the new values for ATTR_EDITED_CLUSTER_ATTRS to the current transaction.
	for (auto it = to_add.begin(); it != to_add.end(); ++it) {
		SetAttribute(it->first.cluster, it->first.proc, ATTR_EDITED_CLUSTER_ATTRS, it->second.c_str(), 0, nullptr);
	}
}

bool
ReadProxyFileIntoAd( const char *file, const char *owner, ClassAd &x509_attrs )
{
#if defined(WIN32)
	(void)file;
	(void)owner;
	(void)x509_attrs;
	return false;
#else
	// owner==NULL means don't try to switch our priv state.
	TemporaryPrivSentry tps( owner != NULL );
	if ( owner != NULL ) {
		if ( !init_user_ids( owner, NULL ) ) {
			dprintf( D_FAILURE, "ReadProxyFileIntoAd(%s): Failed to switch to user priv\n", owner );
			return false;
		}
		set_user_priv();
	}

	StatInfo si( file );
	if ( si.Error() == SINoFile ) {
		// If the file doesn't exist, it may be spooled later.
		// Return without printing an error.
		return false;
	}

	X509Credential* proxy_handle = x509_proxy_read( file );

	if ( proxy_handle == NULL ) {
		dprintf( D_FAILURE, "Failed to read job proxy: %s\n",
				 x509_error_string() );
		return false;
	}

	time_t expire_time = x509_proxy_expiration_time( proxy_handle );
	char *proxy_identity = x509_proxy_identity_name( proxy_handle );
	char *proxy_email = x509_proxy_email( proxy_handle );
	char *voname = NULL;
	char *firstfqan = NULL;
	char *fullfqan = NULL;
	extract_VOMS_info( proxy_handle, 0, &voname, &firstfqan, &fullfqan );

	delete proxy_handle;

	x509_attrs.Assign( ATTR_X509_USER_PROXY_EXPIRATION, expire_time );
	x509_attrs.Assign( ATTR_X509_USER_PROXY_SUBJECT, proxy_identity );
	if ( proxy_email ) {
		x509_attrs.Assign( ATTR_X509_USER_PROXY_EMAIL, proxy_email );
	}
	if ( voname ) {
		x509_attrs.Assign( ATTR_X509_USER_PROXY_VONAME, voname );
	}
	if ( firstfqan ) {
		x509_attrs.Assign( ATTR_X509_USER_PROXY_FIRST_FQAN, firstfqan );
	}
	if ( fullfqan ) {
		x509_attrs.Assign( ATTR_X509_USER_PROXY_FQAN, fullfqan );
	}
	free( proxy_identity );
	free( proxy_email );
	free( voname );
	free( firstfqan );
	free( fullfqan );
	return true;
#endif
}

// called during commitTransaction before the actual commit
// to populate a vector of new jobset ids, and also
// to look for jobsets that should be created as a side effect of creating new cluster ads
// 
// this secondary processing of clusters is to handle old versions of submit that don't know how to create jobsets explicitly
//
static void AddImplicitJobsets(const std::list<std::string> &new_ad_keys, std::vector<unsigned int> & new_jobset_ids)
{
	if (new_ad_keys.empty() || ! scheduler.jobSets)
		return;

	// temporary local map of set name to set id
	// so we know what set_ids to assign to which clusters
	std::string setName, userName;
	std::map<std::string, int> set_names;

	// build a map of new jobsets, and also a list of new cluster ids
	std::vector<int> new_cluster_ids;
	for (auto it : new_ad_keys) {
		JobQueueKey jid(it.c_str());
		if (jid.cluster <= 0) continue;

		if (jid.proc == CLUSTERID_qkey2) {
			new_cluster_ids.push_back(jid.cluster);
		} else if (jid.proc == JOBSETID_qkey2) {
			// here is a new jobset being created.
			if (GetAttributeString(jid.cluster, jid.proc, ATTR_JOB_SET_NAME, setName) == 1 &&
				GetAttributeString(jid.cluster, jid.proc, attr_JobUser.c_str(), userName) >= 0) {
				set_names[JobSets::makeAlias(setName, userName)] = jid.cluster;
			}
			new_jobset_ids.push_back(jid.cluster);
		}
	}

	// now look for cluster ads that want jobsets that are not yet in this transaction
	// Implicit jobset creation is for use with older versions of submit
	// as of 9.10.0 submit will create jobsets explicitly
	for (auto cluster : new_cluster_ids) {
		if (GetAttributeString(cluster, -1, ATTR_JOB_SET_NAME, setName) == 1 &&
			GetAttributeString(cluster, -1, attr_JobUser.c_str(), userName) >= 0) {
			std::string alias = JobSets::makeAlias(setName, userName);
			int & setId = set_names[alias];
			if (0 == setId) {
				// if we don't have a pending set with this name, look for a pre-existing set
				// and if we don't find one, create one for this cluster.
				setId = scheduler.jobSets->find(alias);
				if (0 == setId) {
					// if we are already creating a new jobset with this id, then we should just ignore this cluster ad's 
					// TODO: force the cluster ad to use the jobset name from the matching jobset ad, or reject the submission
					if (std::find(new_jobset_ids.begin(), new_jobset_ids.end(), cluster) == new_jobset_ids.end()) {
						if (JobSetCreate(cluster, setName.c_str(), userName.c_str())) {
							setId = cluster;
							new_jobset_ids.push_back(setId);
						}
					}
				}
			}
			// add this into the transaction so that the JobQueueCluster ad object will know the set id at init time ?
			// if (setId > 0) { SetSecureAttributeInt(cluster, -1, ATTR_JOB_SET_ID, setId); }
		}
	}
}


static void
AddSessionAttributes(const std::list<std::string> &new_ad_keys)
{
	if (new_ad_keys.empty()) {return;}

	ClassAd policy_ad;
	if (Q_SOCK && Q_SOCK->getReliSock()) {
		const std::string &sess_id = Q_SOCK->getReliSock()->getSessionID();
		daemonCore->getSecMan()->getSessionPolicy(sess_id.c_str(), policy_ad);
	}

	classad::ClassAdUnParser unparse;
	unparse.SetOldClassAd(true, true);

	// See if the values have already been set
	ClassAd *x509_attrs = &policy_ad;
	std::string last_proxy_file;
	ClassAd proxy_file_attrs;

	// Put X509 credential information in cluster ads (from either the
	// job's proxy or the GSI authentication on the CEDAR socket).
	// Proc ads should get X509 credential information only if they
	// have a proxy file different than in their cluster ad.
	for (std::list<std::string>::const_iterator it = new_ad_keys.begin(); it != new_ad_keys.end(); ++it)
	{
		std::string x509up;
		std::string iwd;
		JobQueueKey job( it->c_str() );
		if (job.proc < -1) continue; // ignore jobsets for now

		GetAttributeString(job.cluster, job.proc, ATTR_X509_USER_PROXY, x509up);
		GetAttributeString(job.cluster, job.proc, ATTR_JOB_IWD, iwd);

#if 0 // tj: pretty sure this unnecessary, it certainly doesn't belong here...
		if (user_is_the_new_owner && job.proc == -1) {
			// Ensure that the user is set for all clusters
			std::string user;
			GetAttributeString(job.cluster, job.proc, ATTR_USER, user);
			if (user.empty()) {
				// Setting the User attribute to UNDEFINED will trigger the logic
				// in SetAttribute to determine the correct User; we do not repeat
				// that logic here.
				SetAttribute(job.cluster, job.proc, ATTR_USER, "UNDEFINED");
			}
		}
#endif

		if (job.proc != -1 && x509up.empty()) {
			if (iwd.empty()) {
				// A proc ad that will inherit its iwd and proxy filename
				// from its cluster ad.
				// Let any x509 attributes from the cluster ad show through.
				continue;
			}
			// This proc ad has a different iwd than its cluster ad.
			// If cluster ad has a relative proxy filename, then the proc
			// ad's altered iwd could result in a different proxy file
			// than in the cluster ad.
			GetAttributeString(job.cluster, -1, ATTR_X509_USER_PROXY, x509up);
			if (x509up.empty() || x509up[0] == DIR_DELIM_CHAR) {
				// A proc ad with no proxy filename whose cluster ad
				// has no proxy filename or a proxy filename with full path.
				// Let any x509 attributes from the cluster ad show through.
				continue;
			}
		}
		if (job.proc == -1 && x509up.empty()) {
			// A cluster ad with no proxy file. If the client authenticated
			// with GSI, use the attributes from that credential.
			x509_attrs = &policy_ad;
		} else {
			// We have a cluster ad with a proxy file or a proc ad with a
			// proxy file that may be different than in its cluster's ad.
			std::string full_path;
			if ( x509up[0] == DIR_DELIM_CHAR ) {
				full_path = x509up;
			} else {
				if ( iwd.empty() ) {
					GetAttributeString(job.cluster, -1, ATTR_JOB_IWD, iwd );
				}
				formatstr( full_path, "%s%c%s", iwd.c_str(), DIR_DELIM_CHAR, x509up.c_str() );
			}
			if (job.proc != -1) {
				std::string cluster_full_path;
				std::string cluster_x509up;
				GetAttributeString(job.cluster, -1, ATTR_X509_USER_PROXY, cluster_x509up);
				if (cluster_x509up[0] == DIR_DELIM_CHAR) {
					cluster_full_path = cluster_x509up;
				} else {
					std::string cluster_iwd;
					GetAttributeString(job.cluster, -1, ATTR_JOB_IWD, cluster_iwd );
					formatstr( cluster_full_path, "%s%c%s", cluster_iwd.c_str(), DIR_DELIM_CHAR, cluster_x509up.c_str() );
				}
				if (full_path == cluster_full_path) {
					// A proc ad with identical full-path proxy
					// filename as its cluster ad.
					// Let any attributes from the cluster ad show through.
					continue;
				}
			}
			if ( full_path != last_proxy_file ) {
				std::string owner;
				if ( GetAttributeString(job.cluster, job.proc, ATTR_OWNER, owner) == -1 ) {
					GetAttributeString(job.cluster, -1, ATTR_OWNER, owner);
				}
				last_proxy_file = full_path;
				proxy_file_attrs.Clear();
				ReadProxyFileIntoAd( last_proxy_file.c_str(), owner.c_str(), proxy_file_attrs );
			}
			if ( proxy_file_attrs.size() > 0 ) {
				x509_attrs = &proxy_file_attrs;
			} else if (job.proc != -1) {
				// Failed to read proxy for a proc ad.
				// Let any attributes from the cluster ad show through.
				continue;
			} else {
				// Failed to read proxy for a cluster ad.
				// If the client authenticated with GSI, use the attributes
				// from that credential.
				x509_attrs = &policy_ad;
			}
		}

		for (ClassAd::const_iterator attr_it = x509_attrs->begin(); attr_it != x509_attrs->end(); ++attr_it)
		{
			std::string attr_value_buf;
			unparse.Unparse(attr_value_buf, attr_it->second);
			SetSecureAttribute(job.cluster, job.proc, attr_it->first.c_str(), attr_value_buf.c_str());
			dprintf(D_SECURITY, "ATTRS: SetAttribute %i.%i %s=%s\n", job.cluster, job.proc, attr_it->first.c_str(), attr_value_buf.c_str());
		}
	}
}

int CommitTransactionInternal( bool durable, CondorError * errorStack );

void
CommitTransactionOrDieTrying() {
	CondorError errorStack;
	int rval = CommitTransactionInternal( true, & errorStack );
	if( rval < 0 ) {
		if( errorStack.empty() ) {
			dprintf( D_ALWAYS | D_BACKTRACE, "ERROR: CommitTransactionOrDieTrying() failed but did not die.\n" );
		} else {
			dprintf( D_ALWAYS | D_BACKTRACE, "ERROR: CommitTransactionOrDieTrying() failed but did not die, with error '%s'.\n", errorStack.getFullText().c_str() );
		}
	}
}

void
CommitNonDurableTransactionOrDieTrying() {
	CondorError errorStack;
	int rval = CommitTransactionInternal( false, & errorStack );
	if( rval < 0 ) {
		if( errorStack.empty() ) {
			dprintf( D_ALWAYS | D_BACKTRACE, "ERROR: CommitNonDurableTransactionOrDieTrying() failed but did not die.\n" );
		} else {
			dprintf( D_ALWAYS | D_BACKTRACE, "ERROR: CommitNonDurableTransactionOrDieTrying() failed but did not die, with error '%s'.\n", errorStack.getFullText().c_str() );
		}
	}
}

int
CommitTransactionAndLive( SetAttributeFlags_t flags,
                          CondorError * errorStack )
{
	bool durable = !(flags & NONDURABLE);
	if( (durable && flags != 0) || ((!durable) && flags != NONDURABLE) ) {
		dprintf( D_ALWAYS | D_BACKTRACE, "ERROR: CommitTransaction(): Flags other than NONDURABLE not supported.\n" );
	}

	if( errorStack == NULL ) {
		dprintf( D_ALWAYS | D_BACKTRACE, "ERROR: CommitTransaction() called with NULL error stack.\n" );
	}

	return CommitTransactionInternal( durable, errorStack );
}

int CommitTransactionInternal( bool durable, CondorError * errorStack ) {

	std::list<std::string> new_ad_keys;
	struct ownerinfo_init_state ownerinfo_is = { nullptr, nullptr, false };
	std::string owner;
	
		// get a list of all new ads being created in this transaction
	JobQueue->ListNewAdsInTransaction( new_ad_keys );

#if 0
		// filter out all the keys that do not belong to jobs, ie jobsets
	new_ad_keys.remove_if([](const std::string & val) {
		JobQueueKey job_id(val.c_str());
		if (job_id.proc < -1)
			return true;
		return false;
	});
#endif

	if ( ! new_ad_keys.empty()) { SetSubmitTotalProcs(new_ad_keys); }

	if ( !new_ad_keys.empty() ) {
		AddSessionAttributes(new_ad_keys);

		int rval = CheckTransaction(new_ad_keys, errorStack);
		if ( rval < 0 ) {
			// This transaction failed checks (e.g. SUBMIT_REQUIREMENTS), so now the question
			// is should we abort this transaction (that we refuse to commit) right now right here,
			// or should we simply return an error an rely on our caller to abort the transaction?
			// If we abort it now, our caller may get confused if they call AbortTransaction and it
			// subsequently fails.  On the other hand, we don't want to leave a transaction pending
			// that is never aborted in the event our caller never checks...
			// Current thinking is do not call AbortTransaction here, let the caller do it so 
			// that the logic in AbortTranscationAndRecomputeClusters() works correctly...
			return rval;
		}
	}

	// remember some things about the transaction that we will need to do post-transaction processing.
	// TODO: think about - can we skip this if new_ad_keys is not empty?
	std::set<std::string> ad_keys;
	int triggers = JobQueue->GetTransactionTriggers();
	// we have to do late materialization in a different place than the normal triggers
	bool has_late_materialize = (triggers & catNewMaterialize) != 0;
	triggers &= ~catNewMaterialize;

	// bool has_spooling_hold = (triggers & catSpoolingHold) != 0;
	// spooling hold triggers are handled in CheckTransaction, and while processing new_ad_keys,
	// so we can clear the trigger bit here.
	triggers &= ~catSpoolingHold;

	std::vector<unsigned int> new_jobset_ids;
	bool has_jobsets = (triggers & catJobset) != 0;
	if ( ! new_ad_keys.empty() && has_jobsets && scheduler.jobSets) {
		// build up a collection of new jobset ids, and also potentially
		// create new jobsets on the fly because there is a new cluster ad
		// that requests to be in a jobset.
		AddImplicitJobsets(new_ad_keys, new_jobset_ids);
	}

	if (triggers) {
		JobQueue->GetTransactionKeys(ad_keys);

		// before we commit the transaction, if there were changes to a cluster ad
		// update the EditedClusterAttrs for that cluster
		if (triggers & catPostSubmitClusterChange) {
			triggers &= ~catPostSubmitClusterChange;
			AddClusterEditedAttributes(ad_keys);
		}
	}

	// if job queue timestamps are enabled, build a commit comment
	// consisting of the time and an optional NONDURABLE flag
	// comment buffer sized to hold a timestamp and the word NONDURABLE and some whitespace
	char comment[ISO8601_DateAndTimeBufferMax + 31];
	const char * commit_comment = NULL;
	if (scheduler.getEnableJobQueueTimestamps()) {
		struct timeval tv;
		struct tm eventTime;
		condor_gettimestamp(tv);
		time_t now = tv.tv_sec;
		localtime_r(&now, &eventTime);
		comment[0] = ' '; // leading space
		comment[1] = 0;
		time_to_iso8601(comment+1, eventTime, ISO8601_ExtendedFormat, ISO8601_DateAndTime, false, tv.tv_usec, 6);
		if ( ! durable) { strcat(comment+20, " NONDURABLE"); }
		commit_comment = comment;
	}

	if(! durable) {
		JobQueue->CommitNondurableTransaction(commit_comment);
		ScheduleJobQueueLogFlush();
	}
	else {
		JobQueue->CommitTransaction(commit_comment);
	}

	// Now that we've commited for sure, up the TotalJobsCount
	TotalJobsCount += jobs_added_this_transaction; 

	// If the commit failed, we should never get here.

	// setup the JobQueueJobSet header for jobset ads, and insert them
	// into the jobsets collection before we process the other ads
	for (auto id : new_jobset_ids) {
		JobQueueJobSet * jobset = GetJobSetAd(id);
		if (jobset) {
			InitJobsetAd(jobset, owner, ownerinfo_is);
		}
	}

	// Now that the transaction has been commited, we need to chain proc
	// ads to cluster ads if any new clusters have been submitted.
	// Also, if EVENT_LOG is defined in condor_config, we will write
	// submit events into the EVENT_LOG here.
	if ( !new_ad_keys.empty() ) {
		JobQueueKeyBuf job_id;
		int old_cluster_id = -10;
		JobQueueJob *procad = NULL;
		JobQueueCluster *clusterad = NULL;

		int counter = 0;
		int ad_keys_size = (int)new_ad_keys.size();
		std::list<std::string>::iterator it;
		for( it = new_ad_keys.begin(); it != new_ad_keys.end(); it++ ) {
			++counter;

			job_id.set(it->c_str());

			// do we want to fsync the userLog?
			bool doFsync = false;

			// for the cluster ad, we have some simpler, different processing, just do that up top
			if( job_id.proc == -1 ) {
				clusterad = GetClusterAd(job_id);
				if (clusterad) {
					clusterad->PopulateFromAd();
					// TODO: this is wrong if the cluster is not created by external connection
					const char * euser = EffectiveUser(Q_SOCK);
					if (euser && euser[0]) {
						clusterad->ownerinfo = const_cast<OwnerInfo*>(scheduler.insert_owner_const(euser));
					}

					// add the cluster ad to any jobsets it may be in
					if (scheduler.jobSets) {
						clusterad->set_id = 0; // force a setid lookup by name to make sure we get the correct id
						scheduler.jobSets->addToSet(*clusterad);
						if (clusterad->set_id > 0) {
							clusterad->Assign(ATTR_JOB_SET_ID, clusterad->set_id);
						}
					}

					// make the cluster job factory if one is desired and does not already exist.
					if (scheduler.getAllowLateMaterialize() && has_late_materialize) {
						std::map<int, JobFactory*>::iterator found = JobFactoriesSubmitPending.find(clusterad->jid.cluster);
						if (found != JobFactoriesSubmitPending.end()) {
							// factory was created already, just remove it from the pending map and attach it to the clusterad
							AttachJobFactoryToCluster(found->second, clusterad);
							JobFactoriesSubmitPending.erase(found);
						} else {
							// factory was not already created (8.7.1 and 8.7.2), create it now.
							std::string submit_digest;
							if (clusterad->LookupString(ATTR_JOB_MATERIALIZE_DIGEST_FILE, submit_digest)) {
								ASSERT( ! clusterad->factory);

								// we need to let MakeJobFactory know whether the digest has been spooled or not
								// because it needs to know whether to impersonate the user or not.
								std::string spooled_filename;
								GetSpooledSubmitDigestPath(spooled_filename, clusterad->jid.cluster, Spool);
								bool spooled_digest = YourStringNoCase(spooled_filename) == submit_digest;

								std::string errmsg;
								clusterad->factory = MakeJobFactory(clusterad,
									scheduler.getExtendedSubmitCommands(), submit_digest.c_str(), spooled_digest, errmsg);
								if ( ! clusterad->factory) {
									chomp(errmsg);
									setJobFactoryPauseAndLog(clusterad, mmInvalid, 0, errmsg);
								}
							}
						}
						if (clusterad->factory) {
							int paused = 0;
							if (clusterad->LookupInteger(ATTR_JOB_MATERIALIZE_PAUSED, paused) && paused) {
								PauseJobFactory(clusterad->factory, (MaterializeMode)paused);
							} else {
								ScheduleClusterForJobMaterializeNow(job_id.cluster);
							}
						} else {
							ScheduleClusterForJobMaterializeNow(job_id.cluster);
						}
					}

					// If this is a factory job, log the ClusterSubmit event here
					// TODO: ClusterSubmit events should be logged for all clusters with more
					// than one proc, regardless of whether a factory or not.
					if( clusterad->factory ) {
						scheduler.WriteClusterSubmitToUserLog( clusterad, doFsync );
					}

				}
				continue; // skip remaining processing for cluster ads
			} else if (job_id.proc < 0) {
				continue; // no further processing of jobset ads needed
			}
			// we want to fsync per cluster and on the last ad
			if ( old_cluster_id == -10 ) {
				old_cluster_id = job_id.cluster;
			}
			if ( old_cluster_id != job_id.cluster || counter == ad_keys_size ) {
				doFsync = true;
				old_cluster_id = job_id.cluster;
			}

			// if the current cluster ad doesn't apply to this job, just clear it and lookup the correct one.
			if (clusterad && (clusterad->jid.cluster != job_id.cluster)) {
				clusterad = NULL;
			}
			if ( ! clusterad) {
				clusterad = GetClusterAd(job_id.cluster);
			}

			if (clusterad && JobQueue->Lookup(job_id, procad))
			{
				dprintf(D_FULLDEBUG,"New job: %s\n",job_id.c_str());

					// increment the 'recently added' job count for this owner
				OwnerInfo * ownerinfo = clusterad->ownerinfo;
				if (ownerinfo) {
					scheduler.incrementRecentlyAdded( ownerinfo, NULL );
				} else if ( Q_SOCK && EffectiveUser(Q_SOCK)[0] ) {
					ownerinfo = scheduler.incrementRecentlyAdded( ownerinfo, EffectiveUser(Q_SOCK) );
					clusterad->ownerinfo = ownerinfo;
				} else {
					ASSERT(ownerinfo);
				}

					// chain proc ads to cluster ad
				procad->ChainToAd(clusterad);

					// convert any old attributes for backwards compatbility
				ConvertOldJobAdAttrs(procad, false);

					// make sure the job objd and cluster object are populated
				procad->jid = job_id;
				clusterad->AttachJob(procad);
				procad->PopulateFromAd();
				procad->ownerinfo = ownerinfo;

				// if the cluster is in a jobset, the job is also
				procad->set_id = clusterad->set_id;
				if (scheduler.jobSets) { scheduler.jobSets->addToSet(*procad); }

					// Add the job to various runtime indexes for quick lookups
				scheduler.indexAJob(procad, false);

				PostCommitJobFactoryProc(clusterad, procad);

					// If input files are going to be spooled, rewrite
					// the paths in the job ad to point at our spool
					// area.
				int job_status = -1;
				int hold_code = -1;
				procad->LookupInteger(ATTR_JOB_STATUS, job_status);
				procad->LookupInteger(ATTR_HOLD_REASON_CODE, hold_code);
				if ( job_status == HELD && hold_code == CONDOR_HOLD_CODE::SpoolingInput ) {
					SpooledJobFiles::createJobSpoolDirectory(procad,PRIV_UNKNOWN);
				}

				//don't need to do this... the trigger code below seems to handle it.
				//IncrementLiveJobCounter(scheduler.liveJobCounts, procad->Universe(), job_status, 1);
				//if (ownerinfo) { IncrementLiveJobCounter(ownerinfo->live, procad->Universe(), job_status, 1); }

				std::string version;
				if ( procad->LookupString( ATTR_VERSION, version ) ) {
					CondorVersionInfo vers( version.c_str() );
					// CRUFT If the submitter is older than 7.5.4, then
					// they are responsible for writing the submit event
					// to the user log.
					if ( vers.built_since_version( 7, 5, 4 ) ) {
						std::string warning;
						if(errorStack && (! errorStack->empty())) {
							warning = errorStack->getFullText();
						}
						scheduler.WriteSubmitToUserLog( procad, doFsync, warning.empty() ? NULL : warning.c_str() );
					}
				}

				int iDup, iTotal;
				iDup = procad->PruneChildAd();
				iTotal = procad->size();

				dprintf(D_FULLDEBUG,"New job: %s, Duplicate Keys: %d, Total Keys: %d \n", job_id.c_str(), iDup, iTotal);
			}

			int max_xfer_input_mb = -1;
			param_integer("MAX_TRANSFER_INPUT_MB",max_xfer_input_mb,true,-1,false,INT_MIN,INT_MAX,procad);
			filesize_t job_max_xfer_input_mb = 0;
			if( procad && procad->LookupInteger(ATTR_MAX_TRANSFER_INPUT_MB,job_max_xfer_input_mb) ) {
				max_xfer_input_mb = job_max_xfer_input_mb;
			}
			if( max_xfer_input_mb >= 0 ) {
				filesize_t xfer_input_size_mb = 0;
				if( procad && procad->LookupInteger(ATTR_TRANSFER_INPUT_SIZE_MB,xfer_input_size_mb) ) {
					if( xfer_input_size_mb > max_xfer_input_mb ) {
						std::string hold_reason;
						formatstr(hold_reason,"%s (%d) is greater than %s (%d) at submit time",
								  ATTR_TRANSFER_INPUT_SIZE_MB, (int)xfer_input_size_mb,
								  "MAX_TRANSFER_INPUT_MB", (int)max_xfer_input_mb);
						holdJob(job_id.cluster, job_id.proc, hold_reason.c_str(),
								CONDOR_HOLD_CODE::MaxTransferInputSizeExceeded, 0);
					}
				}
			}

		}	// end of loop thru clusters
	}	// end of if a new cluster(s) submitted


	// finally, invoke callbacks that were triggered by various SetAttribute calls in the transaction.
	// NOTE: you might be tempted to move this up above the processing of new ad keys, but that won't work
	// because most lookups in the job ad don't work until it has been chained to the cluster ad.
	if (triggers) {
		// TODO: convert the keys to PROC_IDs before calling DoSetAttributeCallbacks?
		DoSetAttributeCallbacks(ad_keys, triggers);
	}

	xact_start_time = 0;
	return 0;
}

int
AbortTransaction()
{
	return JobQueue->AbortTransaction();
}

void
AbortTransactionAndRecomputeClusters()
{
	if ( JobQueue->AbortTransaction() ) {
		/*	If we made it here, a transaction did exist that was not
			committed, and we now aborted it.  This would happen if 
			somebody hit ctrl-c on condor_rm or condor_status, etc,
			or if any of these client tools bailed out due to a fatal error.
			Because the removal of ads from the queue has been backed out,
			we need to "back out" from any changes to the ClusterSizeHashTable,
			since this may now contain incorrect values.  Ideally, the size of
			the cluster should just be kept in the cluster ad -- that way, it 
			gets committed or aborted as part of the transaction.  But alas, 
			it is not; same goes a bunch of other stuff: removal of ckpt and 
			ickpt files, appending to the history file, etc.  Sigh.  
			This should be cleaned up someday, probably with the new schedd.
			For now, to "back out" from changes to the ClusterSizeHashTable, we
			use brute force and blow the whole thing away and recompute it. 
			-Todd 2/2000
		*/
		//TODO: move cluster count from hashtable into the cluster's JobQueueJob object.
		ClusterSizeHashTable->clear();
		JobQueueBase *job;
		JobQueueKey key;
		JobQueue->StartIterateAllClassAds();
		while (JobQueue->Iterate(key, job)) {
			if (key.cluster > 0 && key.proc >= 0) { // look at job ads only.
				int *numOfProcs = NULL;
				// count up number of procs in cluster, update ClusterSizeHashTable
				if ( ClusterSizeHashTable->lookup(key.cluster,numOfProcs) == -1 ) {
					// First proc we've seen in this cluster; set size to 1
					ClusterSizeHashTable->insert(key.cluster,1);
				} else {
					// We've seen this cluster_num go by before; increment proc count
					(*numOfProcs)++;
				}
			}
		}

		// now update the clustersize field in the cluster object so that it matches
		// the cluster size hashtable.
		JobQueue->StartIterateAllClassAds();
		while (JobQueue->Iterate(key, job)) {
			if (key.cluster > 0 && key.proc == -1) { // look at cluster ads only
				JobQueueCluster * cad = static_cast<JobQueueCluster*>(job);
				int *numOfProcs = NULL;
				// count up number of procs in cluster, update ClusterSizeHashTable
				if ( ClusterSizeHashTable->lookup(key.cluster,numOfProcs) == -1 ) {
					cad->SetClusterSize(0); // not in the cluster size hash table, so there are no procs...
				} else {
					cad->SetClusterSize(*numOfProcs); // copy num of procs into the cluster object.
				}
			}
		}
	}	// end of if JobQueue->AbortTransaction == True
}


int
GetAttributeFloat(int cluster_id, int proc_id, const char *attr_name, float *val)
{
	ClassAd	*ad;
	JobQueueKeyBuf	key;
	char	*attr_val;

	IdToKey(cluster_id,proc_id,key);

	if( JobQueue->LookupInTransaction(key, attr_name, attr_val) ) {
		ClassAd tmp_ad;
		tmp_ad.AssignExpr(attr_name,attr_val);
		free( attr_val );
		if( tmp_ad.LookupFloat(attr_name, *val) == 1) {
			return 1;
		}
		errno = EINVAL;
		return -1;
	}

	if (!JobQueue->LookupClassAd(key, ad)) {
		errno = ENOENT;
		return -1;
	}

	if (ad->LookupFloat(attr_name, *val) == 1) return 0;
	errno = EINVAL;
	return -1;
}


int
GetAttributeInt(int cluster_id, int proc_id, const char *attr_name, int *val)
{
	ClassAd	*ad;
	JobQueueKeyBuf key;
	char	*attr_val;

	IdToKey(cluster_id,proc_id,key);

	if( JobQueue->LookupInTransaction(key, attr_name, attr_val) ) {
		ClassAd tmp_ad;
		tmp_ad.AssignExpr(attr_name,attr_val);
		free( attr_val );
		if( tmp_ad.LookupInteger(attr_name, *val) == 1) {
			return 1;
		}
		errno = EINVAL;
		return -1;
	}

	if (!JobQueue->LookupClassAd(key, ad)) {
		errno = ENOENT;
		return -1;
	}

	if (ad->LookupInteger(attr_name, *val) == 1) return 0;
	errno = EINVAL;
	return -1;
}

int
GetAttributeBool(int cluster_id, int proc_id, const char *attr_name, bool *val)
{
	ClassAd	*ad;
	JobQueueKeyBuf key;
	char	*attr_val;

	IdToKey(cluster_id,proc_id,key);

	if( JobQueue->LookupInTransaction(key, attr_name, attr_val) ) {
		ClassAd tmp_ad;
		tmp_ad.AssignExpr(attr_name,attr_val);
		free( attr_val );
		if( tmp_ad.LookupBool(attr_name, *val) == 1) {
			return 1;
		}
		errno = EINVAL;
		return -1;
	}

	if (!JobQueue->LookupClassAd(key, ad)) {
		errno = ENOENT;
		return -1;
	}

	if (ad->LookupBool(attr_name, *val) == 1) return 0;
	errno = EINVAL;
	return -1;
}

// I added this version of GetAttributeString. It is nearly identical 
// to the other version, but it calls a different version of 
// AttrList::LookupString() which allocates a new string. This is a good
// thing, since it doesn't require a buffer that we could easily overflow.
int
GetAttributeStringNew( int cluster_id, int proc_id, const char *attr_name, 
					   char **val )
{
	ClassAd	*ad;
	JobQueueKeyBuf key;
	char	*attr_val;

	*val = NULL;

	IdToKey(cluster_id,proc_id,key);

	if( JobQueue->LookupInTransaction(key, attr_name, attr_val) ) {
		ClassAd tmp_ad;
		tmp_ad.AssignExpr(attr_name,attr_val);
		free( attr_val );
		if( tmp_ad.LookupString(attr_name, val) == 1) {
			return 1;
		}
		errno = EINVAL;
		return -1;
	}

	if (!JobQueue->LookupClassAd(key, ad)) {
		errno = ENOENT;
		return -1;
	}

	if (ad->LookupString(attr_name, val) == 1) {
		return 0;
	}
	errno = EINVAL;
	return -1;
}

// returns -1 if the lookup fails or if the value is not a string, 0 if
// the lookup succeeds in the job queue, 1 if it succeeds in the current
// transaction; val is set to the empty string on failure
int
GetAttributeString( int cluster_id, int proc_id, const char *attr_name, 
					MyString &val )
{
	std::string strVal;
	int rc = GetAttributeString(cluster_id, proc_id, attr_name, strVal);
	val = strVal;
	return rc;
}

// returns -1 if the lookup fails or if the value is not a string, 0 if
// the lookup succeeds in the job queue, 1 if it succeeds in the current
// transaction; val is set to the empty string on failure
int
GetAttributeString( int cluster_id, int proc_id, const char *attr_name,
                    std::string &val )
{
	ClassAd	*ad = NULL;
	char	*attr_val;

	JobQueueKeyBuf key;
	IdToKey(cluster_id,proc_id,key);

	if( JobQueue->LookupInTransaction(key, attr_name, attr_val) ) {
		ClassAd tmp_ad;
		tmp_ad.AssignExpr(attr_name,attr_val);
		free( attr_val );
		if( tmp_ad.LookupString(attr_name, val) == 1) {
			return 1;
		}
		val = "";
		errno = EINVAL;
		return -1;
	}

	if (!JobQueue->LookupClassAd(key, ad)) {
		val = "";
		errno = ENOENT;
		return -1;
	}

	if (ad->LookupString(attr_name, val) == 1) {
		return 0;
	}
	val = "";
	errno = EINVAL;
	return -1;
}

int
GetAttributeExprNew(int cluster_id, int proc_id, const char *attr_name, char **val)
{
	ClassAd		*ad;
	ExprTree	*tree;
	char		*attr_val;

	*val = NULL;

	JobQueueKeyBuf key;
	IdToKey(cluster_id,proc_id,key);

	if( JobQueue->LookupInTransaction(key, attr_name, attr_val) ) {
		*val = attr_val;
		return 1;
	}

	if (!JobQueue->LookupClassAd(key, ad)) {
		errno = ENOENT;
		return -1;
	}

	tree = ad->LookupExpr(attr_name);
	if (!tree) {
		errno = EINVAL;
		return -1;
	}

	*val = strdup(ExprTreeToString(tree));

	return 0;
}


int
GetDirtyAttributes(int cluster_id, int proc_id, ClassAd *updated_attrs)
{
	ClassAd 	*ad = NULL;
	char		*val;
	const char	*name;
	ExprTree 	*expr;

	JobQueueKeyBuf key;
	IdToKey(cluster_id,proc_id,key);

	if(!JobQueue->LookupClassAd(key, ad)) {
		errno = ENOENT;
		return -1;
	}

	for ( auto itr = ad->dirtyBegin(); itr != ad->dirtyEnd(); itr++ )
	{
		name = itr->c_str();
		expr = ad->LookupExpr(name);
		if(expr && !ClassAdAttributeIsPrivateAny(name))
		{
			if(!JobQueue->LookupInTransaction(key, name, val) )
			{
				ExprTree * pTree = expr->Copy();
				updated_attrs->Insert(name, pTree);
			}
			else
			{
				updated_attrs->AssignExpr(name, val);
				free(val);
			}
		}
	}

	return 0;
}


int
DeleteAttribute(int cluster_id, int proc_id, const char *attr_name)
{
	JobQueueKeyBuf key;
	IdToKey(cluster_id,proc_id,key);

	int rc = ModifyAttrCheck(key, attr_name, NULL, SetAttribute_Delete, NULL);
	if ( rc <= 0 ) {
		return rc;
	}

	JobQueue->DeleteAttribute(key, attr_name);

	JobQueueDirty = true;

	return 1;
}

// 
int QmgmtHandleSendJobsetAd(int cluster_id, ClassAd & ad, int flags, int & terrno)
{
	// check to see if the schedd is permitting jobsets
	if ( ! scheduler.jobSets) {
		dprintf(D_FULLDEBUG, "Failing remote SendJobsetAd %d because USE_JOBSETS is false\n", cluster_id);
		terrno = EINVAL;
		return -1;
	}

	JOB_ID_KEY_BUF key;
	IdToKey(cluster_id,JOBSETID_qkey2,key);
	const char * username = EffectiveUser(Q_SOCK);

	// extract jobset name and id from incoming ad
	// and delete the attributes so that we won't try and merge them later
	std::string name;
	ad.LookupString(ATTR_JOB_SET_NAME, name);
	ad.Delete(ATTR_JOB_SET_NAME); // let JobSetCreate control this
	long long input_setid_val = -1;
	ad.LookupInteger(ATTR_JOB_SET_ID, input_setid_val); // we don't expect this, and can't honor it
	ad.Delete(ATTR_JOB_SET_ID);

	// These are reserved for use by the schedd, just ignore incoming values
	// TODO: honor incoming Owner values for queue superusers?
	ad.Delete(ATTR_OWNER);
	ad.Delete(ATTR_USER);

	// is there an existing jobset ad with this id?
	JobQueueBase* bad;
	if (JobQueue->Lookup(key, bad)) {
		dprintf(D_ERROR, "There is already a jobset %d. Failing\n", key.cluster);
		// TODO: validate or merge ?
		terrno = ENOENT;
		return -1;
	}

	if (name.empty()) {
		dprintf(D_ERROR, "Jobset ad for cluster %d submitted without a name.  Failing\n", key.cluster);
		terrno = EINVAL;
		return -1;
	}

	// is there an existing jobset ad with this name?
	// if not, create a new jobset ad using the passed-in cluster_id as the jobset_id
	bool new_jobset = false;
	int jobset_id = scheduler.jobSets->find(JobSets::makeAlias(name, username));
	if ( ! jobset_id) {
		// no existing jobset, so make a new one
		if (cluster_id != active_cluster_num) {
			dprintf(D_ERROR, "Rejecting new jobset ad because jobset_id %d does not match active cluster %d\n", cluster_id, active_cluster_num);
			terrno = EINVAL;
			return -1;
		}
		if ( ! JobSetCreate(cluster_id, name.c_str(), username)) {
			dprintf(D_ERROR, "Could not create jobset %s jobset_id %d for user %s\n", name.c_str(), cluster_id, username);
			terrno = EINVAL;
			return -1;
		}
		jobset_id = cluster_id;
		new_jobset = true;
	}


	// TODO: what should we do if we find an existing jobset ad?
	// for now, we will overwrite custom jobset attributes in the existing ad

	key.set(jobset_id, JOBSETID_qkey2);

	// add the custom jobset attributes to the jobset ad
	int rval = 0;
	if (ad.size() > 0) {
		classad::ClassAdUnParser unparse;
		unparse.SetOldClassAd(true, true);
		std::string rhs; rhs.reserve(120);

		int rval = 0;
		for (auto it : ad) {
			if (! it.second) continue; // skip if the ExprTree is nullptr

			if (!IsValidAttrName(it.first.c_str())) {
				dprintf(D_ERROR, "got invalid attribute named %s for jobset %d\n",
					it.first.c_str(), key.cluster);
				terrno = EINVAL;
				return -1;
			}

			if (secure_attrs.count(it.first)) {
				dprintf(D_ERROR,
					"attempt to set secure attribute %s in jobset %d. Failing!\n",
					it.first.c_str(), key.cluster);
				terrno = EACCES;
				rval = -1;
				break;
			}

			// TODO: more validation ?

			rhs.clear();
			unparse.Unparse(rhs, it.second);
			if ( ! JobQueue->SetAttribute(key, it.first.c_str(), rhs.c_str())) {
				terrno = EINVAL;
				rval = -1;
			}
		}
	}

	return rval;
}


void
MarkJobClean(PROC_ID proc_id)
{
	JobQueueKeyBuf job_id(proc_id);
	const char * job_id_str = job_id.c_str();
	if (JobQueue->ClearClassAdDirtyBits(job_id))
	{
		dprintf(D_FULLDEBUG, "Cleared dirty attributes for job %s\n", job_id_str);
	}

	DirtyJobIDs.remove(job_id_str);

	if( DirtyJobIDs.isEmpty() && dirty_notice_timer_id > 0 )
	{
		dprintf(D_FULLDEBUG, "Cancelling dirty attribute notification timer\n");
		daemonCore->Cancel_Timer(dirty_notice_timer_id);
		dirty_notice_timer_id = -1;
	}
}

void
MarkJobClean(const char* job_id_str)
{
	PROC_ID jid;
	StrToProcIdFixMe(job_id_str, jid);
	MarkJobClean(jid);
}

void
MarkJobClean(int cluster_id, int proc_id)
{
	PROC_ID key( cluster_id, proc_id );
	MarkJobClean(key);
}

ClassAd *
dollarDollarExpand(int cluster_id, int proc_id, ClassAd *ad, ClassAd *startd_ad, bool persist_expansions)
{
	// This is prepended to attributes that we've already expanded,
	// making them available if the match ad is no longer available.
	// So 
	//   GlobusScheduler=$$(RemoteGridSite)
	// matches an ad containing
	//   RemoteGridSide=foobarqux
	// you'll get
	//   MATCH_EXP_GlobusScheduler=foobarqux
	const char * MATCH_EXP = "MATCH_EXP_";
	bool started_transaction = false;

	int	job_universe = -1;
	ad->LookupInteger(ATTR_JOB_UNIVERSE,job_universe);

		// if we made it here, we have the ad, but
		// expStartdAd is true.  so we need to dig up 
		// the startd ad which matches this job ad.
		char *bigbuf2 = NULL;
		char *attribute_value = NULL;
		ClassAd *expanded_ad;
		int index;
		char *left,*name,*right,*value,*tvalue;
		bool value_came_from_jobad;

		// we must make a deep copy of the job ad; we do not
		// want to expand the ad we have in memory.
		expanded_ad = new ClassAd(*ad);  

		// Copy attributes from chained parent ad into the expanded ad
		// so if parent is deleted before caller is finished with this
		// ad, things will still be ok.
		ChainCollapse(*expanded_ad);

			// Make a stringlist of all attribute names in job ad.
			// Note: ATTR_JOB_CMD must be first in AttrsToExpand...
		StringList AttrsToExpand;
		const char * curr_attr_to_expand;
		AttrsToExpand.append(ATTR_JOB_CMD);
		for ( auto itr = expanded_ad->begin(); itr != expanded_ad->end(); itr++ ) {
			if ( strncasecmp(itr->first.c_str(),"MATCH_",6) == 0 ) {
					// We do not want to expand MATCH_XXX attributes,
					// because these are used to store the result of
					// previous expansions, which could potentially
					// contain literal $$(...) in the replacement text.
				continue;
			}
			if ( strcasecmp(itr->first.c_str(),ATTR_JOB_CMD) ) {
				AttrsToExpand.append(itr->first.c_str());
			}
		}

		index = -1;	
		AttrsToExpand.rewind();
		bool attribute_not_found = false;
		while ( !attribute_not_found ) 
		{
			index++;
			curr_attr_to_expand = AttrsToExpand.next();

			if ( curr_attr_to_expand == NULL ) {
				// all done; no more attributes to try and expand
				break;
			}

			std::string cachedAttrName = MATCH_EXP;
			cachedAttrName += curr_attr_to_expand;

			if( !startd_ad ) {
					// No startd ad, so try to find cached value from back
					// when we did have a startd ad.
				ExprTree *cached_value = ad->LookupExpr(cachedAttrName);
				if( cached_value ) {
					const char *cached_value_buf =
						ExprTreeToString(cached_value);
					ASSERT(cached_value_buf);
					expanded_ad->AssignExpr(curr_attr_to_expand,cached_value_buf);
					continue;
				}

					// No cached value, so try to expand the attribute
					// without the cached value.  If it is an
					// expression that refers only to job attributes,
					// it can succeed, even without the startd.
			}

			if (attribute_value != NULL) {
				free(attribute_value);
				attribute_value = NULL;
			}

			// Get the current value of the attribute.  We want
			// to use PrintToNewStr() here because we want to work
			// with anything (strings, ints, etc) and because want
			// strings unparsed (for instance, quotation marks should
			// be escaped with backslashes) so that we can re-insert
			// them later into the expanded ClassAd.
			// Note: deallocate attribute_value with free(), despite
			// the mis-leading name PrintTo**NEW**Str.  
			ExprTree *tree = ad->LookupExpr(curr_attr_to_expand);
			if ( tree ) {
				const char *new_value = ExprTreeToString( tree );
				if ( new_value ) {
					attribute_value = strdup( new_value );
				}
			}

			if ( attribute_value == NULL ) {
				continue;
			}

				// Some backwards compatibility: if the
				// user just has $$opsys.$$arch in the
				// ATTR_JOB_CMD attribute, convert it to the
				// new format w/ parenthesis: $$(opsys).$$(arch)
			if ( (index == 0) && (attribute_value != NULL)
				 && ((tvalue=strstr(attribute_value,"$$")) != NULL) ) 
			{
				if ( strcasecmp("$$OPSYS.$$ARCH",tvalue) == MATCH ) 
				{
						// convert to the new format
						// First, we need to re-allocate attribute_value to a bigger
						// buffer.
					int old_size = (int)strlen(attribute_value);
					void * pv = realloc(attribute_value, old_size 
										+ 10);  // for the extra parenthesis
					ASSERT(pv);
					attribute_value = (char *)pv; 
						// since attribute_value may have moved, we need
						// to reset the value of tvalue.
					tvalue = strstr(attribute_value,"$$");	
					ASSERT(tvalue);
					strcpy(tvalue,"$$(OPSYS).$$(ARCH)");
					ad->Assign(curr_attr_to_expand, attribute_value);
				}
			}

			bool expanded_something = false;
			int search_pos = 0;
			while( !attribute_not_found &&
					next_dollardollar_macro(attribute_value, search_pos, &left, &name, &right) )
			{
				expanded_something = true;
				
				size_t namelen = strlen(name);
				if(name[0] == '[' && name[namelen-1] == ']') {
					// This is a classad expression to be considered

					MyString expr_to_add;
					expr_to_add.formatstr("string(%s", name + 1);
					expr_to_add.setAt(expr_to_add.length()-1, ')');

						// Any backwacked double quotes or backwacks
						// within the []'s should be unbackwacked.
					int read_pos;
					int write_pos;
					for( read_pos = 0, write_pos = 0;
						 read_pos < expr_to_add.length();
						 read_pos++, write_pos++ )
					{
						if( expr_to_add[read_pos] == '\\'  &&
							read_pos+1 < expr_to_add.length() &&
							( expr_to_add[read_pos+1] == '\"' ||
							  expr_to_add[read_pos+1] == '\\' ) )
						{
							read_pos++; // skip over backwack
						}
						if( read_pos != write_pos ) {
							expr_to_add.setAt(write_pos,expr_to_add[read_pos]);
						}
					}
					if( read_pos != write_pos ) { // terminate the string
						expr_to_add.truncate(write_pos);
					}

					ClassAd tmpJobAd(*ad);
					const char * INTERNAL_DD_EXPR = "InternalDDExpr";

					bool isok = tmpJobAd.AssignExpr(INTERNAL_DD_EXPR, expr_to_add.c_str());
					if( ! isok ) {
						attribute_not_found = true;
						break;
					}

					std::string result;
					isok = EvalString(INTERNAL_DD_EXPR, &tmpJobAd, startd_ad, result);
					if( ! isok ) {
						attribute_not_found = true;
						break;
					}
					std::string replacement_value;
					replacement_value += left;
					replacement_value += result;
					search_pos = replacement_value.length();
					replacement_value += right;
					expanded_ad->AssignExpr(curr_attr_to_expand, replacement_value.c_str());
					dprintf(D_FULLDEBUG,"$$([]) substitution: %s=%s\n",curr_attr_to_expand,replacement_value.c_str());

					free(attribute_value);
					attribute_value = strdup(replacement_value.c_str());


				} else  {
					// This is an attribute from the machine ad

					// If the name contains a colon, then it
					// is a	fallback value, should the startd
					// leave it undefined, e.g.
					// $$(NearestStorage:turkey)

					char *fallback;

					fallback = strchr(name,':');
					if(fallback) {
						*fallback = 0;
						fallback++;
					}

					if (strchr(name, '.')) {
						// . is a legal character for some find_config_macros, but not other
						// check here if one snuck through
						attribute_not_found = true;
						break;
						
					}
					// Look for the name in the ad.
					// If it is not there, use the fallback.
					// If no fallback value, then fail.

					if( strcasecmp(name,"DOLLARDOLLAR") == 0 ) {
							// replace $$(DOLLARDOLLAR) with literal $$
						value = strdup("DOLLARDOLLAR = \"$$\"");
						value_came_from_jobad = true;
					}
					else if ( startd_ad ) {
							// We have a startd ad in memory, use it
						value = sPrintExpr(*startd_ad, name);
						value_came_from_jobad = false;
					} else {
							// No startd ad -- use value from last match.
						std::string expr;
						expr = "MATCH_";
						expr += name;
						value = sPrintExpr(*ad, expr.c_str());
						value_came_from_jobad = true;
					}

					if (!value) {
						if(fallback) {
							char *rebuild = (char *) malloc(  strlen(name)
								+ 3  // " = "
								+ 1  // optional '"'
								+ strlen(fallback)
								+ 1  // optional '"'
								+ 1); // null terminator
                            // fallback is defined as being a string value, encode it thusly:
                            sprintf(rebuild,"%s = \"%s\"", name, fallback);
							value = rebuild;
						}
						if(!fallback || !value) {
							attribute_not_found = true;
							break;
						}
					}


					// we just want the attribute value, so strip
					// out the "attrname=" prefix and any quotation marks 
					// around string value.
					tvalue = strchr(value,'=');
					ASSERT(tvalue);	// we better find the "=" sign !
					// now skip past the "=" sign
					tvalue++;
					while ( *tvalue && isspace(*tvalue) ) {
						tvalue++;
					}
					// insert the expression into the original job ad
					// before we mess with it any further.  however, no need to
					// re-insert it if we got the value from the job ad
					// in the first place.
					if ( !value_came_from_jobad && persist_expansions) {
						std::string expr;
						expr = "MATCH_";
						expr += name;

						if( !started_transaction && !InTransaction() ) {
							started_transaction = true;
								// for efficiency, when storing multiple
								// expansions, do it all in one transaction
							BeginTransaction();
						}	

					// We used to only bother saving the MATCH_ entry for
						// the GRID universe, but we now need it for flocked
						// jobs using disconnected starter-shadow (job-leases).
						// So just always do it.
						if ( SetAttribute(cluster_id,proc_id,expr.c_str(),tvalue) < 0 )
						{
							EXCEPT("Failed to store %s into job ad %d.%d",
								expr.c_str(),cluster_id,proc_id);
						}
					}
					// skip any quotation marks around strings
					if (*tvalue == '"') {
						tvalue++;
						int endquoteindex = (int)strlen(tvalue) - 1;
						if ( endquoteindex >= 0 && 
							 tvalue[endquoteindex] == '"' ) {
								tvalue[endquoteindex] = '\0';
						}
					}
					size_t lenBigbuf = strlen(left) + strlen(tvalue)  + strlen(right);
					bigbuf2 = (char *) malloc( lenBigbuf +1 );
					ASSERT(bigbuf2);
					sprintf(bigbuf2,"%s%s%n%s",left,tvalue,&search_pos,right);
					expanded_ad->AssignExpr(curr_attr_to_expand, bigbuf2);
					dprintf(D_FULLDEBUG,"$$ substitution: %s=%s\n",curr_attr_to_expand,bigbuf2);
					free(value);	// must use free here, not delete[]
					free(attribute_value);
					attribute_value = bigbuf2;
					bigbuf2 = NULL;
				}
			}

			if(expanded_something && ! attribute_not_found && persist_expansions) {
				// Cache the expanded string so that we still
				// have it after, say, a restart and the collector
				// is no longer available.

				if( !started_transaction && !InTransaction() ) {
					started_transaction = true;
						// for efficiency, when storing multiple
						// expansions, do it all in one transaction
					BeginTransaction();
				}
				if ( SetAttribute(cluster_id,proc_id,cachedAttrName.c_str(),attribute_value) < 0 )
				{
					EXCEPT("Failed to store '%s=%s' into job ad %d.%d",
						cachedAttrName.c_str(), attribute_value, cluster_id, proc_id);
				}
			}

		}

		if( started_transaction ) {
			// To reduce the number of fsyncs, we mark this as a non-durable transaction.
			// Otherwise we incur two fsync's per matched job (one here, one for the job start).
			CommitNonDurableTransactionOrDieTrying();
		}

		if ( startd_ad ) {
				// Copy NegotiatorMatchExprXXX attributes from startd ad
				// to the job ad.  These attributes were inserted by the
				// negotiator.
			size_t len = strlen(ATTR_NEGOTIATOR_MATCH_EXPR);
			for ( auto itr = startd_ad->begin(); itr != startd_ad->end(); itr++ ) {
				if( !strncmp(itr->first.c_str(),ATTR_NEGOTIATOR_MATCH_EXPR,len) ) {
					ExprTree *expr = itr->second;
					if( !expr ) {
						continue;
					}
					const char *new_value = NULL;
					new_value = ExprTreeToString(expr);
					ASSERT(new_value);
					expanded_ad->AssignExpr(itr->first,new_value);

					std::string match_exp_name = MATCH_EXP;
					match_exp_name += itr->first;
					if ( SetAttribute(cluster_id,proc_id,match_exp_name.c_str(),new_value) < 0 )
					{
						EXCEPT("Failed to store '%s=%s' into job ad %d.%d",
						       match_exp_name.c_str(), new_value, cluster_id, proc_id);
					}
				}
			}

			// copy provisioned resources from startd ad to job ad
			std::string resslist;
			if (startd_ad->LookupString(ATTR_MACHINE_RESOURCES, resslist)) {
				expanded_ad->Assign("ProvisionedResources", resslist);
			} else {
				resslist = "Cpus, Disk, Memory";
			}
			StringList reslist(resslist.c_str());

			reslist.rewind();
			while (const char * resname = reslist.next()) {
				std::string res = resname;
				title_case(res); // capitalize it to make it print pretty.

				std::string attr;
				classad::Value val;
				// mask of the types of values we should propagate into the expanded ad.
				const int value_type_ok = classad::Value::ERROR_VALUE | classad::Value::BOOLEAN_VALUE | classad::Value::INTEGER_VALUE | classad::Value::REAL_VALUE;

				// propagate Disk, Memory, etc attributes into the job ad
				// as DiskProvisionedDisk, MemoryProvisioned, etc.  note that we 
				// evaluate rather than lookup the value so we collapse expressions
				// into literal values at this point.
				if (EvalAttr(resname, ad, startd_ad, val)) {
					classad::Value::ValueType vt = val.GetType();
					if (vt & value_type_ok) {
						classad::ExprTree * plit = classad::Literal::MakeLiteral(val);
						if (plit) {
							attr = res + "Provisioned";
							expanded_ad->Insert(attr.c_str(), plit);
						}
					}
				}

				// evaluate RequestDisk, RequestMemory and convert to literal 
				// values in the expanded job ad.
				attr = "Request"; attr += res;
				if (EvalAttr(attr.c_str(), ad, startd_ad, val)) {
					classad::Value::ValueType vt = val.GetType();
					if (vt & value_type_ok) {
						classad::ExprTree * plit = classad::Literal::MakeLiteral(val);
						if (plit) {
							expanded_ad->Insert(attr.c_str(), plit);
						}
					}
				}
			}
			// end copying provisioned resources from startd ad to job ad

		}

		if ( startd_ad && job_universe == CONDOR_UNIVERSE_GRID ) {
				// Can remove our matched ad since we stored all the
				// values we need from it into the job ad.
			RemoveMatchedAd(cluster_id,proc_id);
		}


		if ( attribute_not_found ) {
			std::string hold_reason;
			// Don't put the $$(expr) literally in the hold message, otherwise
			// if we fix the original problem, we won't be able to expand the one
			// in the hold message
			formatstr(hold_reason,"Cannot expand $$ expression (%s).",name);

			// no ClassAd in the match record; probably
			// an older negotiator.  put the job on hold and send email.
			dprintf( D_ALWAYS, 
				"Putting job %d.%d on hold - cannot expand $$(%s)\n",
				 cluster_id, proc_id, name );
			// SetAttribute does security checks if Q_SOCK is not NULL.
			// So, set Q_SOCK to be NULL before placing the job on hold
			// so that SetAttribute knows this request is not coming from
			// a client.  Then restore Q_SOCK back to the original value.
			QmgmtPeer* saved_sock = Q_SOCK;
			Q_SOCK = NULL;
			holdJob(cluster_id, proc_id, hold_reason.c_str());
			Q_SOCK = saved_sock;

			char buf[256];
			snprintf(buf,256,"Your job (%d.%d) is on hold",cluster_id,proc_id);
			Email mailer;
			FILE * email = mailer.open_stream( ad, JOB_SHOULD_HOLD, buf );
			if ( email ) {
				fprintf(email,"Condor failed to start your job %d.%d \n",
					cluster_id,proc_id);
				fprintf(email,"because job attribute %s contains $$(%s).\n",
					curr_attr_to_expand,name);
				fprintf(email,"\nAttribute $$(%s) cannot be expanded because",
					name);
				fprintf(email,"\nthis attribute was not found in the "
						"machine ClassAd.\n");
				fprintf(email,
					"\n\nPlease correct this problem and release your "
					"job with:\n   \"condor_release %d.%d\"\n\n",
					cluster_id,proc_id);
				mailer.send();
			}
		}


		if ( startd_ad && job_universe != CONDOR_UNIVERSE_GRID ) {
			// Produce an environment description that is compatible with
			// whatever the starter expects.
			// Note: this code path is skipped when we flock and reconnect
			//  after a disconnection (job lease).  In this case we don't
			//  have a startd_ad!

			Env env_obj;

			char *opsys = NULL;
			startd_ad->LookupString( ATTR_OPSYS, &opsys);
			char *startd_version = NULL;
			startd_ad->LookupString( ATTR_VERSION, &startd_version);
			CondorVersionInfo ver_info(startd_version);

			MyString env_error_msg;
			if(!env_obj.MergeFrom(expanded_ad,&env_error_msg) ||
			   !env_obj.InsertEnvIntoClassAd(expanded_ad,&env_error_msg,opsys,&ver_info))
			{
				attribute_not_found = true;
				std::string hold_reason;
				formatstr(hold_reason,
					"Failed to convert environment to target syntax"
					" for starter (opsys=%s): %s",
					opsys ? opsys : "NULL",env_error_msg.c_str());


				dprintf( D_ALWAYS, 
					"Putting job %d.%d on hold - cannot convert environment"
					" to target syntax for starter (opsys=%s): %s\n",
					cluster_id, proc_id, opsys ? opsys : "NULL",
						 env_error_msg.c_str() );

				// SetAttribute does security checks if Q_SOCK is
				// not NULL.  So, set Q_SOCK to be NULL before
				// placing the job on hold so that SetAttribute
				// knows this request is not coming from a client.
				// Then restore Q_SOCK back to the original value.

				QmgmtPeer* saved_sock = Q_SOCK;
				Q_SOCK = NULL;
				holdJob(cluster_id, proc_id, hold_reason.c_str());
				Q_SOCK = saved_sock;
			}


			// Now convert the arguments to a form understood by the starter.
			ArgList arglist;
			std::string arg_error_msg;
			if(!arglist.AppendArgsFromClassAd(expanded_ad,arg_error_msg) ||
			   !arglist.InsertArgsIntoClassAd(expanded_ad,&ver_info,arg_error_msg))
			{
				attribute_not_found = true;
				std::string hold_reason;
				formatstr(hold_reason,
					"Failed to convert arguments to target syntax"
					" for starter: %s",
					arg_error_msg.c_str());


				dprintf( D_ALWAYS, 
					"Putting job %d.%d on hold - cannot convert arguments"
					" to target syntax for starter: %s\n",
					cluster_id, proc_id,
					arg_error_msg.c_str() );

				// SetAttribute does security checks if Q_SOCK is
				// not NULL.  So, set Q_SOCK to be NULL before
				// placing the job on hold so that SetAttribute
				// knows this request is not coming from a client.
				// Then restore Q_SOCK back to the original value.

				QmgmtPeer* saved_sock = Q_SOCK;
				Q_SOCK = NULL;
				holdJob(cluster_id, proc_id, hold_reason.c_str());
				Q_SOCK = saved_sock;
			}


			if(opsys) free(opsys);
			if(startd_version) free(startd_version);
		}

		if ( attribute_value ) free(attribute_value);
		if ( bigbuf2 ) free (bigbuf2);

		if ( attribute_not_found )
			return NULL;
		else 
			return expanded_ad;
}


// Rewrite the job ad when input files will be spooled from a remote
// submitter. Change Iwd to the job's spool directory and change other
// file paths to be relative to the new Iwd. Save the original values
// as SUBMIT_...
// modify_ad is a boolean that says whether changes should be applied
// directly to the provided job ClassAd or done via the job queue
// interface (e.g. SetAttribute()).
// If SUBMIT_Iwd is already set, we assume rewriting has already been
// performed.
// Return true if any changes were made, false otherwise.
bool
rewriteSpooledJobAd(ClassAd *job_ad, int cluster, int proc, bool modify_ad)
{
		// These three lists must be kept in sync!
	static const int ATTR_ARRAY_SIZE = 6;
	static const char *AttrsToModify[ATTR_ARRAY_SIZE] = {
		ATTR_JOB_CMD,
		ATTR_JOB_INPUT,
		ATTR_TRANSFER_INPUT_FILES,
		ATTR_ULOG_FILE,
		ATTR_X509_USER_PROXY,
		"DataReuseManifestSHA256" };
	static const bool AttrIsList[ATTR_ARRAY_SIZE] = {
		false,
		false,
		true,
		false,
		false,
		false };
	static const char *AttrXferBool[ATTR_ARRAY_SIZE] = {
		ATTR_TRANSFER_EXECUTABLE,
		ATTR_TRANSFER_INPUT,
		NULL,
		NULL,
		NULL,
		NULL };

	int attrIndex;
	char new_attr_name[500];
	char *buf = NULL;
	ExprTree *expr = NULL;
	std::string SpoolSpace;

	snprintf(new_attr_name,500,"SUBMIT_%s",ATTR_JOB_IWD);
	if ( job_ad->LookupExpr( new_attr_name ) ) {
			// Job ad has already been rewritten. Nothing to do.
		return false;
	}

	SpooledJobFiles::getJobSpoolPath(job_ad, SpoolSpace);
	ASSERT(!SpoolSpace.empty());

		// Backup the original IWD at submit time
	job_ad->LookupString(ATTR_JOB_IWD,&buf);
	if ( buf ) {
		if ( modify_ad ) {
			job_ad->Assign(new_attr_name,buf);
		} else {
			SetAttributeString(cluster,proc,new_attr_name,buf);
		}
		free(buf);
		buf = NULL;
	} else {
		if ( modify_ad ) {
			job_ad->AssignExpr(new_attr_name,"Undefined");
		} else {
			SetAttribute(cluster,proc,new_attr_name,"Undefined");
		}
	}
		// Modify the IWD to point to the spool space
	if ( modify_ad ) {
		job_ad->Assign(ATTR_JOB_IWD,SpoolSpace);
	} else {
		SetAttributeString(cluster,proc,ATTR_JOB_IWD,SpoolSpace.c_str());
	}

		// Backup the original TRANSFER_OUTPUT_REMAPS at submit time
	std::string url_remap_commands;
	expr = job_ad->LookupExpr(ATTR_TRANSFER_OUTPUT_REMAPS);
	snprintf(new_attr_name,500,"SUBMIT_%s",ATTR_TRANSFER_OUTPUT_REMAPS);
	if ( expr ) {

			// Try to parse out the URL remaps; those stay in the original
			// attribute.
		std::string remap_string;
		if (job_ad->EvaluateAttrString(ATTR_TRANSFER_OUTPUT_REMAPS, remap_string)) {
			StringList remap_commands_list(remap_string.c_str(), ";");
			remap_commands_list.rewind();
			char *command;
			std::string remap_commands;
			while( (command = remap_commands_list.next()) ) {
				StringList command_parts(command, " =");
				if (command_parts.number() != 2) {continue;}
				command_parts.rewind();
				command_parts.next();
				auto dest = command_parts.next();
				if (IsUrl(dest)) {
					if (!url_remap_commands.empty()) {
						url_remap_commands += ";";
					}
					url_remap_commands += command;
				} else {
					if (!remap_commands.empty()) {
						remap_commands += ";";
					}
					remap_commands += command;
				}
			}
			if (modify_ad) {
				job_ad->InsertAttr(new_attr_name, remap_commands);
			} else {
				SetAttributeString(cluster, proc, new_attr_name, remap_commands.c_str());
			}
		} else {
			const char *remap_buf = ExprTreeToString(expr);
			ASSERT(remap_buf);
			if ( modify_ad ) {
				job_ad->AssignExpr(new_attr_name, remap_buf);
			} else {
				SetAttribute(cluster,proc,new_attr_name,remap_buf);
			}
		}
	}
	else if(job_ad->LookupExpr(new_attr_name)) {
			// SUBMIT_TransferOutputRemaps is defined, but
			// TransferOutputRemaps is not; disable the former,
			// so that when somebody fetches the sandbox, nothing
			// gets remapped.
		if ( modify_ad ) {
			job_ad->AssignExpr(new_attr_name,"Undefined");
		} else {
			SetAttribute(cluster,proc,new_attr_name,"Undefined");
		}
	}
		// Set TRANSFER_OUTPUT_REMAPS to Undefined so that we don't
		// do remaps when the job's output files come back into the
		// spool space. We only want to remap when the submitter
		// retrieves the files.
	if ( modify_ad ) {
		if (url_remap_commands.empty()) {
			job_ad->AssignExpr(ATTR_TRANSFER_OUTPUT_REMAPS, "Undefined");
		} else {
			job_ad->InsertAttr(ATTR_TRANSFER_OUTPUT_REMAPS, url_remap_commands);
		}
	} else {
		if (url_remap_commands.empty()) {
			SetAttribute(cluster,proc,ATTR_TRANSFER_OUTPUT_REMAPS,"Undefined");
		} else {
			SetAttributeString(cluster, proc, ATTR_TRANSFER_OUTPUT_REMAPS, url_remap_commands.c_str());
		}
	}

		// Now, for all the attributes listed in 
		// AttrsToModify, change them to be relative to new IWD
		// by taking the basename of all file paths.
	for ( attrIndex = 0; attrIndex < ATTR_ARRAY_SIZE; attrIndex++ ) {
			// Lookup original value
		bool xfer_it;
		if (buf) free(buf);
		buf = NULL;
		job_ad->LookupString(AttrsToModify[attrIndex],&buf);
		if (!buf) {
			// attribute not found, so no need to modify it
			continue;
		}
		if ( nullFile(buf) ) {
			// null file -- no need to modify it
			continue;
		}
		if ( AttrXferBool[attrIndex] &&
			 job_ad->LookupBool( AttrXferBool[attrIndex], xfer_it ) && !xfer_it ) {
				// ad says not to transfer this file, so no need
				// to modify it
			continue;
		}
			// Create new value - deal with the fact that
			// some of these attributes contain a list of pathnames
		StringList old_paths(NULL,",");
		StringList new_paths(NULL,",");
		if ( AttrIsList[attrIndex] ) {
			old_paths.initializeFromString(buf);
		} else {
			old_paths.insert(buf);
		}
		old_paths.rewind();
		char *old_path_buf;
		bool changed = false;
		const char *base = NULL;
		while ( (old_path_buf=old_paths.next()) ) {
			base = condor_basename(old_path_buf);
			if ((strcmp(AttrsToModify[attrIndex], ATTR_TRANSFER_INPUT_FILES)==0) && IsUrl(old_path_buf)) {
				base = old_path_buf;
			} else if ( strcmp(base,old_path_buf)!=0 ) {
				changed = true;
			}
			new_paths.append(base);
		}
		if ( changed ) {
				// Backup original value
			snprintf(new_attr_name,500,"SUBMIT_%s",AttrsToModify[attrIndex]);
			if ( modify_ad ) {
				job_ad->Assign(new_attr_name,buf);
			} else {
				SetAttributeString(cluster,proc,new_attr_name,buf);
			}
				// Store new value
			char *new_value = new_paths.print_to_string();
			ASSERT(new_value);
			if ( modify_ad ) {
				job_ad->Assign(AttrsToModify[attrIndex],new_value);
			} else {
				SetAttributeString(cluster,proc,AttrsToModify[attrIndex],new_value);
			}
			free(new_value);
		}
	}
	if (buf) free(buf);
	return true;
}


JobQueueJob *
GetJobAd(const PROC_ID &job_id)
{
	JobQueueJob	*job = NULL;
	if (JobQueue && JobQueue->Lookup(JobQueueKey(job_id), job)) {
		return job;
	}
	return NULL;
}

int GetJobInfo(JobQueueJob *job, const OwnerInfo*& powni)
{
	if (job) {
		powni = job->ownerinfo;
		return job->Universe();
	}
	powni = NULL;
	return CONDOR_UNIVERSE_MIN;
}

JobQueueJob* 
GetJobAndInfo(const PROC_ID& jid, int &universe, const OwnerInfo *&powni)
{
	universe = CONDOR_UNIVERSE_MIN;
	powni = NULL;
	JobQueueJob	*job = NULL;
	if (JobQueue && JobQueue->Lookup(JobQueueKey(jid), job)) {
		universe = GetJobInfo(job, powni);
		return job;
	}
	return NULL;
}

JobQueueJob*
GetJobAd(int cluster_id, int proc_id)
{
	return GetJobAd(JOB_ID_KEY(cluster_id, proc_id));
}

JobQueueCluster*
GetClusterAd(int cluster_id)
{
	JobQueueKey jid(cluster_id, -1);
	JobQueueJob	*job = NULL;
	if (JobQueue && JobQueue->Lookup(jid, job)) {
		return static_cast<JobQueueCluster*>(job);
	}
	return NULL;
}

JobQueueCluster *
GetClusterAd(const PROC_ID &job_id)
{
	return GetClusterAd(job_id.cluster);
}

JobQueueJobSet*
GetJobSetAd(unsigned int jobset_id)
{
	if (jobset_id > 0) {
		JobQueueKey jid(JOBSETID_to_qkey1(jobset_id), JOBSETID_qkey2);
		JobQueueBase *bad = nullptr;
		if (JobQueue && JobQueue->Lookup(jid, bad)) {
			return dynamic_cast<JobQueueJobSet*>(bad);
		}
	}
	return nullptr;
}


ClassAd* GetExpandedJobAd(const PROC_ID& job_id, bool persist_expansions)
{
	JobQueueJob *job = GetJobAd(job_id);
	if ( ! job)
		return NULL;

	ClassAd *ad = job;
	ClassAd *startd_ad = NULL;

	// find the startd ad.  this is done differently if the job
	// is a globus universe jobs or not.
	int	job_universe = -1;
	ad->LookupInteger(ATTR_JOB_UNIVERSE,job_universe);
	if ( job_universe == CONDOR_UNIVERSE_GRID ) {
		// Globus job... find "startd ad" via our simple
		// hash table.
		scheduler.resourcesByProcID->lookup(job_id,startd_ad);
	} else {
		// Not a Globus job... find startd ad via the match rec
		match_rec *mrec;
		int sendToDS = 0;
		ad->LookupInteger(ATTR_WANT_PARALLEL_SCHEDULING, sendToDS);
		if ((job_universe == CONDOR_UNIVERSE_PARALLEL) ||
			(job_universe == CONDOR_UNIVERSE_MPI) ||
			sendToDS) {
			mrec = dedicated_scheduler.FindMRecByJobID( job_id );
		} else {
			mrec = scheduler.FindMrecByJobID( job_id );
		}

		if( mrec ) {
			startd_ad = mrec->my_match_ad;
		} else {
			// no match rec, probably a local universe type job.
			// set startd_ad to NULL and continue on - after all,
			// the expression we are expanding may not even reference
			// a startd attribute.
			startd_ad = NULL;
		}

	}

	return dollarDollarExpand(job_id.cluster, job_id.proc, ad, startd_ad, persist_expansions);
}

// We have to define this to prevent the version in qmgmt_stubs from being pulled into the schedd.
ClassAd * GetJobAd_as_ClassAd(int cluster_id, int proc_id, bool expStartdAd, bool persist_expansions) {
	ClassAd* ad = NULL;
	if (expStartdAd) {
		ad = GetExpandedJobAd(JOB_ID_KEY(cluster_id, proc_id), persist_expansions);
	} else {
		ad = GetJobAd(JOB_ID_KEY(cluster_id, proc_id));
	}
	return ad;
}


JobQueueJob *
GetJobByConstraint(const char *constraint)
{
	JobQueuePayload ad;
	JobQueueKey key;

	JobQueue->StartIterateAllClassAds();
	while(JobQueue->Iterate(key,ad)) {
		if (ad->IsJob() && EvalExprBool(ad, constraint)) {
			return static_cast<JobQueueJob*>(ad);
		}
	}
	return NULL;
}

// declare this so that we don't try and pull in the one in send_stubs
ClassAd * GetJobByConstraint_as_ClassAd(const char *constraint) {
	return GetJobByConstraint(constraint);
}

JobQueueJob *
GetNextJob(int initScan)
{
	return GetNextJobByConstraint(NULL, initScan);
}


JobQueueJob *
GetNextJobByConstraint(const char *constraint, int initScan)
{
	JobQueuePayload ad;
	JobQueueKey key;

	if (initScan) {
		JobQueue->StartIterateAllClassAds();
	}
	if (constraint && !constraint[0]) constraint = nullptr;

	while(JobQueue->Iterate(key,ad)) {
		if ( ad->IsJob() &&
			(!constraint || EvalExprBool(ad, constraint))) {
			return static_cast<JobQueueJob*>(ad);
		}
	}
	return NULL;
}

JobQueueJob *
GetNextJobOrClusterByConstraint(const char *constraint, int initScan)
{
	JobQueuePayload ad;
	JobQueueKey key;

	if (initScan) {
		JobQueue->StartIterateAllClassAds();
	}
	if (constraint && !constraint[0]) constraint = nullptr;

	while(JobQueue->Iterate(key,ad)) {
<<<<<<< HEAD
		if (ad->IsCluster() || ad->IsJob() && 
=======
		if ((ad->IsCluster() || ad->IsJob()) &&
>>>>>>> 5c21d5fc
			(!constraint || EvalExprBool(ad, constraint))) {
			return static_cast<JobQueueJob*>(ad);
		}
	}
	return NULL;
}

// declare this so that we don't try and pull in the one in send_stubs
ClassAd * GetNextJobByConstraint_as_ClassAd(const char *constraint, int initScan) {
	return GetNextJobByConstraint(constraint, initScan);
}

JobQueueJob *
GetNextDirtyJobByConstraint(const char *constraint, int initScan)
{
	JobQueueJob *ad = NULL;
	char *job_id_str;

	if (initScan) {
		DirtyJobIDs.rewind( );
	}

	while( (job_id_str = DirtyJobIDs.next( )) != NULL ) {
		JOB_ID_KEY job_id(job_id_str);
		if( !JobQueue->Lookup( job_id, ad ) ) {
			dprintf(D_ALWAYS, "Warning: Job %s is marked dirty, but could not find in the job queue.  Skipping\n", job_id_str);
			continue;
		}

		if ( !constraint || !constraint[0] || EvalExprBool(ad, constraint)) {
			return ad;
		}
	}
	return NULL;
}


/*
void
FreeJobAd(ClassAd *&ad)
{
	ad = NULL;
}
*/

static int
RecvSpoolFileBytes(const char *path)
{
	filesize_t	size;
	Q_SOCK->getReliSock()->decode();
	if (Q_SOCK->getReliSock()->get_file(&size, path) < 0) {
		dprintf(D_ALWAYS,
		        "Failed to receive file from client in SendSpoolFile.\n");
		Q_SOCK->getReliSock()->end_of_message();
		return -1;
	}
	IGNORE_RETURN chmod(path,00755);
	Q_SOCK->getReliSock()->end_of_message();
	dprintf(D_FULLDEBUG, "done with transfer, errno = %d\n", errno);
	return 0;
}

int
SendSpoolFile(char const *)
{
	char * path;

		// We ignore the filename that was passed by the client.
		// It is only there for backward compatibility reasons.

	path = GetSpooledExecutablePath(active_cluster_num, Spool);
	ASSERT( path );

	if ( !Q_SOCK || !Q_SOCK->getReliSock() ) {
		EXCEPT( "SendSpoolFile called when Q_SOCK is NULL" );
	}

	if( !make_parents_if_needed( path, 0755, PRIV_CONDOR ) ) {
		int terrno = errno;;
		dprintf(D_ALWAYS, "Failed to create spool directory for %s.\n", path);
		Q_SOCK->getReliSock()->put(-1);
		Q_SOCK->getReliSock()->put(terrno);
		Q_SOCK->getReliSock()->end_of_message();
		free(path);
		return -1;
	}

	/* Tell client to go ahead with file transfer. */
	Q_SOCK->getReliSock()->encode();
	Q_SOCK->getReliSock()->put(0);
	Q_SOCK->getReliSock()->end_of_message();

	int rv = RecvSpoolFileBytes(path);
	free(path); path = NULL;
	return rv;
}

int
SendSpoolFileIfNeeded(ClassAd& /*ad*/)
{
	if ( !Q_SOCK || !Q_SOCK->getReliSock() ) {
		EXCEPT( "SendSpoolFileIfNeeded called when Q_SOCK is NULL" );
	}
	Q_SOCK->getReliSock()->encode();

	char *path = GetSpooledExecutablePath(active_cluster_num, Spool);
	ASSERT( path );

	StatInfo exe_stat( path );
	if ( exe_stat.Error() == SIGood ) {
		Q_SOCK->getReliSock()->put(1);
		Q_SOCK->getReliSock()->end_of_message();
		free(path);
		return 0;
	}

	if( !make_parents_if_needed( path, 0755, PRIV_CONDOR ) ) {
		dprintf(D_ALWAYS, "Failed to create spool directory for %s.\n", path);
		Q_SOCK->getReliSock()->put(-1);
		Q_SOCK->getReliSock()->end_of_message();
		free(path);
		return -1;
	}

#if 0 // for 9.0, we no longer support sharing of spooled exe because it uses MD5
	// here we take advantage of ickpt sharing if possible. if a copy
	// of the executable already exists we make a link to it and send
	// a '1' back to the client. if that can't happen but sharing is
	// enabled, the hash variable will be set to a non-empty string that
	// can be used to create a link that can be shared by future jobs
	//
	std::string owner;
	std::string hash;
	if (param_boolean("SHARE_SPOOLED_EXECUTABLES", true)) {
		if (!ad.LookupString(ATTR_OWNER, owner)) {
			dprintf(D_ALWAYS,
			        "SendSpoolFileIfNeeded: no %s attribute in ClassAd\n",
			        ATTR_OWNER);
			Q_SOCK->getReliSock()->put(-1);
			Q_SOCK->getReliSock()->end_of_message();
			free(path);
			return -1;
		}
		if (!UserCheck(&ad, EffectiveUser(Q_SOCK))) {
			dprintf(D_ALWAYS, "SendSpoolFileIfNeeded: OwnerCheck failure\n");
			Q_SOCK->getReliSock()->put(-1);
			Q_SOCK->getReliSock()->end_of_message();
			free(path);
			return -1;
		}
		hash = ickpt_share_get_hash(ad);
		if (!hash.empty()) {
			std::string s = std::string("\"") + hash + "\"";
			int rv = SetAttribute(active_cluster_num,
			                      -1,
			                      ATTR_JOB_CMD_HASH,
			                      s.c_str());
			if (rv < 0) {
					dprintf(D_ALWAYS,
					        "SendSpoolFileIfNeeded: unable to set %s to %s\n",
					        ATTR_JOB_CMD_HASH,
					        hash.c_str());
					hash = "";
			}

			std::string cluster_owner;
			if( GetAttributeString(active_cluster_num,-1,ATTR_OWNER,cluster_owner) == -1 ) {
					// The owner is not set in the cluster ad.  We
					// need it to be set so we can attempt to clean up
					// the shared file when the cluster goes away.
					// Setting the owner in the cluster ad to whatever
					// it is in the ad we were given should be okay.
					// If any other procs in this cluster have a
					// different value for Owner, the cleanup will not
					// be complete, but the files should eventually be
					// cleaned by preen.  It would probably be a good
					// idea to enforce the rule that all jobs in a
					// cluster have the same Owner, but that is outside
					// the scope of the code here.

				rv = SetAttributeString(active_cluster_num,
			                      -1,
			                      ATTR_OWNER,
			                      owner.c_str());

				if (rv < 0) {
					dprintf(D_ALWAYS,
					        "SendSpoolFileIfNeeded: unable to set %s to %s\n",
					        ATTR_OWNER,
					        owner.c_str());
					hash = "";
				}
			}

			if (!hash.empty() &&
			    ickpt_share_try_sharing(owner.c_str(), hash, path))
			{
				Q_SOCK->getReliSock()->put(1);
				Q_SOCK->getReliSock()->end_of_message();
				free(path);
				return 0;
			}
		}
	}
#endif

	/* Tell client to go ahead with file transfer. */
	Q_SOCK->getReliSock()->put(0);
	Q_SOCK->getReliSock()->end_of_message();

	if (RecvSpoolFileBytes(path) == -1) {
		free(path); path = NULL;
		return -1;
	}

#if 0  // for 9.0, we no longer support sharing of spooled exe because it uses MD5
	if (!hash.empty()) {
		ickpt_share_init_sharing(owner.c_str(), hash, path);
	}
#endif

	free(path); path = NULL;
	return 0;
}

} /* should match the extern "C" */


// probes for timing the autoclustering code
schedd_runtime_probe GetAutoCluster_runtime;
schedd_runtime_probe GetAutoCluster_hit_runtime;
schedd_runtime_probe GetAutoCluster_signature_runtime;
schedd_runtime_probe GetAutoCluster_cchit_runtime;
double last_autocluster_runtime;
bool   last_autocluster_make_sig;
int    last_autocluster_type=0;
int    last_autocluster_classad_cache_hit=0;
stats_entry_abs<int> SCGetAutoClusterType;

// Returns cur_hosts so that another function in the scheduler can
// update JobsRunning and keep the scheduler and queue manager
// seperate. 
int get_job_prio(JobQueueJob *job, const JOB_ID_KEY & jid, void *)
{
    int     job_prio = 0, 
            pre_job_prio1, 
            pre_job_prio2, 
            post_job_prio1, 
            post_job_prio2;
    int     job_status;
    int     q_date;
    char    owner[100];
    int     cur_hosts;
    int     max_hosts;
    int     universe;

	ASSERT(job);

	owner[0] = 0;

		// We must call getAutoClusterid() in get_job_prio!!!  We CANNOT
		// return from this function before we call getAutoClusterid(), so call
		// it early on (before any returns) right now.  The reason for this is
		// getAutoClusterid() performs a mark/sweep algorithm to garbage collect
		// old autocluster information.  If we fail to call getAutoClusterid, the
		// autocluster information for this job will be removed, causing the schedd
		// to ASSERT later on in the autocluster code. 
		// Quesitons?  Ask Todd <tannenba@cs.wisc.edu> 01/04
	last_autocluster_runtime = 0;
	last_autocluster_classad_cache_hit = 1;
	last_autocluster_make_sig = false;

	int auto_id = scheduler.autocluster.getAutoClusterid(job);
	job->autocluster_id = auto_id;

	GetAutoCluster_runtime += last_autocluster_runtime;
	if (last_autocluster_make_sig) { GetAutoCluster_signature_runtime += last_autocluster_runtime; }
	else { GetAutoCluster_hit_runtime += last_autocluster_runtime; }
	SCGetAutoClusterType = last_autocluster_type;
	GetAutoCluster_cchit_runtime += last_autocluster_classad_cache_hit;

	GetAutoCluster_runtime += last_autocluster_runtime;
	if (last_autocluster_make_sig) { GetAutoCluster_signature_runtime += last_autocluster_runtime; }
	else { GetAutoCluster_hit_runtime += last_autocluster_runtime; }
	SCGetAutoClusterType = last_autocluster_type;
	GetAutoCluster_cchit_runtime += last_autocluster_classad_cache_hit;

	job->LookupInteger(ATTR_JOB_UNIVERSE, universe);
	ASSERT(universe == job->Universe());

	job->LookupInteger(ATTR_JOB_STATUS, job_status);
    if (job->LookupInteger(ATTR_CURRENT_HOSTS, cur_hosts) == 0) {
        cur_hosts = ((job_status == SUSPENDED || job_status == RUNNING || job_status == TRANSFERRING_OUTPUT) ? 1 : 0);
    }
    if (job->LookupInteger(ATTR_MAX_HOSTS, max_hosts) == 0) {
        max_hosts = ((job_status == IDLE) ? 1 : 0);
    }
	// Figure out if we should contine and put this job into the PrioRec array
	// or not.
    // No longer judge whether or not a job can run by looking at its status.
    // Rather look at if it has all the hosts that it wanted.
    if (cur_hosts>=max_hosts || job_status==HELD || 
			job_status==REMOVED || job_status==COMPLETED ||
			job->IsNoopJob() ||
			!service_this_universe(universe,job) ||
			scheduler.AlreadyMatched(job, job->Universe()))
	{
        return cur_hosts;
	}

	// --- Insert this job into the PrioRec array ---

       // If pre/post prios are not defined as forced attributes, set them to INT_MIN
	// to flag priocompare routine to not use them.
	 
    if (!job->LookupInteger(ATTR_PRE_JOB_PRIO1, pre_job_prio1)) {
         pre_job_prio1 = 0;
    }
    if (!job->LookupInteger(ATTR_PRE_JOB_PRIO2, pre_job_prio2)) {
         pre_job_prio2 = 0;
    } 
    if (!job->LookupInteger(ATTR_POST_JOB_PRIO1, post_job_prio1)) {
         post_job_prio1 = 0;
    }	 
    if (!job->LookupInteger(ATTR_POST_JOB_PRIO2, post_job_prio2)) {
         post_job_prio2 = 0;
    }

    job->LookupInteger(ATTR_JOB_PRIO, job_prio);
    job->LookupInteger(ATTR_Q_DATE, q_date);

	char * powner = owner;
	int cremain = sizeof(owner);
#ifdef NO_DEPRECATED_NICE_USER
	if( job->LookupInteger( ATTR_NICE_USER, niceUser ) && niceUser ) {
		strcpy(powner,NiceUserName);
		strcat(powner,".");
		int cch = (int)strlen(powner);
		powner += cch;
		cremain -= cch;
	}
#endif
		// Note, we should use this method instead of just looking up
		// ATTR_USER directly, since that includes UidDomain, which we
		// don't want for this purpose...
	job->LookupString(ATTR_ACCOUNTING_GROUP, powner, cremain);  // TODDCORE
	if (*powner == '\0') {
		std::string job_user;
		job->LookupString(attr_JobUser, job_user);
		auto last_at = job_user.find_last_of('@');
		auto accounting_domain = scheduler.accountingDomain();
		if (last_at != std::string::npos && !accounting_domain.empty()) {
			strncat(powner, job_user.substr(0, last_at).c_str(), cremain - 1);
			cremain -= last_at;
			strncat(powner, "@", cremain); cremain--;
			strncat(powner, accounting_domain.c_str(), cremain);
		} else {
			strncat(powner, job_user.c_str(), cremain - 1);
		}
	} else if (user_is_the_new_owner) {
		// AccountingGroup does not include a domain, but it needs to for this code
		auto accounting_domain = scheduler.accountingDomain();
		if (!accounting_domain.empty()) {
			strncat(powner, "@", cremain); cremain--;
			strncat(powner, accounting_domain.c_str(), cremain);
		}
	}

    PrioRec[N_PrioRecs].id             = jid;
    PrioRec[N_PrioRecs].job_prio       = job_prio;
    PrioRec[N_PrioRecs].pre_job_prio1  = pre_job_prio1;
    PrioRec[N_PrioRecs].pre_job_prio2  = pre_job_prio2;
    PrioRec[N_PrioRecs].post_job_prio1 = post_job_prio1;
    PrioRec[N_PrioRecs].post_job_prio2 = post_job_prio2;
    PrioRec[N_PrioRecs].status         = job_status;
    PrioRec[N_PrioRecs].qdate          = q_date;
    PrioRec[N_PrioRecs].not_runnable   = false;
    PrioRec[N_PrioRecs].matched        = false;
	if ( auto_id == -1 ) {
		PrioRec[N_PrioRecs].auto_cluster_id = jid.cluster;
	} else {
		PrioRec[N_PrioRecs].auto_cluster_id = auto_id;
	}

	PrioRec[N_PrioRecs].submitter = powner;

    N_PrioRecs += 1;
	if ( N_PrioRecs == MAX_PRIO_REC ) {
		grow_prio_recs( 2 * N_PrioRecs );
	}

	return cur_hosts;
}

bool
jobLeaseIsValid( ClassAd* job, int cluster, int proc )
{
	int last_renewal, duration;
	time_t now;
	if( ! job->LookupInteger(ATTR_JOB_LEASE_DURATION, duration) ) {
		return false;
	}
	if( ! job->LookupInteger(ATTR_LAST_JOB_LEASE_RENEWAL, last_renewal) ) {
		return false;
	}
	now = time(0);
	int diff = now - last_renewal;
	int remaining = duration - diff;
	dprintf( D_FULLDEBUG, "%d.%d: %s is defined: %d\n", cluster, proc, 
			 ATTR_JOB_LEASE_DURATION, duration );
	dprintf( D_FULLDEBUG, "%d.%d: now: %d, last_renewal: %d, diff: %d\n", 
			 cluster, proc, (int)now, last_renewal, diff );

	if( remaining <= 0 ) {
		dprintf( D_FULLDEBUG, "%d.%d: %s remaining: EXPIRED!\n", 
				 cluster, proc, ATTR_JOB_LEASE_DURATION );
		return false;
	} 
	dprintf( D_FULLDEBUG, "%d.%d: %s remaining: %d\n", cluster, proc,
			 ATTR_JOB_LEASE_DURATION, remaining );
	return true;
}

extern void mark_job_stopped(PROC_ID* job_id);

int mark_idle(JobQueueJob *job, const JobQueueKey& /*key*/, void* /*pvArg*/)
{
	if ( jobExternallyManaged(job) ) {
		// if a job is externally managed, don't touch a damn
		// thing!!!  the gridmanager or schedd-on-the-side is
		// in control.  stay out of its way!  -Todd 9/13/02
		// -amended by Jaime 10/4/05
		return 1;
	}

	int universe = job->Universe();
	int cluster = job->jid.cluster;
	int proc = job->jid.proc;
	PROC_ID job_id = job->jid;

	int status, hosts;
	job->LookupInteger(ATTR_JOB_STATUS, status);
	job->LookupInteger(ATTR_CURRENT_HOSTS, hosts);

	if ( status == COMPLETED ) {
		DestroyProc(cluster,proc);
	} else if ( status == REMOVED ) {
		// a globus job with a non-null contact string should be left alone
		if ( universe == CONDOR_UNIVERSE_GRID ) {
			if ( job->LookupString( ATTR_GRID_JOB_ID, NULL, 0 ) && !jobManagedDone(job) )
			{
				// looks like the job's remote job id is still valid,
				// so there is still a job submitted remotely somewhere.
				// don't touch this job -- leave it alone so the gridmanager
				// completes the task of removing it from the remote site.
				return 1;
			}
		}
		dprintf( D_FULLDEBUG, "Job %d.%d was left marked as removed, "
				 "cleaning up now\n", cluster, proc );
		scheduler.WriteAbortToUserLog( job_id );
		DestroyProc( cluster, proc );
	}
	else if ( status == SUSPENDED || status == RUNNING || status == TRANSFERRING_OUTPUT || hosts > 0 ) {
		bool lease_valid = jobLeaseIsValid( job, cluster, proc );
		if( universeCanReconnect(universe) && lease_valid )
		{
			bool result;
			dprintf( D_FULLDEBUG, "Job %d.%d might still be alive, "
					 "spawning shadow to reconnect\n", cluster, proc );
			if (universe == CONDOR_UNIVERSE_PARALLEL) {
				dedicated_scheduler.enqueueReconnectJob( job_id);	
			} else {
				result = scheduler.enqueueReconnectJob( job_id );
				if ( result ) {
					scheduler.stats.JobsRestartReconnectsAttempting += 1;
				} else {
					scheduler.stats.JobsRestartReconnectsFailed += 1;
				}
			}
		} else {
			if ( universeCanReconnect(universe) && !lease_valid &&
				 ( universe != CONDOR_UNIVERSE_PARALLEL || proc == 0 ) ) {
				scheduler.stats.JobsRestartReconnectsLeaseExpired += 1;
			}
			mark_job_stopped(&job_id);
		}
	}
		
	int wall_clock_ckpt = 0;
	GetAttributeInt(cluster,proc,ATTR_JOB_WALL_CLOCK_CKPT, &wall_clock_ckpt);
	if (wall_clock_ckpt) {
			// Schedd must have died before committing this job's wall
			// clock time.  So, commit the wall clock saved in the
			// wall clock checkpoint.
		float wall_clock = 0.0;
		GetAttributeFloat(cluster,proc,ATTR_JOB_REMOTE_WALL_CLOCK,&wall_clock);
		wall_clock += wall_clock_ckpt;
		BeginTransaction();
		SetAttributeFloat(cluster,proc,ATTR_JOB_REMOTE_WALL_CLOCK, wall_clock);
		DeleteAttribute(cluster,proc,ATTR_JOB_WALL_CLOCK_CKPT);
			// remove shadow birthdate so if CkptWallClock()
			// runs before a new shadow starts, it won't
			// potentially double-count
		DeleteAttribute(cluster,proc,ATTR_SHADOW_BIRTHDATE);

		float slot_weight = 1;
		GetAttributeFloat(cluster, proc,
						  ATTR_JOB_MACHINE_ATTR_SLOT_WEIGHT0,&slot_weight);
		float slot_time = 0;
		GetAttributeFloat(cluster, proc,
						  ATTR_CUMULATIVE_SLOT_TIME,&slot_time);
		slot_time += wall_clock_ckpt*slot_weight;
		SetAttributeFloat(cluster, proc,
						  ATTR_CUMULATIVE_SLOT_TIME,slot_time);

		// Commit non-durable to speed up recovery; this is ok because a) after
		// all jobs are marked idle in mark_jobs_idle() we force the log, and 
		// b) in the worst case, we would just redo this work in the unfortuante evenent 
		// we crash again before an fsync.
		CommitNonDurableTransactionOrDieTrying();
	}

	return 1;
}

bool InWalkJobQueue() {
	return in_walk_job_queue != 0;
}


// this function for use only inside the schedd
void
WalkJobQueueEntries(int with, queue_scan_func func, void* pv, schedd_runtime_probe & ftm)
{
	double begin = _condor_debug_get_time_double();
	const bool with_jobsets = (with & WJQ_WITH_JOBSETS) != 0;
	const bool with_clusters = (with & WJQ_WITH_CLUSTERS) != 0;
	const bool with_no_jobs = (with & WJQ_WITH_NO_JOBS) != 0;

	if( in_walk_job_queue ) {
		dprintf(D_ALWAYS,"ERROR: WalkJobQueue called recursively!  Generating stack trace:\n");
		dprintf_dump_stack();
	}

	in_walk_job_queue++;

	JobQueue->StartIterateAllClassAds();

	JobQueueKey key;
	JobQueuePayload ad;
	while(JobQueue->Iterate(key, ad)) {
		if (ad->IsHeader()) // skip header ad
			continue;
		if (ad->IsJobSet()) {
			if (! with_jobsets) { continue; }
		} else if (ad->IsCluster()) { // cluster ads have cluster > 0 && proc < 0
			if (! with_clusters) { continue; }
		} else { // jobads have cluster > 0 && proc >= 0
			if (with_no_jobs) { continue; }
		}
		int rval = func(ad, key, pv);
		if (rval < 0)
			break;
	}

	double runtime = _condor_debug_get_time_double() - begin;
	ftm += runtime;
	WalkJobQ_runtime += runtime;

	in_walk_job_queue--;
}

// this function for use only inside the schedd
void
WalkJobQueue3(queue_job_scan_func func, void* pv, schedd_runtime_probe & ftm)
{
	double begin = _condor_debug_get_time_double();

	if( in_walk_job_queue ) {
		dprintf(D_ALWAYS,"ERROR: WalkJobQueue called recursively!  Generating stack trace:\n");
		dprintf_dump_stack();
	}

	in_walk_job_queue++;

	JobQueue->StartIterateAllClassAds();

	JobQueueKey key;
	JobQueuePayload ad;
	while(JobQueue->Iterate(key, ad)) {
		if (ad->IsJob()) {
			JobQueueJob * job = static_cast<JobQueueJob*>(ad);
			int rval = func(job, key, pv);
			if (rval < 0)
				break;
		}
	}

	double runtime = _condor_debug_get_time_double() - begin;
	ftm += runtime;
	WalkJobQ_runtime += runtime;

	in_walk_job_queue--;
}


int dump_job_q_stats(int cat)
{
	HashTable<JobQueueKey,JobQueuePayload>* table = JobQueue->Table();
	table->startIterations();
	int bucket=0, old_bucket=-1, item=0;

	int cTotalBuckets = 0;
	int cFilledBuckets = 0;
	int cOver1Buckets = 0;
	int cOver2Buckets = 0;
	int cOver3Buckets = 0;
	int cEmptyBuckets = 0;
	int maxItem = 0;
	int cItems = 0;

	std::string vis;
	//bool is_verbose = IsDebugVerbose(cat);

	while (table->iterate_stats(bucket, item) == 1) {
		if (0 == item) {
			int skip = bucket - old_bucket;
			old_bucket = bucket;
			cEmptyBuckets += skip-1;
			//if (is_verbose) { for (int ii = 0; ii < skip; ++ii) { vis += "\n"; } }
			++cFilledBuckets;
		} else if (1 == item) {
			++cOver1Buckets;
		} else if (2 == item) {
			++cOver2Buckets;
		} else if (3 == item) {
			++cOver3Buckets;
		}
		JobQueueKey key;
		table->getCurrentKey(key);
		//if (is_verbose) { vis += key.cluster ? (key.proc>=0 ? "j" : "c") : "0"; }
		maxItem = MAX(item, maxItem);
		++cItems;
	}
	cTotalBuckets = item;

	extern int job_hash_algorithm;
	dprintf(cat, "JobQueue hash(%d) table stats: Items=%d, TotalBuckets=%d, EmptyBuckets=%d, UsedBuckets=%d, OverusedBuckets=%d,%d,%d, LongestList=%d\n",
		job_hash_algorithm, cItems, cTotalBuckets, cEmptyBuckets, cFilledBuckets, cOver1Buckets, cOver2Buckets, cOver3Buckets, maxItem+1);
	//if (is_verbose) dprintf(cat | D_VERBOSE, "JobQueue {%s}\n", vis.c_str());

	return 0;
}


/*
** There should be no jobs running when we start up.  If any were killed
** when the last schedd died, they will still be listed as "running" in
** the job queue.  Here we go in and mark them as idle.
*/
void mark_jobs_idle()
{
	time_t bDay = time(NULL);
	WalkJobQueue2(mark_idle, &bDay);

	// mark_idle() may have made a lot of commits in non-durable mode in 
	// order to speed up recovery after a crash, so recovery does not incur
	// the overhead of thousands of fsyncs.  Now do one fsync so that if
	// we crash again, we do not have to redo all recovery work just performed.
	JobQueue->ForceLog();
}

/*
** Called on startup to reload the job factories
*/
void load_job_factories()
{
	if ( ! scheduler.getAllowLateMaterialize()) {
		dprintf(D_ALWAYS, "SCHEDD_ALLOW_LATE_MATERIALIZE is false, skipping job factory initialization\n");
		return;
	}

	JobQueue->StartIterateAllClassAds();

	std::string submit_digest;

	dprintf(D_ALWAYS, "Reloading job factories\n");
	int num_loaded = 0;
	int num_failed = 0;
	int num_paused = 0;

	JobQueuePayload ad = NULL;
	JobQueueKey key;
	while(JobQueue->Iterate(key,ad)) {
		if ( ! ad->IsCluster()) { continue; } // ingnore header and job ads

		JobQueueCluster * clusterad = static_cast<JobQueueCluster*>(ad);
		if (clusterad->factory) { continue; } // ignore if factory already loaded

		submit_digest.clear();
		if (clusterad->LookupString(ATTR_JOB_MATERIALIZE_DIGEST_FILE, submit_digest)) {

			// we need to let MakeJobFactory know whether the digest has been spooled or not
			// because it needs to know whether to impersonate the user or not.
			std::string spooled_filename;
			GetSpooledSubmitDigestPath(spooled_filename, clusterad->jid.cluster, Spool);
			bool spooled_digest = YourStringNoCase(spooled_filename) == submit_digest;

			std::string errmsg;
			clusterad->factory = MakeJobFactory(clusterad,
				scheduler.getExtendedSubmitCommands(), submit_digest.c_str(), spooled_digest, errmsg);
			if (clusterad->factory) {
				++num_loaded;
			} else {
				++num_failed;
				//PRAGMA_REMIND("Should this be a durable state change?")
				// if the factory failed to load, put it into a non-durable pause mode
				// a condor_q -factory will show the mmInvalid state, but it doesn't get reflected
				// in the job queue
				chomp(errmsg);
				setJobFactoryPauseAndLog(clusterad, mmInvalid, 0, errmsg);
			}
		}
		if (clusterad->factory) {
			int paused = 0;
			if (clusterad->LookupInteger(ATTR_JOB_MATERIALIZE_PAUSED, paused) && paused) {
				if (paused == mmInvalid && JobFactoryIsRunning(clusterad)) {
					// if the former pause mode was mmInvalid, but the factory loaded OK on this time
					// remove the pause since mmInvalid basically means 'factory failed to load'
					setJobFactoryPauseAndLog(clusterad, mmRunning, 0, NULL);
				} else {
					PauseJobFactory(clusterad->factory, (MaterializeMode)paused);
					++num_paused;
				}
			} else {
				// schedule materialize.
				ScheduleClusterForJobMaterializeNow(key.cluster);
			}
		}
	}
	dprintf(D_ALWAYS, "Loaded %d job factories, %d were paused, %d failed to load\n", num_loaded, num_paused, num_failed);
}


void DirtyPrioRecArray() {
		// Mark the PrioRecArray as stale. This will trigger a rebuild,
		// though possibly not immediately.
	PrioRecArrayIsDirty = true;
}

// runtime stats for count & time spent building the priorec array
//
schedd_runtime_probe BuildPrioRec_runtime;
schedd_runtime_probe BuildPrioRec_mark_runtime;
schedd_runtime_probe BuildPrioRec_walk_runtime;
schedd_runtime_probe BuildPrioRec_sort_runtime;
schedd_runtime_probe BuildPrioRec_sweep_runtime;

static void DoBuildPrioRecArray() {
	condor_auto_runtime rt(BuildPrioRec_runtime);
	double now = rt.begin;
	scheduler.autocluster.mark();
	BuildPrioRec_mark_runtime += rt.tick(now);

	N_PrioRecs = 0;
	WalkJobQueue(get_job_prio);
	BuildPrioRec_walk_runtime += rt.tick(now);

		// N_PrioRecs might be 0, if we have no jobs to run at the
		// moment. 
	if( N_PrioRecs ) {
		std::sort(PrioRec, PrioRec + N_PrioRecs, prio_compar{});
		BuildPrioRec_sort_runtime += rt.tick(now);
	}

	scheduler.autocluster.sweep();
	BuildPrioRec_sweep_runtime += rt.tick(now);

	if( !scheduler.shadow_prio_recs_consistent() ) {
		scheduler.mail_problem_message();
	}
}

/*
 * Force a rebuild of the PrioRec array if we're beyond the max interval
 * for a rebuild.
 * This is meant to be called periodically as a DaemonCore timer.
 */
void BuildPrioRecArrayPeriodic()
{
	if ( time(NULL) >= PrioRecArrayTimeslice.getStartTime().tv_sec + PrioRecRebuildMaxInterval ) {
		PrioRecArrayIsDirty = true;
		BuildPrioRecArray(false);
	}
}

/*
 * Build an array of runnable jobs sorted by priority.  If there are
 * a lot of jobs in the queue, this can be expensive, so avoid building
 * the array too often.
 * Arguments:
 *   no_match_found - caller can't find a runnable job matching
 *                    the requirements of an available startd, so
 *                    consider rebuilding the list sooner
 * Returns:
 *   true if the array was rebuilt; false otherwise
 */
bool BuildPrioRecArray(bool no_match_found /*default false*/) {

		// caller expects PrioRecAutoClusterRejected to be instantiated
		// (and cleared)
	if( ! PrioRecAutoClusterRejected ) {
		PrioRecAutoClusterRejected = new HashTable<int,int>(hashFuncInt);
		ASSERT( PrioRecAutoClusterRejected );
	}
	else {
		PrioRecAutoClusterRejected->clear();
	}

	if( !PrioRecArrayIsDirty ) {
		dprintf(D_FULLDEBUG,
				"Reusing prioritized runnable job list because nothing has "
				"changed.\n");
		return false;
	}

	if ( BuildPrioRecArrayTid < 0 ) {
		BuildPrioRecArrayTid = daemonCore->Register_Timer(
				PrioRecRebuildMaxInterval, PrioRecRebuildMaxInterval,
				&BuildPrioRecArrayPeriodic, "BuildPrioRecArrayPeriodic");
	}

		// run without any delay the first time
	PrioRecArrayTimeslice.setInitialInterval( 0 );

	PrioRecArrayTimeslice.setMaxInterval( PrioRecRebuildMaxInterval );
	if( no_match_found ) {
		PrioRecArrayTimeslice.setTimeslice( PrioRecRebuildMaxTimeSliceWhenNoMatchFound );
	}
	else {
		PrioRecArrayTimeslice.setTimeslice( PrioRecRebuildMaxTimeSlice );
	}

	if( !PrioRecArrayTimeslice.isTimeToRun() ) {

		dprintf(D_FULLDEBUG,
				"Reusing prioritized runnable job list to save time.\n");

		return false;
	}

	PrioRecArrayTimeslice.setStartTimeNow();
	PrioRecArrayIsDirty = false;

	DoBuildPrioRecArray();

	PrioRecArrayTimeslice.setFinishTimeNow();

	dprintf(D_ALWAYS,"Rebuilt prioritized runnable job list in %.3fs.%s\n",
			PrioRecArrayTimeslice.getLastDuration(),
			no_match_found ? "  (Expedited rebuild because no match was found)" : "");

	return true;
}

// whether or not a job should obey the START_VANILLA_UNIVERSE expression
bool UniverseUsesVanillaStartExpr(int universe)
{
	switch (universe) {
	case CONDOR_UNIVERSE_SCHEDULER:
	case CONDOR_UNIVERSE_PARALLEL:
	case CONDOR_UNIVERSE_LOCAL:
	case CONDOR_UNIVERSE_GRID:
		return false;
	default:
		return true;
	}
}

/*
 * Find the job with the highest priority that matches with
 * my_match_ad (which is a startd ad).  If user is NULL, get a job for
 * any user; o.w. only get jobs for specified user.
 */
void FindRunnableJob(PROC_ID & jobid, ClassAd* my_match_ad, 
					 char const * user)
{
	JobQueueJob *ad;

	if (user && (strlen(user) == 0)) {
		user = NULL;
	}

	// this is true only when we are claiming the local startd
	// because the negotiator went missing for too long.
	bool match_any_user = (user == NULL) ? true : false;

	ASSERT(my_match_ad);

	bool scheddsAreSubmitters = false;
	my_match_ad->LookupBool(ATTR_NEGOTIATOR_SCHEDDS_ARE_SUBMITTERS, scheddsAreSubmitters);
	if (scheddsAreSubmitters) match_any_user = true;

		// indicate failure by setting proc to -1.  do this now
		// so if we bail out early anywhere, we say we failed.
	jobid.proc = -1;	

	std::string owner;
	if (user_is_the_new_owner) {
	} else {
		owner = user ? user : "";

		// We have been passed user, which is owner@uid.  We want just
		// owner, place a NULL at the '@'.

		size_t at_sign_pos = owner.find('@');
		if (at_sign_pos != std::string::npos) {
			owner.erase(at_sign_pos);
			user = owner.c_str();
		}
	}

#ifdef USE_VANILLA_START
	std::string job_attr("JOB");
	bool eval_for_each_job = false;
	bool start_is_true = true;
	VanillaMatchAd vad;
	const OwnerInfo * powni = scheduler.lookup_owner_const(user);
	vad.Init(my_match_ad, powni, NULL);
	if ( ! scheduler.vanillaStartExprIsConst(vad, start_is_true)) {
		eval_for_each_job = true;
		if (IsDebugLevel(D_MATCH)) {
			std::string slotname = "<none>";
			if (my_match_ad) { my_match_ad->LookupString(ATTR_NAME, slotname); }
			dprintf(D_MATCH, "VANILLA_START is const %d for user=%s, slot=%s\n", start_is_true, user, slotname.c_str());
		}
	} else if ( ! start_is_true) {
		// START_VANILLA is const and false, no job will ever match, nothing more to do
		return;
	}
#endif

	bool rebuilt_prio_rec_array = BuildPrioRecArray();


		// Iterate through the most recently constructed list of
		// jobs, nicely pre-sorted first by submitter, then by job priority

	// Stringify the user to make comparison faster
	std::string user_str = user ? user : "";

	do {
		prio_rec *first = &PrioRec[0];
		prio_rec *end = &PrioRec[N_PrioRecs];

		if (!match_any_user) {
			first = std::lower_bound(first, end, user_str, prio_rec_submitter_lb{});
			end = std::upper_bound(first, end, user_str, prio_rec_submitter_ub{});
		}

		for (prio_rec *p = first; p != end; p++) {
			if ( p->not_runnable || p->matched ) {
					// This record has been disabled, because it is no longer
					// runnable or already matched.
				continue;
			}

			ad = GetJobAd( p->id.cluster, p->id.proc );
			if (!ad) {
					// This ad must have been deleted since we last built
					// runnable job list.
				continue;
			}	

			int junk; // don't care about the value
			if ( PrioRecAutoClusterRejected->lookup( p->auto_cluster_id, junk ) == 0 ) {
					// We have already failed to match a job from this same
					// autocluster with this machine.  Skip it.
				continue;
			}

			if (scheduler.AlreadyMatched(&p->id)) {
				p->matched = true;
			}
			if (!Runnable(&p->id)) {
				p->not_runnable = true;
			}
			if (p->matched || p->not_runnable) {
					// This job's status must have changed since the
					// time it was added to the runnable job list.
					// The not_runnable and matched flags will prevent
					// this job from being considered in any
					// future iterations through the list.
				dprintf(D_FULLDEBUG,
						"record for job %d.%d skipped until PrioRec rebuild (%s)\n",
						p->id.cluster, p->id.proc, p->matched ? "already matched" : "no longer runnable");

					// Move along to the next job in the prio rec array
				continue;
			}

				// Now check if the job and the claimed resource match.
				// NOTE : we must do this AFTER we ensure the job is still runnable, which
				// is why we invoke Runnable() above first.
			if ( ! IsAMatch( ad, my_match_ad ) ) {
					// Job and machine do not match.
					// Assume that none of the other jobs in this auto-cluster will match.
					// THIS IS A DANGEROUS ASSUMPTION - what if this job is no longer
					// part of this autocluster?  TODO perhaps we should verify this
					// job is still part of this autocluster here.
				PrioRecAutoClusterRejected->insert( p->auto_cluster_id, 1 );
					// Move along to the next job in the prio rec array
				continue;
			}

				// Now check of the job can be started - this checks various schedd limits
				// as embodied by the START_VANILLA_UNIVERSE expression.
#ifdef USE_VANILLA_START
			if (eval_for_each_job) {
				vad.Insert(job_attr, ad);
				bool runnable = scheduler.evalVanillaStartExpr(vad);
				vad.Remove(job_attr);

				if ( ! runnable) {
					dprintf(D_FULLDEBUG | D_MATCH, "job %d.%d Matches, but START_VANILLA_UNIVERSE is false\n", ad->jid.cluster, ad->jid.proc);
						// Move along to the next job in the prio rec array
					continue;
				}
			}
#endif

				// Make sure that the startd ranks this job >= the
				// rank of the job that initially claimed it.
				// We stashed that rank in the startd ad when
				// the match was created.
				// (As of 6.9.0, the startd does not reject reuse
				// of the claim with lower RANK, but future versions
				// very well may.)

			float current_startd_rank;
			if( my_match_ad &&
				my_match_ad->LookupFloat(ATTR_CURRENT_RANK, current_startd_rank) )
			{
				float new_startd_rank = 0;
				if( EvalFloat(ATTR_RANK, my_match_ad, ad, new_startd_rank) )
				{
					if( new_startd_rank < current_startd_rank ) {
						continue;
					}
				}
			}

				// If Concurrency Limits are in play it is
				// important not to reuse a claim from one job
				// that has one set of limits for a job that
				// has a different set. This is because the
				// Accountant is keeping track of limits based
				// on the matches that are being handed out.
				//
				// A future optimization here may be to allow
				// jobs with a subset of the limits given to
				// the current match to reuse it.

			std::string jobLimits, recordedLimits;
			if (param_boolean("CLAIM_RECYCLING_CONSIDER_LIMITS", true)) {
				ad->LookupString(ATTR_CONCURRENCY_LIMITS, jobLimits);
				my_match_ad->LookupString(ATTR_MATCHED_CONCURRENCY_LIMITS,
										  recordedLimits);
				lower_case(jobLimits);
				lower_case(recordedLimits);

				if (jobLimits == recordedLimits) {
					dprintf(D_FULLDEBUG,
							"ConcurrencyLimits match, can reuse claim\n");
				} else {
					dprintf(D_FULLDEBUG,
							"ConcurrencyLimits do not match, cannot "
							"reuse claim\n");
					PrioRecAutoClusterRejected->
						insert(p->auto_cluster_id, 1);
					continue;
				}
			}

			jobid = p->id; // success!
			return;

		}	// end of for loop through PrioRec array

		if(rebuilt_prio_rec_array) {
				// We found nothing, and we had a freshly built job list.
				// Give up.
			break;
		}
			// Try to force a rebuild of the job list, since we
			// are about to throw away a match.
		rebuilt_prio_rec_array = BuildPrioRecArray(true /*no match found*/);

	} while( rebuilt_prio_rec_array );

	// no more jobs to run anywhere.  nothing more to do.  failure.
}

int Runnable(JobQueueJob *job, const char *& reason)
{
	int status, universe, cur = 0, max = 1;

	if ( ! job || ! job->IsJob())
	{
		reason = "not runnable (not found)";
		return FALSE;
	}

	if (job->IsNoopJob())
	{
		//dprintf(D_FULLDEBUG | D_NOHEADER," not runnable (IsNoopJob)\n");
		reason = "not runnable (IsNoopJob)";
		return FALSE;
	}

	if ( job->LookupInteger(ATTR_JOB_STATUS, status) == 0 )
	{
		//dprintf(D_FULLDEBUG | D_NOHEADER," not runnable (no %s)\n",ATTR_JOB_STATUS);
		reason = "not runnable (no " ATTR_JOB_STATUS ")";
		return FALSE;
	}
	if (status == HELD)
	{
		//dprintf(D_FULLDEBUG | D_NOHEADER," not runnable (HELD)\n");
		reason = "not runnable (HELD)";
		return FALSE;
	}
	if (status == REMOVED)
	{
		// dprintf(D_FULLDEBUG | D_NOHEADER," not runnable (REMOVED)\n");
		reason = "not runnable (REMOVED)";
		return FALSE;
	}
	if (status == COMPLETED)
	{
		// dprintf(D_FULLDEBUG | D_NOHEADER," not runnable (COMPLETED)\n");
		reason = "not runnable (COMPLETED)";
		return FALSE;
	}


	if ( job->LookupInteger(ATTR_JOB_UNIVERSE, universe) == 0 )
	{
		//dprintf(D_FULLDEBUG | D_NOHEADER," not runnable (no %s)\n", ATTR_JOB_UNIVERSE);
		reason = "not runnable (no " ATTR_JOB_UNIVERSE ")";
		return FALSE;
	}
	if( !service_this_universe(universe,job) )
	{
		//dprintf(D_FULLDEBUG | D_NOHEADER," not runnable (Universe=%s)\n", CondorUniverseName(universe) );
		reason = "not runnable (universe not in service)";
		return FALSE;
	}

	job->LookupInteger(ATTR_CURRENT_HOSTS, cur);
	job->LookupInteger(ATTR_MAX_HOSTS, max);

	if (cur < max)
	{
		// dprintf (D_FULLDEBUG | D_NOHEADER, " is runnable\n");
		reason = "is runnable";
		return TRUE;
	}
	
	//dprintf (D_FULLDEBUG | D_NOHEADER, " not runnable (default rule)\n");
	reason = "not runnable (default rule)";
	return FALSE;
}

int Runnable(PROC_ID* id)
{
	const char * reason = "";
	int runnable = Runnable(GetJobAd(id->cluster,id->proc), reason);
	dprintf (D_FULLDEBUG, "Job %d.%d: %s\n", id->cluster, id->proc, reason);
	return runnable;
}

void
dirtyJobQueue()
{
	JobQueueDirty = true;
}

int GetJobQueuedCount() {
    return job_queued_count;
}

/**********************************************************************
 * These qmgt function support JobSets - see jobsets.cpp       
*/

bool 
JobSetDestroy(int setid)
{
	if (setid <= 0) { return false; }

	JobQueueKeyBuf key;
	IdToKey(JOBSETID_to_qkey1(setid), JOBSETID_qkey2, key);

	return JobQueue->DestroyClassAd(key);
}

bool JobSetCreate(int setId, const char * setName, const char * ownerinfoName)
{
	if (setId <= 0 || setId >= INT_MAX) { return false; }
	JobQueueKeyBuf key;
	IdToKey(JOBSETID_to_qkey1(setId), JOBSETID_qkey2, key);

	bool already_in_transaction = InTransaction();
	if (!already_in_transaction) {
		BeginTransaction();
	}

	bool rval = JobQueue->NewClassAd(key, JOB_SET_ADTYPE, JOB_SET_ADTYPE) &&
		0 == SetSecureAttributeInt(key.cluster, key.proc, ATTR_JOB_SET_ID, setId) &&
		0 == SetSecureAttributeString(key.cluster, key.proc, ATTR_JOB_SET_NAME, setName) &&
		0 == SetSecureAttributeString(key.cluster, key.proc, attr_JobUser.c_str(), ownerinfoName)
		;

	// make sure that the post transaction jobset handling code runs
	JobQueue->SetTransactionTriggers(catJobset);

	if ( ! already_in_transaction) {
		if ( ! rval) {
			AbortTransaction();
		} else {
			CommitNonDurableTransactionOrDieTrying();
		}
	}

	return rval;
}
<|MERGE_RESOLUTION|>--- conflicted
+++ resolved
@@ -8178,11 +8178,7 @@
 	if (constraint && !constraint[0]) constraint = nullptr;
 
 	while(JobQueue->Iterate(key,ad)) {
-<<<<<<< HEAD
-		if (ad->IsCluster() || ad->IsJob() && 
-=======
 		if ((ad->IsCluster() || ad->IsJob()) &&
->>>>>>> 5c21d5fc
 			(!constraint || EvalExprBool(ad, constraint))) {
 			return static_cast<JobQueueJob*>(ad);
 		}
