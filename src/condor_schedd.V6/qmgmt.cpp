/***************************************************************
 *
 * Copyright (C) 1990-2014, Condor Team, Computer Sciences Department,
 * University of Wisconsin-Madison, WI.
 * 
 * Licensed under the Apache License, Version 2.0 (the "License"); you
 * may not use this file except in compliance with the License.  You may
 * obtain a copy of the License at
 * 
 *    http://www.apache.org/licenses/LICENSE-2.0
 * 
 * Unless required by applicable law or agreed to in writing, software
 * distributed under the License is distributed on an "AS IS" BASIS,
 * WITHOUT WARRANTIES OR CONDITIONS OF ANY KIND, either express or implied.
 * See the License for the specific language governing permissions and
 * limitations under the License.
 *
 ***************************************************************/


#include "condor_common.h"
#include "condor_io.h"
#include "string_list.h"
#include "condor_debug.h"
#include "condor_config.h"
#include "condor_daemon_core.h"

#include "basename.h"
#include "qmgmt.h"
#include "condor_qmgr.h"
#include "classad_collection.h"
#include "prio_rec.h"
#include "condor_attributes.h"
#include "condor_uid.h"
#include "condor_adtypes.h"
#include "spooled_job_files.h"
#include "scheduler.h"	// for shadow_rec definition
#include "dedicated_scheduler.h"
#include "condor_email.h"
#include "condor_universe.h"
#include "globus_utils.h"
#include "env.h"
#include "condor_classad.h"
#include "condor_ver_info.h"
#include "forkwork.h"
#include "condor_open.h"
#include "ickpt_share.h"
#include "classadHistory.h"
#include "directory.h"
#include "filename_tools.h"
#include "spool_version.h"
#include "condor_holdcodes.h"
#include "nullfile.h"
#include "condor_url.h"
#include "classad_helpers.h"
#include "iso_dates.h"
#include "jobsets.h"
#include <param_info.h>

#if defined(HAVE_DLOPEN) || defined(WIN32)
#include "ScheddPlugin.h"
#endif

#if defined(HAVE_GETGRNAM)
#include <sys/types.h>
#include <grp.h>
#endif

#define USE_MATERIALIZE_POLICY

// Do filtered iteration in a way that is specific to the job queue
//
template <typename K, typename AD>
typename ClassAdLog<K,AD>::filter_iterator
ClassAdLog<K,AD>::filter_iterator::operator++(int)
{
	m_found_ad = false;
	typename ClassAdLog<K,AD>::filter_iterator cur = *this;
	if (m_done) {
		return cur;
	}

	HashIterator<K, AD> end = m_table->end();
	bool boolVal;
	int intVal;
	int miss_count = 0;
	Stopwatch sw;
	sw.start();
	while (!(m_cur == end))
	{
		miss_count++;
			// 500 was chosen here based on a queue of 1M jobs and
			// estimated 30ns per clock_gettime call - resulting in
			// an overhead of 0.06 ms from the timing calls to iterate
			// through a whole queue.  Compared to the cost of doing
			// the rest of the iteration (6ms per 10k ads, or 600ms)
			// for the whole queue, I consider this overhead
			// acceptable.  BB, 09/2014.
		if ((miss_count % 500 == 0) && (sw.get_ms() > m_timeslice_ms)) {break;}

		cur = *this;
		AD tmp_ad = (*m_cur++).second;
		if (!tmp_ad) continue;

		// we want to ignore all but job ads, unless the options flag indicates we should
		// also iterate cluster ads, in any case we always want to skip the header ad.
		if ( ! tmp_ad->IsJob()) {
			if ( ! (m_options & JOB_QUEUE_ITERATOR_OPT_INCLUDE_CLUSTERS) || ! tmp_ad->IsCluster()) continue;
		}

		if (m_requirements) {
			classad::ExprTree &requirements = *const_cast<classad::ExprTree*>(m_requirements);
			const classad::ClassAd *old_scope = requirements.GetParentScope();
			requirements.SetParentScope( tmp_ad );
			classad::Value result;
			int retval = requirements.Evaluate(result);
			requirements.SetParentScope(old_scope);
			if (!retval) {
				dprintf(D_FULLDEBUG, "Unable to evaluate ad.\n");
				continue;
			}

			if (!(result.IsBooleanValue(boolVal) && boolVal) &&
					!(result.IsIntegerValue(intVal) && intVal)) {
				continue;
			}
		}
		//int tmp_int;
		//if (!tmp_ad->EvaluateAttrInt(ATTR_CLUSTER_ID, tmp_int) || !tmp_ad->EvaluateAttrInt(ATTR_PROC_ID, tmp_int)) {
		//	continue;
		//}
		cur.m_found_ad = true;
		m_found_ad = true;
		break;
	}
	if ((m_cur == end) && (!m_found_ad)) {
		m_done = true;
	}
	return cur;
}

// force instantiation of the template types needed by the JobQueue
typedef GenericClassAdCollection<JobQueueKey, JobQueuePayload> JobQueueType;
template class ClassAdLog<JobQueueKey,JobQueuePayload>;

extern char *Spool;
extern char *Name;
extern Scheduler scheduler;
extern DedicatedScheduler dedicated_scheduler;

extern "C" {
	int	prio_compar(prio_rec*, prio_rec*);
}

extern  void    cleanup_ckpt_files(int, int, const char*);
extern	bool	service_this_universe(int, ClassAd *);
extern	bool	jobExternallyManaged(ClassAd * ad);
static QmgmtPeer *Q_SOCK = NULL;

// Hash table with an entry for every job owner that
// has existed in the queue since this schedd has been
// running.  Used by SuperUserAllowedToSetOwnerTo().
static HashTable<MyString,int> owner_history(hashFunction);

int		do_Q_request(QmgmtPeer &,bool &may_fork);
#if 0 // not used?
void	FindPrioJob(PROC_ID &);
#endif
void	DoSetAttributeCallbacks(const std::set<std::string> &jobids, int triggers);
int		MaterializeJobs(JobQueueCluster * clusterAd, TransactionWatcher & txn, int & retry_delay);

static bool qmgmt_was_initialized = false;
static JobQueueType *JobQueue = 0;
static StringList DirtyJobIDs;
static std::set<int> DirtyPidsSignaled;
static int next_cluster_num = -1;
// If we ever allow more than one concurrent transaction, and next_proc_num
// being a global, we'll need to make the same change to
// jobs_added_this_transaction.
static int next_proc_num = 0;
static int jobs_added_this_transaction = 0;
int active_cluster_num = -1;	// client is restricted to only insert jobs to the active cluster
static bool JobQueueDirty = false;
static int in_walk_job_queue = 0;
static time_t xact_start_time = 0;	// time at which the current transaction was started
static int cluster_initial_val = 1;		// first cluster number to use
static int cluster_increment_val = 1;	// increment for cluster numbers of successive submissions 
static int cluster_maximum_val = 0;     // maximum cluster id (default is 0, or 'no max')
static int job_queued_count = 0;
static Regex *queue_super_user_may_impersonate_regex = NULL;
	// The value of UID_DOMAIN the last time the schedd started;
static std::string g_prior_uid_domain;

static void AddOwnerHistory(const MyString &user);

typedef _condor_auto_accum_runtime< stats_entry_probe<double> > condor_auto_runtime;

schedd_runtime_probe WalkJobQ_runtime;
schedd_runtime_probe WalkJobQ_mark_idle_runtime;
schedd_runtime_probe WalkJobQ_get_job_prio_runtime;

class Service;

bool        PrioRecArrayIsDirty = true;
// spend at most this fraction of the time rebuilding the PrioRecArray
const double PrioRecRebuildMaxTimeSlice = 0.05;
const double PrioRecRebuildMaxTimeSliceWhenNoMatchFound = 0.1;
const double PrioRecRebuildMaxInterval = 20 * 60;
Timeslice   PrioRecArrayTimeslice;
prio_rec	PrioRecArray[INITIAL_MAX_PRIO_REC];
prio_rec	* PrioRec = &PrioRecArray[0];
int			N_PrioRecs = 0;
HashTable<int,int> *PrioRecAutoClusterRejected = NULL;
int BuildPrioRecArrayTid = -1;

static int 	MAX_PRIO_REC=INITIAL_MAX_PRIO_REC ;	// INITIAL_MAX_* in prio_rec.h

JOB_ID_KEY_BUF HeaderKey(0,0);

ForkWork schedd_forker;

// Create a hash table which, given a cluster id, tells how
// many procs are in the cluster
typedef HashTable<int, int> ClusterSizeHashTable_t;
static ClusterSizeHashTable_t *ClusterSizeHashTable = 0;
static int TotalJobsCount = 0;
static std::set<int> ClustersNeedingCleanup;
static int defer_cleanup_timer_id = -1;
static std::set<int> ClustersNeedingMaterialize;
static std::map<int,JobFactory*> JobFactoriesSubmitPending; // job factories that have been submitted, but not yet committed.
static int job_materialize_timer_id = -1;

// if false, we version check and fail attempts by newer clients to set secure attrs via the SetAttribute function
static bool Ignore_Secure_SetAttr_Attempts = true;

static classad::References immutable_attrs, protected_attrs, secure_attrs;
static int flush_job_queue_log_timer_id = -1;
static int dirty_notice_timer_id = -1;
static int flush_job_queue_log_delay = 0;
static void HandleFlushJobQueueLogTimer();
static int dirty_notice_interval = 0;
static void PeriodicDirtyAttributeNotification();
static void ScheduleJobQueueLogFlush();

bool qmgmt_all_users_trusted = false;
static std::vector<std::string> super_users;
static const char *default_super_user =
#if defined(WIN32)
	"Administrator";
#else
	"root";
#endif

// in schedd.cpp
void IncrementLiveJobCounter(LiveJobCounters & num, int universe, int status, int increment /*, JobQueueJob * job*/);

//static int allow_remote_submit = FALSE;
JobQueueLogType::filter_iterator
GetJobQueueIterator(const classad::ExprTree &requirements, int timeslice_ms)
{
	return JobQueue->GetFilteredIterator(requirements, timeslice_ms);
}

JobQueueLogType::filter_iterator
GetJobQueueIteratorEnd()
{
	return JobQueue->GetIteratorEnd();
}

static inline JobQueueKey& IdToKey(int cluster, int proc, JobQueueKey& key)
{
	key.cluster = cluster;
	key.proc = proc;
	return key;
}
typedef JOB_ID_KEY_BUF JobQueueKeyBuf;
static inline JobQueueKey& IdToKey(int cluster, int proc, JobQueueKeyBuf& key)
{
	key.set(cluster, proc);
	return key;
}
/*
typedef char JobQueueKeyStrBuf[PROC_ID_STR_BUFLEN];
static inline const char * KeyToStr(const JobQueueKey& key, JobQueueKeyStrBuf& buf) {
	ProcIdToStr(key.cluster, key.proc, buf);
	return buf;
}
static inline const JobQueueKey& StrToKey(const char * job_id_str, JobQueueKey& key) {
	StrToProcId(job_id_str, key.cluster, key.proc);
	return key;
}
*/

static
void
KeyToId(JobQueueKey &key,int & cluster,int & proc)
{
	cluster = key.cluster;
	proc = key.proc;
}

ClassAd* ConstructClassAdLogTableEntry<JobQueueJob*>::New(const char * key, const char * /* mytype */) const
{
	JOB_ID_KEY jid(key);
	if (jid.cluster > 0 && jid.proc < 0) {
		return new JobQueueCluster(jid);
	} else 
	if (jid.cluster > 0 && jid.proc >= 0) {
		return new JobQueueJob();
	}
	else
		return new JobQueueBase();
}


void JobQueueCluster::AttachJob(JobQueueJob * job)
{
	if ( ! job) return;
	++num_attached;
	qe.append_tail(job->qe);
	job->parent = this;
	switch (job->Status()) {
	case HELD: ++num_held; break;
	case IDLE: ++num_idle; break;
	case RUNNING: case TRANSFERRING_OUTPUT: case SUSPENDED: ++num_running; break;
	}
}
void JobQueueCluster::DetachJob(JobQueueJob * job)
{
	--num_attached;
	job->qe.detach();
	job->parent = NULL;
	switch (job->Status()) {
	case HELD: --num_held; break;
	case IDLE: --num_idle; break;
	case RUNNING: case TRANSFERRING_OUTPUT: case SUSPENDED: --num_running; break;
	}
}
void JobQueueCluster::JobStatusChanged(int old_status, int new_status)
{
	switch (old_status) {
	case HELD: --num_held; break;
	case IDLE: --num_idle; break;
	case RUNNING: case TRANSFERRING_OUTPUT: case SUSPENDED: --num_running; break;
	}
	switch (new_status) {
	case HELD: ++num_held; break;
	case IDLE: ++num_idle; break;
	case RUNNING: case TRANSFERRING_OUTPUT: case SUSPENDED: ++num_running; break;
	}
}

void JobQueueCluster::PopulateInfoAd(ClassAd & iad, int num_pending, bool include_factory_info)
{
	int num_pending_held = 0, num_pending_idle = 0;
	iad.Assign("JobsPresent", num_attached + num_pending);
	if (num_pending) {
		int code = -1;
		if (this->factory && JobFactoryIsSubmitOnHold(this->factory, code)) {
			num_pending_held = num_pending;
		} else {
			num_pending_idle = num_pending;
		}
	}
	iad.Assign("JobsIdle", num_idle + num_pending_idle);
	iad.Assign("JobsRunning", num_running);
	iad.Assign("JobsHeld", num_held + num_pending_held);
	iad.Assign("ClusterSize", cluster_size + num_pending);
	if (this->factory && include_factory_info) {
		PopulateFactoryInfoAd(this->factory, iad);
	}
	iad.ChainToAd(this);
}


// detach all of the procs from a cluster, we really hope that the list of attached proc
// is empty before we get to the ::Delete call below, but just in case it isn't do the detach here.
void JobQueueCluster::DetachAllJobs() {
	while (qelm *q = qe.remove_head()) {
		JobQueueJob * job = q->as<JobQueueJob>();
		job->Unchain();
		job->parent = NULL;
		--num_attached;
		if (num_attached < -100) break; // something is seriously wrong here...
	}
	if (num_attached != 0) {
		dprintf(D_ALWAYS, "ERROR - Cluster %d has num_attached=%d after detaching all jobs\n", jid.cluster, num_attached);
	}
}

// This is where we can clean up any data structures that refer to the job object
void
ConstructClassAdLogTableEntry<JobQueueJob*>::Delete(ClassAd* &ad) const
{
	if ( ! ad) return;
	JobQueueJob * job = (JobQueueJob*)ad;
	if (job->jid.cluster > 0) {
		if (job->jid.proc < 0) {
			// this is a cluster, detach all jobs
			JobQueueCluster * clusterad = static_cast<JobQueueCluster*>(job);
			if (clusterad->HasAttachedJobs()) {
				dprintf(D_ALWAYS, "WARNING - Cluster %d was deleted with proc ads still attached to it. This should only happen during schedd shutdown.\n", clusterad->jid.cluster);
				clusterad->DetachAllJobs();
			}
		} else {
			// this is a job
			//PRAGMA_REMIND("tj: decrement autocluster use count here??")

			// we do this here because DestroyProc could happen while we are in the middle of a transaction
			// in which case the actual destruction would be delayed until the transaction commit. i.e. here...
			IncrementLiveJobCounter(scheduler.liveJobCounts, job->Universe(), job->Status(), -1);
			if (job->ownerinfo) { IncrementLiveJobCounter(job->ownerinfo->live, job->Universe(), job->Status(), -1); }

			if (job->Cluster()) {
				job->Cluster()->DetachJob(job);
			}
		}
	}
	delete job;
}


static
void
ClusterCleanup(int cluster_id)
{
	JobQueueKeyBuf key;
	IdToKey(cluster_id,-1,key);

	// If this cluster has a job factory, write a ClusterRemove log event
	// TODO: ClusterRemove events should be logged for all clusters with more
	// than one proc, regardless of whether a factory or not.
	JobQueueCluster * clusterad = GetClusterAd(cluster_id);
	if( clusterad ) {
		if( clusterad->factory || clusterad->Lookup(ATTR_JOB_MATERIALIZE_DIGEST_FILE) ) {
			scheduler.WriteClusterRemoveToUserLog( clusterad, false );
		}
	}
	else {
		dprintf(D_ALWAYS, "ERROR: ClusterCleanup() could not find ad for"
				" cluster ID %d\n", cluster_id);
	}

	// pull out the owner and hash used for ickpt sharing
	MyString hash, owner, digest;
	GetAttributeString(cluster_id, -1, ATTR_JOB_CMD_HASH, hash);
	if ( ! hash.empty()) {
		GetAttributeString(cluster_id, -1, ATTR_OWNER, owner);
	}
	const char * submit_digest = NULL;
	if (GetAttributeString(cluster_id, -1, ATTR_JOB_MATERIALIZE_DIGEST_FILE, digest) >= 0 && ! digest.empty()) {
		submit_digest = digest.c_str();
	}

	// remove entry in ClusterSizeHashTable 
	ClusterSizeHashTable->remove(cluster_id);

	// delete the cluster classad
	JobQueue->DestroyClassAd( key );

	SpooledJobFiles::removeClusterSpooledFiles(cluster_id, submit_digest);

	// garbage collect the shared ickpt file if necessary
	if (!hash.IsEmpty()) {
		ickpt_share_try_removal(owner.Value(), hash.Value());
	}
}

int GetSchedulerCapabilities(int /*mask*/, ClassAd & reply)
{
	reply.Assign( "LateMaterialize", scheduler.getAllowLateMaterialize() );
	reply.Assign("LateMaterializeVersion", 2);
	dprintf(D_ALWAYS, "GetSchedulerCapabilities called, returning\n");
	dPrintAd(D_ALWAYS, reply);
	return 0;
}

#ifdef USE_MATERIALIZE_POLICY
inline bool HasMaterializePolicy(JobQueueCluster * cad)
{
	if ( ! cad || ! cad->factory) return false;
	if (cad->Lookup(ATTR_JOB_MATERIALIZE_MAX_IDLE)) {
		return true;
	}
#if 0 // future
	if (cad->Lookup(ATTR_JOB_MATERIALIZE_CONSTRAINT)) {
		return true;
	}
#endif
	return false;
}
#else
inline bool HasMaterializePolicy(JobQueueCluster * /*cad*/)
{
	return false;
}
#endif

#ifdef USE_MATERIALIZE_POLICY
// num_pending should be the number of jobs that have been materialized, but not yet committed
// returns true if materialization of a single job is allowed by policy, if false retry_delay
// will be set to a suggested delay before trying again.  a retry_delay > 10 means "wait for a state change before retrying"
bool CheckMaterializePolicyExpression(JobQueueCluster * cad, int num_pending, int & retry_delay)
{
	long long max_idle = -1;
	if (cad->LookupInteger(ATTR_JOB_MATERIALIZE_MAX_IDLE, max_idle) && max_idle >= 0) {
		if ((cad->getNumNotRunning() + num_pending) < max_idle) {
			return true;
		} else {
			retry_delay = 20; // don't bother to retry by polling, wait for a job to change state instead.
			return false;
		}
	}

#if 0 // future
	if (cad->Lookup(ATTR_JOB_MATERIALIZE_CONSTRAINT)) {

		ClassAd iad;
		cad->PopulateInfoAd(iad, num_pending, submit_on_hold, false);

		classad::ExprTree * expr = NULL;
		ParseClassAdRvalExpr("JobsIdle < 4", expr);
		if (expr) {
			bool rv = EvalExprBool(&iad, expr);
			delete expr;
			if (rv) return true;
		}
	}

	retry_delay = 20; // don't bother to retry by polling, wait for a job to change state instead.
	return false;
#endif
	return true;
}
#else
bool CheckMaterializePolicyExpression(JobQueueCluster * /*cad*/, int & /*retry_delay*/)
{
	return true;
}
#endif

// This timer is after when we create a job factory, change the pause state of one or more job factories, or
// remove a job that is part of a cluster with a job factory. What we want to do here
// is either materialize a new job in that cluster, queue up a read of itemdata for the job factory
// or schedule the cluster for removal.
// 
void
JobMaterializeTimerCallback()
{
	dprintf(D_MATERIALIZE | D_VERBOSE, "in JobMaterializeTimerCallback\n");

	bool allow_materialize = scheduler.getAllowLateMaterialize();
	if ( ! allow_materialize || ! JobQueue) {
		// materialization is disabled, so just clear the list and quit.
		ClustersNeedingMaterialize.clear();
	} else {

		int system_limit = MIN(scheduler.getMaxMaterializedJobsPerCluster(), scheduler.getMaxJobsPerSubmission());
		system_limit = MIN(system_limit, scheduler.getMaxJobsPerOwner());
		//system_limit = MIN(system_limit, scheduler.getMaxJobsRunning());

		int total_new_jobs = 0;
		// iterate the list of clusters needing work, removing them from the work list when they
		// no longer need future materialization.
		for (auto it = ClustersNeedingMaterialize.begin(); it != ClustersNeedingMaterialize.end(); /*next handled in loop*/) {
			int cluster_id = *it;
			auto prev = it++;

			bool remove_entry = true;
			JobQueueCluster * cad = GetClusterAd(cluster_id);
			if ( ! cad) {
				// if no clusterad in the job queue, there is nothing to cleanup or materialize, so just skip it.
				dprintf(D_ALWAYS, "\tWARNING: JobMaterializeTimerCallback could not find cluster ad for cluster %d\n", cluster_id);

			} else if (cad->factory) {

				if (JobFactoryAllowsClusterRemoval(cad)) {
					dprintf(D_MATERIALIZE | D_VERBOSE, "\tcluster %d has completed job factory\n", cluster_id);
					// if job factory is complete and there are no jobs attached to the cluster, schedule the cluster for removal
					if ( ! cad->HasAttachedJobs()) {
						ScheduleClusterForDeferredCleanup(cluster_id);
					}
				} else if (CanMaterializeJobs(cad)) {
					dprintf(D_MATERIALIZE | D_VERBOSE, "\tcluster %d has running job factory, invoking it.\n", cluster_id);

					int proc_limit = INT_MAX;
					if ( ! cad->LookupInteger(ATTR_JOB_MATERIALIZE_LIMIT, proc_limit) || proc_limit <= 0) {
						proc_limit = INT_MAX;
					}
					int effective_limit = MIN(proc_limit, system_limit);

					dprintf(D_MATERIALIZE | D_VERBOSE, "in JobMaterializeTimerCallback, proc_limit=%d, sys_limit=%d MIN(%d,%d,%d), ClusterSize=%d\n",
						proc_limit, system_limit,
						scheduler.getMaxMaterializedJobsPerCluster(), scheduler.getMaxJobsPerSubmission(), scheduler.getMaxJobsPerOwner(),
						cad->ClusterSize());

					TransactionWatcher txn;
					int num_materialized = 0;
					int cluster_size = cad->ClusterSize();
					while ((cluster_size + num_materialized) < effective_limit) {
						int retry_delay = 0; // will be set to non-zero when we should try again later.
						int rv = 0;
						if (CheckMaterializePolicyExpression(cad, num_materialized, retry_delay)) {
							rv = MaterializeNextFactoryJob(cad->factory, cad, txn, retry_delay);
						}
						if (rv == 1) {
							num_materialized += 1;
						} else {
							// either failure, or 'not now' use retry_delay to tell the difference. 0 means stop materializing
							// for small non-zero values of retry, just leave this entry in the timer list so we end up polling.
							// larger retry values indicate that the factory is in a resumable pause state
							// which we will handle using a catMaterializeState transaction trigger rather than
							// by polling with this timer callback.
							if (retry_delay > 0 && retry_delay < 10) { remove_entry = false; }
							break;
						}
					}

					if (num_materialized > 0) {
						// If we materialized any jobs, we may need to commit the transaction now.
						if (txn.InTransaction()) {
							CondorError errorStack;
							SetAttributeFlags_t flags = scheduler.getNonDurableLateMaterialize() ? NONDURABLE : 0;
							int rv = txn.CommitIfAny(flags, &errorStack);
							if (rv < 0) {
								dprintf(D_ALWAYS, "CommitTransaction() failed for cluster %d rval=%d (%s)\n",
									cad->jid.cluster, rv, errorStack.empty() ? "no message" : errorStack.message());
								num_materialized = 0;
							}
						}
						total_new_jobs += num_materialized;
					} else {
						int next_row = 0;
						if (GetAttributeInt(cluster_id, -1, ATTR_JOB_MATERIALIZE_NEXT_ROW, &next_row) < 0) {
							next_row = 0;
						}
						dprintf(D_MATERIALIZE | D_VERBOSE, "cluster %d has_jobs=%d next_row=%d\n", cluster_id, cad->HasAttachedJobs(), next_row);

						// if we didn't materialize any jobs, the cluster has no attached jobs, and
						// the next row to materialize is -1 (which means no-more-rows)
						// we need to schedule the cluster for cleanup since it isn't likely to happen otherwise.
						if ( ! num_materialized && ! cad->HasAttachedJobs() && next_row == -1) {
							ScheduleClusterForDeferredCleanup(cluster_id);
						}
					}
					dprintf(D_MATERIALIZE, "cluster %d job factory invoked, %d jobs materialized\n", cluster_id, num_materialized);
				}

			}

			// factory is paused or completed in some way, so take it out of the list of clusters to service.
			if (remove_entry) {
				ClustersNeedingMaterialize.erase(prev);
			}
		}
		if (total_new_jobs > 0) {
			scheduler.needReschedule();
		}
	}

	if( ClustersNeedingMaterialize.empty() && job_materialize_timer_id > 0 ) {
		dprintf(D_FULLDEBUG, "Cancelling job materialization timer\n");
		daemonCore->Cancel_Timer(job_materialize_timer_id);
		job_materialize_timer_id = -1;
	}
}

void
ScheduleClusterForJobMaterializeNow(int cluster_id)
{
	ClustersNeedingMaterialize.insert(cluster_id);
	// Start timer to do job materialize if it is not already running.
	if( job_materialize_timer_id <= 0 ) {
		dprintf(D_FULLDEBUG, "Starting job materialize timer\n");
		job_materialize_timer_id = daemonCore->Register_Timer(0, 5, JobMaterializeTimerCallback, "JobMaterializeTimerCallback");
	}
}



// This timer is called when we scheduled deferred cluster cleanup, which we do when for clusters that
// have job factories
// sees num_procs for a cluster go to 0, but there is a job factory on that cluster refusing to let it die.
// our job here is to either materialize a new job, or actually do the cluster cleanup.
// 
void
DeferredClusterCleanupTimerCallback()
{
	dprintf(D_MATERIALIZE | D_VERBOSE, "in DeferredClusterCleanupTimerCallback\n");

	int total_new_jobs = 0;

	// iterate the list of clusters needing work, removing them from the work list before we
	// service them. 
	for (auto it = ClustersNeedingCleanup.begin(); it != ClustersNeedingCleanup.end(); /*next handled in loop*/) {
		int cluster_id = *it;
		auto prev = it++;
		ClustersNeedingCleanup.erase(prev);

		dprintf(D_MATERIALIZE | D_VERBOSE, "\tcluster %d needs cleanup\n", cluster_id);

		// If no JobQueue, then we must be exiting. so skip all of the cleanup
		if ( ! JobQueue) continue;

		bool do_cleanup = true;

		// first get the proc count for this cluster, if it is zero then we *might* want to do cleanup
		int *numOfProcs = NULL;
		if ( ClusterSizeHashTable->lookup(cluster_id,numOfProcs) != -1 ) {
			do_cleanup = *numOfProcs <= 0;
			dprintf(D_MATERIALIZE | D_VERBOSE, "\tcluster %d has %d procs, setting do_cleanup=%d\n", cluster_id, *numOfProcs, do_cleanup);
		} else {
			dprintf(D_MATERIALIZE | D_VERBOSE, "\tcluster %d has no entry in ClusterSizeHashTable, setting do_cleanup=%d\n", cluster_id, do_cleanup);
		}

		// get the clusterad, and have it materialize factory jobs if any are desired
		// if we materalized any jobs, then cleanup is cancelled.
		if (scheduler.getAllowLateMaterialize()) {
			JobQueueCluster * clusterad = GetClusterAd(cluster_id);
			if ( ! clusterad) {
				// if no clusterad in the job queue, there is nothing to cleanup or materialize, so just skip it.
				dprintf(D_ALWAYS, "\tWARNING: DeferredClusterCleanupTimerCallback could not find cluster ad for cluster %d\n", cluster_id);
				continue;
			}
			ASSERT(clusterad->IsCluster());
			if (clusterad->factory) {
				dprintf(D_MATERIALIZE | D_VERBOSE, "\tcluster %d has job factory, invoking it.\n", cluster_id);
				int retry_delay = 0;
				TransactionWatcher txn;
				int num_materialized = MaterializeJobs(clusterad, txn, retry_delay);
				if (num_materialized > 0) {
					if (txn.InTransaction()) {
						CondorError errorStack;
						SetAttributeFlags_t flags = scheduler.getNonDurableLateMaterialize() ? NONDURABLE : 0;
						int rv = txn.CommitIfAny(flags, &errorStack);
						if (rv < 0) {
							dprintf(D_ALWAYS, "CommitTransaction() failed for cluster %d rval=%d (%s)\n",
								cluster_id, rv, errorStack.empty() ? "no message" : errorStack.message());
							num_materialized = 0;
						}
					}
					total_new_jobs += num_materialized;
					// PRAGMA_REMIND("TJ: should we do_cleanup here if the transaction failed to commit?");
					do_cleanup = false;
				} else {
					// if no jobs materialized, we have to decide if the factory is done, or in a recoverable pause state
					if (retry_delay > 0) {
						do_cleanup = false;
					}
				}
				dprintf(D_MATERIALIZE, "cluster %d job factory invoked, %d jobs materialized%s\n", cluster_id, num_materialized, do_cleanup ? ", doing cleanup" : "");
			}
		}

		// if cleanup is still desired, do it now.
		if (do_cleanup) {
			dprintf(D_MATERIALIZE, "DeferredClusterCleanupTimerCallback: Removing cluster %d\n", cluster_id);
			ClusterCleanup(cluster_id);
		}
	}
	if (total_new_jobs > 0) {
		scheduler.needReschedule();
	}

	if( ClustersNeedingCleanup.empty() && defer_cleanup_timer_id > 0 ) {
		dprintf(D_FULLDEBUG, "Cancelling deferred cluster cleanup/job materialization timer\n");
		daemonCore->Cancel_Timer(defer_cleanup_timer_id);
		defer_cleanup_timer_id = -1;
	}
}

// this is called when there is a job factory for the cluster and a proc for that cluster is destroyed.
// it may be called even when the cluster still has materialized jobs
//  (i.e. is not really ready for cleanup yet)
void
ScheduleClusterForDeferredCleanup(int cluster_id)
{
	ClustersNeedingCleanup.insert(cluster_id);
	// Start timer to do deferred materialize if it is not already running.
	if( defer_cleanup_timer_id <= 0 ) {
		dprintf(D_FULLDEBUG, "Starting deferred cluster cleanup/materialize timer\n");
		defer_cleanup_timer_id = daemonCore->Register_Timer(0, 5, DeferredClusterCleanupTimerCallback, "DeferredClusterCleanupTimerCallback");
	}
}

static
int
IncrementClusterSize(int cluster_num)
{
	int 	*numOfProcs = NULL;

	if ( ClusterSizeHashTable->lookup(cluster_num,numOfProcs) == -1 ) {
		// First proc we've seen in this cluster; set size to 1
		ClusterSizeHashTable->insert(cluster_num,1);
	} else {
		// We've seen this cluster_num go by before; increment proc count
		(*numOfProcs)++;
	}

		// return the number of procs in this cluster
	if ( numOfProcs ) {
		return *numOfProcs;
	} else {
		return 1;
	}
}

static
int
DecrementClusterSize(int cluster_id, JobQueueCluster * clusterAd)
{
	int 	*numOfProcs = NULL;

	if ( ClusterSizeHashTable->lookup(cluster_id,numOfProcs) != -1 ) {
		// We've seen this cluster_num go by before; increment proc count
		// NOTICE that numOfProcs is a _reference_ to an int which we
		// fetched out of the hash table via the call to lookup() above.
		(*numOfProcs)--;

		bool cleanup_now = (*numOfProcs <= 0);
		if (clusterAd) {
			clusterAd->SetClusterSize(*numOfProcs);
			if (scheduler.getAllowLateMaterialize()) {
				// if there is a job factory, and it doesn't want us to do cleanup
				// then schedule deferred cleanup even if the cluster is not yet empty
				// we do this because deferred cleanup is where we do late materialization
				if ( ! JobFactoryAllowsClusterRemoval(clusterAd)) {
					ScheduleClusterForDeferredCleanup(cluster_id);
					cleanup_now = false;
				}
			}
		}

		// If this is the last job in the cluster, remove the initial
		//    checkpoint file and the entry in the ClusterSizeHashTable.
		if ( cleanup_now ) {
			ClusterCleanup(cluster_id);
			numOfProcs = NULL;
		}
	}
	TotalJobsCount--;
	
		// return the number of procs in this cluster
	if ( numOfProcs ) {
		return *numOfProcs;
	} else {
		// if it isn't in our hashtable, there are no procs, so return 0
		return 0;
	}
}

static 
void
RemoveMatchedAd(int cluster_id, int proc_id)
{
	if ( scheduler.resourcesByProcID ) {
		ClassAd *ad_to_remove = NULL;
		PROC_ID job_id;
		job_id.cluster = cluster_id;
		job_id.proc = proc_id;
		scheduler.resourcesByProcID->lookup(job_id,ad_to_remove);
		if ( ad_to_remove ) {
			delete ad_to_remove;
			scheduler.resourcesByProcID->remove(job_id);
		}
	}
	return;
}

// CRUFT: Everything in this function is cruft, but not necessarily all
//    the same cruft. Individual sections should say if/when they should
//    be removed.
// Look for attributes that have changed name or syntax in a previous
// version of Condor and convert the old format to the current format.
// *This function is not transaction-safe!*
// If startup is true, then this job was read from the job queue log on
//   schedd startup. Otherwise, it's a new job submission. Some of these
//   conversion checks only need to be done for existing jobs at startup.
// Returns true if the ad was modified, false otherwise.
void
ConvertOldJobAdAttrs( ClassAd *job_ad, bool startup )
{
	int universe, cluster, proc;

	if (!job_ad->LookupInteger(ATTR_CLUSTER_ID, cluster)) {
		dprintf(D_ALWAYS,
				"Job has no %s attribute. Skipping conversion.\n",
				ATTR_CLUSTER_ID);
		return;
	}

	if (!job_ad->LookupInteger(ATTR_PROC_ID, proc)) {
		dprintf(D_ALWAYS,
				"Job has no %s attribute. Skipping conversion.\n",
				ATTR_PROC_ID);
		return;
	}

	if( !job_ad->LookupInteger( ATTR_JOB_UNIVERSE, universe ) ) {
		dprintf( D_ALWAYS,
				 "Job %d.%d has no %s attribute. Skipping conversion.\n",
				 cluster, proc, ATTR_JOB_UNIVERSE );
		return;
	}

		// CRUFT
		// Before 7.6.0, Condor-C didn't set ATTR_HOLD_REASON_CODE
		// properly when submitting jobs to a remote schedd. Since then,
		// we look at the code instead of the hold reason string to
		// see if a job is expecting input files to be spooled.
	int job_status = -1;
	job_ad->LookupInteger( ATTR_JOB_STATUS, job_status );
	if ( job_status == HELD && job_ad->LookupExpr( ATTR_HOLD_REASON_CODE ) == NULL ) {
		std::string hold_reason;
		job_ad->LookupString( ATTR_HOLD_REASON, hold_reason );
		if ( hold_reason == "Spooling input data files" ) {
			job_ad->Assign( ATTR_HOLD_REASON_CODE,
							CONDOR_HOLD_CODE_SpoolingInput );
		}
	}

		// CRUFT
		// Starting in 6.7.11, ATTR_JOB_MANAGED changed from a boolean
		// to a string.
	bool ntmp;
	if( startup && job_ad->LookupBool(ATTR_JOB_MANAGED, ntmp) ) {
		if(ntmp) {
			job_ad->Assign(ATTR_JOB_MANAGED, MANAGED_EXTERNAL);
		} else {
			job_ad->Assign(ATTR_JOB_MANAGED, MANAGED_SCHEDD);
		}
	}

		// CRUFT
		// Starting in 7.9.1, in ATTR_GRID_JOB_ID, the grid-types
		// pbs, sge, lsf, nqs, and naregi were made sub-types of
		// 'batch'.
	std::string orig_value;
	if ( job_ad->LookupString( ATTR_GRID_JOB_ID, orig_value ) ) {
		const char *orig_str = orig_value.c_str();
		if ( strncasecmp( "pbs", orig_str, 3 ) == 0 ||
			 strncasecmp( "sge", orig_str, 3 ) == 0 ||
			 strncasecmp( "lsf", orig_str, 3 ) == 0 ||
			 strncasecmp( "nqs", orig_str, 3 ) == 0 ||
			 strncasecmp( "naregi", orig_str, 6 ) == 0 ) {
			std::string new_value = "batch " + orig_value;
			job_ad->Assign( ATTR_GRID_JOB_ID, new_value );
		}
	}
}

QmgmtPeer::QmgmtPeer()
{
	owner = NULL;
	myendpoint = NULL;
	sock = NULL;
	transaction = NULL;
	allow_protected_attr_changes_by_superuser = true;
	readonly = false;

	unset();
}

QmgmtPeer::~QmgmtPeer()
{
	unset();
}

bool
QmgmtPeer::set(ReliSock *input)
{
	if ( !input || sock || myendpoint ) {
		// already set, or no input
		return false;
	}
	
	sock = input;
	return true;
}

bool
QmgmtPeer::set(const condor_sockaddr& raddr, const char *o)
{
	if ( !raddr.is_valid() || sock || myendpoint ) {
		// already set, or no input
		return false;
	}
	ASSERT(owner == NULL);

	if ( o ) {
		fquser = o;
			// owner is just fquser that stops at the first '@' 
		owner = strdup(o);
		char *atsign = strchr(owner,'@');
		if (atsign) {
			*atsign = '\0';
		}
	}

	addr = raddr;
	myendpoint = strdup(addr.to_ip_string().Value());

	return true;
}

bool
QmgmtPeer::setAllowProtectedAttrChanges(bool val)
{
	bool old_val = allow_protected_attr_changes_by_superuser;

	allow_protected_attr_changes_by_superuser = val;

	return old_val;
}

bool
QmgmtPeer::setEffectiveOwner(char const *o)
{
	free(owner);
	owner = NULL;

	if ( o ) {
		owner = strdup(o);
		std::string uid_domain;
		param(uid_domain, "UID_DOMAIN");

		fquser = std::string(o) + "@" + uid_domain;
	}
	return true;
}

bool
QmgmtPeer::setReadOnly(bool val)
{
	bool old_val = readonly;

	readonly = val;

	return old_val;
}

void
QmgmtPeer::unset()
{
	if (owner) {
		free(owner);
		owner = NULL;
	}
	fquser = "";
	if (myendpoint) {
		free(myendpoint);
		myendpoint = NULL;
	}
	if (sock) sock=NULL;	// note: do NOT delete sock!!!!!
	if (transaction) {
		delete transaction;
		transaction = NULL;
	}

	next_proc_num = 0;
	active_cluster_num = -1;	
	xact_start_time = 0;	// time at which the current transaction was started
	readonly = false;
}

const char*
QmgmtPeer::endpoint_ip_str() const
{
	if ( sock ) {
		return sock->peer_ip_str();
	} else {
		return myendpoint;
	}
}

const condor_sockaddr
QmgmtPeer::endpoint() const
{
	if ( sock ) {
		return sock->peer_addr();
	} else {
		return addr;
	}
}


const char*
QmgmtPeer::getOwner() const
{
	// if effective owner has been set, use that
	if( owner ) {
		return owner;
	}
	if ( sock ) {
		return sock->getOwner();
	}
	return NULL;
}

const char*
QmgmtPeer::getDomain() const
{
	if ( sock ) {
		return sock->getDomain();
	}
	return NULL;
}

const char*
QmgmtPeer::getRealOwner() const
{
	if ( sock ) {
		return sock->getOwner();
	}
	else {
		return owner;
	}
}
	

const char*
QmgmtPeer::getFullyQualifiedUser() const
{
	if ( sock ) {
		return sock->getFullyQualifiedUser();
	} else {
		return fquser.empty() ? nullptr : fquser.c_str();
	}
}

std::string
QmgmtPeer::getEffectiveFullyQualifiedUser() const
{
	if (fquser.empty()) {
		return sock ? sock->getFullyQualifiedUser() : "";
	} else {
		return fquser;
	}
}

int
QmgmtPeer::isAuthenticated() const
{
	if ( sock ) {
		return sock->isMappedFQU();
	} else {
		if ( qmgmt_all_users_trusted ) {
			return TRUE;
		} else {
			return owner ? TRUE : FALSE;
		}
	}
}


// Read out any parameters from the config file that we need and
// initialize our internal data structures.  This is also called
// on reconfig.
void
InitQmgmt()
{
	StringList s_users;
	char* tmp;

	std::string uid_domain;
	param(uid_domain, "UID_DOMAIN");

	qmgmt_was_initialized = true;

	tmp = param( "QUEUE_SUPER_USERS" );
	if( tmp ) {
		s_users.initializeFromString( tmp );
		free( tmp );
	} else {
		s_users.initializeFromString( default_super_user );
	}
	if( ! s_users.contains(get_condor_username()) ) {
		s_users.append( get_condor_username() );
	}
	super_users.clear();
	super_users.reserve(s_users.number() + 3);
	s_users.rewind();
	while( (tmp = s_users.next()) ) {
		// Backward compatibility hack:
		// QUEUE_SUPER_USERS historically has referred to owners (actual OS usernames)
		// as opposed to a HTCondor user; the defaults are `root` and `condor`.  We now
		// get the 'user' from the authenticated identity (which is of the form 'user@domain').
		// Hence, we try a few alternate identities; particularly, if 'foo' is a superuser,
		// then we also consider 'foo@UID_DOMAIN' a superuser.  Additionally, if 'condor'
		// is a superuser, then 'condor@child', 'condor@parent', and 'condor@family'
		// are considered superusers.
		std::string super_user(tmp);
		if  (super_user.find("@") == std::string::npos) {
			std::string alt_super_user = std::string(tmp) + "@" + uid_domain;
			super_users.emplace_back(alt_super_user);
		} else {
			super_users.emplace_back(super_user);
		}
#ifdef WIN32
		if (!strcasecmp(tmp, "condor"))
#else
		if (!strcmp(tmp, "condor"))
#endif
		{
			super_users.push_back("condor@child");
			super_users.push_back("condor@parent");
			super_users.push_back("condor@family");
		}
	}

	if( IsFulldebug(D_FULLDEBUG) ) {
		dprintf( D_FULLDEBUG, "Queue Management Super Users:\n" );
		for (const auto &username : super_users) {
			dprintf( D_FULLDEBUG, "\t%s\n", username.c_str() );
		}
	}

	qmgmt_all_users_trusted = param_boolean("QUEUE_ALL_USERS_TRUSTED",false);
	if (qmgmt_all_users_trusted) {
		dprintf(D_ALWAYS,
			"NOTE: QUEUE_ALL_USERS_TRUSTED=TRUE - "
			"all queue access checks disabled!\n"
			);
	}

	delete queue_super_user_may_impersonate_regex;
	queue_super_user_may_impersonate_regex = NULL;
	std::string queue_super_user_may_impersonate;
	if( param(queue_super_user_may_impersonate,"QUEUE_SUPER_USER_MAY_IMPERSONATE") ) {
		queue_super_user_may_impersonate_regex = new Regex;
		const char *errptr=NULL;
		int erroffset=0;
		if( !queue_super_user_may_impersonate_regex->compile(queue_super_user_may_impersonate.c_str(),&errptr,&erroffset) ) {
			EXCEPT("QUEUE_SUPER_USER_MAY_IMPERSONATE is an invalid regular expression: %s",queue_super_user_may_impersonate.c_str());
		}
	}

	immutable_attrs.clear();
	param_and_insert_attrs("IMMUTABLE_JOB_ATTRS", immutable_attrs);
	param_and_insert_attrs("SYSTEM_IMMUTABLE_JOB_ATTRS", immutable_attrs);
	protected_attrs.clear();
	param_and_insert_attrs("PROTECTED_JOB_ATTRS", protected_attrs);
	param_and_insert_attrs("SYSTEM_PROTECTED_JOB_ATTRS", protected_attrs);
	secure_attrs.clear();
	param_and_insert_attrs("SECURE_JOB_ATTRS", secure_attrs);
	param_and_insert_attrs("SYSTEM_SECURE_JOB_ATTRS", secure_attrs);

	Ignore_Secure_SetAttr_Attempts = param_boolean("IGNORE_ATTEMPTS_TO_SET_SECURE_JOB_ATTRS", true);

	schedd_forker.Initialize();
	int max_schedd_forkers = param_integer ("SCHEDD_QUERY_WORKERS",8,0);
	schedd_forker.setMaxWorkers( max_schedd_forkers );

	cluster_initial_val = param_integer("SCHEDD_CLUSTER_INITIAL_VALUE",1,1);
	cluster_increment_val = param_integer("SCHEDD_CLUSTER_INCREMENT_VALUE",1,1);
    cluster_maximum_val = param_integer("SCHEDD_CLUSTER_MAXIMUM_VALUE",0,0);

	flush_job_queue_log_delay = param_integer("SCHEDD_JOB_QUEUE_LOG_FLUSH_DELAY",5,0);
	dirty_notice_interval = param_integer("SCHEDD_JOB_QUEUE_NOTIFY_UPDATES",30,0);

	if ((g_prior_uid_domain != uid_domain) && JobQueue) {
		// We do not need to update the job UID_DOMAIN here; that's done by the schedd.
		JobQueueJob *ad = nullptr;
		if (JobQueue->Lookup(HeaderKey, ad)) {
			JobQueue->SetAttribute(HeaderKey, ATTR_UID_DOMAIN, uid_domain.c_str());
			JobQueueDirty = true;
			g_prior_uid_domain = uid_domain;
		}
	}
}

void
SetMaxHistoricalLogs(int max_historical_logs)
{
	JobQueue->SetMaxHistoricalLogs(max_historical_logs);
}

time_t
GetOriginalJobQueueBirthdate()
{
	return JobQueue->GetOrigLogBirthdate();
}

static void
RenamePre_7_5_5_SpoolPathsInJob( ClassAd *job_ad, char const *spool, int cluster, int proc )
{
	std::string old_path;
	formatstr(old_path,"%s%ccluster%d.proc%d.subproc%d", spool, DIR_DELIM_CHAR, cluster, proc, 0);
	std::string new_path;
	SpooledJobFiles::getJobSpoolPath(job_ad, new_path);
	ASSERT( !new_path.empty() );

	static const int ATTR_ARRAY_SIZE = 6;
	static const char *AttrsToModify[ATTR_ARRAY_SIZE] = { 
		ATTR_JOB_CMD,
		ATTR_JOB_INPUT,
		ATTR_TRANSFER_INPUT_FILES,
		ATTR_ULOG_FILE,
		ATTR_X509_USER_PROXY,
		ATTR_JOB_IWD};
	static const bool AttrIsList[ATTR_ARRAY_SIZE] = {
		false,
		false,
		true,
		false,
		false,
		false};

	int a;
	for(a=0;a<ATTR_ARRAY_SIZE;a++) {
		char const *attr = AttrsToModify[a];
		std::string v;
		char const *o = old_path.c_str();
		char const *n = new_path.c_str();

		if( !job_ad->LookupString(attr,v) ) {
			continue;
		}
		if( !AttrIsList[a] ) {
			if( !strncmp(v.c_str(),o,strlen(o)) ) {
				std::string np = n;
				np += v.c_str() + strlen(o);
				dprintf(D_ALWAYS,"Changing job %d.%d %s from %s to %s\n",
						cluster, proc, attr, o, np.c_str());
				job_ad->Assign(attr,np);
			}
			continue;
		}

			// The value we are changing is a list of files
		StringList old_paths(v.c_str(),",");
		StringList new_paths(NULL,",");
		bool changed = false;

		old_paths.rewind();
		char const *op;
		while( (op=old_paths.next()) ) {
			if( !strncmp(op,o,strlen(o)) ) {
				std::string np = n;
				np += op + strlen(o);
				new_paths.append(np.c_str());
				changed = true;
			}
			else {
				new_paths.append(op);
			}
		}

		if( changed ) {
			char *nv = new_paths.print_to_string();
			ASSERT( nv );
			dprintf(D_ALWAYS,"Changing job %d.%d %s from %s to %s\n",
					cluster, proc, attr, v.c_str(), nv);
			job_ad->Assign(attr,nv);
			free( nv );
		}
	}
}


static void
SpoolHierarchyChangePass1(char const *spool,std::list< PROC_ID > &spool_rename_list)
{
	int cluster, proc, subproc;

	Directory spool_dir(spool);
	const char *f;
	while( (f=spool_dir.Next()) ) {
		int len;
		cluster = proc = subproc = -1;
		len = 0;

		if( sscanf(f,"cluster%d.proc%d.subproc%d%n",&cluster,&proc,&subproc,&len)==3 && f[len] == '\0' )
		{
			dprintf(D_ALWAYS,"Found pre-7.5.5 spool directory %s\n",f);
			if( !GetJobAd( cluster, proc ) ) {
				dprintf(D_ALWAYS,"No job %d.%d exists, so ignoring old spool directory %s.\n",cluster,proc,f);
			}
			else {
				PROC_ID job_id;
				job_id.cluster = cluster;
				job_id.proc = proc;
				spool_rename_list.push_back(job_id);
			}
		}

		cluster = proc = subproc = -1;
		len = 0;
		if( sscanf(f,"cluster%d.ickpt.subproc%d%n",&cluster,&subproc,&len)==2 && f[len] == '\0')
		{
			dprintf(D_ALWAYS,"Found pre-7.5.5 spooled executable %s\n",f);
			if( !GetJobAd( cluster, ICKPT ) ) {
				dprintf(D_ALWAYS,"No job %d.%d exists, so ignoring old spooled executable %s.\n",cluster,proc,f);
			}
			else {
				PROC_ID job_id;
				job_id.cluster = cluster;
				job_id.proc = ICKPT;
				spool_rename_list.push_back(job_id);
			}
		}
	}

	std::list< PROC_ID >::iterator spool_rename_it;
	for( spool_rename_it = spool_rename_list.begin();
		 spool_rename_it != spool_rename_list.end();
		 spool_rename_it++ )
	{
		PROC_ID job_id = *spool_rename_it;
		cluster = job_id.cluster;
		proc = job_id.proc;

		ClassAd *job_ad = GetJobAd( cluster, proc );
		ASSERT( job_ad ); // we already checked that this job exists

		RenamePre_7_5_5_SpoolPathsInJob( job_ad, spool, cluster, proc );

		JobQueueDirty = true;
	}
}

static void
SpoolHierarchyChangePass2(char const *spool,std::list< PROC_ID > &spool_rename_list)
{
	int cluster, proc;

		// now rename the job spool directories and executables
	std::list< PROC_ID >::iterator spool_rename_it;
	for( spool_rename_it = spool_rename_list.begin();
		 spool_rename_it != spool_rename_list.end();
		 spool_rename_it++ )
	{
		PROC_ID job_id = *spool_rename_it;
		cluster = job_id.cluster;
		proc = job_id.proc;

		ClassAd *job_ad = GetJobAd( cluster, proc );
		ASSERT( job_ad ); // we already checked that this job exists

		std::string old_path;
		std::string new_path;

		if( proc == ICKPT ) {
			formatstr(old_path,"%s%ccluster%d.ickpt.subproc%d",spool,DIR_DELIM_CHAR,cluster,0);
		}
		else {
			formatstr(old_path,"%s%ccluster%d.proc%d.subproc%d",spool,DIR_DELIM_CHAR,cluster,proc,0);
		}
		SpooledJobFiles::getJobSpoolPath(job_ad, new_path);

		if( !SpooledJobFiles::createParentSpoolDirectories(job_ad) ) {
			EXCEPT("Failed to create parent spool directories for "
				   "%d.%d: %s: %s",
				   cluster,proc,new_path.c_str(),strerror(errno));
		}

		priv_state saved_priv;
		if( proc != ICKPT ) {
			std::string old_tmp_path = old_path + ".tmp";
			std::string new_tmp_path = new_path + ".tmp";

				// We move the tmp directory first, because it is the presence
				// of the non-tmp directory that is checked for if we crash
				// and restart.
			StatInfo si(old_tmp_path.c_str());
			if( si.Error() != SINoFile ) {
				saved_priv = set_priv(PRIV_ROOT);

				if( rename(old_tmp_path.c_str(),new_tmp_path.c_str())!= 0 ) {
					EXCEPT("Failed to move %s to %s: %s",
						   old_tmp_path.c_str(),
						   new_tmp_path.c_str(),
						   strerror(errno));
				}

				set_priv(saved_priv);

				dprintf(D_ALWAYS,"Moved %s to %s.\n",
						old_tmp_path.c_str(), new_tmp_path.c_str() );
			}
		}

		saved_priv = set_priv(PRIV_ROOT);

		if( rename(old_path.c_str(),new_path.c_str())!= 0 ) {
			EXCEPT("Failed to move %s to %s: %s",
				   old_path.c_str(),
				   new_path.c_str(),
				   strerror(errno));
		}

		set_priv(saved_priv);

		dprintf(D_ALWAYS,"Moved %s to %s.\n",
				old_path.c_str(), new_path.c_str() );
	}
}

/* handled in header for now.
JobQueueJob::~JobQueueJob()
{
}
*/

JobQueueCluster::~JobQueueCluster()
{
	if (this->factory) {
		DestroyJobFactory(this->factory);
		this->factory = NULL;
	}
}

bool JobQueueJob::IsNoopJob()
{
	if ( ! has_noop_attr) return false;
	bool noop = false;
	if ( ! this->LookupBool(ATTR_JOB_NOOP, noop)) { has_noop_attr = false; }
	else { has_noop_attr = true; }
	return has_noop_attr && noop;
}


// After the job queue is loaded from disk, or a new job is submitted
// the fields in the job object have to be initialized to match the ad
//
void JobQueueBase::PopulateFromAd()
{
	if (!entry_type) {
		if (!jid.cluster) {
			this->LookupInteger(ATTR_CLUSTER_ID, jid.cluster);
			this->LookupInteger(ATTR_PROC_ID, jid.proc);
		}
		if (jid.cluster == 0 && jid.proc == 0) entry_type = entry_type_header;
		else if (jid.cluster == 0) entry_type = entry_type_jobset;
		else if (jid.cluster > 0) entry_type = (jid.proc < 0) ? entry_type_cluster : entry_type_job;
	}
}

void JobQueueJob::PopulateFromAd()
{
	// First have our base class fill in whatever it can
	JobQueueBase::PopulateFromAd();

	if ( ! universe) {
		int uni;
		if (this->LookupInteger(ATTR_JOB_UNIVERSE, uni)) {
			this->universe = uni;
		}
	}

#if 0 // we purposefully do NOT want to initialize the set_id here! -Todd Tannenbaum Oct 2019
	if ( ! set_id) {
		this->LookupInteger(ATTR_JOB_SET_ID, set_id);
	}
#endif


#if 0	// we don't do this anymore, since we update both the ad and the job object
		// when we calculate the autocluster - the on-disk value is never useful.
	if (autocluster_id < 0) {
		this->LookupInteger(ATTR_AUTO_CLUSTER_ID, this->autocluster_id);
	}
#endif
}

void
InitJobQueue(const char *job_queue_name,int max_historical_logs)
{
	ASSERT(qmgmt_was_initialized);	// make certain our parameters are setup
	ASSERT(!JobQueue);

	MyString spool;
	if( !param(spool,"SPOOL") ) {
		EXCEPT("SPOOL must be defined.");
	}

	int spool_min_version = 0;
	int spool_cur_version = 0;
	CheckSpoolVersion(spool.Value(),SPOOL_MIN_VERSION_SCHEDD_SUPPORTS,SPOOL_CUR_VERSION_SCHEDD_SUPPORTS,spool_min_version,spool_cur_version);

	JobQueue = new JobQueueType(new ConstructClassAdLogTableEntry<JobQueuePayload>(),job_queue_name,max_historical_logs);
	ClusterSizeHashTable = new ClusterSizeHashTable_t(hashFuncInt);
	TotalJobsCount = 0;
	jobs_added_this_transaction = 0;


	/* We read/initialize the header ad in the job queue here.  Currently,
	   this header ad just stores the next available cluster number. */
	JobQueueJob *ad = NULL;
	JobQueueCluster *clusterad = NULL;
	JobQueueKey key;
	int 	cluster_num, cluster, proc, universe;
	int		stored_cluster_num;
	bool	CreatedAd = false;
	JobQueueKey cluster_key;
	std::string	owner;
	std::string	user;
	std::string correct_user;
	MyString	buf;
	std::string	attr_scheduler;
	std::string correct_scheduler;
	std::string buffer;

	if (!JobQueue->Lookup(HeaderKey, ad)) {
		// we failed to find header ad, so create one
		JobQueue->NewClassAd(HeaderKey, JOB_ADTYPE, STARTD_ADTYPE);
		CreatedAd = true;
	}

	if (CreatedAd ||
		ad->LookupInteger(ATTR_NEXT_CLUSTER_NUM, stored_cluster_num) != 1) {
		// cluster_num is not already set, so we set a flag to set it from a
		// computed value 
		stored_cluster_num = 0;
	}

	if (ad && scheduler.jobSets) {
		int stored_jobset_num = 1;
		ad->LookupInteger(ATTR_NEXT_JOBSET_NUM, stored_jobset_num);
		if (stored_jobset_num < 1) {
			stored_jobset_num = 1;
		}
		scheduler.jobSets->setNextSetId(stored_jobset_num);
	}

		// Pull the previous UID_DOMAIN value from the header ad;
		// we will use this later to determine if the UidDomain changed.
	ad->LookupString(ATTR_UID_DOMAIN, g_prior_uid_domain);
	std::string uid_domain;
	param(uid_domain, "UID_DOMAIN");
	if (g_prior_uid_domain.empty()) {
		g_prior_uid_domain = uid_domain;
		JobQueue->SetAttribute(HeaderKey, ATTR_UID_DOMAIN, g_prior_uid_domain.c_str());
		JobQueueDirty = true;
	}
	bool update_uid_domain = uid_domain == g_prior_uid_domain;


    // If a stored cluster id exceeds a configured maximum, tag it for re-computation
    if ((cluster_maximum_val > 0) && (stored_cluster_num > cluster_maximum_val)) {
        dprintf(D_ALWAYS, "Stored cluster id %d exceeds configured max %d.  Flagging for reset.\n", stored_cluster_num, cluster_maximum_val);
        stored_cluster_num = 0;
    }

		// Figure out what the correct ATTR_SCHEDULER is for any
		// dedicated jobs in this queue.  Since it'll be the same for
		// all jobs, we only have to figure it out once.  We use '%'
		// as the delimiter, since ATTR_NAME might already have '@' in
		// it, and we don't want to confuse things any further.
	formatstr( correct_scheduler, "DedicatedScheduler@%s", Name );

	next_cluster_num = cluster_initial_val;
	JobQueue->StartIterateAllClassAds();
	while (JobQueue->Iterate(key,ad)) {
		ad->jid = key; // make sure that job object has correct jobid.

		if (key.cluster <= 0 || key.proc < 0 ) {

			// make ownerinfo structs by looking at all cluster ads
			if (key.cluster > 0) {
				if ( ! ad->ownerinfo) {
					if (ad->LookupString(ATTR_USER, owner)) {
						ad->ownerinfo = const_cast<OwnerInfo*>(scheduler.insert_owner_const(owner.c_str()));
					}
						// owner_history tracks the OS usernames that have
						// been used to run jobs on this schedd; it's part of a
						// security mechanism to prevent the schedd from executing
						// as an OS user who has never submitted jobs.  Hence, we
						// actually want to use ATTR_OWNER here and not ATTR_USER.
					if (ad->LookupString(ATTR_OWNER, owner)) {
						AddOwnerHistory( owner );
					}
				}				
			}

			// set entry_type and some other JobQueueBase and JobQueueJob data members
			ad->PopulateFromAd();

			// if this ad represents a job set, create that job set
			if (ad->IsJobSet()) {
				if (scheduler.jobSets) {
					scheduler.jobSets->restoreJobSet(ad);
				} else {
					JOB_ID_KEY_BUF job_id(key);
					dprintf(D_FULLDEBUG, "JobSets disabled, removing JobSet state for id %s\n",
						job_id.c_str());
					JobQueue->DestroyClassAd(job_id);
				}
			}

			continue;  // done with cluster & header ads
		}

		cluster_num = key.cluster;

		// this brace isn't needed anymore, it's here to avoid re-indenting all of the code below.
		{
			JOB_ID_KEY_BUF job_id(key);

			// find highest cluster, set next_cluster_num to one increment higher
			if (cluster_num >= next_cluster_num) {
				next_cluster_num = cluster_num + cluster_increment_val;
			}

			// link all proc ads to their cluster ad, if there is one
#if 1
			clusterad = GetClusterAd(cluster_num);
			ad->ChainToAd(clusterad);
#else
			IdToKey(cluster_num,-1,cluster_key);
			if ( JobQueue->Lookup(cluster_key,clusterad) ) {
				ad->ChainToAd(clusterad);
			}
#endif

			std::string user;
			if (!ad->LookupString(ATTR_OWNER, owner) || !ad->LookupString(ATTR_USER, user)) {
				dprintf(D_ALWAYS,
						"Job %s has no %s attribute.  Removing....\n",
						job_id.c_str(), ATTR_OWNER);
				JobQueue->DestroyClassAd(job_id);
				continue;
			}
			if (update_uid_domain) {
				auto at_sign = user.find_last_of('@');
				std::string old_job_domain = (at_sign == std::string::npos) ? "" : user.substr(at_sign + 1);
				if (old_job_domain == g_prior_uid_domain) {
					ad->Assign(ATTR_USER, user.substr(0, at_sign) + "@" + uid_domain);
					JobQueueDirty = true;
				}
			}

				// initialize our list of job owners
			AddOwnerHistory( owner );
			ad->ownerinfo = const_cast<OwnerInfo*>(scheduler.insert_owner_const(user.c_str()));
			if (clusterad)
				clusterad->ownerinfo = ad->ownerinfo;

			if (!ad->LookupInteger(ATTR_CLUSTER_ID, cluster)) {
				dprintf(D_ALWAYS,
						"Job %s has no %s attribute.  Removing....\n",
						job_id.c_str(), ATTR_CLUSTER_ID);
				JobQueue->DestroyClassAd(job_id);
				continue;
			}

			if (cluster != cluster_num) {
				dprintf(D_ALWAYS,
						"Job %s has invalid cluster number %d.  Removing...\n",
						job_id.c_str(), cluster);
				JobQueue->DestroyClassAd(job_id);
				continue;
			}

			if (!ad->LookupInteger(ATTR_PROC_ID, proc)) {
				dprintf(D_ALWAYS,
						"Job %s has no %s attribute.  Removing....\n",
						job_id.c_str(), ATTR_PROC_ID);
				JobQueue->DestroyClassAd(job_id);
				continue;
			}

			if( !ad->LookupInteger( ATTR_JOB_UNIVERSE, universe ) ) {
				dprintf( D_ALWAYS,
						 "Job %s has no %s attribute.  Removing....\n",
						 job_id.c_str(), ATTR_JOB_UNIVERSE );
				JobQueue->DestroyClassAd( job_id );
				continue;
			}

			if( universe <= CONDOR_UNIVERSE_MIN ||
				universe >= CONDOR_UNIVERSE_MAX ) {
				dprintf( D_ALWAYS,
						 "Job %s has invalid %s = %d.  Removing....\n",
						 job_id.c_str(), ATTR_JOB_UNIVERSE, universe );
				JobQueue->DestroyClassAd( job_id );
				continue;
			}

				// Update fields in the newly created JobObject
			ad->autocluster_id = -1;
			ad->Delete(ATTR_AUTO_CLUSTER_ID);
			ad->SetUniverse(universe);
			if (clusterad) {
				clusterad->AttachJob(ad);
				clusterad->SetUniverse(universe);
				clusterad->autocluster_id = -1;
			}
			ad->PopulateFromAd();

			int job_status = 0;
			if (ad->LookupInteger(ATTR_JOB_STATUS, job_status)) {
				if (ad->Status() != job_status) {
					if (clusterad) {
						clusterad->JobStatusChanged(ad->Status(), job_status);
					}
					ad->SetStatus(job_status);
				}
				IncrementLiveJobCounter(scheduler.liveJobCounts, ad->Universe(), ad->Status(), 1);
				if (ad->ownerinfo) { IncrementLiveJobCounter(ad->ownerinfo->live, ad->Universe(), ad->Status(), 1); }
			}

				// Make sure ATTR_SCHEDULER is correct.
				// XXX TODO: Need a better way than hard-coded
				// universe check to decide if a job is "dedicated"
			if( universe == CONDOR_UNIVERSE_MPI ||
				universe == CONDOR_UNIVERSE_PARALLEL ) {
				if( !ad->LookupString(ATTR_SCHEDULER, attr_scheduler) ) { 
					dprintf( D_FULLDEBUG, "Job %s has no %s attribute.  "
							 "Inserting one now...\n", job_id.c_str(),
							 ATTR_SCHEDULER );
					ad->Assign( ATTR_SCHEDULER, correct_scheduler );
					JobQueueDirty = true;
				} else {

						// ATTR_SCHEDULER exists, make sure it's correct,
						// and if not, insert the new value now.
					if( attr_scheduler != correct_scheduler ) {
							// They're different, so insert the right
							// value 
						dprintf( D_FULLDEBUG,
								 "Job %s has stale %s attribute.  "
								 "Inserting correct value now...\n",
								 job_id.c_str(), ATTR_SCHEDULER );
						ad->Assign( ATTR_SCHEDULER, correct_scheduler );
						JobQueueDirty = true;
					}
				}
			}
			
				//
				// CronTab Special Handling Code
				// If this ad contains any of the attributes used 
				// by the crontab feature, then we will tell the 
				// schedd that this job needs to have runtimes calculated
				// 
			if ( ad->LookupString( ATTR_CRON_MINUTES, buffer ) ||
				 ad->LookupString( ATTR_CRON_HOURS, buffer ) ||
				 ad->LookupString( ATTR_CRON_DAYS_OF_MONTH, buffer ) ||
				 ad->LookupString( ATTR_CRON_MONTHS, buffer ) ||
				 ad->LookupString( ATTR_CRON_DAYS_OF_WEEK, buffer ) ) {
				scheduler.addCronTabClassAd( ad );
			}

			ConvertOldJobAdAttrs( ad, true );

				// Add the job to various runtime indexes for quick lookups
				//
			scheduler.indexAJob(ad, true);

				// If input files are going to be spooled, rewrite
				// the paths in the job ad to point at our spool area.
				// If the schedd crashes between committing a new job
				// submission and rewriting the job ad for spooling,
				// we need to redo the rewriting here.
			int hold_code = -1;
			ad->LookupInteger(ATTR_HOLD_REASON_CODE, hold_code);
			if ( job_status == HELD && hold_code == CONDOR_HOLD_CODE_SpoolingInput ) {
				if ( rewriteSpooledJobAd( ad, cluster, proc, true ) ) {
					JobQueueDirty = true;
				}
			}

				// make file transfer status attributes sane in case
				// we died while in the middle of transferring
			int transferring_input = false;
			int transferring_output = false;
			int transfer_queued = false;
			if( ad->LookupInteger(ATTR_TRANSFERRING_INPUT,transferring_input) ) {
				if( job_status == RUNNING ) {
					if( transferring_input ) {
						ad->Assign(ATTR_TRANSFERRING_INPUT,false);
						JobQueueDirty = true;
					}
				}
				else {
					ad->Delete(ATTR_TRANSFERRING_INPUT);
					JobQueueDirty = true;
				}
			}
			if( ad->LookupInteger(ATTR_TRANSFERRING_OUTPUT,transferring_output) ) {
				if( job_status == RUNNING ) {
					if( transferring_output ) {
						ad->Assign(ATTR_TRANSFERRING_OUTPUT,false);
						JobQueueDirty = true;
					}
				}
				else {
					ad->Delete(ATTR_TRANSFERRING_OUTPUT);
					JobQueueDirty = true;
				}
			}
			if( ad->LookupInteger(ATTR_TRANSFER_QUEUED,transfer_queued) ) {
				if( job_status == RUNNING ) {
					if( transfer_queued ) {
						ad->Assign(ATTR_TRANSFER_QUEUED,false);
						JobQueueDirty = true;
					}
				}
				else {
					ad->Delete(ATTR_TRANSFER_QUEUED);
					JobQueueDirty = true;
				}
			}
			// AsyncXfer: Delete in-job output transfer attributes
			if( ad->LookupInteger(ATTR_JOB_TRANSFERRING_OUTPUT,transferring_output) ) {
				ad->Delete(ATTR_JOB_TRANSFERRING_OUTPUT);
				JobQueueDirty = true;
			}
			if( ad->LookupInteger(ATTR_JOB_TRANSFERRING_OUTPUT_TIME,transferring_output) ) {
				ad->Delete(ATTR_JOB_TRANSFERRING_OUTPUT_TIME);
				JobQueueDirty = true;
			}

			// count up number of procs in cluster, update ClusterSizeHashTable
			int num_procs = IncrementClusterSize(cluster_num);
			if (clusterad) clusterad->SetClusterSize(num_procs);
			TotalJobsCount++;
		}
	} // WHILE
	g_prior_uid_domain = uid_domain;

	// If JobSets enabled, scan again to add jobs into sets
	if (scheduler.jobSets ) {
		dprintf(D_FULLDEBUG, "Restoring JobSet state\n");
		unsigned int updates = 0;
		JobQueue->StartIterateAllClassAds();
		while (JobQueue->Iterate(ad)) {
			if ( ad->IsJob() && 
				 scheduler.jobSets->update(*ad, -1, ad->Status()) ) 
			{
				updates++;
			}
		}
		dprintf(D_FULLDEBUG, "Finished restoring JobSet state, mapping %u jobs into %lu sets\n",
			updates, scheduler.jobSets->count());
	}


    // We defined a candidate next_cluster_num above, as (current-max-clust) + (increment).
    // If the candidate exceeds the configured max, then wrap it.  Default maximum is zero,
    // which signals 'no maximum'
    if ((cluster_maximum_val > 0) && (next_cluster_num > cluster_maximum_val)) {
        dprintf(D_ALWAYS, "Next cluster id exceeded configured max %d: wrapping to %d\n", cluster_maximum_val, cluster_initial_val);
        next_cluster_num = cluster_initial_val;
    }

	if ( stored_cluster_num == 0 ) {
		char tmp[PROC_ID_STR_BUFLEN];
		snprintf(tmp, sizeof(tmp), "%d", next_cluster_num);
		JobQueue->SetAttribute(HeaderKey, ATTR_NEXT_CLUSTER_NUM, tmp);
	} else {
        // This sanity check is not applicable if a maximum cluster value was set,  
        // since in that case wrapped cluster-ids are a valid condition.
		if ((next_cluster_num > stored_cluster_num) && (cluster_maximum_val <= 0)) {
			// Oh no!  Somehow the header ad in the queue says to reuse cluster nums!
			EXCEPT("JOB QUEUE DAMAGED; header ad NEXT_CLUSTER_NUM invalid");
		}
		next_cluster_num = stored_cluster_num;
	}

		// Now check for pre-7.5.5 spool directories/files that need
		// to be modernized.  This happens in two passes.  First we
		// update the job ads to point to the new paths.  Then we
		// write out the modified job queue to save these and any
		// other pending changes.  Then we rename the
		// directories/files in the spool.  This order of doing things
		// guarantees that if we crash in the middle we don't skip
		// over some unfinished work on restart.
	std::list< PROC_ID > spool_rename_list;

	if( spool_cur_version < 1 ) {
		SpoolHierarchyChangePass1(spool.Value(),spool_rename_list);
	}


		// Some of the conversions done in ConvertOldJobAdAttrs need to be
		// persisted to disk. Particularly, GlobusContactString/RemoteJobId.
		// The spool renaming also needs to be saved here.  This is not
		// optional, so we cannot just call CleanJobQueue() here, because
		// that does not abort on failure.
	if( JobQueueDirty ) {
		if( !JobQueue->TruncLog() ) {
			EXCEPT("Failed to write the modified job queue log to disk, so cannot continue.");
		}
		JobQueueDirty = false;
	}

	if( spool_cur_version < 1 ) {
		SpoolHierarchyChangePass2(spool.Value(),spool_rename_list);
	}

	if( spool_cur_version != SPOOL_CUR_VERSION_SCHEDD_SUPPORTS ) {
		WriteSpoolVersion(spool.Value(),SPOOL_MIN_VERSION_SCHEDD_WRITES,SPOOL_CUR_VERSION_SCHEDD_SUPPORTS);
	}
}


void
CleanJobQueue()
{
	if (JobQueueDirty) {
		dprintf(D_ALWAYS, "Cleaning job queue...\n");
		JobQueue->TruncLog();
		JobQueueDirty = false;
	}
}


void
DestroyJobQueue( void )
{
	// Clean up any children that have exited but haven't been reaped
	// yet.  This can occur if the schedd receives a query followed
	// immediately by a shutdown command.  The child will exit but
	// not be reaped because the SIGTERM from the shutdown command will
	// be processed before the SIGCHLD from the child process exit.
	// Allowing the stack to clean up child processes is problematic
	// because the schedd will be shutdown and the daemonCore
	// object deleted by the time the child cleanup is attempted.
	schedd_forker.DeleteAll( );

	if (JobQueueDirty) {
			// We can't destroy it until it's clean.
		CleanJobQueue();
	}
	ASSERT( JobQueueDirty == false );
	delete JobQueue;
	JobQueue = NULL;

	DirtyJobIDs.clearAll();

		// There's also our hashtable of the size of each cluster
	delete ClusterSizeHashTable;
	ClusterSizeHashTable = NULL;
	TotalJobsCount = 0;

	delete queue_super_user_may_impersonate_regex;
	queue_super_user_may_impersonate_regex = NULL;
}


int MaterializeJobs(JobQueueCluster * clusterad, TransactionWatcher &txn, int & retry_delay)
{
	retry_delay = 0;
	if ( ! clusterad->factory)
		return 0;

	int proc_limit = INT_MAX;
	if ( ! clusterad->LookupInteger(ATTR_JOB_MATERIALIZE_LIMIT, proc_limit) || proc_limit <= 0) {
		proc_limit = INT_MAX;
	}
	int system_limit = MIN(scheduler.getMaxMaterializedJobsPerCluster(), scheduler.getMaxJobsPerSubmission());
	system_limit = MIN(system_limit, scheduler.getMaxJobsPerOwner());
	//system_limit = MIN(system_limit, scheduler.getMaxJobsRunning());

	int effective_limit = MIN(proc_limit, system_limit);

	dprintf(D_MATERIALIZE | D_VERBOSE, "in MaterializeJobs, proc_limit=%d, sys_limit=%d MIN(%d,%d,%d), ClusterSize=%d\n",
		proc_limit, system_limit,
		scheduler.getMaxMaterializedJobsPerCluster(), scheduler.getMaxJobsPerSubmission(), scheduler.getMaxJobsPerOwner(),
		clusterad->ClusterSize());

	int num_materialized = 0;
	int cluster_size = clusterad->ClusterSize();
	while ((cluster_size + num_materialized) < effective_limit) {
		int retry = 0;
		if ( ! CheckMaterializePolicyExpression(clusterad, num_materialized, retry)) {
			retry_delay = retry;
			break;
		}
		if (MaterializeNextFactoryJob(clusterad->factory, clusterad, txn, retry) == 1) {
			num_materialized += 1;
		} else {
			retry_delay = MAX(retry_delay, retry);
			break;
		}
	}

	return num_materialized;
}

static int OpenSpoolFactoryFile(int cluster_id, const char * filename, int &fd, const char * tag, int &terrno)
{
	fd = -1;

	terrno = 0;
	std::string parent,junk;
	if (filename_split(filename,parent,junk)) {
			// Create directory hierarchy within spool directory.
			// All sub-dirs in hierarchy are owned by condor.
		if( !mkdir_and_parents_if_needed(parent.c_str(),0755,PRIV_CONDOR) ) {
			terrno = errno;
			dprintf(D_ALWAYS,
				"Failed %s %d because create parent spool directory of '%s' failed, errno = %d (%s)\n",
					tag, cluster_id, parent.c_str(), errno, strerror(errno));
			return -1;
		}
	}

	int flags = O_WRONLY | _O_BINARY | _O_SEQUENTIAL | O_LARGEFILE | O_CREAT | O_TRUNC;

	fd = safe_open_wrapper_follow( filename, flags, 0644 );
	if (fd < 0) {
		terrno = errno;
		dprintf(D_ALWAYS, "Failing %s %d because creat of '%s' failed, errno = %d (%s)\n",
			tag, cluster_id, filename, errno, strerror(errno));
		return -1;
	}

	return 0;
}

// handle the CONDOR_SendMaterializeData RPC
// this function reads materialize item data from the sock,  writes it to SPOOL with into a file
// whose name is based on the cluster id, it then returns the filename and the number of lines that it recieved
// the materialize itemdata is *also* stored in the submit pending JobFactory so we don't have to read it from the
// spool file on initial submit.
// 
int QmgmtHandleSendMaterializeData(int cluster_id, ReliSock * sock, MyString & spooled_filename, int &row_count, int &terrno)
{
	int rval = -1;
	SetAttributeFlags_t flags = 0;
	spooled_filename.clear();
	row_count = 0;
	terrno = 0;

	// check to see if the schedd is permitting late materialization
	if ( ! scheduler.getAllowLateMaterialize()) {
		terrno = EPERM;
		dprintf(D_MATERIALIZE, "Failing remote SetMaterializeData %d because SCHEDD_ALLOW_LATE_MATERIALIZE is false\n", cluster_id);
		return -1;
	}

	if ( ! sock) {
		terrno = EINVAL;
		dprintf(D_MATERIALIZE, "Failing remote SetMaterializeData %d because no socket was supplied\n", cluster_id);
		return -1;
	}

	JobFactory * factory = NULL;
	JobFactory*& pending = JobFactoriesSubmitPending[cluster_id];
	if (pending) {
		factory = pending;
	} else {
		// parse the submit digest and (possibly) open the itemdata file.
		factory = NewJobFactory(cluster_id);
		pending = factory;
	}

	if ( ! factory) {
		terrno = ENOMEM;
		dprintf(D_MATERIALIZE, "Failing remote SendMaterializeData %d because NewFactory failed\n", cluster_id);
		return -1;
	}

	// If the submit digest parsed correctly, we need to write it to spool so we can re-load if the schedd is restarted
	//
	GetSpooledMaterializeDataPath(spooled_filename, cluster_id, Spool);
	const char * filename = spooled_filename.c_str();

	terrno = 0;
	int fd;
	rval = OpenSpoolFactoryFile(cluster_id, filename, fd, "SendMaterializeData", terrno);
	if (rval == 0) {
		std::string remainder; // holds the fragment of a line that straddles buffers
		const size_t cbbuf = 0x10000; // 64kbuffer
		int cbread = 0;
		char buf[cbbuf];
		while ((cbread = sock->get_bytes(buf, cbbuf)) > 0) {
			int cbwrote = write(fd, buf, cbread);
			if (cbwrote != cbread) {
				terrno = errno;
				dprintf(D_ALWAYS, "Failing remote SendMaterializeData %d because write to '%s' failed, errno = %d (%s)\n",
					cluster_id, filename, errno, strerror(errno));
				rval = -1;
				break;
			}
			rval = AppendRowsToJobFactory(factory, buf, cbread, remainder);
			if (rval < 0) {
				terrno = EINVAL;
				break;
			}
		}
		if (close(fd)!=0) {
			if ( ! terrno) { terrno = errno; }
			dprintf(D_ALWAYS, "SendMaterializeData %d close failed, errno = %d (%s)\n", cluster_id, errno, strerror(errno));
			rval = -1;
		}
		if (rval < 0) {
			if (unlink(filename) < 0) {
				dprintf(D_FULLDEBUG, "SendMaterializeData %d failed to unlink file '%s' errno = %d (%s)\n", cluster_id, filename, errno, strerror(errno));
			}
		}
	}

	if (rval < 0) {
		dprintf(D_MATERIALIZE, "Failing remote SendMaterializeData %d because spooling of data failed : %d - %s\n", cluster_id, terrno, strerror(terrno));
	} else {
		rval = SetAttributeString( cluster_id, -1, ATTR_JOB_MATERIALIZE_ITEMS_FILE, filename, flags );
	}

	// if we failed, destroy the pending job factory and remove it from the pending list.
	if (rval < 0) {
		DestroyJobFactory(factory); factory = NULL;
		auto found = JobFactoriesSubmitPending.find(cluster_id);
		if (found != JobFactoriesSubmitPending.end()) JobFactoriesSubmitPending.erase(found);
	} else {
		row_count = JobFactoryRowCount(factory);
	}
	return rval;
}

// handle the CONDOR_SetJobFactory RPC
// This function writes the submit digest_text into SPOOL in a file whose name is based on the cluster id
// the filename argument is not used (it was used during 8.7 development, but abandoned in favor of spooling the digest)
int QmgmtHandleSetJobFactory(int cluster_id, const char* filename, const char * digest_text)
{
	int rval = -1;
	SetAttributeFlags_t flags = 0;
	std::string errmsg;

	// check to see if the schedd is permitting late materialization 
	if ( ! scheduler.getAllowLateMaterialize()) {
		dprintf(D_MATERIALIZE, "Failing remote SetJobFactory %d because SCHEDD_ALLOW_LATE_MATERIALIZE is false\n", cluster_id);
		return -1;
	}

	if (digest_text && digest_text[0]) {

		ClassAd * user_ident = NULL;
	#if 0 // in 8.7.9 we no longer impersonate the user while loading the digest because the itemdata (if any) will be in SPOOL
		ClassAd user_ident_ad;
		if (Q_SOCK) {
			// build a ad with the user identity so we can use set_user_priv_from_ad
			// here just like we would if the cluster ad was available.
			user_ident_ad.Assign(ATTR_OWNER, Q_SOCK->getOwner());
			user_ident_ad.Assign(ATTR_NT_DOMAIN, Q_SOCK->getDomain());
			user_ident = &user_ident_ad;
		}
	#endif

		JobFactory * factory = NULL;
		JobFactory*& pending = JobFactoriesSubmitPending[cluster_id];
		if (pending) {
			factory = pending;
		} else {
			// parse the submit digest and (possibly) open the itemdata file.
			factory = NewJobFactory(cluster_id);
			pending = factory;
		}

		if (factory) {
			rval = 0;
			if ( ! LoadJobFactoryDigest(factory, digest_text, user_ident, errmsg)) {
				rval = -1;
			}
		}

		if (rval < 0) {
			dprintf(D_MATERIALIZE, "Failing remote SetJobFactory %d because MakeJobFactory failed : %s\n", cluster_id, errmsg.c_str());
		} else {

			// If the submit digest parsed correctly, we need to write it to spool so we can re-load if the schedd is restarted
			//
			MyString spooled_filename;
			GetSpooledSubmitDigestPath(spooled_filename, cluster_id, Spool);
			const char * filename = spooled_filename.c_str();

			int terrno = 0;
			int fd;
			rval = OpenSpoolFactoryFile(cluster_id, filename, fd, "SetJobFactory", terrno);
			if (0 == rval) {
				size_t cbtext = strlen(digest_text);
				size_t cbwrote = write(fd, digest_text, (unsigned int)cbtext);
				if (cbwrote != cbtext) {
					terrno = errno;
					dprintf(D_ALWAYS, "Failing remote SetJobFactory %d because write to '%s' failed, errno = %d (%s)\n",
						cluster_id, filename, errno, strerror(errno));
					rval = -1;
				}
				if (close(fd)!=0) {
					if ( ! terrno) { terrno = errno; }
					dprintf(D_ALWAYS, "SetJobFactory %d close failed, errno = %d (%s)\n", cluster_id, errno, strerror(errno));
					rval = -1;
				}
				if (rval < 0) {
					if (unlink(filename) < 0) {
						dprintf(D_FULLDEBUG, "SetJobFactory %d failed to unlink file '%s' errno = %d (%s)\n", cluster_id, filename, errno, strerror(errno));
					}
				}
			}
			if (rval < 0) {
				errno = terrno;
			} else {
				rval = SetAttributeString( cluster_id, -1, ATTR_JOB_MATERIALIZE_DIGEST_FILE, filename, flags );
			}
		}

		// if we failed, destroy the pending job factory and remove it from the pending list.
		if (rval < 0) {
			if (factory) { DestroyJobFactory(factory); factory = NULL; }
			auto found = JobFactoriesSubmitPending.find(cluster_id);
			if (found != JobFactoriesSubmitPending.end()) JobFactoriesSubmitPending.erase(found);
		}
	} else if (filename && filename[0]) {
		// we no longer support this form of factory submit.
		errno = EINVAL;
		return -1;
	}

	return rval;
}


int
grow_prio_recs( int newsize )
{
	int i;
	prio_rec *tmp;

	// just return if PrioRec already equal/larger than the size requested
	if ( MAX_PRIO_REC >= newsize ) {
		return 0;
	}

	dprintf(D_FULLDEBUG,"Dynamically growing PrioRec to %d\n",newsize);

	tmp = new prio_rec[newsize];
	if ( tmp == NULL ) {
		EXCEPT( "grow_prio_recs: out of memory" );
	}

	/* copy old PrioRecs over */
	for (i=0;i<N_PrioRecs;i++)
		tmp[i] = PrioRec[i];

	/* delete old too-small space, but only if we new-ed it; the
	 * first space came from the heap, so check and don't try to 
	 * delete that */
	if ( &PrioRec[0] != &PrioRecArray[0] )
		delete [] PrioRec;

	/* replace with spanky new big one */
	PrioRec = tmp;
	MAX_PRIO_REC = newsize;
	return 0;
}


bool
isQueueSuperUser( const char* user )
{
	if( !user || super_users.empty() ) {
		return false;
	}
	for (const auto &superuser : super_users) {
#if defined(HAVE_GETGRNAM)
        if (superuser[0] == '%') {
            // this is a user group, so check user against the group membership
            struct group* gr = getgrnam(&superuser[1]);
            if (gr) {
                for (char** gmem=gr->gr_mem;  *gmem != NULL;  ++gmem) {
                    if (strcmp(user, *gmem) == 0) return true;
                }
            } else {
                dprintf(D_SECURITY, "Group name \"%s\" was not found in defined user groups\n", &user[1]);
            }
            continue;
        }
#endif
#if defined(WIN32) // usernames on Windows are case-insensitive.
		if( strcasecmp( superuser.c_str(), user ) == 0 ) {
#else
		if( strcmp( superuser.c_str(), user ) == 0 ) {
#endif
			return true;
		}
	}
	return false;
}

static void
AddOwnerHistory(const MyString &user) {
	owner_history.insert(user,1);
}

static bool
SuperUserAllowedToSetOwnerTo(const MyString &user) {
		// To avoid giving the queue super user (e.g. condor)
		// the ability to run as innocent people who have never
		// even run a job, only allow them to set the owner
		// attribute of a job to a value we have seen before.
		// The JobRouter depends on this when it is running as
		// root/condor.

	if( queue_super_user_may_impersonate_regex ) {
		if( queue_super_user_may_impersonate_regex->match(user.Value()) ) {
			return true;
		}
		dprintf(D_FULLDEBUG,"Queue super user not allowed to set owner to %s, because this does not match the QUEUE_SUPER_USER_MAY_IMPERSONATE regular expression.\n",user.Value());
		return false;
	}

	int junk = 0;
	if( owner_history.lookup(user,junk) != -1 ) {
		return true;
	}
	dprintf(D_FULLDEBUG,"Queue super user not allowed to set owner to %s, because this instance of the schedd has never seen that user submit any jobs.\n",user.Value());
	return false;
}


int 
QmgmtSetAllowProtectedAttrChanges(int val)
{
	if( !Q_SOCK ) {
		errno = ENOENT;
		return -1;
	}

	bool old_value = 
		Q_SOCK->setAllowProtectedAttrChanges(val ? true : false);

	return old_value ? TRUE : FALSE;
}

int
QmgmtSetEffectiveOwner(char const *requested_owner)
{
	if( !Q_SOCK ) {
		errno = ENOENT;
		return -1;
	}

	// First, check if the requested owner is requesting us return to the 'real owner';
	// if so, then we set requested_owner to nullptr to indicate this.

		// In this case, we trust the username is the same as owner, regardless
		// of whether the UID domains match.
	char const *real_user = Q_SOCK->getFullyQualifiedUser();
	char const *real_owner = Q_SOCK->getRealOwner();
	if (param_boolean("TRUST_UID_DOMAIN", false) &&
		requested_owner && real_owner &&
		is_same_user(requested_owner,real_owner,COMPARE_DOMAIN_DEFAULT))
	{
		requested_owner = nullptr;
	} else if (real_user && requested_owner) {
		std::string uid_domain;
		param(uid_domain, "UID_DOMAIN");
		std::string requested_user = std::string(requested_owner) + "@" + uid_domain;
		if (is_same_user(requested_user.c_str(), real_user, COMPARE_DOMAIN_FULL) ) {
			requested_owner = nullptr;
		}
	}

	if( requested_owner  && !*requested_owner ) {
		// treat empty string equivalently to NULL
		requested_owner = nullptr;
	}

	// always allow request to set effective owner to NULL,
	// because this means set effective owner --> real owner
	if( requested_owner && !qmgmt_all_users_trusted ) {
		if (!isQueueSuperUser(Q_SOCK->getFullyQualifiedUser()))
		{
			dprintf(D_ALWAYS, "SetEffectiveOwner security violation: "
					"setting owner to %s when effective user is \"%s\" (not a superuser)\n",
					requested_owner, real_user ? real_user : "(null)" );
			errno = EACCES;
			return -1;
		}
		if( !SuperUserAllowedToSetOwnerTo( requested_owner ) )
		{
			dprintf(D_ALWAYS, "SetEffectiveOwner security violation: "
				"setting owner to %s when effective user is \"%s\" (not an active user)\n",
				requested_owner, real_user ? real_user  : "(null)" );
			errno = EACCES;
			return -1;
		}
	}

	if( !Q_SOCK->setEffectiveOwner( requested_owner ) ) {
		errno = EINVAL;
		return -1;
	}
	return 0;
}

// Test if this owner matches my owner, so they're allowed to update me.
bool
UserCheck(ClassAd *ad, const char *test_owner)
{
	if ( Q_SOCK->getReadOnly() ) {
		errno = EACCES;
		dprintf( D_FULLDEBUG, "UserCheck: reject read-only client\n" );
		return false;
	}

	// check if the IP address of the peer has daemon core write permission
	// to the schedd.  we have to explicitly check here because all queue
	// management commands come in via one sole daemon core command which
	// has just READ permission.
	condor_sockaddr addr = Q_SOCK->endpoint();
	if ( !Q_SOCK->isAuthorizationInBoundingSet("WRITE") ||
		daemonCore->Verify("queue management", WRITE, addr,
		Q_SOCK->getEffectiveFullyQualifiedUser().c_str()) == FALSE )
	{
		// this machine does not have write permission; return failure
		return false;
	}

	return UserCheck2(ad, test_owner);
}


bool
UserCheck2(ClassAd *ad, const char *test_user, const char *job_user)
{
	std::string	user_buf;

	// in the very rare event that the admin told us all users 
	// can be trusted, let it pass
	if ( qmgmt_all_users_trusted ) {
		return true;
	}

	// If test_owner is NULL, then we have no idea who the user is.  We
	// do not allow anonymous folks to mess around with the queue, so 
	// have UserCheck fail.  Note we only call UserCheck in the first place
	// if Q_SOCK is not null; if Q_SOCK is null, then the schedd is calling
	// a QMGMT command internally which is allowed.
	if (test_user == NULL) {
		dprintf(D_ALWAYS,
				"QMGT command failed: anonymous user not permitted\n" );
		return false;
	}

#if !defined(WIN32) 
		// If we're not root or condor, only allow qmgmt writes from
		// the UID we're running as.
	uid_t 	my_uid = get_my_uid();
	if( my_uid != 0 && my_uid != get_real_condor_uid() ) {
		if( strcmp(get_real_username(), test_user) == MATCH ) {
			dprintf(D_FULLDEBUG, "UserCheck success: user (%s) matches "
					"my username\n", test_user );
			return true;
		} else if (isQueueSuperUser(test_user)) {
			dprintf(D_FULLDEBUG, "UserCheck retval 1 (success), super_user\n");
			return true;
		} else {
			errno = EACCES;
			dprintf( D_FULLDEBUG, "UserCheck: reject user: %s non-super\n",
					 test_user );
			dprintf( D_FULLDEBUG, "UserCheck: username: %s, test_user: %s\n",
					 get_real_username(), test_user );
			return false;
		}
	}
#endif

		// If we don't have an User attribute (or classad) and we've
		// gotten this far, how can we deny service?
	if( !job_user ) {
		if( !ad ) {
			dprintf(D_FULLDEBUG,"UserCheck retval 1 (success),no ad\n");
			return true;
		}
		else if( ad->LookupString(ATTR_USER, user_buf) == 0 ) {
			dprintf(D_FULLDEBUG,"UserCheck retval 1 (success),no user\n");
			return true;
		}
		job_user = user_buf.c_str();
	}

		// Finally, compare the owner of the ad with the entity trying
		// to connect to the queue.
#if defined(WIN32)
	// WIN32: user names are case-insensitive
	if (strcasecmp(job_user, test_user) == 0) {
#else
	if (strcmp(job_user, test_user) == 0) {
#endif
        return true;
    }

		// If the job user is "nice-user.foo@bar", then we pass the permission
		// check for test user "foo@bar".
	if (!strncmp(job_user, "nice-user.", 10) && !strcmp(job_user + 10, test_user)) {
		return true;
	}

    if (isQueueSuperUser(test_user)) {
        dprintf(D_FULLDEBUG, "UserCheck retval 1 (success), super_user\n");
        return true;
    }

    errno = EACCES;
    dprintf(D_FULLDEBUG, "ad user: %s, queue submit user: %s\n", job_user, test_user );
    return false;
}


QmgmtPeer*
getQmgmtConnectionInfo()
{
	QmgmtPeer* ret_value = NULL;

	// put all qmgmt state back into QmgmtPeer object for safe keeping
	if ( Q_SOCK ) {
		Q_SOCK->next_proc_num = next_proc_num;
		Q_SOCK->active_cluster_num = active_cluster_num;	
		Q_SOCK->xact_start_time = xact_start_time;
			// our call to getActiveTransaction will clear it out
			// from the lower layers after returning the handle to us
		Q_SOCK->transaction  = JobQueue->getActiveTransaction();

		ret_value = Q_SOCK;
		Q_SOCK = NULL;
		unsetQmgmtConnection();
	}

	return ret_value;
}

bool
setQmgmtConnectionInfo(QmgmtPeer *peer)
{
	bool ret_value;

	if (Q_SOCK) {
		return false;
	}

	// reset all state about our past connection to match
	// what was stored in the QmgmtPeer object
	Q_SOCK = peer;
	next_proc_num = peer->next_proc_num;
	active_cluster_num = peer->active_cluster_num;	
	xact_start_time = peer->xact_start_time;
		// Note: if setActiveTransaction succeeds, then peer->transaction
		// will be set to NULL.   The JobQueue does this to prevent anyone
		// from messing with the transaction cache while it is active.
	ret_value = JobQueue->setActiveTransaction( peer->transaction );

	return ret_value;
}

void
unsetQmgmtConnection()
{
	static QmgmtPeer reset;	// just used for reset/inital values

		// clear any in-process transaction via a call to AbortTransaction.
		// Note that this is effectively a no-op if getQmgmtConnectionInfo()
		// was called previously, since getQmgmtConnectionInfo() clears 
		// out the transaction after returning the handle.
	JobQueue->AbortTransaction();	

	ASSERT(Q_SOCK == NULL);

	next_proc_num = reset.next_proc_num;
	active_cluster_num = reset.active_cluster_num;	
	xact_start_time = reset.xact_start_time;
}



/* We want to be able to call these things even from code linked in which
   is written in C, so we make them C declarations
*/
extern "C++" {

bool
setQSock( ReliSock* rsock)
{
	// initialize per-connection variables.  back in the day this
	// was essentially InvalidateConnection().  of particular 
	// importance is setting Q_SOCK... this tells the rest of the QMGMT
	// code the request is from an external user instead of originating
	// from within the schedd itself.
	// If rsock is NULL, that means the request is internal to the schedd
	// itself, and thus anything goes!

	bool ret_val = false;

	if (Q_SOCK) {
		delete Q_SOCK;
		Q_SOCK = NULL;
	}
	unsetQmgmtConnection();

		// setQSock(NULL) == unsetQSock() == unsetQmgmtConnection(), so...
	if ( rsock == NULL ) {
		return true;
	}

	QmgmtPeer* p = new QmgmtPeer;
	ASSERT(p);

	if ( p->set(rsock) ) {
		// success
		ret_val =  setQmgmtConnectionInfo(p);
	} 

	if ( ret_val ) {
		return true;
	} else {
		delete p;
		return false;
	}
}


void
unsetQSock()
{
	// reset the per-connection variables.  of particular 
	// importance is setting Q_SOCK back to NULL. this tells the rest of 
	// the QMGMT code the request originated internally, and it should
	// be permitted (i.e. we only call OwnerCheck if Q_SOCK is not NULL).

	if ( Q_SOCK ) {
		delete Q_SOCK;
		Q_SOCK = NULL;
	}
	unsetQmgmtConnection();  
}


int
handle_q(int cmd, Stream *sock)
{
	int	rval;
	bool all_good;

	all_good = setQSock((ReliSock*)sock);

		// if setQSock failed, unset it to purge any old/stale
		// connection that was never cleaned up, and try again.
	if ( !all_good ) {
		unsetQSock();
		all_good = setQSock((ReliSock*)sock);
	}
	if (!all_good && sock) {
		// should never happen
		EXCEPT("handle_q: Unable to setQSock!!");
	}
	ASSERT(Q_SOCK);

	Q_SOCK->setReadOnly(cmd == QMGMT_READ_CMD);

	BeginTransaction();

	bool may_fork = false;
	ForkStatus fork_status = FORK_FAILED;
	do {
		/* Probably should wrap a timer around this */
		rval = do_Q_request( *Q_SOCK, may_fork );

		if( may_fork && fork_status == FORK_FAILED ) {
			fork_status = schedd_forker.NewJob();

			if( fork_status == FORK_PARENT ) {
				break;
			}
		}
	} while(rval >= 0);


	unsetQSock();

	if( fork_status == FORK_CHILD ) {
		dprintf(D_FULLDEBUG, "QMGR forked query done\n");
		schedd_forker.WorkerDone(); // never returns
		EXCEPT("ForkWork::WorkDone() returned!");
	}
	else if( fork_status == FORK_PARENT ) {
		dprintf(D_FULLDEBUG, "QMGR forked query\n");
	}
	else {
		dprintf(D_FULLDEBUG, "QMGR Connection closed\n");
	}

	// Abort any uncompleted transaction.  The transaction should
	// be committed in CloseConnection().
	AbortTransactionAndRecomputeClusters();

	return 0;
}

int GetMyProxyPassword (int, int, char **);

int get_myproxy_password_handler(int /*i*/, Stream *socket) {

	//	For debugging
//	DebugFP = stderr;

	int cluster_id = -1;
	int proc_id = -1;
	int result;

	socket->decode();

	result = socket->code(cluster_id);
	if( !result ) {
		dprintf(D_ALWAYS, "get_myproxy_password_handler: Failed to recv cluster_id.\n");
		return -1;
	}

	result = socket->code(proc_id);
	if( !result ) {
		dprintf(D_ALWAYS, "get_myproxy_password_handler: Failed to recv proc_id.\n");
		return -1;
	}

	char pwd[] = "";
	char * password = pwd;

	if (GetMyProxyPassword (cluster_id, proc_id, &password) != 0) {
		// Try not specifying a proc
		if (GetMyProxyPassword (cluster_id, 0, &password) != 0) {
			//return -1;
			// Just return empty string if can't find password
		}
	}


	socket->end_of_message();
	socket->encode();
	if( ! socket->code(password) ) {
		dprintf( D_ALWAYS,
			"get_myproxy_password_handler: Failed to send result.\n" );
		return -1;
	}

	if( ! socket->end_of_message() ) {
		dprintf( D_ALWAYS,
			"get_myproxy_password_handler: Failed to send end of message.\n");
		return -1;
	}


	return 0;

}


int
InitializeConnection( const char *  /*owner*/, const char *  /*domain*/ )
{
		/*
		  This function used to call init_user_ids(), but we don't
		  need that anymore.  perhaps the whole thing should go
		  away...  however, when i tried that, i got all sorts of
		  strange link errors b/c other parts of the qmgmt code (the
		  sender stubs, etc) seem to depend on it.  i don't have time
		  to do more a thorough purging of it.
		*/
	return 0;
}


int
NewCluster()
{

	if( Q_SOCK && !UserCheck(NULL, Q_SOCK->getEffectiveFullyQualifiedUser().c_str()  ) ) {
		dprintf( D_FULLDEBUG, "NewCluser(): UserCheck failed\n" );
		errno = EACCES;
		return -1;
	}

	int total_jobs = TotalJobsCount;

		//
		// I have seen a weird bug where the getMaxJobsSubmitted() returns
		// zero. I added extra information to the dprintf statement 
		// to help me try to track down when this happens
		// Andy - 06.12.2006
		//
	int maxJobsSubmitted = scheduler.getMaxJobsSubmitted();
	if ( total_jobs >= maxJobsSubmitted ) {
		dprintf(D_ALWAYS,
			"NewCluster(): MAX_JOBS_SUBMITTED exceeded, submit failed. "
			"Current total is %d. Limit is %d\n",
			total_jobs, maxJobsSubmitted );
		errno = EINVAL;
		return -2;
	}

	next_proc_num = 0;
	active_cluster_num = next_cluster_num;
	next_cluster_num += cluster_increment_val;

    // check for wrapping if a maximum cluster id is set
    if ((cluster_maximum_val > 0) && (next_cluster_num > cluster_maximum_val)) {
        dprintf(D_ALWAYS, "NewCluster(): Next cluster id %d exceeded configured max %d.  Wrapping to %d.\n", next_cluster_num, cluster_maximum_val, cluster_initial_val);
        next_cluster_num = cluster_initial_val;
    }

    // check for collision with an existing cluster id
    JobQueueKeyBuf test_cluster_key;
    ClassAd* test_cluster_ad;
    IdToKey(active_cluster_num,-1,test_cluster_key);
    if (JobQueue->LookupClassAd(test_cluster_key, test_cluster_ad)) {
        dprintf(D_ALWAYS, "NewCluster(): collision with existing cluster id %d\n", active_cluster_num);
        errno = EINVAL;
        return -3;
    }

	char cluster_str[PROC_ID_STR_BUFLEN];
	snprintf(cluster_str, sizeof(cluster_str), "%d", next_cluster_num);
	JobQueue->SetAttribute(HeaderKey, ATTR_NEXT_CLUSTER_NUM, cluster_str);

	// put a new classad in the transaction log to serve as the cluster ad
	JobQueueKeyBuf cluster_key;
	IdToKey(active_cluster_num,-1,cluster_key);
	JobQueue->NewClassAd(cluster_key, JOB_ADTYPE, STARTD_ADTYPE);

	return active_cluster_num;
}

// this function is called by external submitters.
// it enforces procs can only be created in the current cluster
// and establishes the owner attribute of the cluster
//
int
NewProc(int cluster_id)
{
	int				proc_id;

	if( Q_SOCK && !UserCheck(NULL, Q_SOCK->getEffectiveFullyQualifiedUser().c_str() ) ) {
		errno = EACCES;
		return -1;
	}

	if ((cluster_id != active_cluster_num) || (cluster_id < 1)) {
#if !defined(WIN32)
		errno = EACCES;
#endif
		return -1;
	}

	if ( (TotalJobsCount + jobs_added_this_transaction) >= scheduler.getMaxJobsSubmitted() ) {
		dprintf(D_ALWAYS,
			"NewProc(): MAX_JOBS_SUBMITTED exceeded, submit failed\n");
		errno = EINVAL;
		return -2;
	}


	// It is a security violation to change ATTR_USER or ATTR_OWNER to
	// something other than Q_SOCK->getFullyQualifiedUser() /
	// Q_SOCK->getOwner(), so as long condor_submit and
	// Q_SOCK->getFullyQualifiedUser() / Q_SOCK->getOwner() agree on who
	// the user / owner is (or until we change the schedd so that /it/
	// sets the Owner string), it's safe to do this rather than complicate
	// things by using the owner attribute from the job ad we don't have yet.
	//
	// The queue super-user(s) can pretend to be someone, in which case it's
	// valid and sensible to apply that someone's quota; or they could change
	// the owner attribute after the submission.  The latter would allow them
	// to bypass the job quota, but that's not necessarily a bad thing.
	if (Q_SOCK) {
		const char * owner = Q_SOCK->getEffectiveFullyQualifiedUser().c_str();
		if( owner == NULL ) {
			// This should only happen for job submission via SOAP, but
			// it's unclear how we can verify that.  Regardless, if we
			// don't know who the owner of the job is, we can't enfore
			// MAX_JOBS_PER_OWNER.
			dprintf( D_FULLDEBUG, "Not enforcing MAX_JOBS_PER_OWNER for submit without owner of cluster %d.\n", cluster_id );
		} else {
			// WORKAROUND: For now, apply MAX_JOBS_PER_OWNER to Owner
			// instead of the more logical ATTR_USER.
			const OwnerInfo * ownerInfo = scheduler.insert_owner_const( owner );
			ASSERT( ownerInfo != NULL );
			int ownerJobCount = ownerInfo->num.JobsCounted
								+ ownerInfo->num.JobsRecentlyAdded
								+ jobs_added_this_transaction;

			int maxJobsPerOwner = scheduler.getMaxJobsPerOwner();
			if( ownerJobCount >= maxJobsPerOwner ) {
				dprintf( D_ALWAYS,
					"NewProc(): MAX_JOBS_PER_OWNER exceeded, submit failed.  "
					"Current total is %d.  Limit is %d.\n",
					ownerJobCount, maxJobsPerOwner );
				errno = EINVAL;
				return -3;
			}
		}
	}

	int maxJobsPerSubmission = scheduler.getMaxJobsPerSubmission();
	if( jobs_added_this_transaction >= maxJobsPerSubmission ) {
		dprintf( D_ALWAYS,
			"NewProc(): MAX_JOBS_PER_SUBMISSION exceeded, submit failed.  "
			"Current total is %d.  Limit is %d.\n",
			jobs_added_this_transaction, maxJobsPerSubmission );
		errno = EINVAL;
		return -4;
	}

	proc_id = next_proc_num++;
	IncrementClusterSize(cluster_id);
	return NewProcInternal(cluster_id, proc_id);
}

// this function is called by external submitters and by the schedd during late materialization
// it assumes that the procid and owner have already been validated, it sets the global job id
// adtype and other things common to both external submission and interal materialization.
//
int NewProcInternal(int cluster_id, int proc_id)
{
	// We can't increase ownerData->num.JobsRecentlyAdded here because we
	// don't know, at this point, that the overall transaction will succeed.
	// Instead, track how many jobs we're adding this transaction.
	++jobs_added_this_transaction;


	JobQueueKeyBuf key;
	IdToKey(cluster_id,proc_id,key);
	JobQueue->NewClassAd(key, JOB_ADTYPE, STARTD_ADTYPE);

	job_queued_count += 1;

	// can't increment the JobsSubmitted count for other pools yet
	scheduler.OtherPoolStats.DeferJobsSubmitted(cluster_id, proc_id);

		// now that we have a real job ad with a valid proc id, then
		// also insert the appropriate GlobalJobId while we're at it.
	std::string gjid = "\"";
	gjid += Name;             // schedd's name
	gjid += "#";
	gjid += std::to_string( cluster_id );
	gjid += ".";
	gjid += std::to_string( proc_id );
	if (param_boolean("GLOBAL_JOB_ID_WITH_TIME", true)) {
		int now = (int)time(0);
		gjid += "#";
		gjid += std::to_string( now );
	}
	gjid += "\"";
	JobQueue->SetAttribute(key, ATTR_GLOBAL_JOB_ID, gjid.c_str());

	return proc_id;
}

// struct for a table mapping attribute names to a flag indicating that the attribute
// must only be in cluster ad or only in proc ad, or can be either.
//
typedef struct attr_force_pair {
	const char * key;
	int          forced; // -1=forced cluster, 0=not forced, 1=forced proc
	// a LessThan operator suitable for inserting into a sorted map or set
	bool operator<(const struct attr_force_pair& rhs) const {
		return strcasecmp(this->key, rhs.key) < 0;
	}
} ATTR_FORCE_PAIR;

// table defineing attributes that must be in either cluster ad or proc ad
// force value of 1 is proc ad, -1 is cluster ad.
// NOTE: this table MUST be sorted by case-insensitive attribute name
#define FILL(attr,force) { attr, force }
static const ATTR_FORCE_PAIR aForcedSetAttrs[] = {
	FILL(ATTR_CLUSTER_ID,         -1), // forced into cluster ad
	FILL(ATTR_JOB_STATUS,         1),  // forced into proc ad
	FILL(ATTR_JOB_UNIVERSE,       -1), // forced into cluster ad
	FILL(ATTR_OWNER,              -1), // forced into cluster ad
	FILL(ATTR_PROC_ID,            1),  // forced into proc ad
	FILL(ATTR_USER,              -1), // forced into cluster ad
};
#undef FILL

// returns non-zero attribute id and optional category flags for attributes
// that require special handling during SetAttribute.
static int IsForcedProcAttribute(const char *attr)
{
	const ATTR_FORCE_PAIR* found = NULL;
	found = BinaryLookup<ATTR_FORCE_PAIR>(
		aForcedSetAttrs,
		COUNTOF(aForcedSetAttrs),
		attr, strcasecmp);
	if (found) {
		return found->forced;
	}
	return 0;
}

#if 1 // this version works with a const classad::ClassAd, like what we get off the wire.

//PRAGMA_REMIND("TODO: fix submit_utils to use the classad cache and/or fast parsing?")

// Call NewProcInternal, then SetAttribute for each of the attributes in job that are not the
// same as the attributre in the given ClusterAd
int NewProcFromAd (const classad::ClassAd * ad, int ProcId, JobQueueCluster * ClusterAd, SetAttributeFlags_t flags)
{
	int ClusterId = ClusterAd->jid.cluster;

	int num_procs = IncrementClusterSize(ClusterId);
	ClusterAd->SetClusterSize(num_procs);
	NewProcInternal(ClusterId, ProcId);

	int rval = SetAttributeInt(ClusterId, ProcId, ATTR_PROC_ID, ProcId, flags | SetAttribute_LateMaterialization);
	if (rval < 0) {
		dprintf(D_ALWAYS, "ERROR: Failed to set ProcId=%d for job %d.%d (%d)\n", ProcId, ClusterId, ProcId, errno );
		return rval;
	}

	classad::ClassAdUnParser unparser;
	unparser.SetOldClassAd( true, true );
	std::string buffer;

	// the EditedClusterAttrs attribute of the cluster ad is the list of attibutes where the value in the cluster ad
	// should win over the value in the proc ad because the cluster ad was edited after submit time.
	// we do this so that "condor_qedit <clusterid>" will affect ALL jobs in that cluster, not just those that have
	// already been materialized.
	classad::References clusterAttrs;
	if (ClusterAd->LookupString(ATTR_EDITED_CLUSTER_ATTRS, buffer)) {
		add_attrs_from_string_tokens(clusterAttrs, buffer);
	}

	for (auto it = ad->begin(); it != ad->end(); ++it) {
		const std::string & attr = it->first;
		const ExprTree * tree = it->second;
		if (attr.empty() || ! tree) {
			dprintf(D_ALWAYS, "ERROR: Null attribute name or value for job %d.%d\n", ClusterId, ProcId );
			return -1;
		}

		// check if attribute is forced to either cluster ad (-1) or proc ad (1)
		bool send_it = false;
		int forced = IsForcedProcAttribute(attr.c_str());
		if (forced) {
			send_it = forced > 0;
		} else if (clusterAttrs.find(attr) != clusterAttrs.end()) {
			send_it = false; // this is a forced cluster attribute
		} else {
			// If we aren't going to unconditionally send it, when we check if the value
			// matches the value in the cluster ad.
			// If the values match, don't add the attribute to this proc ad
			ExprTree *cluster_tree = ClusterAd->Lookup(attr);
			send_it = ! cluster_tree || ! (*tree == *cluster_tree || *tree == *SkipExprEnvelope(cluster_tree));
		}
		if ( ! send_it)
			continue;

		buffer.clear();
		unparser.Unparse(buffer, tree);
		if (buffer.empty()) {
			dprintf(D_ALWAYS, "ERROR: Null value for job %d.%d\n", ClusterId, ProcId );
			return -1;
		} else {
			rval = SetAttribute(ClusterId, ProcId, attr.c_str(), buffer.c_str(), flags | SetAttribute_LateMaterialization);
			if (rval < 0) {
				dprintf(D_ALWAYS, "ERROR: Failed to set %s=%s for job %d.%d (%d)\n", attr.c_str(), buffer.c_str(), ClusterId, ProcId, errno );
				return rval;
			}
		}
	}

	return 0;
}

#else

// Call NewProcInternal, then SetAttribute for each of the attributes in job that are not the
// same as the attributre in the given ClusterAd
int NewProcFromAd (ClassAd * job, int ProcId, JobQueueJob * ClusterAd, SetAttributeFlags_t flags)
{
	int ClusterId = ClusterAd->jid.cluster;

	NewProcInternal(ClusterId, ProcId);

	int rval = SetAttributeInt(ClusterId, ProcId, ATTR_PROC_ID, ProcId, flags | SetAttribute_LateMaterialization);
	if (rval < 0) {
		dprintf(D_ALWAYS, "ERROR: Failed to set ProcId=%d for job %d.%d (%d)\n", ProcId, ClusterId, ProcId, errno );
		return rval;
	}

	ExprTree *tree = NULL;
	const char *attr;
	std::string buffer;

	for ( auto itr = job->begin(); itr != job->end(); itr++ ) {
		attr = itr->first.c_str();
		tree = itr->second;
		if ( ! attr || ! tree) {
			dprintf(D_ALWAYS, "ERROR: Null attribute name or value for job %d.%d\n", ClusterId, ProcId );
			return -1;
		}

		bool send_it = false;
		int forced = IsForcedProcAttribute(attr);
		if (forced) {
			send_it = forced > 0;
		} else {
			// If we aren't going to unconditionally send it, when we check if the value
			// matches the value in the cluster ad.
			// If the values match, don't add the attribute to this proc ad
			ExprTree *cluster_tree = ClusterAd->LookupExpr(attr);
			send_it = ! cluster_tree || ! (*tree == *cluster_tree);
		}
		if ( ! send_it)
			continue;

		buffer.clear();
		const char * rhstr = ExprTreeToString(tree, buffer);
		if ( ! rhstr ) { 
			dprintf(D_ALWAYS, "ERROR: Null value for job %d.%d\n", ClusterId, ProcId );
			return -1;
		} else {
			rval = SetAttribute(ClusterId, ProcId, attr, rhstr, flags | SetAttribute_LateMaterialization);
			if (rval < 0) {
				dprintf(D_ALWAYS, "ERROR: Failed to set %s=%s for job %d.%d (%d)\n", attr, rhstr, ClusterId, ProcId, errno );
				return rval;
			}
		}
	}

	return 0;
}

#endif // 0

int 	DestroyMyProxyPassword (int cluster_id, int proc_id);

int DestroyProc(int cluster_id, int proc_id)
{
	JobQueueKeyBuf		key;
	JobQueueJob			*ad = NULL;

	// cannot destroy the header ad 0.0
	if ( cluster_id == 0 && proc_id == 0 ) {
		errno = EINVAL;
		return DESTROYPROC_ERROR;
	}

	IdToKey(cluster_id,proc_id,key);
	if (!JobQueue->Lookup(key, ad)) {
		errno = ENOENT;
		return DESTROYPROC_ENOENT;
	}

	// Only the owner can delete a proc.
	if ( Q_SOCK && !UserCheck(ad, Q_SOCK->getEffectiveFullyQualifiedUser().c_str() )) {
		errno = EACCES;
		return DESTROYPROC_EACCES;
	}

	// Take care of ATTR_COMPLETION_DATE
	int job_status = -1;
	ad->LookupInteger(ATTR_JOB_STATUS, job_status);
	if ( job_status == COMPLETED ) {
			// if job completed, insert completion time if not already there
		int completion_time = 0;
		ad->LookupInteger(ATTR_COMPLETION_DATE,completion_time);
		if ( !completion_time ) {
			SetAttributeInt(cluster_id,proc_id,ATTR_COMPLETION_DATE,
			                (int)time(NULL), true /*nondurable*/);
		}
	} else if ( job_status != REMOVED ) {
		// Jobs must be in COMPLETED or REMOVED status to leave the queue
		errno = EINVAL;
		return DESTROYPROC_ERROR;
	}

	int job_finished_hook_done = -1;
	ad->LookupInteger( ATTR_JOB_FINISHED_HOOK_DONE, job_finished_hook_done );
	if( job_finished_hook_done == -1 ) {
			// our cleanup hook hasn't finished yet for this job.  so,
			// we just want to add it to our queue of job ids to call
			// the hook on and return immediately
		scheduler.enqueueFinishedJob( cluster_id, proc_id );
		return DESTROYPROC_SUCCESS_DELAY;
	}

		// should we leave the job in the queue?
	bool leave_job_in_q = false;
	{
		ClassAd completeAd(*ad);
		JobQueue->AddAttrsFromTransaction(key,completeAd);
		completeAd.LookupBool(ATTR_JOB_LEAVE_IN_QUEUE,leave_job_in_q);
		if ( leave_job_in_q ) {
			return DESTROYPROC_SUCCESS_DELAY;
		}
	}

 
	// Remove checkpoint files
	if ( !Q_SOCK ) {
		//if socket is dead, have cleanup lookup ad owner
		cleanup_ckpt_files(cluster_id,proc_id,NULL );
	}
	else {
		cleanup_ckpt_files(cluster_id,proc_id,Q_SOCK->getOwner() );
	}

	// Remove the job from its autocluster
	scheduler.autocluster.removeFromAutocluster(*ad);

	// Append to history file
	AppendHistory(ad);

	// Write a per-job history file (if PER_JOB_HISTORY_DIR param is set)
	WritePerJobHistoryFile(ad, false);

#if defined(HAVE_DLOPEN) || defined(WIN32)
  ScheddPluginManager::Archive(ad);
#endif

  // save job ad to the log
	bool already_in_transaction = InTransaction();
	if( !already_in_transaction ) {
			// Start a transaction - this is particularly important because we 
			// want the remote the job and persist the jobSet attributes in one
			// transaction so we do not have off-by-one errors in our set aggregates
			// if machine crashed at the wrong moment.
		BeginTransaction();
	}

	// the job ad should have a pointer to the cluster ad, so use that if it has been set.
	// otherwise lookup the cluster ad.
	JobQueueCluster * clusterad = ad->Cluster();
	if ( ! clusterad) {
		clusterad = GetClusterAd(ad->jid);
	}

	// ckireyev: Destroy MyProxyPassword
	(void)DestroyMyProxyPassword (cluster_id, proc_id);

	JobQueue->DestroyClassAd(key);

	/* If job is a member of the set, remote the job from the set
	   and also at the same time save persistent set aggregates
	   now before the job leaves the queue, so that we dont lose info
	   about this job if the schedd crashes.
	   Note we must do this in the same transaction as the call to
	   DestroyClassAd() above.
	*/
	if (scheduler.jobSets) {
		scheduler.jobSets->removeJobFromSet(*ad);
	}

	DecrementClusterSize(cluster_id, clusterad);

	// We'll need the JobPrio value later after the ad has been destroyed
	int job_prio = 0;
	ad->LookupInteger(ATTR_JOB_PRIO, job_prio);

	int universe = CONDOR_UNIVERSE_STANDARD;
	ad->LookupInteger(ATTR_JOB_UNIVERSE, universe);

	if( (universe == CONDOR_UNIVERSE_MPI) ||
		(universe == CONDOR_UNIVERSE_PARALLEL) ) {
			// Parallel jobs take up a whole cluster.  If we've been ask to
			// destroy any of the procs in a parallel job cluster, we
			// should destroy the entire cluster.  This hack lets the
			// schedd just destroy the proc associated with the shadow
			// when a multi-class parallel job exits without leaving other
			// procs in the cluster around.  It also ensures that the
			// user doesn't delete only some of the procs in the parallel
			// job cluster, since that's going to really confuse the
			// shadow.
		JobQueueJob *otherAd = NULL;
		JobQueueKeyBuf otherKey;
		int otherProc = -1;

		bool stillLooking = true;
		while (stillLooking) {
			otherProc++;
			if (otherProc == proc_id) continue; // skip this proc

			IdToKey(cluster_id,otherProc,otherKey);
			if (!JobQueue->Lookup(otherKey, otherAd)) {
				stillLooking = false;
			} else {
				JobQueue->DestroyClassAd(otherKey);
				DecrementClusterSize(cluster_id, clusterad);
			}
		}
	}

	if( !already_in_transaction ) {
			// For performance, use a NONDURABLE transaction.  If we crash
			// before this makes it to the disk, on restart we will
			// attempt removing it again.  Yes, this means we may
			// generate a duplicate history entry and redo other
			// cleanup tasks, but that is possible even if this
			// transaction is marked DURABLE, since all of those tasks
			// are not atomic with respect to this transaction anyway.

		CommitNonDurableTransactionOrDieTrying();
	}

		// remove jobid from any indexes
	scheduler.removeJobFromIndexes(key, job_prio);

		// remove any match (startd) ad stored w/ this job
	RemoveMatchedAd(cluster_id,proc_id);

	JobQueueDirty = true;

	return DESTROYPROC_SUCCESS;
}


int DestroyCluster(int cluster_id, const char* reason)
{
	ClassAd				*ad=NULL;
	int					c, proc_id;
	JobQueueKey			key;

	// cannot destroy the header cluster(s)
	if ( cluster_id < 1 ) {
		errno = EINVAL;
		return -1;
	}

	// find the cluster ad and turn off the job factory
	JobQueueCluster * clusterad = GetClusterAd(cluster_id);
	if (clusterad && clusterad->factory) {
		// Only the owner can delete a cluster
		if ( Q_SOCK && !UserCheck(clusterad, Q_SOCK->getEffectiveFullyQualifiedUser().c_str() )) {
			errno = EACCES;
			return -1;
		}
		PauseJobFactory(clusterad->factory, mmClusterRemoved);
	}

	JobQueue->StartIterateAllClassAds();

	// Find all jobs in this cluster and remove them.
	while(JobQueue->IterateAllClassAds(ad,key)) {
		KeyToId(key,c,proc_id);
		if (c == cluster_id && proc_id > -1) {
				// Only the owner can delete a cluster
				if ( Q_SOCK && !UserCheck(ad, Q_SOCK->getEffectiveFullyQualifiedUser().c_str() )) {
					errno = EACCES;
					return -1;
				}

				// Take care of ATTR_COMPLETION_DATE
				int job_status = -1;
				ad->LookupInteger(ATTR_JOB_STATUS, job_status);	
				if ( job_status == COMPLETED ) {
						// if job completed, insert completion time if not already there
					int completion_time = 0;
					ad->LookupInteger(ATTR_COMPLETION_DATE,completion_time);
					if ( !completion_time ) {
						SetAttributeInt(cluster_id,proc_id,
							ATTR_COMPLETION_DATE,(int)time(NULL));
					}
				}

				// Take care of ATTR_REMOVE_REASON
				if( reason ) {
					MyString fixed_reason;
					if( reason[0] == '"' ) {
						fixed_reason += reason;
					} else {
						fixed_reason += '"';
						fixed_reason += reason;
						fixed_reason += '"';
					}
					if( SetAttribute(cluster_id, proc_id, ATTR_REMOVE_REASON, 
									 fixed_reason.Value()) < 0 ) {
						dprintf( D_ALWAYS, "WARNING: Failed to set %s to \"%s\" for "
								 "job %d.%d\n", ATTR_REMOVE_REASON, reason, cluster_id,
								 proc_id );
					}
				}

					// should we leave the job in the queue?
				bool leave_job_in_q = false;
				ad->LookupBool(ATTR_JOB_LEAVE_IN_QUEUE,leave_job_in_q);
				if ( leave_job_in_q ) {
						// leave it in the queue.... move on to the next one
					continue;
				}

				// Apend to history file
				AppendHistory(ad);
#if defined(HAVE_DLOPEN) || defined(WIN32)
				ScheddPluginManager::Archive(ad);
#endif

  // save job ad to the log

				// Write a per-job history file (if PER_JOB_HISTORY_DIR param is set)
				WritePerJobHistoryFile(ad, false);

				cleanup_ckpt_files(cluster_id,proc_id, NULL );

				JobQueue->DestroyClassAd(key);

				// TAT TODO: Why all this duplicate code?? Why not call DestroyProc() ?
				// if (scheduler.jobSets) scheduler.jobSets->removeJobFromSet(*ad);

					// remove any match (startd) ad stored w/ this job
				if ( scheduler.resourcesByProcID ) {
					ClassAd *ad_to_remove = NULL;
					PROC_ID job_id;
					job_id.cluster = cluster_id;
					job_id.proc = proc_id;
					scheduler.resourcesByProcID->lookup(job_id,ad_to_remove);
					if ( ad_to_remove ) {
						delete ad_to_remove;
						scheduler.resourcesByProcID->remove(job_id);
					}
				}
		}

	}

	ClusterCleanup(cluster_id);
	
	// Destroy myproxy password
	DestroyMyProxyPassword (cluster_id, -1);

	JobQueueDirty = true;

	return 0;
}

int
SetAttributeByConstraint(const char *constraint_str, const char *attr_name,
						 const char *attr_value,
						 SetAttributeFlags_t flags)
{
	ClassAd	*ad;
	int cluster_match_count = 0;
	int job_match_count = 0;
	int had_error = 0;
	int rval = -1;
	int terrno = 0;
	JobQueueKey key;

	if ( Q_SOCK && !(Q_SOCK->isAuthenticated()) ) {
		errno = EACCES;
		return -1;
	}

	// if the only-my-jobs knob is off, strip the onlymyjobs flag and
	// just let the transaction fail if they try and change something that they shouldn't
	if ( ! param_boolean("CONDOR_Q_ONLY_MY_JOBS", true)) {
		flags &= ~SetAttribute_OnlyMyJobs;
	}

	// setup an owner_expr expression if the OnlyMyJobs flag is set.
	// and fixup and replace the constraint_str pointer if we have 
	// both an input constraint and OnlyMyJobs is set.
	YourString owner;
	std::string user;
	MyString owner_expr;
	if (flags & SetAttribute_OnlyMyJobs) {
			// TODO: Owner should be 'nobody' for non-local UID domain.
		user = Q_SOCK ? Q_SOCK->getEffectiveFullyQualifiedUser() : "";
		owner = Q_SOCK ? Q_SOCK->getOwner() : "unauthenticated";
		if (owner == "unauthenticated") {
			// no job will be owned by "unauthenticated" so just quit now.
			errno = EACCES;
			return -1;
		}
		bool is_super = isQueueSuperUser(user.c_str());
		dprintf(D_COMMAND | D_VERBOSE, "SetAttributeByConstraint w/ OnlyMyJobs owner = \"%s\" (isQueueSuperUser = %d)\n", owner.Value(), is_super);
		if (is_super) {
			// for queue superusers, disable the OnlyMyJobs flag - they get to act on all jobs.
			flags &= ~SetAttribute_OnlyMyJobs;
		} else {
			owner_expr.formatstr("(User == \"%s\")", user.c_str());
			if (constraint_str) {
				owner_expr += " && ";
				owner_expr += constraint_str;
			}
			constraint_str = owner_expr.c_str();
		}
		flags &= ~SetAttribute_OnlyMyJobs; // don't pass this flag to the inner SetAttribute call
	}

	// parse the constraint into an expression, ConstraintHolder will free it in it's destructor
	ConstraintHolder constraint;
	if (constraint_str ) {
		ExprTree * tree;
		if (0 != ParseClassAdRvalExpr(constraint_str, tree)) {
			dprintf( D_ALWAYS, "can't parse constraint: %s\n", constraint_str );
			errno = EINVAL;
			return -1;
		}
		constraint.set(tree);
	}

	// loop through the job queue, setting attribute on jobs that match
	JobQueue->StartIterateAllClassAds();
	while(JobQueue->IterateAllClassAds(ad,key)) {
		JobQueueJob * job = static_cast<JobQueueJob*>(ad);

		// ignore header and ads.
		if (job->IsHeader())
			continue;

		// ignore jobset ads
		if (job->IsJobSet())
			continue;

		// ignore cluster ads unless the PostSubmitClusterChange flag is set.
		if (job->IsCluster() && ! (flags & SetAttribute_PostSubmitClusterChange))
			continue;

		if (EvalExprBool(ad, constraint.Expr())) {
			if (job->IsCluster())
				cluster_match_count += 1;
			else
				job_match_count += 1;
			if (SetAttribute(key.cluster, key.proc, attr_name, attr_value, flags) < 0) {
				had_error = 1;
				terrno = errno;
			}
		}
	}

		// If we couldn't find any jobs that matched the constraint,
		// or we could set the attribute on any of the ones we did
		// find, return error (-1).
	// failure (-1)
	if (had_error) {
		errno = terrno;
		return -1;
	}

	// At this point we need to determine the return value.
	// If 1 or more jobs matched, we wanted to return the number of job matches.
	// If 0 jobs matched, but clusters matched, return the number of cluster matches.
	// If no jobs or clusters matched, return value is -1 (error)
	if (job_match_count > 0) {
		rval = job_match_count;
	}
	else if (cluster_match_count > 0) {
		rval = cluster_match_count;
	}
	else {
		errno = ENOENT;
		rval = -1;
	}

	return rval;
}

// Set up an efficient lookup table for attributes that need special processing in SetAttribute
//
enum {
	idATTR_none=0,
	idATTR_CLUSTER_ID,
	idATTR_PROC_ID,
	idATTR_CONCURRENCY_LIMITS,
	idATTR_CRON_DAYS_OF_MONTH,
	idATTR_CRON_DAYS_OF_WEEK,
	idATTR_CRON_HOURS,
	idATTR_CRON_MINUTES,
	idATTR_CRON_MONTHS,
	idATTR_JOB_PRIO,
	idATTR_JOB_STATUS,
	idATTR_JOB_UNIVERSE,
	idATTR_NICE_USER,
	idATTR_ACCOUNTING_GROUP,
	idATTR_OWNER,
	idATTR_RANK,
	idATTR_REQUIREMENTS,
	idATTR_USER,
	idATTR_NUM_JOB_RECONNECTS,
	idATTR_JOB_NOOP,
	idATTR_JOB_MATERIALIZE_CONSTRAINT,
	idATTR_JOB_MATERIALIZE_DIGEST_FILE,
	idATTR_JOB_MATERIALIZE_ITEMS_FILE,
	idATTR_JOB_MATERIALIZE_LIMIT,
	idATTR_JOB_MATERIALIZE_MAX_IDLE,
	idATTR_JOB_MATERIALIZE_PAUSED,
	idATTR_HOLD_REASON,
	idATTR_HOLD_REASON_CODE,
};

enum {
	catNone         = 0,
	catJobObj       = 0x0001, // attributes that are cached in the job object
	catJobId        = 0x0002, // cluster & proc id
	catCron         = 0x0004, // attributes that tell us this is a crondor job
	catStatus       = 0x0008, // job status changed, need to adjust the counts of running/idle/held/etc jobs.
	catDirtyPrioRec = 0x0010,
	catTargetScope  = 0x0020,
	catSubmitterIdent = 0x0040,
	catNewMaterialize = 0x0080,  // attributes that control the job factory
	catMaterializeState = 0x0100, // change in state of job factory
	catSpoolingHold = 0x0200,    // hold reason was set to CONDOR_HOLD_CODE_SpoolingInput
	catPostSubmitClusterChange = 0x400, // a cluster ad was changed after submit time which calls for special processing in commit transaction
	catCallbackTrigger = 0x1000, // indicates that a callback should happen on commit of this attribute
	catCallbackNow = 0x20000,    // indicates that a callback should happen when setAttribute is called
};

typedef struct attr_ident_pair {
	const char * key;
	int          id;
	int          category;
	// a LessThan operator suitable for inserting into a sorted map or set
	bool operator<(const struct attr_ident_pair& rhs) const {
		return strcasecmp(this->key, rhs.key) < 0;
	}
} ATTR_IDENT_PAIR;

// NOTE: !!!
// NOTE: this table MUST be sorted by case-insensitive attribute name!
// NOTE: !!!
#define FILL(attr,cat) { attr, id##attr, cat }
static const ATTR_IDENT_PAIR aSpecialSetAttrs[] = {
	FILL(ATTR_ACCOUNTING_GROUP,   catDirtyPrioRec | catSubmitterIdent),
	FILL(ATTR_CLUSTER_ID,         catJobId),
	FILL(ATTR_CONCURRENCY_LIMITS, catDirtyPrioRec),
	FILL(ATTR_CRON_DAYS_OF_MONTH, catCron),
	FILL(ATTR_CRON_DAYS_OF_WEEK,  catCron),
	FILL(ATTR_CRON_HOURS,         catCron),
	FILL(ATTR_CRON_MINUTES,       catCron),
	FILL(ATTR_CRON_MONTHS,        catCron),
	FILL(ATTR_HOLD_REASON,        0), // used to detect submit of jobs with the magic 'hold for spooling' hold code
	FILL(ATTR_HOLD_REASON_CODE,   0), // used to detect submit of jobs with the magic 'hold for spooling' hold code
	FILL(ATTR_JOB_NOOP,           catDirtyPrioRec),
	FILL(ATTR_JOB_MATERIALIZE_CONSTRAINT, catNewMaterialize | catCallbackTrigger),
	FILL(ATTR_JOB_MATERIALIZE_DIGEST_FILE, catNewMaterialize | catCallbackTrigger),
	FILL(ATTR_JOB_MATERIALIZE_ITEMS_FILE, catNewMaterialize | catCallbackTrigger),
	FILL(ATTR_JOB_MATERIALIZE_LIMIT, catMaterializeState | catCallbackTrigger),
	FILL(ATTR_JOB_MATERIALIZE_MAX_IDLE, catMaterializeState | catCallbackTrigger),
	FILL(ATTR_JOB_MATERIALIZE_PAUSED, catMaterializeState | catCallbackTrigger),
	FILL(ATTR_JOB_PRIO,           catDirtyPrioRec),
	FILL(ATTR_JOB_STATUS,         catStatus | catCallbackTrigger),
	FILL(ATTR_JOB_UNIVERSE,       catJobObj),
	FILL(ATTR_NICE_USER,          catSubmitterIdent),
	FILL(ATTR_NUM_JOB_RECONNECTS, 0),
	FILL(ATTR_OWNER,              0),
	FILL(ATTR_PROC_ID,            catJobId),
	FILL(ATTR_RANK,               catTargetScope),
	FILL(ATTR_REQUIREMENTS,       catTargetScope),
	FILL(ATTR_USER,              0),


};
#undef FILL

// returns non-zero attribute id and optional category flags for attributes
// that require special handling during SetAttribute.
static int IsSpecialSetAttribute(const char *attr, int* set_cat=NULL)
{
	const ATTR_IDENT_PAIR* found = NULL;
	found = BinaryLookup<ATTR_IDENT_PAIR>(
		aSpecialSetAttrs,
		COUNTOF(aSpecialSetAttrs),
		attr, strcasecmp);
	if (found) {
		if (set_cat) *set_cat = found->category;
		return found->id;
	}
	if (set_cat) *set_cat = 0;
	return 0;
}


int
SetSecureAttributeInt(int cluster_id, int proc_id, const char *attr_name, int attr_value, SetAttributeFlags_t flags)
{
	if (attr_name == NULL ) {return -1;}

	char buf[100];
	snprintf(buf,100,"%d",attr_value);

	// lookup job and set attribute
	JOB_ID_KEY_BUF key;
	IdToKey(cluster_id,proc_id,key);
	JobQueue->SetAttribute(key, attr_name, buf, flags & SETDIRTY);

	return 0;
}


int
SetSecureAttributeString(int cluster_id, int proc_id, const char *attr_name, const char *attr_value, SetAttributeFlags_t flags)
{
	if (attr_name == NULL || attr_value == NULL) {return -1;}

	// do quoting using oldclassad syntax
	classad::Value tmpValue;
	classad::ClassAdUnParser unparse;
	unparse.SetOldClassAd( true, true );

	tmpValue.SetStringValue(attr_value);
	std::string buf;
	unparse.Unparse(buf, tmpValue);

	// lookup job and set attribute to quoted string
	JOB_ID_KEY_BUF key;
	IdToKey(cluster_id,proc_id,key);
	JobQueue->SetAttribute(key, attr_name, buf.c_str(), flags & SETDIRTY);

	return 0;
}

int
SetSecureAttribute(int cluster_id, int proc_id, const char *attr_name, const char *attr_value, SetAttributeFlags_t flags)
{
	if (attr_name == NULL || attr_value == NULL) {return -1;}

	// lookup job and set attribute to value
	JOB_ID_KEY_BUF key;
	IdToKey(cluster_id,proc_id,key);
	JobQueue->SetAttribute(key, attr_name, attr_value, flags & SETDIRTY);

	return 0;
}

// Check whether modification of a job attribute should be allowed.
// return <0 : reject, return error to client
// return 0 : ignore, return success to client
// return >0 : accept, apply change and return success to client
// TODO formalize the return type with an enum?
int
ModifyAttrCheck(const JOB_ID_KEY_BUF &key, const char *attr_name, const char *attr_value, SetAttributeFlags_t flags, CondorError *err)
{
	JobQueueJob    *job = NULL;

	const char *func_name = (flags & SetAttribute_Delete) ? "DeleteAttribute" : "SetAttribute";

	// Only an authenticated user or the schedd itself can modify an attribute.
	if ( Q_SOCK && !(Q_SOCK->isAuthenticated()) ) {
		if (err) err->push("QMGMT", EACCES, "Authentication is required to set attributes");
		errno = EACCES;
		return -1;
	}

	// job id 0.0 is special and cannot normally be modified.
	if ( key.cluster == 0 && key.proc == 0 ) {
		dprintf(D_ALWAYS, "%s attempt to edit special ad 0.0\n", func_name);
		errno = EACCES;
		return -1;
	}

	// If someone is trying to do something funny with an invalid
	// attribute name, bail out early
	if (!IsValidAttrName(attr_name)) {
		dprintf(D_ALWAYS, "%s got invalid attribute named %s for job %d.%d\n",
			func_name, attr_name ? attr_name : "(null)", key.cluster, key.proc);
		if (err) err->pushf("QMGMT", EINVAL, "Got invalid attribute named %s for job %d.%d",
			attr_name ? attr_name : "(null)", key.cluster, key.proc);
		errno = EINVAL;
		return -1;
	}

		// If someone is trying to do something funny with an invalid
		// attribute value, bail early
		// This check doesn't apply to DeleteAttribute.
	if ( !(flags & SetAttribute_Delete) ) {
		if (!IsValidAttrValue(attr_value)) {
			dprintf(D_ALWAYS,
				"%s received invalid attribute value '%s' for "
				"job %d.%d, ignoring\n",
				func_name, attr_value ? attr_value : "(null)", key.cluster, key.proc);
			if (err) err->pushf("QMGMT", EINVAL, "Received invalid attribute value '%s' for "
				"job %d.%d; ignoring",
				attr_value ? attr_value : "(null)", key.cluster, key.proc);
			errno = EINVAL;
			return -1;
		}
	}

	// Ensure user is not changing a secure attribute.  Only schedd is
	// allowed to do that, via the internal API.
	if (secure_attrs.find(attr_name) != secure_attrs.end())
	{
		// should we fail or silently succeed?  (old submits set secure attrs)
		const CondorVersionInfo *vers = NULL;
		if ( Q_SOCK && ! Ignore_Secure_SetAttr_Attempts) {
			vers = Q_SOCK->get_peer_version();
		}
		if (vers && vers->built_since_version( 8, 5, 8 ) ) {
			// new versions should know better!  fail!
			dprintf(D_ALWAYS,
				"%s attempt to edit secure attribute %s in job %d.%d. Failing!\n",
				func_name, attr_name, key.cluster, key.proc);
			if (err) err->pushf("QMGMT", EACCES, "Attempt to edit secure attribute %s"
				" in job %d.%d. Failing!", attr_name, key.cluster, key.proc);
			errno = EACCES;
			return -1;
		} else {
			// old versions get a pass.  succeed (but do nothing).
			// The idea here is we will not set the secure attributes, but we won't
			// propagate the error back because we don't want old condor_submits to not
			// be able to submit jobs.
			dprintf(D_ALWAYS,
				"%s attempt to edit secure attribute %s in job %d.%d. Ignoring!\n",
				func_name, attr_name, key.cluster, key.proc);
			return 0;
		}
	}

	if (JobQueue->Lookup(key, job)) {
		// If we made it here, the user is adding or editing attrbiutes
		// to an ad that has already been committed in the queue.

		// Ensure the user is not changing a job they do not own.
		if ( Q_SOCK && !UserCheck(job, Q_SOCK->getEffectiveFullyQualifiedUser().c_str() )) {
			const char *user = Q_SOCK->getEffectiveFullyQualifiedUser( ).c_str();
			if (!user) {
				user = "NULL";
			}
			dprintf(D_ALWAYS,
<<<<<<< HEAD
					"UserCheck(%s) failed in SetAttribute for job %d.%d\n",
					user, cluster_id, proc_id);
			if (err) err->pushf("QMGMT", EACCES, "User %s may not change attributes for "
				"jobs they do not own (job %d.%d)", user, cluster_id, proc_id);
=======
					"OwnerCheck(%s) failed in %s for job %d.%d\n",
					owner, func_name, key.cluster, key.proc);
			if (err) err->pushf("QMGMT", EACCES, "User %s may not change attributes for "
				"jobs they do not own (job %d.%d)", owner, key.cluster, key.proc);
>>>>>>> 5629d441
			errno = EACCES;
			return -1;
		}

		// Ensure user is not changing an immutable attribute to a committed job
		bool is_immutable_attr = immutable_attrs.find(attr_name) != immutable_attrs.end();
		if (is_immutable_attr) {
			// late materialization is allowed to change some 'immutable' attributes in the cluster ad.
			if ((key.proc == -1) && YourStringNoCase(ATTR_TOTAL_SUBMIT_PROCS) == attr_name) {
				is_immutable_attr = false;
			}
		}
		if (is_immutable_attr)
		{

			dprintf(D_ALWAYS,
					"%s attempt to edit immutable attribute %s in job %d.%d\n",
					func_name, attr_name, key.cluster, key.proc);
			if (err) err->pushf("QMGMT", EACCES, "Attempt to edit immutable attribute"
				" %s in job %d.%d", attr_name, key.cluster, key.proc);
			errno = EACCES;
			return -1;
		}

		// Ensure user is not changing a protected attribute to a committed job
		// unless the real owner (i.e the peer on the socket) is a queue superuser or
		// the user is the schedd itself (in which case Q_SOCK == NULL).
		// Also check the allow_protected_attr_changes_by_superuser flag, which will
		// be set to false when a superuser process (like the shadow) is acting under
		// the direction of a non-super user (like when the shadow is forwarding chirp
		// updates from the user).
		if ( Q_SOCK && 
			 ( (!isQueueSuperUser(Q_SOCK->getFullyQualifiedUser()) && !qmgmt_all_users_trusted) ||
			    !Q_SOCK->getAllowProtectedAttrChanges() ) &&
			 protected_attrs.find(attr_name) != protected_attrs.end() )
		{
			dprintf(D_ALWAYS,
					"%s of protected attribute denied, RealOwner=%s EffectiveOwner=%s AllowPAttrchange=%s Attr=%s in job %d.%d\n",
					func_name,
					Q_SOCK->getRealOwner() ? Q_SOCK->getRealOwner() : "(null)",
					Q_SOCK->getOwner() ? Q_SOCK->getOwner() : "(null)",
					Q_SOCK->getAllowProtectedAttrChanges() ? "true" : "false",
					attr_name, key.cluster, key.proc);
			if (err) err->pushf("QMGMT", EACCES,
				"Unauthorized setting of protected attribute %s denied "
				"for real owner %s (effective owner %s; allowed protected attribute "
				"change = %s) in job %d.%d", attr_name,
				Q_SOCK->getRealOwner() ? Q_SOCK->getRealOwner() : "(null)",
				Q_SOCK->getOwner() ? Q_SOCK->getOwner() : "(null)",
				Q_SOCK->getAllowProtectedAttrChanges() ? "true" : "false",
				key.cluster, key.proc);
			errno = EACCES;
			return -1;
		}
	} else if (flags & SetAttribute_SubmitTransform) {
		// submit transforms come from inside the schedd and have no restrictions
		// on which cluster/proc may be edited (the transform itself guarantees that only
		// jobs in the submit transaction will be edited)
	} else if (Q_SOCK != NULL || (flags&NONDURABLE)) {
		// If we made it here, the user (i.e. not the schedd itself)
		// is modifying attributes in an ad that has not been committed yet
		// (we know this because it cannot be found in the JobQueue above).
		// Restrict the user to only modifying attributes in the current cluster
		// returned by NewCluster, and also restrict the user to procs that have been
		// returned by NewProc.
		if ((key.cluster != active_cluster_num) || (key.proc >= next_proc_num)) {
			dprintf(D_ALWAYS,"%s modifying attribute %s in non-active cluster cid=%d acid=%d\n", 
					func_name, attr_name, key.cluster, active_cluster_num);
			if (err) err->pushf("QMGMT", ENOENT, "Modifying attribute %s in "
				"non-active cluster %d (current active cluster is %d)",
				attr_name, key.cluster, active_cluster_num);
			errno = ENOENT;
			return -1;
		}

		// TODO Do we need to do this check for internal calls?
		// If deleting an attribute in an uncommitted ad, check if the
		// attribute is set in the transaction. If not, return failure.
		if ( flags & SetAttribute_Delete ) {
			char *val = NULL;
			if ( ! JobQueue->LookupInTransaction(key, attr_name, val) ) {
				errno = ENOENT;
				return -1;
			}
			// If we found it in the transaction, we need to free val
			// so we don't leak memory.  We don't use the value, we just
			// wanted to make sure we could find the attribute so we know
			// to return failure if needed.
			free( val );
		}
	}

	return 1;
}

int
SetAttribute(int cluster_id, int proc_id, const char *attr_name,
			 const char *attr_value, SetAttributeFlags_t flags,
			 CondorError *err)
{
	JOB_ID_KEY_BUF key;
	JobQueueJob    *job = NULL;
	std::string		new_value;
	bool query_can_change_only = (flags & SetAttribute_QueryOnly) != 0; // flag for 'just query if we are allowed to change this'

	IdToKey(cluster_id,proc_id,key);

	int rc = ModifyAttrCheck(key, attr_name, attr_value, flags, err);
	if ( rc <= 0 ) {
		return rc;
	}

	JobQueue->Lookup(key, job);

	int attr_category;
	int attr_id = IsSpecialSetAttribute(attr_name, &attr_category);

	// A few special attributes have additional access checks
	// but for most, we have already decided whether or not we can change this attribute
	if (query_can_change_only) {
		if (attr_id == idATTR_OWNER || attr_id == idATTR_USER || (attr_category & catJobId) || (attr_id == idATTR_JOB_STATUS)) {
			// we have more validation to do.
		} else {
			// access check is ok, but we don't actually want to make the change so return now.
			return 0;
		}
	}

	// check for security violations.
	// first, make certain ATTR_OWNER can only be set to who they really are.
	if (attr_id == idATTR_OWNER)
	{
		const char* sock_owner = Q_SOCK ? Q_SOCK->getOwner() : "";
		if( !sock_owner ) {
			sock_owner = "";
		}
		std::string uid_domain;
		param(uid_domain, "UID_DOMAIN");

		if ( strcasecmp(attr_value,"UNDEFINED")==0 ) {
				// If the user set the owner to be undefined, then
				// just fill in the value of Owner with the owner name
				// of the authenticated socket, provided the UID domain
				// matches.
				//
				// If the UID domain doesn't match (and TRUST_UID_DOMAIN
				// is false), then we default to an Owner of nobody.
			if ( sock_owner && *sock_owner ) {
<<<<<<< HEAD
				auto sock_domain = Q_SOCK->getDomain();
				auto sock_domain_str = sock_domain ? sock_domain : "";
				if ((sock_domain_str == uid_domain) ||
					param_boolean("TRUST_UID_DOMAIN", false))
				{
					new_value.formatstr("\"%s\"", sock_owner);
				} else {
					new_value.formatstr("\"nobody\"");
				}
				attr_value  = new_value.Value();
=======
				new_value = '"';
				new_value += sock_owner;
				new_value += '"';
				attr_value  = new_value.c_str();
>>>>>>> 5629d441
			} else {
				// socket not authenticated and Owner is UNDEFINED.
				dprintf(D_ALWAYS, "ERROR SetAttribute violation: "
					"Owner is UNDEFINED, but client not authenticated\n");
				if (err) err->pushf("QMGMT", EACCES, "Client is not authenticated "
					"and owner is unfedfined");
				errno = EACCES;
				return -1;

			}
		}

			// We can't just use attr_value, since it contains '"'
			// marks.  Carefully remove them here.
		MyString owner_buf;
		char const *owner = attr_value;
		bool owner_is_quoted = false;
		if( *owner == '"' ) {
			owner_buf = owner+1;
			if( owner_buf.Length() && owner_buf[owner_buf.Length()-1] == '"' )
			{
				owner_buf.truncate(owner_buf.Length()-1);
				owner_is_quoted = true;
			}
			owner = owner_buf.Value();
		}

			// Similar to the case above, if UID_DOMAIN != socket FQU domain,
			// then we map to 'nobody' unless TRUST_UID_DOMAIN is set.
			//
			// In the case of an internal superuser (e.g., condor@family, condor@parent),
			// we assume the intent is the default domain; this allows the JobRouter
			// (which authenticates as condor@family) to behave as if it is in the same
			// UID domain by default.
		bool set_to_nobody = false;
		if (strcmp(uid_domain.c_str(), Q_SOCK->getDomain()) &&
			!strcmp("family", Q_SOCK->getDomain()) &&
			!strcmp("parent", Q_SOCK->getDomain()) &&
			!strcmp("child", Q_SOCK->getDomain()) &&
			!param_boolean("TRUST_UID_DOMAIN", false))
		{
			new_value = "\"nobody\"";
			attr_value = new_value.Value();
			owner = "nobody";
			set_to_nobody = true;
			dprintf(D_SYSCALLS, "  Overriding Owner attribute; setting to nobody\n");
		}

		if( !owner_is_quoted ) {
			// For sanity's sake, do not allow setting Owner to something
			// strange, such as an attribute reference that happens to have
			// the same name as the authenticated user.
			dprintf(D_ALWAYS, "SetAttribute security violation: "
					"setting owner to %s which is not a valid string\n",
					attr_value);
			if (err) err->pushf("QMGMT", EACCES, "Unable to set owner to %s as it is"
				" not a valid owner string", attr_value);
			errno = EACCES;
			return -1;
		}

		if (MATCH == strcmp(owner, "root") || MATCH == strcmp(owner, "LOCAL_SYSTEM")) {
			// Never allow the owner to be "root" (Linux) or "LOCAL_SYSTEM" (Windows).
			// Because we run cross-platform, we never allow either name on all platforms
			dprintf(D_ALWAYS, "SetAttribute security violation: setting owner to %s is not permitted\n", attr_value);
			if (err) err->pushf("QMGMT", EACCES, "Setting job owner to %s is not "
				"permitted", attr_value);
			errno = EACCES;
			return -1;
		}

		MyString orig_owner;
		if( GetAttributeString(cluster_id,proc_id,ATTR_OWNER,orig_owner) >= 0
			&& orig_owner != owner
			&& !qmgmt_all_users_trusted )
		{
			// Unless all users are trusted, nobody (not even queue super user)
			// has the ability to change the owner attribute once it is set.
			// See gittrack #1018.
			dprintf(D_ALWAYS, "SetAttribute security violation: "
					"setting owner to %s when previously set to \"%s\"\n",
					attr_value, orig_owner.Value());
			if (err) err->pushf("QMGMT", EACCES, "Setting owner to %s when previously "
				"set to %s is not permitted.", attr_value, orig_owner.Value());
			errno = EACCES;
			return -1;
		}

		dprintf(D_SECURITY | D_VERBOSE, "QGMT: qmgmt_A_U_T %i, owner %s, sock_owner %s, is_Q_SU %i, SU_Allowed %i\n",
			qmgmt_all_users_trusted,owner,sock_owner,isQueueSuperUser(sock_owner),SuperUserAllowedToSetOwnerTo(owner));

		if (!set_to_nobody && !qmgmt_all_users_trusted
#if defined(WIN32)
			&& (strcasecmp(owner,sock_owner) != 0)
#else
			&& (strcmp(owner,sock_owner) != 0)
#endif
			&& (!isQueueSuperUser(Q_SOCK->getEffectiveFullyQualifiedUser().c_str()) || !SuperUserAllowedToSetOwnerTo(owner)) ) {
				dprintf(D_ALWAYS, "SetAttribute security violation: "
					"setting owner to %s when active owner is \"%s\"\n",
					owner, sock_owner);
				if (err) err->pushf("QMGMT", EACCES, "Setting owner to %s when "
					"active owner is %s is not permitted",
					owner, sock_owner);
				errno = EACCES;
				return -1;
		}

			// Backward compatibility tweak:
			// If the remote user sets the Owner to something different than the
			// socket owner *and* they are in the same UID domain, then we will
			// also set the user.
		if (!set_to_nobody && ((orig_owner != owner) || strcmp(sock_owner, owner)) &&
			(!strcmp(uid_domain.c_str(), Q_SOCK->getDomain()) || param_boolean("TRUST_UID_DOMAIN", false)))
		{
			auto new_user = std::string("\"") + owner + "@" + uid_domain + "\"";
			SetAttribute(cluster_id, proc_id, ATTR_USER, new_user.c_str());
		}

#if !defined(WIN32)
		uid_t user_uid;
		if ( can_switch_ids() && !pcache()->get_user_uid( owner, user_uid ) ) {
			dprintf( D_ALWAYS, "SetAttribute security violation: "
					 "setting owner to %s, which is not a valid user account\n",
					 attr_value );
			if (err) err->pushf("QMGMT", EACCES, "Setting owner to %s, which is not a "
				"valid user account", attr_value);
			errno = EACCES;
			return -1;
		}
#endif

		if (query_can_change_only) {
			return 0;
		}

			// Also update the owner history hash table to track all OS usernames
			// that have jobs in this schedd.
		AddOwnerHistory(owner);

		if (job) {
			job->dirty_flags |= JQJ_CACHE_DIRTY_SUBMITTERDATA;
		}
	}
	else if (attr_id == idATTR_USER) {

		auto sock_user = Q_SOCK ? Q_SOCK->getEffectiveFullyQualifiedUser() : "";

			// User is set to UNDEFINED indicating we should just pull
			// this information from the authenticated socket.
		std::string user;
		if (!strcasecmp("UNDEFINED", attr_value)) {
			user = sock_user;
			new_value.formatstr("\"%s\"", sock_user.c_str());
			attr_value = new_value.Value();
		} else {

				// Strip out the quote characters as with ATTR_OWNER
			user = attr_value;
			bool user_is_valid = false;
			if ((user.size() > 2) && (user[0] == '"') && user[user.size()-1] == '"' )
			{
				user = user.substr(1, user.size() - 2);
				user_is_valid = user.find('"') == std::string::npos;
			}

			if (!user_is_valid) {
				dprintf(D_ALWAYS, "SetAttribute security violation: "
					"setting User to %s which is not a valid string\n",
					attr_value);
				errno = EACCES;
				return -1;
			}
		}

		std::string orig_user;
		if (GetAttributeString(cluster_id, proc_id, ATTR_USER, orig_user) >= 0
			&& orig_user != user
			&& (std::string("nice-user.") + orig_user != user)
			&& !qmgmt_all_users_trusted )
		{
			dprintf(D_ALWAYS, "SetAttribute security violation: "
				"setting User to \"%s\" when previously set to \"%s\"\n",
				user.c_str(), orig_user.c_str());
			errno = EACCES;
			return -1;
		}

			// Since this value does not map to a Unix username, we are more
			// permissive than with the Owner attribute and do not check
			// SuperUserAllowedToSetOwnerTo
		if (!qmgmt_all_users_trusted
			&& (user != sock_user)
			&& (std::string("nice-user.") + sock_user != user)
			&& !isQueueSuperUser(sock_user.c_str()))
		{
			dprintf(D_ALWAYS, "SetAttribute security violation: "
				"setting User to \"%s\" when active User is \"%s\"\n",
				user.c_str(), sock_user.c_str());
			errno = EACCES;
			return -1;
		}

		if (job) {
			// if editing (rather than creating) a job, update ownerinfo pointer, and mark submitterdata as dirty
			job->ownerinfo = const_cast<OwnerInfo*>(scheduler.insert_owner_const(user.c_str()));
			job->dirty_flags |= JQJ_CACHE_DIRTY_SUBMITTERDATA;
		}

		// All checks pass - "User" value is valid!

	} else if (attr_id == idATTR_NICE_USER) {
			// Because we're setting a new value for nice user, we
			// should create a new value for ATTR_USER while we're at
			// it, since that might need to change now that
			// ATTR_NICE_USER is set.
		bool nice_user = false;
		if( ! strcasecmp(attr_value, "TRUE") ) {
			nice_user = true;
		}
		std::string user;
		if( nice_user && ( GetAttributeString(cluster_id, proc_id, ATTR_USER, user) >= 0 ) &&
			strncmp(user.c_str(), "nice-user.", 10) )
		{
			std::string new_user;
			formatstr(new_user, "\"nice-user.%s\"", user.c_str());
			SetAttribute( cluster_id, proc_id, ATTR_USER,
				new_user.c_str(), flags );
		}
	}
	else if (attr_id == idATTR_JOB_NOOP) {
		// whether the job has an IsNoopJob attribute or not is cached in the job object
		// so if this is set, we need to mark the cached value as dirty.
		if (job) { job->DirtyNoopAttr(); }
	}
	else if (attr_category & catJobId) {
		char *endptr = NULL;
		int id = (int)strtol(attr_value, &endptr, 10);
		if (attr_id == idATTR_CLUSTER_ID && (*endptr != '\0' || id != cluster_id)) {
			dprintf(D_ALWAYS, "SetAttribute security violation: setting ClusterId to incorrect value (%s!=%d)\n",
				attr_value, cluster_id);
			if (err) err->pushf("QMGMT", EACCES, "Setting cluster ID %d to new value "
				"(%s) is not permitted", cluster_id, attr_value);
			errno = EACCES;
			return -1;
		}
		if (attr_id == idATTR_PROC_ID && (*endptr != '\0' || id != proc_id)) {
			dprintf(D_ALWAYS, "SetAttribute security violation: setting ProcId to incorrect value (%s!=%d)\n",
				attr_value, proc_id);
			if (err) err->pushf("QMGMT", EACCES, "Setting proc ID %d to new value (%s) "
				"is not permitted", proc_id, attr_value);
			errno = EACCES;
			return -1;
		}
	}
	else if (attr_category & catCron) {
		//
		// CronTab Attributes
		// Check to see if this attribute is one of the special
		// ones used for defining a crontab schedule. If it is, then
		// we add the cluster_id to a queue maintained by the schedd.
		// This is because at this point we may not have the proc_id, so
		// we can't add the full job information. The schedd will later
		// take this cluster_id and look at all of its procs to see if 
		// need to be added to the main CronTab list of jobs.
		//
		//PRAGMA_REMIND("tj: move this into the cluster job object?")
		scheduler.addCronTabClusterId( cluster_id );
	} else if (attr_id == idATTR_NUM_JOB_RECONNECTS) {
		int curr_cnt = 0;
		int new_cnt = (int)strtol( attr_value, NULL, 10 );
		PROC_ID job_id( cluster_id, proc_id );
		shadow_rec *srec = scheduler.FindSrecByProcID(job_id);
		GetAttributeInt( cluster_id, proc_id, ATTR_NUM_JOB_RECONNECTS, &curr_cnt );
		if ( srec && srec->is_reconnect && !srec->reconnect_succeeded &&
			 new_cnt > curr_cnt ) {

			srec->reconnect_succeeded = true;
			scheduler.stats.JobsRestartReconnectsSucceeded += 1;
			scheduler.stats.JobsRestartReconnectsAttempting += -1;
		}
	}
	else if (attr_id == idATTR_JOB_STATUS) {
			// If the status is being set, let's record the previous
			// status, but only if it's different.
			// When changing the status of a HELD job that was previously
			// REMOVED, enforce that it has to go back to REMOVED.
		int curr_status = 0;
		int last_status = 0;
		int release_status = 0;
		int new_status = (int)strtol( attr_value, NULL, 10 );

		GetAttributeInt( cluster_id, proc_id, ATTR_JOB_STATUS, &curr_status );
		GetAttributeInt( cluster_id, proc_id, ATTR_LAST_JOB_STATUS, &last_status );
		GetAttributeInt( cluster_id, proc_id, ATTR_JOB_STATUS_ON_RELEASE, &release_status );

		if ( new_status != HELD && new_status != REMOVED &&
			 ( curr_status == REMOVED || last_status == REMOVED ||
			   release_status == REMOVED ) ) {
			dprintf( D_ALWAYS, "SetAttribute violation: Attempt to change %s of removed job %d.%d to %d\n",
					 ATTR_JOB_STATUS, cluster_id, proc_id, new_status );
			errno = EINVAL;
			if (err) err->pushf("QMGMT", EINVAL, "Changing %s of removed job %d.%d to "
				"%d is invalid", ATTR_JOB_STATUS, cluster_id, proc_id, new_status);
			return -1;
		}
		if (query_can_change_only) {
			return 0;
		}
		if ( curr_status == REMOVED && new_status == HELD &&
			 release_status != REMOVED ) {
			SetAttributeInt( cluster_id, proc_id, ATTR_JOB_STATUS_ON_RELEASE, REMOVED, flags );
		}
		if ( new_status != curr_status && curr_status > 0 ) {
			SetAttributeInt( cluster_id, proc_id, ATTR_LAST_JOB_STATUS, curr_status, flags );
		}
	}
	else if (attr_id == idATTR_HOLD_REASON_CODE || attr_id == idATTR_HOLD_REASON) {
		// if the hold reason is set to one of the magic values that indicate a hold for spooling
		// data, we want to attach a trigger to the transaction so we know to do filepath fixups
		// after the transaction is committed.
		bool is_spooling_hold = false;
		if (attr_id == idATTR_HOLD_REASON_CODE) {
			int hold_reason = (int)strtol( attr_value, NULL, 10 );
			is_spooling_hold = (CONDOR_HOLD_CODE_SpoolingInput == hold_reason);
		} else if (attr_id == idATTR_HOLD_REASON) {
			is_spooling_hold = YourString("Spooling input data files") == attr_value;
		}
		if (is_spooling_hold) {
			// set a transaction trigger for spooling hold
			JobQueue->SetTransactionTriggers(catSpoolingHold);
		}
	}

	// All of the checking and validation is done, if we are only querying whether we
	// can change the value, then return now with success.
	if (query_can_change_only) {
		return 0;
	}

	if (job) {
		// if modifying a cluster ad, and the PostSubmitClusterChange flag was passed to SetAttribute
		// then force a PostSubmitClusterChange tansaction trigger.
		if (job->IsCluster() && (flags & SetAttribute_PostSubmitClusterChange)) {
			attr_category |= (catCallbackTrigger | catPostSubmitClusterChange);
		}

		// give the autocluster code a chance to invalidate (or rebuild)
		// based on the changed attribute.
		if (scheduler.autocluster.preSetAttribute(*job, attr_name, attr_value, flags)) {
			DirtyPrioRecArray();
			dprintf(D_FULLDEBUG,
					"Prioritized runnable job list will be rebuilt, because "
					"ClassAd attribute %s=%s changed\n",
					attr_name,attr_value);
		}
	}

	// This block handles rounding of attributes.
	MyString round_param_name;
	round_param_name = "SCHEDD_ROUND_ATTR_";
	round_param_name += attr_name;

	char *round_param = param(round_param_name.Value());

	if( round_param && *round_param && strcmp(round_param,"0") ) {
		classad::Value::ValueType attr_type = classad::Value::NULL_VALUE;
		ExprTree *tree = NULL;
		classad::Value val;
		if ( ParseClassAdRvalExpr(attr_value, tree) == 0 &&
			 tree->GetKind() == classad::ExprTree::LITERAL_NODE ) {
			((classad::Literal *)tree)->GetValue( val );
			if ( val.GetType() == classad::Value::INTEGER_VALUE ) {
				attr_type = classad::Value::INTEGER_VALUE;
			} else if ( val.GetType() == classad::Value::REAL_VALUE ) {
				attr_type = classad::Value::REAL_VALUE;
			}
		}
		delete tree;

		if ( attr_type == classad::Value::INTEGER_VALUE || attr_type == classad::Value::REAL_VALUE ) {
			// first, store the actual value
			std::string raw_attribute = attr_name;
			raw_attribute += "_RAW";
			JobQueue->SetAttribute(key, raw_attribute.c_str(), attr_value, flags & SETDIRTY);
			if( flags & SHOULDLOG ) {
				char* old_val = NULL;
				ExprTree *ltree;
				ltree = job->LookupExpr(raw_attribute);
				if( ltree ) {
					old_val = const_cast<char*>(ExprTreeToString(ltree));
				}
				scheduler.WriteAttrChangeToUserLog(key.c_str(), raw_attribute.c_str(), attr_value, old_val);
			}

			int ivalue;
			double fvalue;

			if ( attr_type == classad::Value::INTEGER_VALUE ) {
				val.IsIntegerValue( ivalue );
				fvalue = ivalue;
			} else {
				val.IsRealValue( fvalue );
				ivalue = (int) fvalue;	// truncation conversion
			}

			if( strstr(round_param,"%") ) {
					// round to specified percentage of the number's
					// order of magnitude
				char *end=NULL;
				double percent = strtod(round_param,&end);
				if( !end || end[0] != '%' || end[1] != '\0' ||
					percent > 1000 || percent < 0 )
				{
					EXCEPT("Invalid rounding parameter %s=%s",
						   round_param_name.Value(),round_param);
				}
				if( fabs(fvalue) < 0.000001 || percent < 0.000001 ) {
					new_value = attr_value; // unmodified
				}
				else {
						// find the closest power of 10
					int magnitude = (int)(log(fabs((double)fvalue/5))/log((double)10) + 1);
					double roundto = pow((double)10,magnitude) * percent/100.0;
					fvalue = ceil( fvalue/roundto )*roundto;

					if( attr_type == classad::Value::INTEGER_VALUE ) {
						new_value = std::to_string((int)fvalue);
					}
					else {
						new_value = std::to_string(fvalue);
					}
				}
			}
			else {
					// round to specified power of 10
				unsigned int base;
				int exp = param_integer(round_param_name.Value(),0,0,9);

					// now compute the rounded value
					// set base to be 10^exp
				for (base=1 ; exp > 0; exp--, base *= 10) { }

					// round it.  note we always round UP!!  
				ivalue = ((ivalue + base - 1) / base) * base;

					// make it a string, courtesty MyString conversion.
				new_value = std::to_string( ivalue );

					// if it was a float, append ".0" to keep it a float
				if ( attr_type == classad::Value::REAL_VALUE ) {
					new_value += ".0";
				}
			}

			// change attr_value, so when we do the SetAttribute below
			// we really set to the rounded value.
			attr_value = new_value.c_str();

		} else {
			dprintf(D_FULLDEBUG,
				"%s=%s, but value '%s' is not a scalar - ignored\n",
				round_param_name.Value(),round_param,attr_value);
		}
	}
	free( round_param );

	if( !PrioRecArrayIsDirty ) {
		if (attr_category & catDirtyPrioRec) {
			DirtyPrioRecArray();
		} else if(attr_id == idATTR_JOB_STATUS) {
			if( atoi(attr_value) == IDLE ) {
				DirtyPrioRecArray();
			}
		}
		if(PrioRecArrayIsDirty) {
			dprintf(D_FULLDEBUG,
					"Prioritized runnable job list will be rebuilt, because "
					"ClassAd attribute %s=%s changed\n",
					attr_name,attr_value);
		}
	}
	if (attr_category & catSubmitterIdent) {
		if (job) { job->dirty_flags |= JQJ_CACHE_DIRTY_SUBMITTERDATA; }
	}

	if (attr_category & catCallbackTrigger) {
		// remember what callbacks to call when the transaction is committed.
		int triggers = JobQueue->SetTransactionTriggers(attr_category & 0xFFF);
		if (0 == triggers) { // not inside a transaction, triggers will not be recorded... so promote it to trigger NOW
			attr_category |= catCallbackNow;
		}
	}

	int old_nondurable_level = 0;
	if( flags & NONDURABLE ) {
		old_nondurable_level = JobQueue->IncNondurableCommitLevel();
	}

	JobQueue->SetAttribute(key, attr_name, attr_value, flags & SETDIRTY);
	if( flags & SHOULDLOG ) {
		const char* old_val = NULL;
		if (job) {
			ExprTree *tree = job->LookupExpr(attr_name);
			if (tree) { old_val = ExprTreeToString(tree); }
		}
		scheduler.WriteAttrChangeToUserLog(key.c_str(), attr_name, attr_value, old_val);
	}

	int status;
	if( flags & NONDURABLE ) {
		JobQueue->DecNondurableCommitLevel( old_nondurable_level );

		ScheduleJobQueueLogFlush();
	}

	// future
	if (attr_category & catJobObj) { if (job) { job->dirty_flags |= JQJ_CACHE_DIRTY_JOBOBJ; } }

	// Get the job's status and only mark dirty if it is running
	// Note: Dirty attribute notification could work for local and
	// standard universe, but is currently not supported for them.
	int universe = -1;
	GetAttributeInt( cluster_id, proc_id, ATTR_JOB_STATUS, &status );
	GetAttributeInt( cluster_id, proc_id, ATTR_JOB_UNIVERSE, &universe );
	if( ( universe != CONDOR_UNIVERSE_SCHEDULER &&
		  universe != CONDOR_UNIVERSE_LOCAL &&
		  universe != CONDOR_UNIVERSE_STANDARD ) &&
		( flags & SETDIRTY ) && 
		( status == RUNNING || (( universe == CONDOR_UNIVERSE_GRID ) && jobExternallyManaged( job ) ) ) ) {

		// Add the key to list of dirty classads
		if( ! DirtyJobIDs.contains( key.c_str() ) &&
			SendDirtyJobAdNotification( key ) ) {

			DirtyJobIDs.append( key.c_str() );

			// Start timer to ensure notice is confirmed
			if( dirty_notice_timer_id <= 0 ) {
				dprintf(D_FULLDEBUG, "Starting dirty attribute notification timer\n");
				dirty_notice_timer_id = daemonCore->Register_Timer(
									dirty_notice_interval,
									dirty_notice_interval,
									PeriodicDirtyAttributeNotification,
									"PeriodicDirtyAttributeNotification");
			}
		}
	}

	JobQueueDirty = true;

	if (attr_category & catCallbackNow) {
		std::set<std::string> keys;
		keys.insert(key.c_str());
		// TODO: convert the keys to PROC_IDs before calling DoSetAttributeCallbacks?
		DoSetAttributeCallbacks(keys, attr_category);
	}

	// If we are changing the priority of a scheduler/local universe job, we need
	// to update the LocalJobsPrioQueue data
	if ( ( universe == CONDOR_UNIVERSE_SCHEDULER ||
		universe == CONDOR_UNIVERSE_LOCAL ) && attr_id == idATTR_JOB_PRIO) {
		if ( job ) {
			// Walk the prio queue of local jobs
			for ( std::set<LocalJobRec>::iterator it = scheduler.LocalJobsPrioQueue.begin(); it != scheduler.LocalJobsPrioQueue.end(); it++ ) {
				// If this record matches the job_id passed in, erase it, then
				// add a new record with the updated priority value. The
				// LocalJobsPrioQueue std::set will automatically order it.
				if ( it->job_id.cluster == cluster_id && it->job_id.proc == proc_id ) {
					scheduler.LocalJobsPrioQueue.erase( it );
					JOB_ID_KEY jid = JOB_ID_KEY( cluster_id, proc_id );
					LocalJobRec rec = LocalJobRec( atoi ( attr_value ), jid );
					scheduler.LocalJobsPrioQueue.insert( rec );
					break;
				}
			}
		}
	}

	return 0;
}


// For now this just updates counters for idle/running/held jobs
// but in the future it could dispatch various callbacks based on the flags in triggers.
//
// TODO: add general callback registration/dispatch?
//
void DoSetAttributeCallbacks(const std::set<std::string> &jobids, int triggers)
{
	JobQueueKey job_id;

	// build a set of factories listed explicitly in this transaction
	// we will process them after we handle the catStatus trigger, which may add to the set
	std::set<int> factories;
	if (triggers & catMaterializeState) {
		for (auto it = jobids.begin(); it != jobids.end(); ++it) {
			if (! job_id.set(it->c_str()) || job_id.cluster <= 0 || job_id.proc >= 0) continue; // cluster ads only
			JobQueueCluster * cad = GetClusterAd(job_id);
			if (! cad) continue; // Ignore if no cluster ad (yet). this happens on submit commits.

			ASSERT(cad->IsCluster());

			// remember the ids of factory clusters
			if (cad->factory) {
				factories.insert(cad->jid.cluster);
			}
		}
	}

	// this trigger happens when the JobStatus attribute of a job is set
	if (triggers & catStatus) {
		for (auto it = jobids.begin(); it != jobids.end(); ++it) {
			if ( ! job_id.set(it->c_str()) || job_id.cluster <= 0 || job_id.proc < 0) continue; // ignore the cluster ad and '0.0' ad

			JobQueueJob * job = NULL;
			if ( ! JobQueue->Lookup(job_id, job)) continue; // Ignore if no job ad (yet). this happens on submit commits.

			int universe = job->Universe();
			if ( ! universe) {
				dprintf(D_ALWAYS, "job %s has no universe! in DoSetAttributeCallbacks\n", it->c_str());
				continue;
			}

			int job_status = 0;
			job->LookupInteger(ATTR_JOB_STATUS, job_status);
			if (job_status != job->Status()) {

				// JobSets
				if (scheduler.jobSets) {
					scheduler.jobSets->update(*job, job->Status(), job_status);
				}
				

				if (job->ownerinfo) {
					IncrementLiveJobCounter(job->ownerinfo->live, universe, job->Status(), -1);
					IncrementLiveJobCounter(job->ownerinfo->live, universe, job_status, 1);
				}
				//if (job->submitterdata) {
				//	IncrementLiveJobCounter(job->submitterdata->live, universe, job->Status(), -1);
				//	IncrementLiveJobCounter(job->submitterdata->live, universe, job_status, 1);
				//}

				IncrementLiveJobCounter(scheduler.liveJobCounts, universe, job->Status(), -1);
				IncrementLiveJobCounter(scheduler.liveJobCounts, universe, job_status, 1);

				JobQueueCluster* cad = job->Cluster();
				if (cad) {
					// track counts of jobs in various states in the JobQueueCluster class
					cad->JobStatusChanged(job->Status(), job_status);

					// if there is a factory on this cluster, add it to the set of factories to check
					// we do this so that a change of state for a job (idle -> running) can trigger new materialization
					if (cad->factory) {
						factories.insert(cad->jid.cluster);
						triggers |= catMaterializeState;
					}
				}
				job->SetStatus(job_status);
			}
		}
	}

	// check factory clusters to see if there was a state change that justifies new job materialization
	if (scheduler.getAllowLateMaterialize()) {
		if (triggers & catMaterializeState) {
			for (auto it = factories.begin(); it != factories.end(); ++it) {
				JobQueueCluster * cad = GetClusterAd(*it);
				if ( ! cad) continue; // Ignore if no cluster ad (yet). this happens on submit commits.

				ASSERT(cad->IsCluster());

				// ignore non-factory clusters
				if ( ! cad->factory) continue;

				// fetch the committed value of the factory pause state, it should be
				// one of mmInvalid=-1, mmRunning=0, mmHold=1, mmNoMoreItems=2
				int paused = mmRunning;
				if ( ! cad->LookupInteger(ATTR_JOB_MATERIALIZE_PAUSED, paused)) {
					paused = mmRunning;
				}

				// sync up the factory pause state with the commited value of the ATTR_JOB_MATERIALIZE_PAUSED attribute
				// if the pause state was changed to mmRunning then we want to schedule materialization for this cluster
				if (CheckJobFactoryPause(cad->factory, paused)) {
					if (paused == mmRunning) {
						// we expect to get here when the factory pause state changes to running.
						ScheduleClusterForJobMaterializeNow(cad->jid.cluster);
					}
				} else if  ((paused == mmRunning) && HasMaterializePolicy(cad)) {
					// we expect to get here when a job starts running and the factory is not paused/completed
					ScheduleClusterForJobMaterializeNow(cad->jid.cluster);
				}
			}
		}

		// note, the catNewMaterialize trigger handling for *new* clusters can't be handled here
		// we will deal with that one later.
	}

}


bool
SendDirtyJobAdNotification(const PROC_ID & job_id)
{
	int pid = -1;

	shadow_rec *srec = scheduler.FindSrecByProcID(job_id);
	if( srec ) {
		pid = srec->pid;
	}
	else {
		pid = scheduler.FindGManagerPid(job_id);
	}

	if ( pid <= 0 ) {
		dprintf(D_ALWAYS, "Failed to send signal %s, no job manager found\n", getCommandString(UPDATE_JOBAD));
		return false;
	} else if ( DirtyPidsSignaled.find(pid) == DirtyPidsSignaled.end() ) {
		dprintf(D_FULLDEBUG, "Sending signal %s, to pid %d\n", getCommandString(UPDATE_JOBAD), pid);
		classy_counted_ptr<DCSignalMsg> msg = new DCSignalMsg(pid, UPDATE_JOBAD);
		daemonCore->Send_Signal_nonblocking(msg.get());
		DirtyPidsSignaled.insert(pid);
	}

	return true;
}

void
PeriodicDirtyAttributeNotification()
{
	char	*job_id_str;

	DirtyPidsSignaled.clear();

	DirtyJobIDs.rewind();
	while( (job_id_str = DirtyJobIDs.next()) != NULL ) {
		JOB_ID_KEY key(job_id_str);
		if ( SendDirtyJobAdNotification(key) == false ) {
			// There's no shadow/gridmanager for this job.
			// Mark it clean and remove it from the dirty list.
			// We can't call MarkJobClean() here, as that would
			// disrupt our traversal of DirtyJobIDs.
			JobQueue->ClearClassAdDirtyBits(key);
			DirtyJobIDs.deleteCurrent();
		}
	}

	if( DirtyJobIDs.isEmpty() && dirty_notice_timer_id > 0 )
	{
		dprintf(D_FULLDEBUG, "Cancelling dirty attribute notification timer\n");
		daemonCore->Cancel_Timer(dirty_notice_timer_id);
		dirty_notice_timer_id = -1;
	}

	DirtyPidsSignaled.clear();
}

void
ScheduleJobQueueLogFlush()
{
		// Flush the log after a short delay so that we avoid spending
		// a lot of time waiting for the disk but we also make things
		// visible to JobRouter within a maximum delay.
	if( flush_job_queue_log_timer_id == -1 ) {
		flush_job_queue_log_timer_id = daemonCore->Register_Timer(
			flush_job_queue_log_delay,
			HandleFlushJobQueueLogTimer,
			"HandleFlushJobQueueLogTimer");
	}
}

void
HandleFlushJobQueueLogTimer()
{
	flush_job_queue_log_timer_id = -1;
	JobQueue->FlushLog();
}

int
SetTimerAttribute( int cluster, int proc, const char *attr_name, int dur )
{
	int rc = 0;
	if ( xact_start_time == 0 ) {
		dprintf(D_ALWAYS,
				"SetTimerAttribute called for %d.%d outside of a transaction!\n",
				cluster, proc);
		errno = EINVAL;
		return -1;
	}

	rc = SetAttributeInt( cluster, proc, attr_name, xact_start_time + dur, SETDIRTY );
	return rc;
}

char * simple_encode (int key, const char * src);
char * simple_decode (int key, const char * src);

// Store a simply-encoded attribute
int
SetMyProxyPassword (int cluster_id, int proc_id, const char *pwd) {

	// This is sortof a hack
	if (proc_id == -1)	{
		proc_id = 0;
	}

	// Create filename
	MyString filename;
	filename.formatstr( "%s/mpp.%d.%d", Spool, cluster_id, proc_id);

	// Swith to root temporarily
	priv_state old_priv = set_root_priv();
	// Delete the file
	struct stat stat_buff;
	if (stat (filename.Value(), &stat_buff) == 0) {
		// If the file exists, delete it
		if (unlink (filename.Value()) && errno != ENOENT) {
			set_priv(old_priv);
			return -1;
		}
	}

	// Create the file
	int fd = safe_open_wrapper_follow(filename.Value(), O_CREAT | O_WRONLY, S_IREAD | S_IWRITE);
	if (fd < 0) {
		set_priv(old_priv);
		return -1;
	}

	char * encoded_value = simple_encode (cluster_id+proc_id, pwd);
	int len = (int)strlen(encoded_value);
	if (write (fd, encoded_value, len) != len) {
		set_priv(old_priv);
		free(encoded_value);
		close(fd);
		return -1;
	}
	close (fd);

	// Switch back to non-priviledged user
	set_priv(old_priv);

	free (encoded_value);

	if (SetAttribute(cluster_id, proc_id,
					 ATTR_MYPROXY_PASSWORD_EXISTS, "TRUE") < 0) {
		EXCEPT("Failed to record fact that MyProxyPassword file exists on %d.%d",
			   cluster_id, proc_id);
	}

	return 0;

}


int
DestroyMyProxyPassword( int cluster_id, int proc_id )
{
	bool val = false;
	if (GetAttributeBool(cluster_id, proc_id,
						 ATTR_MYPROXY_PASSWORD_EXISTS, &val) < 0 ||
		!val) {
			// It doesn't exist, nothing to destroy.
		return 0;
	}

	MyString filename;
	filename.formatstr( "%s%cmpp.%d.%d", Spool, DIR_DELIM_CHAR,
					  cluster_id, proc_id );

  	// Swith to root temporarily
	priv_state old_priv = set_root_priv();

	// Delete the file
	struct stat stat_buff;
	if( stat(filename.Value(), &stat_buff) == 0 ) {
			// If the file exists, delete it
		if( unlink( filename.Value()) < 0 && errno != ENOENT ) {
			dprintf( D_ALWAYS, "unlink(%s) failed: errno %d (%s)\n",
					 filename.Value(), errno, strerror(errno) );
		 	set_priv(old_priv);
			return -1;

		}
		dprintf( D_FULLDEBUG, "Destroyed MPP %d.%d: %s\n", cluster_id, 
				 proc_id, filename.Value() );
	}

	// Switch back to non-root
	set_priv(old_priv);

	if (SetAttribute(cluster_id, proc_id,
					 ATTR_MYPROXY_PASSWORD_EXISTS, "FALSE") < 0) {
		EXCEPT("Failed to record fact that MyProxyPassword file does no exists on %d.%d",
			   cluster_id, proc_id);
	}

	return 0;
}


int GetMyProxyPassword (int cluster_id, int proc_id, char ** value) {
	// Create filename

	// Swith to root temporarily
	priv_state old_priv = set_root_priv();
	
	MyString filename;
	filename.formatstr( "%s/mpp.%d.%d", Spool, cluster_id, proc_id);
	int fd = safe_open_wrapper_follow(filename.Value(), O_RDONLY);
	if (fd < 0) {
		set_priv(old_priv);
		return -1;
	}

	char buff[MYPROXY_MAX_PASSWORD_BUFLEN];
	int bytes = read (fd, buff, sizeof(buff) - 1);
	if( bytes < 0 ) {
		close(fd);
		return -1;
	}
	buff [bytes] = '\0';

	close (fd);

	// Switch back to non-priviledged user
	set_priv(old_priv);

	*value = simple_decode (cluster_id + proc_id, buff);
	return 0;
}




static const char * mesh = "Rr1aLvzki/#6`QeNoWl^\"(!x\'=OE3HBn [A)GtKu?TJ.mdS9%Fh;<\\+w~4yPDIq>2Ufs$Xc_@g0Y5Mb|{&*}]7,CpV-j:8Z";

char * simple_encode (int key, const char * src) {

  char * result = (char*)strdup (src);

  unsigned int i= 0;
  for (; i<strlen (src); i++) {
    int c = (int)src[i]-(int)' ';
    c=(c+key)%strlen(mesh);
    result[i]=mesh[c];
  }

  return result;
}

char * simple_decode (int key, const char * src) {
  char * result = (char*)strdup (src);

  char buff[2];
  buff[1]='\0';

  unsigned int i= 0;
  unsigned int j =0;
  unsigned int c =0;
  unsigned int cm = (unsigned int)strlen(mesh);

  for (; j<strlen(src); j++) {

	//
    for (i=0; i<cm; i++) {
      if (mesh[i] == src[j]) {
		c = i;
		break;
		}
    }

    c = (c+cm-(key%cm))%cm;
    
    snprintf(buff, 2, "%c", c+' ');
    result[j]=buff[0];
    
  }
  return result;
}

// start a transaction, or continue one if we already started it
int TransactionWatcher::BeginOrContinue(int id) {
	ASSERT(! completed);
	if (started) {
		lastid = id;
		return 0;
	} else {
		ASSERT( ! JobQueue->InTransaction());
	}
	started = true;
	firstid = lastid = id;
	return BeginTransaction();
}

// commit if we started a transaction
int TransactionWatcher::CommitIfAny(SetAttributeFlags_t flags, CondorError * errorStack)
{
	int rval = 0;
	if (started && ! completed) {
		rval = CommitTransactionAndLive(flags, errorStack);
		completed = true;
	}
	return rval;
}

// cancel if we started a transaction
int TransactionWatcher::AbortIfAny()
{
	int rval = 0;
	if (started && ! completed) {
		ASSERT(JobQueue->InTransaction());
		rval = AbortTransaction();
		completed = true;
	}
	return rval;
}


bool
InTransaction()
{
	return JobQueue->InTransaction();
}

int
BeginTransaction()
{
	jobs_added_this_transaction = 0;
	JobQueue->BeginTransaction();

	// note what time we started the transaction (used by SetTimerAttribute())
	xact_start_time = time( NULL );

	return 0;
}

int
CheckTransaction( const std::list<std::string> &newAdKeys,
                  CondorError * errorStack )
{
	int rval;

	int triggers = JobQueue->GetTransactionTriggers();
	bool has_spooling_hold = (triggers & catSpoolingHold) != 0;

	// If we don't need to perform any submit_requirement checks
	// and we don't need to perform any job transforms, then we should
	// bail out now and avoid all the expensive computation below.
	if ( !scheduler.shouldCheckSubmitRequirements() &&
		 !scheduler.jobTransforms.shouldTransform() &&
		 !has_spooling_hold)
	{
		return 0;
	}

	for( std::list<std::string>::const_iterator it = newAdKeys.begin(); it != newAdKeys.end(); ++it ) {
		JobQueueKey job( it->c_str() );
		if( job.proc == -1 ) { continue; }
		JobQueueKeyBuf cluster( job.cluster, -1 );

		ClassAd procAd;
		JobQueue->AddAttrsFromTransaction( cluster, procAd );
		JobQueue->AddAttrsFromTransaction( job, procAd );

		JobQueueJob *clusterAd = NULL;
		if (JobQueue->Lookup(cluster, clusterAd)) {
			// If there is a cluster ad in the job queue, chain to that before we evaluate anything.
			// we don't need to unchain - it's a stack object and won't live longer than this function.
			procAd.ChainToAd(clusterAd);
		}

		// Now that we created a procAd out of the transaction queue,
		// apply job transforms to the procAd.
		// If the transforms fail, bail on the transaction.
		rval = scheduler.jobTransforms.transformJob(&procAd,errorStack);
		if  (rval < 0) {
			if ( errorStack ) {
				errorStack->push( "QMGMT", 30, "Failed to apply a required job transform.\n");
			}
			errno = EINVAL;
			return rval;
		}

		// Now check that submit_requirements still hold on our (possibly transformed)
		// job ad.
		rval = scheduler.checkSubmitRequirements( & procAd, errorStack );
		if( rval < 0 ) {
			errno = EINVAL;
			return rval;
		}

		if (has_spooling_hold) {
			// If this submit put one or more jobs into the special hold for spooling, we
			// need to rewrite some job attributes here..
			//
			// This might be more correct to do be fore before checkSubmitRequirements,
			// but before 8.7.2 it happened after the submit transaction had been committed
			// so the conservative changes puts it here.
			rewriteSpooledJobAd(&procAd, job.cluster, job.proc, false);
		}
	}

	return 0;
}


// Call this just before committing a submit transaction, it will figure out
// the number of procs in each new cluster and add the ATTR_TOTAL_SUBMIT_PROCS attribute to the commit.
//
void SetSubmitTotalProcs(std::list<std::string> & new_ad_keys)
{
	std::map<int, int> num_procs;

	// figure out the max proc id for each cluster
	JobQueueKeyBuf job_id;
	for(std::list<std::string>::iterator it = new_ad_keys.begin(); it != new_ad_keys.end(); it++ ) {
		job_id.set(it->c_str());
		if (job_id.proc < 0) continue; // ignore the cluster ad.

		// ignore jobs produced by an existing factory.
		// ATTR_TOTAL_SUBMIT_PROCS is determined by the factory for them.
		JobQueueCluster *clusterad = GetClusterAd(job_id);
		if (clusterad && clusterad->factory) {
			continue;
		}

		std::map<int, int>::iterator mit = num_procs.find(job_id.cluster);
		if (mit == num_procs.end()) {
			num_procs[job_id.cluster] = 1;
		} else {
			num_procs[job_id.cluster] += 1;
		}
	}

	// add the ATTR_TOTAL_SUBMIT_PROCS attributes to the transaction
	char number[10];
	for (std::map<int, int>::iterator mit = num_procs.begin(); mit != num_procs.end(); ++mit) {
		job_id.set(mit->first, -1);
		sprintf(number, "%d", mit->second);
		JobQueue->SetAttribute(job_id, ATTR_TOTAL_SUBMIT_PROCS, number, false);
	}
}

// Call this just before committing a submit transaction, it will figure out
// the number of procs in each new cluster and add the ATTR_TOTAL_SUBMIT_PROCS attribute to the commit.
//
void AddClusterEditedAttributes(std::set<std::string> & ad_keys)
{
	std::map<JobQueueKey, std::string> to_add; // things we want add to the current transaction

	// examine the current transaction, and add any attributes set or deleted in the cluster ad(s)
	// to the EditedClusterAttrs attribute for that cluster.
	// in this loop we build up a map of clusters an the new value for EditedClusterAttrs
	// then AFTER we have examined the whole transaction,
	// we add records to set new values for EditedClusterAttrs if needed
	JobQueueKey job_id;
	for(auto it = ad_keys.begin(); it != ad_keys.end(); it++ ) {
		job_id.set(it->c_str());
		if (job_id.proc >= 0) continue; // skip keys for jobs, we want cluster keys only

		JobQueueJob *job;
		if ( ! JobQueue->Lookup(job_id, job)) continue; // skip keys for which the cluster is still uncommitted

		if ( ! job || ! job->IsCluster()) continue; // just a safety check, we don't expect this to fire.
		JobQueueCluster *cad = static_cast<JobQueueCluster*>(job);

		// get the attrs modified in this transaction
		classad::References attrs;
		if (JobQueue->AddAttrNamesFromTransaction(job_id, attrs)) {
			// if the transaction already contains a SetAttribute or DeleteAttribute
			// of ATTR_EDITED_CLUSTER_ATTRS just skip this cluster without merging new attributes
			// we do this so that when you qedit EditedClusterAttrs, the value passed to qedit wins.
			if (attrs.find(ATTR_EDITED_CLUSTER_ATTRS) != attrs.end()) {
				cad->dirty_flags |= JQJ_CACHE_DIRTY_CLUSTERATTRS; // ATTR_EDITED_CLUSTER_ATTRS changed explictly by user
				continue;
			}

			// merge in the current set from ATTR_EDITED_CLUSTER_ATTRS
			std::string cur_list, new_list;
			if (cad->LookupString(ATTR_EDITED_CLUSTER_ATTRS, cur_list)) {
				add_attrs_from_string_tokens(attrs, cur_list);
			}
			// check to see if there are any changes. if there are, put the new value into
			// the map of things to add to this transaction
			print_attrs(new_list, false, attrs, ",");
			if (new_list != cur_list) {
				// wrap quotes around the attribute list
				new_list.insert(0, "\"");
				new_list += "\"";
				to_add[job_id] = new_list;
				cad->dirty_flags |= JQJ_CACHE_DIRTY_CLUSTERATTRS; // ATTR_EDITED_CLUSTER_ATTRS will be changed soon.
			}
		}
	}

	// add the new values for ATTR_EDITED_CLUSTER_ATTRS to the current transaction.
	for (auto it = to_add.begin(); it != to_add.end(); ++it) {
		SetAttribute(it->first.cluster, it->first.proc, ATTR_EDITED_CLUSTER_ATTRS, it->second.c_str(), 0, nullptr);
	}
}

bool
ReadProxyFileIntoAd( const char *file, const char *owner, ClassAd &x509_attrs )
{
#if !defined(HAVE_EXT_GLOBUS)
	(void)file;
	(void)owner;
	(void)x509_attrs;
	return false;
#else
	// owner==NULL means don't try to switch our priv state.
	TemporaryPrivSentry tps( owner != NULL );
	if ( owner != NULL ) {
		if ( !init_user_ids( owner, NULL ) ) {
			dprintf( D_FAILURE, "ReadProxyFileIntoAd(%s): Failed to switch to user priv\n", owner );
			return false;
		}
		set_user_priv();
	}

	StatInfo si( file );
	if ( si.Error() == SINoFile ) {
		// If the file doesn't exist, it may be spooled later.
		// Return without printing an error.
		return false;
	}

	globus_gsi_cred_handle_t proxy_handle = x509_proxy_read( file );

	if ( proxy_handle == NULL ) {
		dprintf( D_FAILURE, "Failed to read job proxy: %s\n",
				 x509_error_string() );
		return false;
	}

	time_t expire_time = x509_proxy_expiration_time( proxy_handle );
	char *proxy_identity = x509_proxy_identity_name( proxy_handle );
	char *proxy_email = x509_proxy_email( proxy_handle );
	char *voname = NULL;
	char *firstfqan = NULL;
	char *fullfqan = NULL;
	extract_VOMS_info( proxy_handle, 0, &voname, &firstfqan, &fullfqan );

	x509_proxy_free( proxy_handle );

	x509_attrs.Assign( ATTR_X509_USER_PROXY_EXPIRATION, expire_time );
	x509_attrs.Assign( ATTR_X509_USER_PROXY_SUBJECT, proxy_identity );
	if ( proxy_email ) {
		x509_attrs.Assign( ATTR_X509_USER_PROXY_EMAIL, proxy_email );
	}
	if ( voname ) {
		x509_attrs.Assign( ATTR_X509_USER_PROXY_VONAME, voname );
	}
	if ( firstfqan ) {
		x509_attrs.Assign( ATTR_X509_USER_PROXY_FIRST_FQAN, firstfqan );
	}
	if ( fullfqan ) {
		x509_attrs.Assign( ATTR_X509_USER_PROXY_FQAN, fullfqan );
	}
	free( proxy_identity );
	free( proxy_email );
	free( voname );
	free( firstfqan );
	free( fullfqan );
	return true;
#endif
}

static void
AddSessionAttributes(const std::list<std::string> &new_ad_keys)
{
	if (new_ad_keys.empty()) {return;}

	ClassAd policy_ad;
	if (Q_SOCK && Q_SOCK->getReliSock()) {
		const std::string &sess_id = Q_SOCK->getReliSock()->getSessionID();
		daemonCore->getSecMan()->getSessionPolicy(sess_id.c_str(), policy_ad);
	}

	classad::ClassAdUnParser unparse;
	unparse.SetOldClassAd(true, true);

	// See if the values have already been set
	ClassAd *x509_attrs = &policy_ad;
	string last_proxy_file;
	ClassAd proxy_file_attrs;

	// Put X509 credential information in cluster ads (from either the
	// job's proxy or the GSI authentication on the CEDAR socket).
	// Proc ads should get X509 credential information only if they
	// have a proxy file different than in their cluster ad.
	for (std::list<std::string>::const_iterator it = new_ad_keys.begin(); it != new_ad_keys.end(); ++it)
	{
		string x509up;
		string iwd;
		JobQueueKey job( it->c_str() );
		GetAttributeString(job.cluster, job.proc, ATTR_X509_USER_PROXY, x509up);
		GetAttributeString(job.cluster, job.proc, ATTR_JOB_IWD, iwd);

			// Ensure that the user is set for all jobs
		std::string user;
		GetAttributeString(job.cluster, job.proc, ATTR_USER, user);
		if (user.empty()) {
			// Setting the User attribute to UNDEFINED will trigger the logic
			// in SetAttribute to determine the correct User; we do not repeat
			// that logic here.
			SetAttribute(job.cluster, job.proc, ATTR_USER, "UNDEFINED");
		}

		if (job.proc != -1 && x509up.empty()) {
			if (iwd.empty()) {
				// A proc ad that will inherit its iwd and proxy filename
				// from its cluster ad.
				// Let any x509 attributes from the cluster ad show through.
				continue;
			}
			// This proc ad has a different iwd than its cluster ad.
			// If cluster ad has a relative proxy filename, then the proc
			// ad's altered iwd could result in a different proxy file
			// than in the cluster ad.
			GetAttributeString(job.cluster, -1, ATTR_X509_USER_PROXY, x509up);
			if (x509up.empty() || x509up[0] == DIR_DELIM_CHAR) {
				// A proc ad with no proxy filename whose cluster ad
				// has no proxy filename or a proxy filename with full path.
				// Let any x509 attributes from the cluster ad show through.
				continue;
			}
		}
		if (job.proc == -1 && x509up.empty()) {
			// A cluster ad with no proxy file. If the client authenticated
			// with GSI, use the attributes from that credential.
			x509_attrs = &policy_ad;
		} else {
			// We have a cluster ad with a proxy file or a proc ad with a
			// proxy file that may be different than in its cluster's ad.
			string full_path;
			if ( x509up[0] == DIR_DELIM_CHAR ) {
				full_path = x509up;
			} else {
				if ( iwd.empty() ) {
					GetAttributeString(job.cluster, -1, ATTR_JOB_IWD, iwd );
				}
				formatstr( full_path, "%s%c%s", iwd.c_str(), DIR_DELIM_CHAR, x509up.c_str() );
			}
			if (job.proc != -1) {
				string cluster_full_path;
				string cluster_x509up;
				GetAttributeString(job.cluster, -1, ATTR_X509_USER_PROXY, cluster_x509up);
				if (cluster_x509up[0] == DIR_DELIM_CHAR) {
					cluster_full_path = cluster_x509up;
				} else {
					string cluster_iwd;
					GetAttributeString(job.cluster, -1, ATTR_JOB_IWD, cluster_iwd );
					formatstr( cluster_full_path, "%s%c%s", cluster_iwd.c_str(), DIR_DELIM_CHAR, cluster_x509up.c_str() );
				}
				if (full_path == cluster_full_path) {
					// A proc ad with identical full-path proxy
					// filename as its cluster ad.
					// Let any attributes from the cluster ad show through.
					continue;
				}
			}
			if ( full_path != last_proxy_file ) {
				string owner;
				if ( GetAttributeString(job.cluster, job.proc, ATTR_OWNER, owner) == -1 ) {
					GetAttributeString(job.cluster, -1, ATTR_OWNER, owner);
				}
				last_proxy_file = full_path;
				proxy_file_attrs.Clear();
				ReadProxyFileIntoAd( last_proxy_file.c_str(), owner.c_str(), proxy_file_attrs );
			}
			if ( proxy_file_attrs.size() > 0 ) {
				x509_attrs = &proxy_file_attrs;
			} else if (job.proc != -1) {
				// Failed to read proxy for a proc ad.
				// Let any attributes from the cluster ad show through.
				continue;
			} else {
				// Failed to read proxy for a cluster ad.
				// If the client authenticated with GSI, use the attributes
				// from that credential.
				x509_attrs = &policy_ad;
			}
		}

		for (ClassAd::const_iterator attr_it = x509_attrs->begin(); attr_it != x509_attrs->end(); ++attr_it)
		{
			std::string attr_value_buf;
			unparse.Unparse(attr_value_buf, attr_it->second);
			SetSecureAttribute(job.cluster, job.proc, attr_it->first.c_str(), attr_value_buf.c_str());
			dprintf(D_SECURITY, "ATTRS: SetAttribute %i.%i %s=%s\n", job.cluster, job.proc, attr_it->first.c_str(), attr_value_buf.c_str());
		}
	}
}

int CommitTransactionInternal( bool durable, CondorError * errorStack );

void
CommitTransactionOrDieTrying() {
	CondorError errorStack;
	int rval = CommitTransactionInternal( true, & errorStack );
	if( rval < 0 ) {
		if( errorStack.empty() ) {
			dprintf( D_ALWAYS | D_BACKTRACE, "ERROR: CommitTransactionOrDieTrying() failed but did not die.\n" );
		} else {
			dprintf( D_ALWAYS | D_BACKTRACE, "ERROR: CommitTransactionOrDieTrying() failed but did not die, with error '%s'.\n", errorStack.getFullText().c_str() );
		}
	}
}

void
CommitNonDurableTransactionOrDieTrying() {
	CondorError errorStack;
	int rval = CommitTransactionInternal( false, & errorStack );
	if( rval < 0 ) {
		if( errorStack.empty() ) {
			dprintf( D_ALWAYS | D_BACKTRACE, "ERROR: CommitNonDurableTransactionOrDieTrying() failed but did not die.\n" );
		} else {
			dprintf( D_ALWAYS | D_BACKTRACE, "ERROR: CommitNonDurableTransactionOrDieTrying() failed but did not die, with error '%s'.\n", errorStack.getFullText().c_str() );
		}
	}
}

int
CommitTransactionAndLive( SetAttributeFlags_t flags,
                          CondorError * errorStack )
{
	bool durable = !(flags & NONDURABLE);
	if( (durable && flags != 0) || ((!durable) && flags != NONDURABLE) ) {
		dprintf( D_ALWAYS | D_BACKTRACE, "ERROR: CommitTransaction(): Flags other than NONDURABLE not supported.\n" );
	}

	if( errorStack == NULL ) {
		dprintf( D_ALWAYS | D_BACKTRACE, "ERROR: CommitTransaction() called with NULL error stack.\n" );
	}

	return CommitTransactionInternal( durable, errorStack );
}

int CommitTransactionInternal( bool durable, CondorError * errorStack ) {

	std::list<std::string> new_ad_keys;
	
		// get a list of all new ads being created in this transaction
	JobQueue->ListNewAdsInTransaction( new_ad_keys );

		// filter out all the keys that do not belong to jobs, ie jobsets
	new_ad_keys.remove_if([](const std::string & val) {
		JobQueueKey job_id(val.c_str());
		if (job_id.cluster < 1)
			return true;
		return false;
	});

	if ( ! new_ad_keys.empty()) { SetSubmitTotalProcs(new_ad_keys); }

	if ( !new_ad_keys.empty() ) {
		AddSessionAttributes(new_ad_keys);

		int rval = CheckTransaction(new_ad_keys, errorStack);
		if ( rval < 0 ) {
			return rval;
		}
	}

	// remember some things about the transaction that we will need to do post-transaction processing.
	// TODO: think about - can we skip this if new_ad_keys is not empty?
	std::set<std::string> ad_keys;
	int triggers = JobQueue->GetTransactionTriggers();
	// we have to do late materialization in a different place than the normal triggers
	bool has_late_materialize = (triggers & catNewMaterialize) != 0;
	triggers &= ~catNewMaterialize;

	// bool has_spooling_hold = (triggers & catSpoolingHold) != 0;
	// spooling hold triggers are handled in CheckTransaction, and while processing new_ad_keys,
	// so we can clear the trigger bit here.
	triggers &= ~catSpoolingHold;

	if (triggers) {
		JobQueue->GetTransactionKeys(ad_keys);

		// before we commit the transaction, if there were changes to a cluster ad
		// update the EditedClusterAttrs for that cluster
		if (triggers & catPostSubmitClusterChange) {
			triggers &= ~catPostSubmitClusterChange;
			AddClusterEditedAttributes(ad_keys);
		}
	}

	// if job queue timestamps are enabled, build a commit comment
	// consisting of the time and an optional NONDURABLE flag
	// comment buffer sized to hold a timestamp and the word NONDURABLE and some whitespace
	char comment[ISO8601_DateAndTimeBufferMax + 31];
	const char * commit_comment = NULL;
	if (scheduler.getEnableJobQueueTimestamps()) {
		struct timeval tv;
		struct tm eventTime;
		condor_gettimestamp(tv);
		time_t now = tv.tv_sec;
		localtime_r(&now, &eventTime);
		comment[0] = ' '; // leading space
		comment[1] = 0;
		time_to_iso8601(comment+1, eventTime, ISO8601_ExtendedFormat, ISO8601_DateAndTime, false, tv.tv_usec, 6);
		if ( ! durable) { strcat(comment+20, " NONDURABLE"); }
		commit_comment = comment;
	}

	if(! durable) {
		JobQueue->CommitNondurableTransaction(commit_comment);
		ScheduleJobQueueLogFlush();
	}
	else {
		JobQueue->CommitTransaction(commit_comment);
	}

	// Now that we've commited for sure, up the TotalJobsCount
	TotalJobsCount += jobs_added_this_transaction; 

	// If the commit failed, we should never get here.

	// Now that the transaction has been commited, we need to chain proc
	// ads to cluster ads if any new clusters have been submitted.
	// Also, if EVENT_LOG is defined in condor_config, we will write
	// submit events into the EVENT_LOG here.
	if ( !new_ad_keys.empty() ) {
		JobQueueKeyBuf job_id;
		int old_cluster_id = -10;
		JobQueueJob *procad = NULL;
		JobQueueCluster *clusterad = NULL;

		int counter = 0;
		int ad_keys_size = (int)new_ad_keys.size();
		std::list<std::string>::iterator it;
		for( it = new_ad_keys.begin(); it != new_ad_keys.end(); it++ ) {
			++counter;

			job_id.set(it->c_str());

			// do we want to fsync the userLog?
			bool doFsync = false;

			// for the cluster ad, we have some simpler, different processing, just do that up top
			if( job_id.proc == -1 ) {
				clusterad = GetClusterAd(job_id);
				if (clusterad) {
					clusterad->jid = job_id;
					clusterad->PopulateFromAd();
					if ( Q_SOCK && !Q_SOCK->getEffectiveFullyQualifiedUser().empty() ) {
						clusterad->ownerinfo = const_cast<OwnerInfo*>(scheduler.insert_owner_const(Q_SOCK->getEffectiveFullyQualifiedUser().c_str()));
					}

					// make the cluster job factory if one is desired and does not already exist.
					if (scheduler.getAllowLateMaterialize() && has_late_materialize) {
						std::map<int, JobFactory*>::iterator found = JobFactoriesSubmitPending.find(clusterad->jid.cluster);
						if (found != JobFactoriesSubmitPending.end()) {
							// factory was created already, just remove it from the pending map and attach it to the clusterad
							AttachJobFactoryToCluster(found->second, clusterad);
							JobFactoriesSubmitPending.erase(found);
						} else {
							// factory was not already created (8.7.1 and 8.7.2), create it now.
							std::string submit_digest;
							if (clusterad->LookupString(ATTR_JOB_MATERIALIZE_DIGEST_FILE, submit_digest)) {
								ASSERT( ! clusterad->factory);

								// we need to let MakeJobFactory know whether the digest has been spooled or not
								// because it needs to know whether to impersonate the user or not.
								MyString spooled_filename;
								GetSpooledSubmitDigestPath(spooled_filename, clusterad->jid.cluster, Spool);
								bool spooled_digest = YourStringNoCase(spooled_filename) == submit_digest;

								std::string errmsg;
								clusterad->factory = MakeJobFactory(clusterad, submit_digest.c_str(), spooled_digest, errmsg);
								if ( ! clusterad->factory) {
									chomp(errmsg);
									setJobFactoryPauseAndLog(clusterad, mmInvalid, 0, errmsg);
								}
							}
						}
						if (clusterad->factory) {
							int paused = 0;
							if (clusterad->LookupInteger(ATTR_JOB_MATERIALIZE_PAUSED, paused) && paused) {
								PauseJobFactory(clusterad->factory, (MaterializeMode)paused);
							} else {
								ScheduleClusterForJobMaterializeNow(job_id.cluster);
							}
						} else {
							ScheduleClusterForJobMaterializeNow(job_id.cluster);
						}
					}

					// If this is a factory job, log the ClusterSubmit event here
					// TODO: ClusterSubmit events should be logged for all clusters with more
					// than one proc, regardless of whether a factory or not.
					if( clusterad->factory ) {
						scheduler.WriteClusterSubmitToUserLog( clusterad, doFsync );
					}

				}
				continue; // skip remaining processing for cluster ads
			}
			// we want to fsync per cluster and on the last ad
			if ( old_cluster_id == -10 ) {
				old_cluster_id = job_id.cluster;
			}
			if ( old_cluster_id != job_id.cluster || counter == ad_keys_size ) {
				doFsync = true;
				old_cluster_id = job_id.cluster;
			}

			// if the current cluster ad doesn't apply to this job, just clear it and lookup the correct one.
			if (clusterad && (clusterad->jid.cluster != job_id.cluster)) {
				clusterad = NULL;
			}
			if ( ! clusterad) {
				clusterad = GetClusterAd(job_id.cluster);
			}

			if (clusterad && JobQueue->Lookup(job_id, procad))
			{
				dprintf(D_FULLDEBUG,"New job: %s\n",job_id.c_str());

					// increment the 'recently added' job count for this owner
				OwnerInfo * ownerinfo = clusterad->ownerinfo;
				if (ownerinfo) {
					scheduler.incrementRecentlyAdded( ownerinfo, NULL );
				} else if ( Q_SOCK && !Q_SOCK->getEffectiveFullyQualifiedUser().empty() ) {
					ownerinfo = scheduler.incrementRecentlyAdded( ownerinfo, Q_SOCK->getEffectiveFullyQualifiedUser().c_str() );
					clusterad->ownerinfo = ownerinfo;
				} else {
					ASSERT(ownerinfo);
				}

					// chain proc ads to cluster ad
				procad->ChainToAd(clusterad);

					// convert any old attributes for backwards compatbility
				ConvertOldJobAdAttrs(procad, false);

					// make sure the job objd and cluster object are populated
				procad->jid = job_id;
				clusterad->AttachJob(procad);
				procad->PopulateFromAd();
				procad->ownerinfo = ownerinfo;

					// Add the job to various runtime indexes for quick lookups
				scheduler.indexAJob(procad, false);

				PostCommitJobFactoryProc(clusterad, procad);

					// If input files are going to be spooled, rewrite
					// the paths in the job ad to point at our spool
					// area.
				int job_status = -1;
				int hold_code = -1;
				procad->LookupInteger(ATTR_JOB_STATUS, job_status);
				procad->LookupInteger(ATTR_HOLD_REASON_CODE, hold_code);
				if ( job_status == HELD && hold_code == CONDOR_HOLD_CODE_SpoolingInput ) {
					SpooledJobFiles::createJobSpoolDirectory(procad,PRIV_UNKNOWN);
				}

				//don't need to do this... the trigger code below seems to handle it.
				//IncrementLiveJobCounter(scheduler.liveJobCounts, procad->Universe(), job_status, 1);
				//if (ownerinfo) { IncrementLiveJobCounter(ownerinfo->live, procad->Universe(), job_status, 1); }

				std::string version;
				if ( procad->LookupString( ATTR_VERSION, version ) ) {
					CondorVersionInfo vers( version.c_str() );
					// CRUFT If the submitter is older than 7.5.4, then
					// they are responsible for writing the submit event
					// to the user log.
					if ( vers.built_since_version( 7, 5, 4 ) ) {
						std::string warning;
						if(errorStack && (! errorStack->empty())) {
							warning = errorStack->getFullText();
						}
						scheduler.WriteSubmitToUserLog( procad, doFsync, warning.empty() ? NULL : warning.c_str() );
					}
				}

				int iDup, iTotal;
				iDup = procad->PruneChildAd();
				iTotal = procad->size();

				dprintf(D_FULLDEBUG,"New job: %s, Duplicate Keys: %d, Total Keys: %d \n", job_id.c_str(), iDup, iTotal);
			}

			int max_xfer_input_mb = -1;
			param_integer("MAX_TRANSFER_INPUT_MB",max_xfer_input_mb,true,-1,false,INT_MIN,INT_MAX,procad);
			filesize_t job_max_xfer_input_mb = 0;
			if( procad && procad->LookupInteger(ATTR_MAX_TRANSFER_INPUT_MB,job_max_xfer_input_mb) ) {
				max_xfer_input_mb = job_max_xfer_input_mb;
			}
			if( max_xfer_input_mb >= 0 ) {
				filesize_t xfer_input_size_mb = 0;
				if( procad && procad->LookupInteger(ATTR_TRANSFER_INPUT_SIZE_MB,xfer_input_size_mb) ) {
					if( xfer_input_size_mb > max_xfer_input_mb ) {
						std::string hold_reason;
						formatstr(hold_reason,"%s (%d) is greater than %s (%d) at submit time",
								  ATTR_TRANSFER_INPUT_SIZE_MB, (int)xfer_input_size_mb,
								  "MAX_TRANSFER_INPUT_MB", (int)max_xfer_input_mb);
						holdJob(job_id.cluster, job_id.proc, hold_reason.c_str(),
								CONDOR_HOLD_CODE_MaxTransferInputSizeExceeded, 0);
					}
				}
			}

		}	// end of loop thru clusters
	}	// end of if a new cluster(s) submitted


	// finally, invoke callbacks that were triggered by various SetAttribute calls in the transaction.
	// NOTE: you might be tempted to move this up above the processing of new ad keys, but that won't work
	// because most lookups in the job ad don't work until it has been chained to the cluster ad.
	if (triggers) {
		// TODO: convert the keys to PROC_IDs before calling DoSetAttributeCallbacks?
		DoSetAttributeCallbacks(ad_keys, triggers);
	}

	xact_start_time = 0;
	return 0;
}

int
AbortTransaction()
{
	return JobQueue->AbortTransaction();
}

void
AbortTransactionAndRecomputeClusters()
{
	if ( JobQueue->AbortTransaction() ) {
		/*	If we made it here, a transaction did exist that was not
			committed, and we now aborted it.  This would happen if 
			somebody hit ctrl-c on condor_rm or condor_status, etc,
			or if any of these client tools bailed out due to a fatal error.
			Because the removal of ads from the queue has been backed out,
			we need to "back out" from any changes to the ClusterSizeHashTable,
			since this may now contain incorrect values.  Ideally, the size of
			the cluster should just be kept in the cluster ad -- that way, it 
			gets committed or aborted as part of the transaction.  But alas, 
			it is not; same goes a bunch of other stuff: removal of ckpt and 
			ickpt files, appending to the history file, etc.  Sigh.  
			This should be cleaned up someday, probably with the new schedd.
			For now, to "back out" from changes to the ClusterSizeHashTable, we
			use brute force and blow the whole thing away and recompute it. 
			-Todd 2/2000
		*/
		//TODO: move cluster count from hashtable into the cluster's JobQueueJob object.
		ClusterSizeHashTable->clear();
		JobQueueJob *job;
		JobQueueKey key;
		JobQueue->StartIterateAllClassAds();
		while (JobQueue->Iterate(key, job)) {
			if (key.cluster > 0 && key.proc >= 0) { // look at job ads only.
				int *numOfProcs = NULL;
				// count up number of procs in cluster, update ClusterSizeHashTable
				if ( ClusterSizeHashTable->lookup(key.cluster,numOfProcs) == -1 ) {
					// First proc we've seen in this cluster; set size to 1
					ClusterSizeHashTable->insert(key.cluster,1);
				} else {
					// We've seen this cluster_num go by before; increment proc count
					(*numOfProcs)++;
				}
			}
		}

		// now update the clustersize field in the cluster object so that it matches
		// the cluster size hashtable.
		JobQueue->StartIterateAllClassAds();
		while (JobQueue->Iterate(key, job)) {
			if (key.cluster > 0 && key.proc == -1) { // look at cluster ads only
				JobQueueCluster * cad = static_cast<JobQueueCluster*>(job);
				int *numOfProcs = NULL;
				// count up number of procs in cluster, update ClusterSizeHashTable
				if ( ClusterSizeHashTable->lookup(key.cluster,numOfProcs) == -1 ) {
					cad->SetClusterSize(0); // not in the cluster size hash table, so there are no procs...
				} else {
					cad->SetClusterSize(*numOfProcs); // copy num of procs into the cluster object.
				}
			}
		}
	}	// end of if JobQueue->AbortTransaction == True
}


int
GetAttributeFloat(int cluster_id, int proc_id, const char *attr_name, float *val)
{
	ClassAd	*ad;
	JobQueueKeyBuf	key;
	char	*attr_val;

	IdToKey(cluster_id,proc_id,key);

	if( JobQueue->LookupInTransaction(key, attr_name, attr_val) ) {
		ClassAd tmp_ad;
		tmp_ad.AssignExpr(attr_name,attr_val);
		free( attr_val );
		if( tmp_ad.LookupFloat(attr_name, *val) == 1) {
			return 1;
		}
		errno = EINVAL;
		return -1;
	}

	if (!JobQueue->LookupClassAd(key, ad)) {
		errno = ENOENT;
		return -1;
	}

	if (ad->LookupFloat(attr_name, *val) == 1) return 0;
	errno = EINVAL;
	return -1;
}


int
GetAttributeInt(int cluster_id, int proc_id, const char *attr_name, int *val)
{
	ClassAd	*ad;
	JobQueueKeyBuf key;
	char	*attr_val;

	IdToKey(cluster_id,proc_id,key);

	if( JobQueue->LookupInTransaction(key, attr_name, attr_val) ) {
		ClassAd tmp_ad;
		tmp_ad.AssignExpr(attr_name,attr_val);
		free( attr_val );
		if( tmp_ad.LookupInteger(attr_name, *val) == 1) {
			return 1;
		}
		errno = EINVAL;
		return -1;
	}

	if (!JobQueue->LookupClassAd(key, ad)) {
		errno = ENOENT;
		return -1;
	}

	if (ad->LookupInteger(attr_name, *val) == 1) return 0;
	errno = EINVAL;
	return -1;
}

int
GetAttributeBool(int cluster_id, int proc_id, const char *attr_name, bool *val)
{
	ClassAd	*ad;
	JobQueueKeyBuf key;
	char	*attr_val;

	IdToKey(cluster_id,proc_id,key);

	if( JobQueue->LookupInTransaction(key, attr_name, attr_val) ) {
		ClassAd tmp_ad;
		tmp_ad.AssignExpr(attr_name,attr_val);
		free( attr_val );
		if( tmp_ad.LookupBool(attr_name, *val) == 1) {
			return 1;
		}
		errno = EINVAL;
		return -1;
	}

	if (!JobQueue->LookupClassAd(key, ad)) {
		errno = ENOENT;
		return -1;
	}

	if (ad->LookupBool(attr_name, *val) == 1) return 0;
	errno = EINVAL;
	return -1;
}

// I added this version of GetAttributeString. It is nearly identical 
// to the other version, but it calls a different version of 
// AttrList::LookupString() which allocates a new string. This is a good
// thing, since it doesn't require a buffer that we could easily overflow.
int
GetAttributeStringNew( int cluster_id, int proc_id, const char *attr_name, 
					   char **val )
{
	ClassAd	*ad;
	JobQueueKeyBuf key;
	char	*attr_val;

	*val = NULL;

	IdToKey(cluster_id,proc_id,key);

	if( JobQueue->LookupInTransaction(key, attr_name, attr_val) ) {
		ClassAd tmp_ad;
		tmp_ad.AssignExpr(attr_name,attr_val);
		free( attr_val );
		if( tmp_ad.LookupString(attr_name, val) == 1) {
			return 1;
		}
		errno = EINVAL;
		return -1;
	}

	if (!JobQueue->LookupClassAd(key, ad)) {
		errno = ENOENT;
		return -1;
	}

	if (ad->LookupString(attr_name, val) == 1) {
		return 0;
	}
	errno = EINVAL;
	return -1;
}

// returns -1 if the lookup fails or if the value is not a string, 0 if
// the lookup succeeds in the job queue, 1 if it succeeds in the current
// transaction; val is set to the empty string on failure
int
GetAttributeString( int cluster_id, int proc_id, const char *attr_name, 
					MyString &val )
{
	std::string strVal;
	int rc = GetAttributeString(cluster_id, proc_id, attr_name, strVal);
	val = strVal;
	return rc;
}

// returns -1 if the lookup fails or if the value is not a string, 0 if
// the lookup succeeds in the job queue, 1 if it succeeds in the current
// transaction; val is set to the empty string on failure
int
GetAttributeString( int cluster_id, int proc_id, const char *attr_name,
                    std::string &val )
{
	ClassAd	*ad = NULL;
	char	*attr_val;
	std::string tmp;

	JobQueueKeyBuf key;
	IdToKey(cluster_id,proc_id,key);

	if( JobQueue->LookupInTransaction(key, attr_name, attr_val) ) {
		ClassAd tmp_ad;
		tmp_ad.AssignExpr(attr_name,attr_val);
		free( attr_val );
		if( tmp_ad.LookupString(attr_name, tmp) == 1) {
			val = tmp;
			return 1;
		}
		val = "";
		errno = EINVAL;
		return -1;
	}

	if (!JobQueue->LookupClassAd(key, ad)) {
		val = "";
		errno = ENOENT;
		return -1;
	}

	if (ad->LookupString(attr_name, tmp) == 1) {
		val = tmp;
		return 0;
	}
	val = "";
	errno = EINVAL;
	return -1;
}

int
GetAttributeExprNew(int cluster_id, int proc_id, const char *attr_name, char **val)
{
	ClassAd		*ad;
	ExprTree	*tree;
	char		*attr_val;

	*val = NULL;

	JobQueueKeyBuf key;
	IdToKey(cluster_id,proc_id,key);

	if( JobQueue->LookupInTransaction(key, attr_name, attr_val) ) {
		*val = attr_val;
		return 1;
	}

	if (!JobQueue->LookupClassAd(key, ad)) {
		errno = ENOENT;
		return -1;
	}

	tree = ad->LookupExpr(attr_name);
	if (!tree) {
		errno = EINVAL;
		return -1;
	}

	*val = strdup(ExprTreeToString(tree));

	return 0;
}


int
GetDirtyAttributes(int cluster_id, int proc_id, ClassAd *updated_attrs)
{
	ClassAd 	*ad = NULL;
	char		*val;
	const char	*name;
	ExprTree 	*expr;

	JobQueueKeyBuf key;
	IdToKey(cluster_id,proc_id,key);

	if(!JobQueue->LookupClassAd(key, ad)) {
		errno = ENOENT;
		return -1;
	}

	for ( auto itr = ad->dirtyBegin(); itr != ad->dirtyEnd(); itr++ )
	{
		name = itr->c_str();
		expr = ad->LookupExpr(name);
		if(expr && !ClassAdAttributeIsPrivate(name))
		{
			if(!JobQueue->LookupInTransaction(key, name, val) )
			{
				ExprTree * pTree = expr->Copy();
				updated_attrs->Insert(name, pTree);
			}
			else
			{
				updated_attrs->AssignExpr(name, val);
				free(val);
			}
		}
	}

	return 0;
}


int
DeleteAttribute(int cluster_id, int proc_id, const char *attr_name)
{
	if ( cluster_id == 0 && proc_id == 0 ) {
		errno = EACCES;
		return -1;
	}

	JobQueueKeyBuf key;
	IdToKey(cluster_id,proc_id,key);

<<<<<<< HEAD
	if (!JobQueue->LookupClassAd(key, ad)) {
		if( ! JobQueue->LookupInTransaction(key, attr_name, attr_val) ) {
			errno = ENOENT;
			return -1;
		}
	}

		// If we found it in the transaction, we need to free attr_val
		// so we don't leak memory.  We don't use the value, we just
		// wanted to make sure we could find the attribute so we know
		// to return failure if needed.
	if( attr_val ) {
		free( attr_val );
	}
	
	if (Q_SOCK && !UserCheck(ad, Q_SOCK->getOwner() )) {
		errno = EACCES;
		return -1;
=======
	int rc = ModifyAttrCheck(key, attr_name, NULL, SetAttribute_Delete, NULL);
	if ( rc <= 0 ) {
		return rc;
>>>>>>> 5629d441
	}

	JobQueue->DeleteAttribute(key, attr_name);

	JobQueueDirty = true;

	return 1;
}

void
MarkJobClean(PROC_ID proc_id)
{
	JobQueueKeyBuf job_id(proc_id);
	const char * job_id_str = job_id.c_str();
	if (JobQueue->ClearClassAdDirtyBits(job_id))
	{
		dprintf(D_FULLDEBUG, "Cleared dirty attributes for job %s\n", job_id_str);
	}

	DirtyJobIDs.remove(job_id_str);

	if( DirtyJobIDs.isEmpty() && dirty_notice_timer_id > 0 )
	{
		dprintf(D_FULLDEBUG, "Cancelling dirty attribute notification timer\n");
		daemonCore->Cancel_Timer(dirty_notice_timer_id);
		dirty_notice_timer_id = -1;
	}
}

void
MarkJobClean(const char* job_id_str)
{
	PROC_ID jid;
	StrToProcIdFixMe(job_id_str, jid);
	MarkJobClean(jid);
}

void
MarkJobClean(int cluster_id, int proc_id)
{
	PROC_ID key( cluster_id, proc_id );
	MarkJobClean(key);
}

ClassAd *
dollarDollarExpand(int cluster_id, int proc_id, ClassAd *ad, ClassAd *startd_ad, bool persist_expansions)
{
	// This is prepended to attributes that we've already expanded,
	// making them available if the match ad is no longer available.
	// So 
	//   GlobusScheduler=$$(RemoteGridSite)
	// matches an ad containing
	//   RemoteGridSide=foobarqux
	// you'll get
	//   MATCH_EXP_GlobusScheduler=foobarqux
	const char * MATCH_EXP = "MATCH_EXP_";
	bool started_transaction = false;

	int	job_universe = -1;
	ad->LookupInteger(ATTR_JOB_UNIVERSE,job_universe);

		// if we made it here, we have the ad, but
		// expStartdAd is true.  so we need to dig up 
		// the startd ad which matches this job ad.
		char *bigbuf2 = NULL;
		char *attribute_value = NULL;
		ClassAd *expanded_ad;
		int index;
		char *left,*name,*right,*value,*tvalue;
		bool value_came_from_jobad;

		// we must make a deep copy of the job ad; we do not
		// want to expand the ad we have in memory.
		expanded_ad = new ClassAd(*ad);  

		// Copy attributes from chained parent ad into the expanded ad
		// so if parent is deleted before caller is finished with this
		// ad, things will still be ok.
		ChainCollapse(*expanded_ad);

			// Make a stringlist of all attribute names in job ad.
			// Note: ATTR_JOB_CMD must be first in AttrsToExpand...
		StringList AttrsToExpand;
		const char * curr_attr_to_expand;
		AttrsToExpand.append(ATTR_JOB_CMD);
		for ( auto itr = expanded_ad->begin(); itr != expanded_ad->end(); itr++ ) {
			if ( strncasecmp(itr->first.c_str(),"MATCH_",6) == 0 ) {
					// We do not want to expand MATCH_XXX attributes,
					// because these are used to store the result of
					// previous expansions, which could potentially
					// contain literal $$(...) in the replacement text.
				continue;
			}
			if ( strcasecmp(itr->first.c_str(),ATTR_JOB_CMD) ) {
				AttrsToExpand.append(itr->first.c_str());
			}
		}

		index = -1;	
		AttrsToExpand.rewind();
		bool attribute_not_found = false;
		while ( !attribute_not_found ) 
		{
			index++;
			curr_attr_to_expand = AttrsToExpand.next();

			if ( curr_attr_to_expand == NULL ) {
				// all done; no more attributes to try and expand
				break;
			}

			std::string cachedAttrName = MATCH_EXP;
			cachedAttrName += curr_attr_to_expand;

			if( !startd_ad ) {
					// No startd ad, so try to find cached value from back
					// when we did have a startd ad.
				ExprTree *cached_value = ad->LookupExpr(cachedAttrName);
				if( cached_value ) {
					const char *cached_value_buf =
						ExprTreeToString(cached_value);
					ASSERT(cached_value_buf);
					expanded_ad->AssignExpr(curr_attr_to_expand,cached_value_buf);
					continue;
				}

					// No cached value, so try to expand the attribute
					// without the cached value.  If it is an
					// expression that refers only to job attributes,
					// it can succeed, even without the startd.
			}

			if (attribute_value != NULL) {
				free(attribute_value);
				attribute_value = NULL;
			}

			// Get the current value of the attribute.  We want
			// to use PrintToNewStr() here because we want to work
			// with anything (strings, ints, etc) and because want
			// strings unparsed (for instance, quotation marks should
			// be escaped with backslashes) so that we can re-insert
			// them later into the expanded ClassAd.
			// Note: deallocate attribute_value with free(), despite
			// the mis-leading name PrintTo**NEW**Str.  
			ExprTree *tree = ad->LookupExpr(curr_attr_to_expand);
			if ( tree ) {
				const char *new_value = ExprTreeToString( tree );
				if ( new_value ) {
					attribute_value = strdup( new_value );
				}
			}

			if ( attribute_value == NULL ) {
				continue;
			}

				// Some backwards compatibility: if the
				// user just has $$opsys.$$arch in the
				// ATTR_JOB_CMD attribute, convert it to the
				// new format w/ parenthesis: $$(opsys).$$(arch)
			if ( (index == 0) && (attribute_value != NULL)
				 && ((tvalue=strstr(attribute_value,"$$")) != NULL) ) 
			{
				if ( strcasecmp("$$OPSYS.$$ARCH",tvalue) == MATCH ) 
				{
						// convert to the new format
						// First, we need to re-allocate attribute_value to a bigger
						// buffer.
					int old_size = (int)strlen(attribute_value);
					void * pv = realloc(attribute_value, old_size 
										+ 10);  // for the extra parenthesis
					ASSERT(pv);
					attribute_value = (char *)pv; 
						// since attribute_value may have moved, we need
						// to reset the value of tvalue.
					tvalue = strstr(attribute_value,"$$");	
					ASSERT(tvalue);
					strcpy(tvalue,"$$(OPSYS).$$(ARCH)");
					ad->Assign(curr_attr_to_expand, attribute_value);
				}
			}

			bool expanded_something = false;
			int search_pos = 0;
			while( !attribute_not_found &&
					next_dollardollar_macro(attribute_value, search_pos, &left, &name, &right) )
			{
				expanded_something = true;
				
				size_t namelen = strlen(name);
				if(name[0] == '[' && name[namelen-1] == ']') {
					// This is a classad expression to be considered

					MyString expr_to_add;
					expr_to_add.formatstr("string(%s", name + 1);
					expr_to_add.setAt(expr_to_add.Length()-1, ')');

						// Any backwacked double quotes or backwacks
						// within the []'s should be unbackwacked.
					int read_pos;
					int write_pos;
					for( read_pos = 0, write_pos = 0;
						 read_pos < expr_to_add.Length();
						 read_pos++, write_pos++ )
					{
						if( expr_to_add[read_pos] == '\\'  &&
							read_pos+1 < expr_to_add.Length() &&
							( expr_to_add[read_pos+1] == '\"' ||
							  expr_to_add[read_pos+1] == '\\' ) )
						{
							read_pos++; // skip over backwack
						}
						if( read_pos != write_pos ) {
							expr_to_add.setAt(write_pos,expr_to_add[read_pos]);
						}
					}
					if( read_pos != write_pos ) { // terminate the string
						expr_to_add.truncate(write_pos);
					}

					ClassAd tmpJobAd(*ad);
					const char * INTERNAL_DD_EXPR = "InternalDDExpr";

					bool isok = tmpJobAd.AssignExpr(INTERNAL_DD_EXPR, expr_to_add.Value());
					if( ! isok ) {
						attribute_not_found = true;
						break;
					}

					std::string result;
					isok = EvalString(INTERNAL_DD_EXPR, &tmpJobAd, startd_ad, result);
					if( ! isok ) {
						attribute_not_found = true;
						break;
					}
					MyString replacement_value;
					replacement_value += left;
					replacement_value += result;
					search_pos = replacement_value.Length();
					replacement_value += right;
					expanded_ad->AssignExpr(curr_attr_to_expand, replacement_value.Value());
					dprintf(D_FULLDEBUG,"$$([]) substitution: %s=%s\n",curr_attr_to_expand,replacement_value.Value());

					free(attribute_value);
					attribute_value = strdup(replacement_value.Value());


				} else  {
					// This is an attribute from the machine ad

					// If the name contains a colon, then it
					// is a	fallback value, should the startd
					// leave it undefined, e.g.
					// $$(NearestStorage:turkey)

					char *fallback;

					fallback = strchr(name,':');
					if(fallback) {
						*fallback = 0;
						fallback++;
					}

					if (strchr(name, '.')) {
						// . is a legal character for some find_config_macros, but not other
						// check here if one snuck through
						attribute_not_found = true;
						break;
						
					}
					// Look for the name in the ad.
					// If it is not there, use the fallback.
					// If no fallback value, then fail.

					if( strcasecmp(name,"DOLLARDOLLAR") == 0 ) {
							// replace $$(DOLLARDOLLAR) with literal $$
						value = strdup("DOLLARDOLLAR = \"$$\"");
						value_came_from_jobad = true;
					}
					else if ( startd_ad ) {
							// We have a startd ad in memory, use it
						value = sPrintExpr(*startd_ad, name);
						value_came_from_jobad = false;
					} else {
							// No startd ad -- use value from last match.
						MyString expr;
						expr = "MATCH_";
						expr += name;
						value = sPrintExpr(*ad, expr.Value());
						value_came_from_jobad = true;
					}

					if (!value) {
						if(fallback) {
							char *rebuild = (char *) malloc(  strlen(name)
								+ 3  // " = "
								+ 1  // optional '"'
								+ strlen(fallback)
								+ 1  // optional '"'
								+ 1); // null terminator
                            // fallback is defined as being a string value, encode it thusly:
                            sprintf(rebuild,"%s = \"%s\"", name, fallback);
							value = rebuild;
						}
						if(!fallback || !value) {
							attribute_not_found = true;
							break;
						}
					}


					// we just want the attribute value, so strip
					// out the "attrname=" prefix and any quotation marks 
					// around string value.
					tvalue = strchr(value,'=');
					ASSERT(tvalue);	// we better find the "=" sign !
					// now skip past the "=" sign
					tvalue++;
					while ( *tvalue && isspace(*tvalue) ) {
						tvalue++;
					}
					// insert the expression into the original job ad
					// before we mess with it any further.  however, no need to
					// re-insert it if we got the value from the job ad
					// in the first place.
					if ( !value_came_from_jobad && persist_expansions) {
						MyString expr;
						expr = "MATCH_";
						expr += name;

						if( !started_transaction && !InTransaction() ) {
							started_transaction = true;
								// for efficiency, when storing multiple
								// expansions, do it all in one transaction
							BeginTransaction();
						}	

					// We used to only bother saving the MATCH_ entry for
						// the GRID universe, but we now need it for flocked
						// jobs using disconnected starter-shadow (job-leases).
						// So just always do it.
						if ( SetAttribute(cluster_id,proc_id,expr.Value(),tvalue) < 0 )
						{
							EXCEPT("Failed to store %s into job ad %d.%d",
								expr.Value(),cluster_id,proc_id);
						}
					}
					// skip any quotation marks around strings
					if (*tvalue == '"') {
						tvalue++;
						int endquoteindex = (int)strlen(tvalue) - 1;
						if ( endquoteindex >= 0 && 
							 tvalue[endquoteindex] == '"' ) {
								tvalue[endquoteindex] = '\0';
						}
					}
					size_t lenBigbuf = strlen(left) + strlen(tvalue)  + strlen(right);
					bigbuf2 = (char *) malloc( lenBigbuf +1 );
					ASSERT(bigbuf2);
					sprintf(bigbuf2,"%s%s%n%s",left,tvalue,&search_pos,right);
					expanded_ad->AssignExpr(curr_attr_to_expand, bigbuf2);
					dprintf(D_FULLDEBUG,"$$ substitution: %s=%s\n",curr_attr_to_expand,bigbuf2);
					free(value);	// must use free here, not delete[]
					free(attribute_value);
					attribute_value = bigbuf2;
					bigbuf2 = NULL;
				}
			}

			if(expanded_something && ! attribute_not_found && persist_expansions) {
				// Cache the expanded string so that we still
				// have it after, say, a restart and the collector
				// is no longer available.

				if( !started_transaction && !InTransaction() ) {
					started_transaction = true;
						// for efficiency, when storing multiple
						// expansions, do it all in one transaction
					BeginTransaction();
				}
				if ( SetAttribute(cluster_id,proc_id,cachedAttrName.c_str(),attribute_value) < 0 )
				{
					EXCEPT("Failed to store '%s=%s' into job ad %d.%d",
						cachedAttrName.c_str(), attribute_value, cluster_id, proc_id);
				}
			}

		}

		if( started_transaction ) {
			// To reduce the number of fsyncs, we mark this as a non-durable transaction.
			// Otherwise we incur two fsync's per matched job (one here, one for the job start).
			CommitNonDurableTransactionOrDieTrying();
		}

		if ( startd_ad ) {
				// Copy NegotiatorMatchExprXXX attributes from startd ad
				// to the job ad.  These attributes were inserted by the
				// negotiator.
			size_t len = strlen(ATTR_NEGOTIATOR_MATCH_EXPR);
			for ( auto itr = startd_ad->begin(); itr != startd_ad->end(); itr++ ) {
				if( !strncmp(itr->first.c_str(),ATTR_NEGOTIATOR_MATCH_EXPR,len) ) {
					ExprTree *expr = itr->second;
					if( !expr ) {
						continue;
					}
					const char *new_value = NULL;
					new_value = ExprTreeToString(expr);
					ASSERT(new_value);
					expanded_ad->AssignExpr(itr->first,new_value);

					MyString match_exp_name = MATCH_EXP;
					match_exp_name += itr->first;
					if ( SetAttribute(cluster_id,proc_id,match_exp_name.Value(),new_value) < 0 )
					{
						EXCEPT("Failed to store '%s=%s' into job ad %d.%d",
						       match_exp_name.Value(), new_value, cluster_id, proc_id);
					}
				}
			}

			// copy provisioned resources from startd ad to job ad
			std::string resslist;
			if (startd_ad->LookupString(ATTR_MACHINE_RESOURCES, resslist)) {
				expanded_ad->Assign("ProvisionedResources", resslist);
			} else {
				resslist = "Cpus, Disk, Memory";
			}
			StringList reslist(resslist.c_str());

			reslist.rewind();
			while (const char * resname = reslist.next()) {
				std::string res = resname;
				title_case(res); // capitalize it to make it print pretty.

				std::string attr;
				classad::Value val;
				// mask of the types of values we should propagate into the expanded ad.
				const int value_type_ok = classad::Value::ERROR_VALUE | classad::Value::BOOLEAN_VALUE | classad::Value::INTEGER_VALUE | classad::Value::REAL_VALUE;

				// propagate Disk, Memory, etc attributes into the job ad
				// as DiskProvisionedDisk, MemoryProvisioned, etc.  note that we 
				// evaluate rather than lookup the value so we collapse expressions
				// into literal values at this point.
				if (EvalAttr(resname, ad, startd_ad, val)) {
					classad::Value::ValueType vt = val.GetType();
					if (vt & value_type_ok) {
						classad::ExprTree * plit = classad::Literal::MakeLiteral(val);
						if (plit) {
							attr = res + "Provisioned";
							expanded_ad->Insert(attr.c_str(), plit);
						}
					}
				}

				// evaluate RequestDisk, RequestMemory and convert to literal 
				// values in the expanded job ad.
				attr = "Request"; attr += res;
				if (EvalAttr(attr.c_str(), ad, startd_ad, val)) {
					classad::Value::ValueType vt = val.GetType();
					if (vt & value_type_ok) {
						classad::ExprTree * plit = classad::Literal::MakeLiteral(val);
						if (plit) {
							expanded_ad->Insert(attr.c_str(), plit);
						}
					}
				}
			}
			// end copying provisioned resources from startd ad to job ad

		}

		if ( startd_ad && job_universe == CONDOR_UNIVERSE_GRID ) {
				// Can remove our matched ad since we stored all the
				// values we need from it into the job ad.
			RemoveMatchedAd(cluster_id,proc_id);
		}


		if ( attribute_not_found ) {
			MyString hold_reason;
			// Don't put the $$(expr) literally in the hold message, otherwise
			// if we fix the original problem, we won't be able to expand the one
			// in the hold message
			hold_reason.formatstr("Cannot expand $$ expression (%s).",name);

			// no ClassAd in the match record; probably
			// an older negotiator.  put the job on hold and send email.
			dprintf( D_ALWAYS, 
				"Putting job %d.%d on hold - cannot expand $$(%s)\n",
				 cluster_id, proc_id, name );
			// SetAttribute does security checks if Q_SOCK is not NULL.
			// So, set Q_SOCK to be NULL before placing the job on hold
			// so that SetAttribute knows this request is not coming from
			// a client.  Then restore Q_SOCK back to the original value.
			QmgmtPeer* saved_sock = Q_SOCK;
			Q_SOCK = NULL;
			holdJob(cluster_id, proc_id, hold_reason.Value());
			Q_SOCK = saved_sock;

			char buf[256];
			snprintf(buf,256,"Your job (%d.%d) is on hold",cluster_id,proc_id);
			Email mailer;
			FILE * email = mailer.open_stream( ad, JOB_SHOULD_HOLD, buf );
			if ( email ) {
				fprintf(email,"Condor failed to start your job %d.%d \n",
					cluster_id,proc_id);
				fprintf(email,"because job attribute %s contains $$(%s).\n",
					curr_attr_to_expand,name);
				fprintf(email,"\nAttribute $$(%s) cannot be expanded because",
					name);
				fprintf(email,"\nthis attribute was not found in the "
						"machine ClassAd.\n");
				fprintf(email,
					"\n\nPlease correct this problem and release your "
					"job with:\n   \"condor_release %d.%d\"\n\n",
					cluster_id,proc_id);
				mailer.send();
			}
		}


		if ( startd_ad && job_universe != CONDOR_UNIVERSE_GRID ) {
			// Produce an environment description that is compatible with
			// whatever the starter expects.
			// Note: this code path is skipped when we flock and reconnect
			//  after a disconnection (job lease).  In this case we don't
			//  have a startd_ad!

			Env env_obj;

			char *opsys = NULL;
			startd_ad->LookupString( ATTR_OPSYS, &opsys);
			char *startd_version = NULL;
			startd_ad->LookupString( ATTR_VERSION, &startd_version);
			CondorVersionInfo ver_info(startd_version);

			MyString env_error_msg;
			if(!env_obj.MergeFrom(expanded_ad,&env_error_msg) ||
			   !env_obj.InsertEnvIntoClassAd(expanded_ad,&env_error_msg,opsys,&ver_info))
			{
				attribute_not_found = true;
				MyString hold_reason;
				hold_reason.formatstr(
					"Failed to convert environment to target syntax"
					" for starter (opsys=%s): %s",
					opsys ? opsys : "NULL",env_error_msg.Value());


				dprintf( D_ALWAYS, 
					"Putting job %d.%d on hold - cannot convert environment"
					" to target syntax for starter (opsys=%s): %s\n",
					cluster_id, proc_id, opsys ? opsys : "NULL",
						 env_error_msg.Value() );

				// SetAttribute does security checks if Q_SOCK is
				// not NULL.  So, set Q_SOCK to be NULL before
				// placing the job on hold so that SetAttribute
				// knows this request is not coming from a client.
				// Then restore Q_SOCK back to the original value.

				QmgmtPeer* saved_sock = Q_SOCK;
				Q_SOCK = NULL;
				holdJob(cluster_id, proc_id, hold_reason.Value());
				Q_SOCK = saved_sock;
			}


			// Now convert the arguments to a form understood by the starter.
			ArgList arglist;
			MyString arg_error_msg;
			if(!arglist.AppendArgsFromClassAd(expanded_ad,&arg_error_msg) ||
			   !arglist.InsertArgsIntoClassAd(expanded_ad,&ver_info,&arg_error_msg))
			{
				attribute_not_found = true;
				MyString hold_reason;
				hold_reason.formatstr(
					"Failed to convert arguments to target syntax"
					" for starter: %s",
					arg_error_msg.Value());


				dprintf( D_ALWAYS, 
					"Putting job %d.%d on hold - cannot convert arguments"
					" to target syntax for starter: %s\n",
					cluster_id, proc_id,
					arg_error_msg.Value() );

				// SetAttribute does security checks if Q_SOCK is
				// not NULL.  So, set Q_SOCK to be NULL before
				// placing the job on hold so that SetAttribute
				// knows this request is not coming from a client.
				// Then restore Q_SOCK back to the original value.

				QmgmtPeer* saved_sock = Q_SOCK;
				Q_SOCK = NULL;
				holdJob(cluster_id, proc_id, hold_reason.Value());
				Q_SOCK = saved_sock;
			}


			if(opsys) free(opsys);
			if(startd_version) free(startd_version);
		}

		if ( attribute_value ) free(attribute_value);
		if ( bigbuf2 ) free (bigbuf2);

		if ( attribute_not_found )
			return NULL;
		else 
			return expanded_ad;
}


// Rewrite the job ad when input files will be spooled from a remote
// submitter. Change Iwd to the job's spool directory and change other
// file paths to be relative to the new Iwd. Save the original values
// as SUBMIT_...
// modify_ad is a boolean that says whether changes should be applied
// directly to the provided job ClassAd or done via the job queue
// interface (e.g. SetAttribute()).
// If SUBMIT_Iwd is already set, we assume rewriting has already been
// performed.
// Return true if any changes were made, false otherwise.
bool
rewriteSpooledJobAd(ClassAd *job_ad, int cluster, int proc, bool modify_ad)
{
		// These three lists must be kept in sync!
	static const int ATTR_ARRAY_SIZE = 6;
	static const char *AttrsToModify[ATTR_ARRAY_SIZE] = {
		ATTR_JOB_CMD,
		ATTR_JOB_INPUT,
		ATTR_TRANSFER_INPUT_FILES,
		ATTR_ULOG_FILE,
		ATTR_X509_USER_PROXY,
		"DataReuseManifestSHA256" };
	static const bool AttrIsList[ATTR_ARRAY_SIZE] = {
		false,
		false,
		true,
		false,
		false,
		false };
	static const char *AttrXferBool[ATTR_ARRAY_SIZE] = {
		ATTR_TRANSFER_EXECUTABLE,
		ATTR_TRANSFER_INPUT,
		NULL,
		NULL,
		NULL,
		NULL };

	int attrIndex;
	char new_attr_name[500];
	char *buf = NULL;
	ExprTree *expr = NULL;
	std::string SpoolSpace;

	snprintf(new_attr_name,500,"SUBMIT_%s",ATTR_JOB_IWD);
	if ( job_ad->LookupExpr( new_attr_name ) ) {
			// Job ad has already been rewritten. Nothing to do.
		return false;
	}

	SpooledJobFiles::getJobSpoolPath(job_ad, SpoolSpace);
	ASSERT(!SpoolSpace.empty());

		// Backup the original IWD at submit time
	job_ad->LookupString(ATTR_JOB_IWD,&buf);
	if ( buf ) {
		if ( modify_ad ) {
			job_ad->Assign(new_attr_name,buf);
		} else {
			SetAttributeString(cluster,proc,new_attr_name,buf);
		}
		free(buf);
		buf = NULL;
	} else {
		if ( modify_ad ) {
			job_ad->AssignExpr(new_attr_name,"Undefined");
		} else {
			SetAttribute(cluster,proc,new_attr_name,"Undefined");
		}
	}
		// Modify the IWD to point to the spool space
	if ( modify_ad ) {
		job_ad->Assign(ATTR_JOB_IWD,SpoolSpace);
	} else {
		SetAttributeString(cluster,proc,ATTR_JOB_IWD,SpoolSpace.c_str());
	}

		// Backup the original TRANSFER_OUTPUT_REMAPS at submit time
	std::string url_remap_commands;
	expr = job_ad->LookupExpr(ATTR_TRANSFER_OUTPUT_REMAPS);
	snprintf(new_attr_name,500,"SUBMIT_%s",ATTR_TRANSFER_OUTPUT_REMAPS);
	if ( expr ) {

			// Try to parse out the URL remaps; those stay in the original
			// attribute.
		std::string remap_string;
		if (job_ad->EvaluateAttrString(ATTR_TRANSFER_OUTPUT_REMAPS, remap_string)) {
			StringList remap_commands_list(remap_string.c_str(), ";");
			remap_commands_list.rewind();
			char *command;
			std::string remap_commands;
			while( (command = remap_commands_list.next()) ) {
				StringList command_parts(command, " =");
				if (command_parts.number() != 2) {continue;}
				command_parts.rewind();
				command_parts.next();
				auto dest = command_parts.next();
				if (IsUrl(dest)) {
					url_remap_commands += command;
					url_remap_commands += ";";
				} else {
					remap_commands += command;
					remap_commands += ";";
				}
			}
			if (modify_ad) {
				job_ad->InsertAttr(new_attr_name, remap_commands);
			} else {
				SetAttributeString(cluster, proc, new_attr_name, remap_commands.c_str());
			}
		} else {
			const char *remap_buf = ExprTreeToString(expr);
			ASSERT(remap_buf);
			if ( modify_ad ) {
				job_ad->AssignExpr(new_attr_name, remap_buf);
			} else {
				SetAttribute(cluster,proc,new_attr_name,remap_buf);
			}
		}
	}
	else if(job_ad->LookupExpr(new_attr_name)) {
			// SUBMIT_TransferOutputRemaps is defined, but
			// TransferOutputRemaps is not; disable the former,
			// so that when somebody fetches the sandbox, nothing
			// gets remapped.
		if ( modify_ad ) {
			job_ad->AssignExpr(new_attr_name,"Undefined");
		} else {
			SetAttribute(cluster,proc,new_attr_name,"Undefined");
		}
	}
		// Set TRANSFER_OUTPUT_REMAPS to Undefined so that we don't
		// do remaps when the job's output files come back into the
		// spool space. We only want to remap when the submitter
		// retrieves the files.
	if ( modify_ad ) {
		if (url_remap_commands.empty()) {
			job_ad->AssignExpr(ATTR_TRANSFER_OUTPUT_REMAPS, "Undefined");
		} else {
			job_ad->InsertAttr(ATTR_TRANSFER_OUTPUT_REMAPS, url_remap_commands);
		}
	} else {
		if (url_remap_commands.empty()) {
			SetAttribute(cluster,proc,ATTR_TRANSFER_OUTPUT_REMAPS,"Undefined");
		} else {
			SetAttributeString(cluster, proc, ATTR_TRANSFER_OUTPUT_REMAPS, url_remap_commands.c_str());
		}
	}

		// Now, for all the attributes listed in 
		// AttrsToModify, change them to be relative to new IWD
		// by taking the basename of all file paths.
	for ( attrIndex = 0; attrIndex < ATTR_ARRAY_SIZE; attrIndex++ ) {
			// Lookup original value
		bool xfer_it;
		if (buf) free(buf);
		buf = NULL;
		job_ad->LookupString(AttrsToModify[attrIndex],&buf);
		if (!buf) {
			// attribute not found, so no need to modify it
			continue;
		}
		if ( nullFile(buf) ) {
			// null file -- no need to modify it
			continue;
		}
		if ( AttrXferBool[attrIndex] &&
			 job_ad->LookupBool( AttrXferBool[attrIndex], xfer_it ) && !xfer_it ) {
				// ad says not to transfer this file, so no need
				// to modify it
			continue;
		}
			// Create new value - deal with the fact that
			// some of these attributes contain a list of pathnames
		StringList old_paths(NULL,",");
		StringList new_paths(NULL,",");
		if ( AttrIsList[attrIndex] ) {
			old_paths.initializeFromString(buf);
		} else {
			old_paths.insert(buf);
		}
		old_paths.rewind();
		char *old_path_buf;
		bool changed = false;
		const char *base = NULL;
		while ( (old_path_buf=old_paths.next()) ) {
			base = condor_basename(old_path_buf);
			if ((strcmp(AttrsToModify[attrIndex], ATTR_TRANSFER_INPUT_FILES)==0) && IsUrl(old_path_buf)) {
				base = old_path_buf;
			} else if ( strcmp(base,old_path_buf)!=0 ) {
				changed = true;
			}
			new_paths.append(base);
		}
		if ( changed ) {
				// Backup original value
			snprintf(new_attr_name,500,"SUBMIT_%s",AttrsToModify[attrIndex]);
			if ( modify_ad ) {
				job_ad->Assign(new_attr_name,buf);
			} else {
				SetAttributeString(cluster,proc,new_attr_name,buf);
			}
				// Store new value
			char *new_value = new_paths.print_to_string();
			ASSERT(new_value);
			if ( modify_ad ) {
				job_ad->Assign(AttrsToModify[attrIndex],new_value);
			} else {
				SetAttributeString(cluster,proc,AttrsToModify[attrIndex],new_value);
			}
			free(new_value);
		}
	}
	if (buf) free(buf);
	return true;
}


JobQueueJob *
GetJobAd(const PROC_ID &job_id)
{
	JobQueueJob	*job = NULL;
	if (JobQueue && JobQueue->Lookup(JobQueueKey(job_id), job)) {
		return job;
	}
	return NULL;
}

int GetJobInfo(JobQueueJob *job, const OwnerInfo*& powni)
{
	if (job) {
		powni = job->ownerinfo;
		return job->Universe();
	}
	powni = NULL;
	return CONDOR_UNIVERSE_MIN;
}

JobQueueJob* 
GetJobAndInfo(const PROC_ID& jid, int &universe, const OwnerInfo *&powni)
{
	universe = CONDOR_UNIVERSE_MIN;
	powni = NULL;
	JobQueueJob	*job = NULL;
	if (JobQueue && JobQueue->Lookup(JobQueueKey(jid), job)) {
		universe = GetJobInfo(job, powni);
		return job;
	}
	return NULL;
}

JobQueueJob*
GetJobAd(int cluster_id, int proc_id)
{
	return GetJobAd(JOB_ID_KEY(cluster_id, proc_id));
}

JobQueueCluster*
GetClusterAd(int cluster_id)
{
	JobQueueKey jid(cluster_id, -1);
	JobQueueJob	*job = NULL;
	if (JobQueue && JobQueue->Lookup(jid, job)) {
		return static_cast<JobQueueCluster*>(job);
	}
	return NULL;
}

JobQueueCluster *
GetClusterAd(const PROC_ID &job_id)
{
	return GetClusterAd(job_id.cluster);
}


ClassAd* GetExpandedJobAd(const PROC_ID& job_id, bool persist_expansions)
{
	JobQueueJob *job = GetJobAd(job_id);
	if ( ! job)
		return NULL;

	ClassAd *ad = job;
	ClassAd *startd_ad = NULL;

	// find the startd ad.  this is done differently if the job
	// is a globus universe jobs or not.
	int	job_universe = -1;
	ad->LookupInteger(ATTR_JOB_UNIVERSE,job_universe);
	if ( job_universe == CONDOR_UNIVERSE_GRID ) {
		// Globus job... find "startd ad" via our simple
		// hash table.
		scheduler.resourcesByProcID->lookup(job_id,startd_ad);
	} else {
		// Not a Globus job... find startd ad via the match rec
		match_rec *mrec;
		int sendToDS = 0;
		ad->LookupInteger(ATTR_WANT_PARALLEL_SCHEDULING, sendToDS);
		if ((job_universe == CONDOR_UNIVERSE_PARALLEL) ||
			(job_universe == CONDOR_UNIVERSE_MPI) ||
			sendToDS) {
			mrec = dedicated_scheduler.FindMRecByJobID( job_id );
		} else {
			mrec = scheduler.FindMrecByJobID( job_id );
		}

		if( mrec ) {
			startd_ad = mrec->my_match_ad;
		} else {
			// no match rec, probably a local universe type job.
			// set startd_ad to NULL and continue on - after all,
			// the expression we are expanding may not even reference
			// a startd attribute.
			startd_ad = NULL;
		}

	}

	return dollarDollarExpand(job_id.cluster, job_id.proc, ad, startd_ad, persist_expansions);
}

// We have to define this to prevent the version in qmgmt_stubs from being pulled into the schedd.
ClassAd * GetJobAd_as_ClassAd(int cluster_id, int proc_id, bool expStartdAd, bool persist_expansions) {
	ClassAd* ad = NULL;
	if (expStartdAd) {
		ad = GetExpandedJobAd(JOB_ID_KEY(cluster_id, proc_id), persist_expansions);
	} else {
		ad = GetJobAd(JOB_ID_KEY(cluster_id, proc_id));
	}
	return ad;
}


JobQueueJob *
GetJobByConstraint(const char *constraint)
{
	JobQueueJob	*ad;
	JobQueueKey key;

	JobQueue->StartIterateAllClassAds();
	while(JobQueue->Iterate(key,ad)) {
		if ( key.cluster > 0 && key.proc >= 0 && // avoid cluster and header ads
			EvalExprBool(ad, constraint)) {
				return ad;
		}
	}
	return NULL;
}

// declare this so that we don't try and pull in the one in send_stubs
ClassAd * GetJobByConstraint_as_ClassAd(const char *constraint) {
	return GetJobByConstraint(constraint);
}

JobQueueJob *
GetNextJob(int initScan)
{
	return GetNextJobByConstraint(NULL, initScan);
}


JobQueueJob *
GetNextJobByConstraint(const char *constraint, int initScan)
{
	JobQueueJob *ad;
	JobQueueKey key;

	if (initScan) {
		JobQueue->StartIterateAllClassAds();
	}

	while(JobQueue->Iterate(key,ad)) {
		if ( key.cluster > 0 && key.proc >= 0 && // avoid cluster and header ads
			(!constraint || !constraint[0] || EvalExprBool(ad, constraint))) {
			return ad;
		}
	}
	return NULL;
}

JobQueueJob *
GetNextJobOrClusterByConstraint(const char *constraint, int initScan)
{
	JobQueueJob *ad;
	JobQueueKey key;

	if (initScan) {
		JobQueue->StartIterateAllClassAds();
	}

	while(JobQueue->Iterate(key,ad)) {
		if ( key.cluster > 0 && // skip the header ad
			(!constraint || !constraint[0] || EvalExprBool(ad, constraint))) {
			return ad;
		}
	}
	return NULL;
}

// declare this so that we don't try and pull in the one in send_stubs
ClassAd * GetNextJobByConstraint_as_ClassAd(const char *constraint, int initScan) {
	return GetNextJobByConstraint(constraint, initScan);
}

JobQueueJob *
GetNextDirtyJobByConstraint(const char *constraint, int initScan)
{
	JobQueueJob *ad = NULL;
	char *job_id_str;

	if (initScan) {
		DirtyJobIDs.rewind( );
	}

	while( (job_id_str = DirtyJobIDs.next( )) != NULL ) {
		JOB_ID_KEY job_id(job_id_str);
		if( !JobQueue->Lookup( job_id, ad ) ) {
			dprintf(D_ALWAYS, "Warning: Job %s is marked dirty, but could not find in the job queue.  Skipping\n", job_id_str);
			continue;
		}

		if ( !constraint || !constraint[0] || EvalExprBool(ad, constraint)) {
			return ad;
		}
	}
	return NULL;
}

JobQueueJob *
GetNextJobByCluster(int c, int initScan)
{
	JobQueueKey key;

	if ( c < 1 ) {
		return NULL;
	}

	JobQueueJob	*ad;

	if (initScan) {
		JobQueue->StartIterateAllClassAds();
	}

	while(JobQueue->Iterate(key,ad)) {
		if ( c == key.cluster ) {
			return ad;
		}
	}

	return NULL;
}

/*
void
FreeJobAd(ClassAd *&ad)
{
	ad = NULL;
}
*/

static int
RecvSpoolFileBytes(const char *path)
{
	filesize_t	size;
	Q_SOCK->getReliSock()->decode();
	if (Q_SOCK->getReliSock()->get_file(&size, path) < 0) {
		dprintf(D_ALWAYS,
		        "Failed to receive file from client in SendSpoolFile.\n");
		Q_SOCK->getReliSock()->end_of_message();
		return -1;
	}
	IGNORE_RETURN chmod(path,00755);
	Q_SOCK->getReliSock()->end_of_message();
	dprintf(D_FULLDEBUG, "done with transfer, errno = %d\n", errno);
	return 0;
}

int
SendSpoolFile(char const *)
{
	char * path;

		// We ignore the filename that was passed by the client.
		// It is only there for backward compatibility reasons.

	path = GetSpooledExecutablePath(active_cluster_num, Spool);
	ASSERT( path );

	if ( !Q_SOCK || !Q_SOCK->getReliSock() ) {
		EXCEPT( "SendSpoolFile called when Q_SOCK is NULL" );
	}

	if( !make_parents_if_needed( path, 0755, PRIV_CONDOR ) ) {
		int terrno = errno;;
		dprintf(D_ALWAYS, "Failed to create spool directory for %s.\n", path);
		Q_SOCK->getReliSock()->put(-1);
		Q_SOCK->getReliSock()->put(terrno);
		Q_SOCK->getReliSock()->end_of_message();
		free(path);
		return -1;
	}

	/* Tell client to go ahead with file transfer. */
	Q_SOCK->getReliSock()->encode();
	Q_SOCK->getReliSock()->put(0);
	Q_SOCK->getReliSock()->end_of_message();

	int rv = RecvSpoolFileBytes(path);
	free(path); path = NULL;
	return rv;
}

int
SendSpoolFileIfNeeded(ClassAd& ad)
{
	if ( !Q_SOCK || !Q_SOCK->getReliSock() ) {
		EXCEPT( "SendSpoolFileIfNeeded called when Q_SOCK is NULL" );
	}
	Q_SOCK->getReliSock()->encode();

	char *path = GetSpooledExecutablePath(active_cluster_num, Spool);
	ASSERT( path );

	StatInfo exe_stat( path );
	if ( exe_stat.Error() == SIGood ) {
		Q_SOCK->getReliSock()->put(1);
		Q_SOCK->getReliSock()->end_of_message();
		free(path);
		return 0;
	}

	if( !make_parents_if_needed( path, 0755, PRIV_CONDOR ) ) {
		dprintf(D_ALWAYS, "Failed to create spool directory for %s.\n", path);
		Q_SOCK->getReliSock()->put(-1);
		Q_SOCK->getReliSock()->end_of_message();
		free(path);
		return -1;
	}

	// here we take advantage of ickpt sharing if possible. if a copy
	// of the executable already exists we make a link to it and send
	// a '1' back to the client. if that can't happen but sharing is
	// enabled, the hash variable will be set to a non-empty string that
	// can be used to create a link that can be shared by future jobs
	//
	std::string owner;
	std::string hash;
	if (param_boolean("SHARE_SPOOLED_EXECUTABLES", true)) {
		if (!ad.LookupString(ATTR_OWNER, owner)) {
			dprintf(D_ALWAYS,
			        "SendSpoolFileIfNeeded: no %s attribute in ClassAd\n",
			        ATTR_OWNER);
			Q_SOCK->getReliSock()->put(-1);
			Q_SOCK->getReliSock()->end_of_message();
			free(path);
			return -1;
		}
		if (!UserCheck(&ad, Q_SOCK->getEffectiveFullyQualifiedUser().c_str())) {
			dprintf(D_ALWAYS, "SendSpoolFileIfNeeded: OwnerCheck failure\n");
			Q_SOCK->getReliSock()->put(-1);
			Q_SOCK->getReliSock()->end_of_message();
			free(path);
			return -1;
		}
		hash = ickpt_share_get_hash(ad);
		if (!hash.empty()) {
			std::string s = std::string("\"") + hash + "\"";
			int rv = SetAttribute(active_cluster_num,
			                      -1,
			                      ATTR_JOB_CMD_HASH,
			                      s.c_str());
			if (rv < 0) {
					dprintf(D_ALWAYS,
					        "SendSpoolFileIfNeeded: unable to set %s to %s\n",
					        ATTR_JOB_CMD_HASH,
					        hash.c_str());
					hash = "";
			}

			MyString cluster_owner;
			if( GetAttributeString(active_cluster_num,-1,ATTR_OWNER,cluster_owner) == -1 ) {
					// The owner is not set in the cluster ad.  We
					// need it to be set so we can attempt to clean up
					// the shared file when the cluster goes away.
					// Setting the owner in the cluster ad to whatever
					// it is in the ad we were given should be okay.
					// If any other procs in this cluster have a
					// different value for Owner, the cleanup will not
					// be complete, but the files should eventually be
					// cleaned by preen.  It would probably be a good
					// idea to enforce the rule that all jobs in a
					// cluster have the same Owner, but that is outside
					// the scope of the code here.

				rv = SetAttributeString(active_cluster_num,
			                      -1,
			                      ATTR_OWNER,
			                      owner.c_str());

				if (rv < 0) {
					dprintf(D_ALWAYS,
					        "SendSpoolFileIfNeeded: unable to set %s to %s\n",
					        ATTR_OWNER,
					        owner.c_str());
					hash = "";
				}
			}

			if (!hash.empty() &&
			    ickpt_share_try_sharing(owner.c_str(), hash, path))
			{
				Q_SOCK->getReliSock()->put(1);
				Q_SOCK->getReliSock()->end_of_message();
				free(path);
				return 0;
			}
		}
	}

	/* Tell client to go ahead with file transfer. */
	Q_SOCK->getReliSock()->put(0);
	Q_SOCK->getReliSock()->end_of_message();

	if (RecvSpoolFileBytes(path) == -1) {
		free(path); path = NULL;
		return -1;
	}

	if (!hash.empty()) {
		ickpt_share_init_sharing(owner.c_str(), hash, path);
	}

	free(path); path = NULL;
	return 0;
}

} /* should match the extern "C" */


// probes for timing the autoclustering code
schedd_runtime_probe GetAutoCluster_runtime;
schedd_runtime_probe GetAutoCluster_hit_runtime;
schedd_runtime_probe GetAutoCluster_signature_runtime;
schedd_runtime_probe GetAutoCluster_cchit_runtime;
double last_autocluster_runtime;
bool   last_autocluster_make_sig;
int    last_autocluster_type=0;
int    last_autocluster_classad_cache_hit=0;
stats_entry_abs<int> SCGetAutoClusterType;

// Returns cur_hosts so that another function in the scheduler can
// update JobsRunning and keep the scheduler and queue manager
// seperate. 
int get_job_prio(JobQueueJob *job, const JOB_ID_KEY & jid, void *)
{
    int     job_prio = 0, 
            pre_job_prio1, 
            pre_job_prio2, 
            post_job_prio1, 
            post_job_prio2;
    int     job_status;
    int     q_date;
    int     cur_hosts;
    int     max_hosts;
    int     niceUser;
    int     universe;

	ASSERT(job);


		// We must call getAutoClusterid() in get_job_prio!!!  We CANNOT
		// return from this function before we call getAutoClusterid(), so call
		// it early on (before any returns) right now.  The reason for this is
		// getAutoClusterid() performs a mark/sweep algorithm to garbage collect
		// old autocluster information.  If we fail to call getAutoClusterid, the
		// autocluster information for this job will be removed, causing the schedd
		// to ASSERT later on in the autocluster code. 
		// Quesitons?  Ask Todd <tannenba@cs.wisc.edu> 01/04
	last_autocluster_runtime = 0;
	last_autocluster_classad_cache_hit = 1;
	last_autocluster_make_sig = false;

	int auto_id = scheduler.autocluster.getAutoClusterid(job);
	job->autocluster_id = auto_id;

	GetAutoCluster_runtime += last_autocluster_runtime;
	if (last_autocluster_make_sig) { GetAutoCluster_signature_runtime += last_autocluster_runtime; }
	else { GetAutoCluster_hit_runtime += last_autocluster_runtime; }
	SCGetAutoClusterType = last_autocluster_type;
	GetAutoCluster_cchit_runtime += last_autocluster_classad_cache_hit;

	GetAutoCluster_runtime += last_autocluster_runtime;
	if (last_autocluster_make_sig) { GetAutoCluster_signature_runtime += last_autocluster_runtime; }
	else { GetAutoCluster_hit_runtime += last_autocluster_runtime; }
	SCGetAutoClusterType = last_autocluster_type;
	GetAutoCluster_cchit_runtime += last_autocluster_classad_cache_hit;

	job->LookupInteger(ATTR_JOB_UNIVERSE, universe);
	ASSERT(universe == job->Universe());

	job->LookupInteger(ATTR_JOB_STATUS, job_status);
    if (job->LookupInteger(ATTR_CURRENT_HOSTS, cur_hosts) == 0) {
        cur_hosts = ((job_status == SUSPENDED || job_status == RUNNING || job_status == TRANSFERRING_OUTPUT) ? 1 : 0);
    }
    if (job->LookupInteger(ATTR_MAX_HOSTS, max_hosts) == 0) {
        max_hosts = ((job_status == IDLE) ? 1 : 0);
    }
	// Figure out if we should contine and put this job into the PrioRec array
	// or not.
    // No longer judge whether or not a job can run by looking at its status.
    // Rather look at if it has all the hosts that it wanted.
    if (cur_hosts>=max_hosts || job_status==HELD || 
			job_status==REMOVED || job_status==COMPLETED ||
			job->IsNoopJob() ||
			!service_this_universe(universe,job) ||
			scheduler.AlreadyMatched(job, job->Universe()))
	{
        return cur_hosts;
	}

	// --- Insert this job into the PrioRec array ---

       // If pre/post prios are not defined as forced attributes, set them to INT_MIN
	// to flag priocompare routine to not use them.
	 
    if (!job->LookupInteger(ATTR_PRE_JOB_PRIO1, pre_job_prio1)) {
         pre_job_prio1 = 0;
    }
    if (!job->LookupInteger(ATTR_PRE_JOB_PRIO2, pre_job_prio2)) {
         pre_job_prio2 = 0;
    } 
    if (!job->LookupInteger(ATTR_POST_JOB_PRIO1, post_job_prio1)) {
         post_job_prio1 = 0;
    }	 
    if (!job->LookupInteger(ATTR_POST_JOB_PRIO2, post_job_prio2)) {
         post_job_prio2 = 0;
    }

    job->LookupInteger(ATTR_JOB_PRIO, job_prio);
    job->LookupInteger(ATTR_Q_DATE, q_date);

	std::string powner;
	if( job->LookupInteger( ATTR_NICE_USER, niceUser ) && niceUser ) {
		powner = "nice-user.";
	}
	std::string acct_group;
	job->LookupString(ATTR_ACCOUNTING_GROUP, acct_group);  // TODDCORE
	if (acct_group.empty()) {
		std::string default_user;
		job->LookupString(ATTR_USER, default_user);
		powner += default_user;
	} else {
		// AccountingGroup does not include a domain.
		std::string uid_domain;
		param(uid_domain, "UID_DOMAIN");
		powner += acct_group + "@" + uid_domain;
	}

    PrioRec[N_PrioRecs].id             = jid;
    PrioRec[N_PrioRecs].job_prio       = job_prio;
    PrioRec[N_PrioRecs].pre_job_prio1  = pre_job_prio1;
    PrioRec[N_PrioRecs].pre_job_prio2  = pre_job_prio2;
    PrioRec[N_PrioRecs].post_job_prio1 = post_job_prio1;
    PrioRec[N_PrioRecs].post_job_prio2 = post_job_prio2;
    PrioRec[N_PrioRecs].status         = job_status;
    PrioRec[N_PrioRecs].qdate          = q_date;
	if ( auto_id == -1 ) {
		PrioRec[N_PrioRecs].auto_cluster_id = jid.cluster;
	} else {
		PrioRec[N_PrioRecs].auto_cluster_id = auto_id;
	}

	strcpy(PrioRec[N_PrioRecs].user, powner.c_str());

    N_PrioRecs += 1;
	if ( N_PrioRecs == MAX_PRIO_REC ) {
		grow_prio_recs( 2 * N_PrioRecs );
	}

	return cur_hosts;
}

bool
jobLeaseIsValid( ClassAd* job, int cluster, int proc )
{
	int last_renewal, duration;
	time_t now;
	if( ! job->LookupInteger(ATTR_JOB_LEASE_DURATION, duration) ) {
		return false;
	}
	if( ! job->LookupInteger(ATTR_LAST_JOB_LEASE_RENEWAL, last_renewal) ) {
		return false;
	}
	now = time(0);
	int diff = now - last_renewal;
	int remaining = duration - diff;
	dprintf( D_FULLDEBUG, "%d.%d: %s is defined: %d\n", cluster, proc, 
			 ATTR_JOB_LEASE_DURATION, duration );
	dprintf( D_FULLDEBUG, "%d.%d: now: %d, last_renewal: %d, diff: %d\n", 
			 cluster, proc, (int)now, last_renewal, diff );

	if( remaining <= 0 ) {
		dprintf( D_FULLDEBUG, "%d.%d: %s remaining: EXPIRED!\n", 
				 cluster, proc, ATTR_JOB_LEASE_DURATION );
		return false;
	} 
	dprintf( D_FULLDEBUG, "%d.%d: %s remaining: %d\n", cluster, proc,
			 ATTR_JOB_LEASE_DURATION, remaining );
	return true;
}

extern void mark_job_stopped(PROC_ID* job_id);

int mark_idle(JobQueueJob *job, const JobQueueKey& /*key*/, void* pvArg)
{
		// Update ATTR_SCHEDD_BIRTHDATE in job ad at startup
		// pointer to birthday is passed as an argument...
	time_t * pbDay = (time_t*)pvArg;
	job->Assign(ATTR_SCHEDD_BIRTHDATE, *pbDay);

	std::string managed_status;
	job->LookupString(ATTR_JOB_MANAGED, managed_status);
	if ( managed_status == MANAGED_EXTERNAL ) {
		// if a job is externally managed, don't touch a damn
		// thing!!!  the gridmanager or schedd-on-the-side is
		// in control.  stay out of its way!  -Todd 9/13/02
		// -amended by Jaime 10/4/05
		return 1;
	}

	int universe = job->Universe();
	int cluster = job->jid.cluster;
	int proc = job->jid.proc;
	PROC_ID job_id = job->jid;

	int status, hosts;
	job->LookupInteger(ATTR_JOB_STATUS, status);
	job->LookupInteger(ATTR_CURRENT_HOSTS, hosts);

	if ( status == COMPLETED ) {
		DestroyProc(cluster,proc);
	} else if ( status == REMOVED ) {
		// a globus job with a non-null contact string should be left alone
		if ( universe == CONDOR_UNIVERSE_GRID ) {
			if ( job->LookupString( ATTR_GRID_JOB_ID, NULL, 0 ) )
			{
				// looks like the job's remote job id is still valid,
				// so there is still a job submitted remotely somewhere.
				// don't touch this job -- leave it alone so the gridmanager
				// completes the task of removing it from the remote site.
				return 1;
			}
		}
		dprintf( D_FULLDEBUG, "Job %d.%d was left marked as removed, "
				 "cleaning up now\n", cluster, proc );
		scheduler.WriteAbortToUserLog( job_id );
		DestroyProc( cluster, proc );
	}
	else if ( status == SUSPENDED || status == RUNNING || status == TRANSFERRING_OUTPUT || hosts > 0 ) {
		bool lease_valid = jobLeaseIsValid( job, cluster, proc );
		if( universeCanReconnect(universe) && lease_valid )
		{
			bool result;
			dprintf( D_FULLDEBUG, "Job %d.%d might still be alive, "
					 "spawning shadow to reconnect\n", cluster, proc );
			if (universe == CONDOR_UNIVERSE_PARALLEL) {
				dedicated_scheduler.enqueueReconnectJob( job_id);	
			} else {
				result = scheduler.enqueueReconnectJob( job_id );
				if ( result ) {
					scheduler.stats.JobsRestartReconnectsAttempting += 1;
				} else {
					scheduler.stats.JobsRestartReconnectsFailed += 1;
				}
			}
		} else {
			if ( universeCanReconnect(universe) && !lease_valid &&
				 ( universe != CONDOR_UNIVERSE_PARALLEL || proc == 0 ) ) {
				scheduler.stats.JobsRestartReconnectsLeaseExpired += 1;
			}
			mark_job_stopped(&job_id);
		}
	}
		
	int wall_clock_ckpt = 0;
	GetAttributeInt(cluster,proc,ATTR_JOB_WALL_CLOCK_CKPT, &wall_clock_ckpt);
	if (wall_clock_ckpt) {
			// Schedd must have died before committing this job's wall
			// clock time.  So, commit the wall clock saved in the
			// wall clock checkpoint.
		float wall_clock = 0.0;
		GetAttributeFloat(cluster,proc,ATTR_JOB_REMOTE_WALL_CLOCK,&wall_clock);
		wall_clock += wall_clock_ckpt;
		BeginTransaction();
		SetAttributeFloat(cluster,proc,ATTR_JOB_REMOTE_WALL_CLOCK, wall_clock);
		DeleteAttribute(cluster,proc,ATTR_JOB_WALL_CLOCK_CKPT);
			// remove shadow birthdate so if CkptWallClock()
			// runs before a new shadow starts, it won't
			// potentially double-count
		DeleteAttribute(cluster,proc,ATTR_SHADOW_BIRTHDATE);

		float slot_weight = 1;
		GetAttributeFloat(cluster, proc,
						  ATTR_JOB_MACHINE_ATTR_SLOT_WEIGHT0,&slot_weight);
		float slot_time = 0;
		GetAttributeFloat(cluster, proc,
						  ATTR_CUMULATIVE_SLOT_TIME,&slot_time);
		slot_time += wall_clock_ckpt*slot_weight;
		SetAttributeFloat(cluster, proc,
						  ATTR_CUMULATIVE_SLOT_TIME,slot_time);

		// Commit non-durable to speed up recovery; this is ok because a) after
		// all jobs are marked idle in mark_jobs_idle() we force the log, and 
		// b) in the worst case, we would just redo this work in the unfortuante evenent 
		// we crash again before an fsync.
		CommitNonDurableTransactionOrDieTrying();
	}

	return 1;
}

bool InWalkJobQueue() {
	return in_walk_job_queue != 0;
}

void
WalkJobQueue3(queue_classad_scan_func func, void* pv, schedd_runtime_probe & ftm)
{
	double begin = _condor_debug_get_time_double();
	ClassAd *ad;
	int rval = 0;

	if( in_walk_job_queue ) {
		dprintf(D_ALWAYS,"ERROR: WalkJobQueue called recursively!  Generating stack trace:\n");
		dprintf_dump_stack();
	}

	in_walk_job_queue++;

	ad = GetNextJob(1);
	while (ad != NULL && rval >= 0) {
		rval = func(ad, pv);
		if (rval >= 0) {
			FreeJobAd(ad);
			ad = GetNextJob(0);
		}
	}
	if (ad != NULL)
		FreeJobAd(ad);

	double runtime = _condor_debug_get_time_double() - begin;
	ftm += runtime;
	WalkJobQ_runtime += runtime;

	in_walk_job_queue--;
}


// this function for use only inside the schedd, external clients will use the one above...
void
WalkJobQueue3(queue_job_scan_func func, void* pv, schedd_runtime_probe & ftm)
{
	double begin = _condor_debug_get_time_double();

	if( in_walk_job_queue ) {
		dprintf(D_ALWAYS,"ERROR: WalkJobQueue called recursively!  Generating stack trace:\n");
		dprintf_dump_stack();
	}

	in_walk_job_queue++;

	JobQueue->StartIterateAllClassAds();

	JobQueueKey key;
	JobQueueJob * job;
	while(JobQueue->Iterate(key, job)) {
		if (key.cluster <= 0 || key.proc < 0) // avoid cluster and header ads
			continue;
		int rval = func(job, key, pv);
		if (rval < 0)
			break;
	}

	double runtime = _condor_debug_get_time_double() - begin;
	ftm += runtime;
	WalkJobQ_runtime += runtime;

	in_walk_job_queue--;
}


int dump_job_q_stats(int cat)
{
	HashTable<JobQueueKey,JobQueueJob*>* table = JobQueue->Table();
	table->startIterations();
	int bucket=0, old_bucket=-1, item=0;

	int cTotalBuckets = 0;
	int cFilledBuckets = 0;
	int cOver1Buckets = 0;
	int cOver2Buckets = 0;
	int cOver3Buckets = 0;
	int cEmptyBuckets = 0;
	int maxItem = 0;
	int cItems = 0;

	std::string vis;
	//bool is_verbose = IsDebugVerbose(cat);

	while (table->iterate_stats(bucket, item) == 1) {
		if (0 == item) {
			int skip = bucket - old_bucket;
			old_bucket = bucket;
			cEmptyBuckets += skip-1;
			//if (is_verbose) { for (int ii = 0; ii < skip; ++ii) { vis += "\n"; } }
			++cFilledBuckets;
		} else if (1 == item) {
			++cOver1Buckets;
		} else if (2 == item) {
			++cOver2Buckets;
		} else if (3 == item) {
			++cOver3Buckets;
		}
		JobQueueKey key;
		table->getCurrentKey(key);
		//if (is_verbose) { vis += key.cluster ? (key.proc>=0 ? "j" : "c") : "0"; }
		maxItem = MAX(item, maxItem);
		++cItems;
	}
	cTotalBuckets = item;

	extern int job_hash_algorithm;
	dprintf(cat, "JobQueue hash(%d) table stats: Items=%d, TotalBuckets=%d, EmptyBuckets=%d, UsedBuckets=%d, OverusedBuckets=%d,%d,%d, LongestList=%d\n",
		job_hash_algorithm, cItems, cTotalBuckets, cEmptyBuckets, cFilledBuckets, cOver1Buckets, cOver2Buckets, cOver3Buckets, maxItem+1);
	//if (is_verbose) dprintf(cat | D_VERBOSE, "JobQueue {%s}\n", vis.c_str());

	return 0;
}


/*
** There should be no jobs running when we start up.  If any were killed
** when the last schedd died, they will still be listed as "running" in
** the job queue.  Here we go in and mark them as idle.
*/
void mark_jobs_idle()
{
	time_t bDay = time(NULL);
	WalkJobQueue2(mark_idle, &bDay);

	// mark_idle() may have made a lot of commits in non-durable mode in 
	// order to speed up recovery after a crash, so recovery does not incur
	// the overhead of thousands of fsyncs.  Now do one fsync so that if
	// we crash again, we do not have to redo all recovery work just performed.
	JobQueue->ForceLog();
}

/*
** Called on startup to reload the job factories
*/
void load_job_factories()
{
	if ( ! scheduler.getAllowLateMaterialize()) {
		dprintf(D_ALWAYS, "SCHEDD_ALLOW_LATE_MATERIALIZE is false, skipping job factory initialization\n");
		return;
	}

	JobQueue->StartIterateAllClassAds();

	std::string submit_digest;

	dprintf(D_ALWAYS, "Reloading job factories\n");
	int num_loaded = 0;
	int num_failed = 0;
	int num_paused = 0;

	JobQueueJob *ad = NULL;
	JobQueueKey key;
	while(JobQueue->Iterate(key,ad)) {
		if ( key.cluster <= 0 || key.proc >= 0 ) { continue; } // ingnore header and job ads

		ASSERT(ad->IsCluster());
		JobQueueCluster * clusterad = static_cast<JobQueueCluster*>(ad);
		if (clusterad->factory) { continue; } // ignore if factory already loaded

		submit_digest.clear();
		if (clusterad->LookupString(ATTR_JOB_MATERIALIZE_DIGEST_FILE, submit_digest)) {

			// we need to let MakeJobFactory know whether the digest has been spooled or not
			// because it needs to know whether to impersonate the user or not.
			MyString spooled_filename;
			GetSpooledSubmitDigestPath(spooled_filename, clusterad->jid.cluster, Spool);
			bool spooled_digest = YourStringNoCase(spooled_filename) == submit_digest;

			std::string errmsg;
			clusterad->factory = MakeJobFactory(clusterad, submit_digest.c_str(), spooled_digest, errmsg);
			if (clusterad->factory) {
				++num_loaded;
			} else {
				++num_failed;
				//PRAGMA_REMIND("Should this be a durable state change?")
				// if the factory failed to load, put it into a non-durable pause mode
				// a condor_q -factory will show the mmInvalid state, but it doesn't get reflected
				// in the job queue
				chomp(errmsg);
				setJobFactoryPauseAndLog(clusterad, mmInvalid, 0, errmsg);
			}
		}
		if (clusterad->factory) {
			int paused = 0;
			if (clusterad->LookupInteger(ATTR_JOB_MATERIALIZE_PAUSED, paused) && paused) {
				if (paused == mmInvalid && JobFactoryIsRunning(clusterad)) {
					// if the former pause mode was mmInvalid, but the factory loaded OK on this time
					// remove the pause since mmInvalid basically means 'factory failed to load'
					setJobFactoryPauseAndLog(clusterad, mmRunning, 0, NULL);
				} else {
					PauseJobFactory(clusterad->factory, (MaterializeMode)paused);
					++num_paused;
				}
			} else {
				// schedule materialize.
				ScheduleClusterForJobMaterializeNow(key.cluster);
			}
		}
	}
	dprintf(D_ALWAYS, "Loaded %d job factories, %d were paused, %d failed to load\n", num_loaded, num_paused, num_failed);
}


void DirtyPrioRecArray() {
		// Mark the PrioRecArray as stale. This will trigger a rebuild,
		// though possibly not immediately.
	PrioRecArrayIsDirty = true;
}

// runtime stats for count & time spent building the priorec array
//
schedd_runtime_probe BuildPrioRec_runtime;
schedd_runtime_probe BuildPrioRec_mark_runtime;
schedd_runtime_probe BuildPrioRec_walk_runtime;
schedd_runtime_probe BuildPrioRec_sort_runtime;
schedd_runtime_probe BuildPrioRec_sweep_runtime;

static void DoBuildPrioRecArray() {
	condor_auto_runtime rt(BuildPrioRec_runtime);
	double now = rt.begin;
	scheduler.autocluster.mark();
	BuildPrioRec_mark_runtime += rt.tick(now);

	N_PrioRecs = 0;
	WalkJobQueue(get_job_prio);
	BuildPrioRec_walk_runtime += rt.tick(now);

		// N_PrioRecs might be 0, if we have no jobs to run at the
		// moment.  If so, we don't want to call qsort(), since that's
		// bad.  We can still try to find the owner in the Owners
		// array, since that's not that expensive, and we need it for
		// all the flocking logic at the end of this function.
		// Discovered by Derek Wright and insure-- on 2/28/01
	if( N_PrioRecs ) {
		qsort( (char *)PrioRec, N_PrioRecs, sizeof(PrioRec[0]),
			   (int(*)(const void*, const void*))prio_compar );
		BuildPrioRec_sort_runtime += rt.tick(now);
	}

	scheduler.autocluster.sweep();
	BuildPrioRec_sweep_runtime += rt.tick(now);

	if( !scheduler.shadow_prio_recs_consistent() ) {
		scheduler.mail_problem_message();
	}
}

/*
 * Force a rebuild of the PrioRec array if we're beyond the max interval
 * for a rebuild.
 * This is meant to be called periodically as a DaemonCore timer.
 */
void BuildPrioRecArrayPeriodic()
{
	if ( time(NULL) >= PrioRecArrayTimeslice.getStartTime().tv_sec + PrioRecRebuildMaxInterval ) {
		PrioRecArrayIsDirty = true;
		BuildPrioRecArray(false);
	}
}

/*
 * Build an array of runnable jobs sorted by priority.  If there are
 * a lot of jobs in the queue, this can be expensive, so avoid building
 * the array too often.
 * Arguments:
 *   no_match_found - caller can't find a runnable job matching
 *                    the requirements of an available startd, so
 *                    consider rebuilding the list sooner
 * Returns:
 *   true if the array was rebuilt; false otherwise
 */
bool BuildPrioRecArray(bool no_match_found /*default false*/) {

		// caller expects PrioRecAutoClusterRejected to be instantiated
		// (and cleared)
	if( ! PrioRecAutoClusterRejected ) {
		PrioRecAutoClusterRejected = new HashTable<int,int>(hashFuncInt);
		ASSERT( PrioRecAutoClusterRejected );
	}
	else {
		PrioRecAutoClusterRejected->clear();
	}

	if( !PrioRecArrayIsDirty ) {
		dprintf(D_FULLDEBUG,
				"Reusing prioritized runnable job list because nothing has "
				"changed.\n");
		return false;
	}

	if ( BuildPrioRecArrayTid < 0 ) {
		BuildPrioRecArrayTid = daemonCore->Register_Timer(
				PrioRecRebuildMaxInterval, PrioRecRebuildMaxInterval,
				&BuildPrioRecArrayPeriodic, "BuildPrioRecArrayPeriodic");
	}

		// run without any delay the first time
	PrioRecArrayTimeslice.setInitialInterval( 0 );

	PrioRecArrayTimeslice.setMaxInterval( PrioRecRebuildMaxInterval );
	if( no_match_found ) {
		PrioRecArrayTimeslice.setTimeslice( PrioRecRebuildMaxTimeSliceWhenNoMatchFound );
	}
	else {
		PrioRecArrayTimeslice.setTimeslice( PrioRecRebuildMaxTimeSlice );
	}

	if( !PrioRecArrayTimeslice.isTimeToRun() ) {

		dprintf(D_FULLDEBUG,
				"Reusing prioritized runnable job list to save time.\n");

		return false;
	}

	PrioRecArrayTimeslice.setStartTimeNow();
	PrioRecArrayIsDirty = false;

	DoBuildPrioRecArray();

	PrioRecArrayTimeslice.setFinishTimeNow();

	dprintf(D_ALWAYS,"Rebuilt prioritized runnable job list in %.3fs.%s\n",
			PrioRecArrayTimeslice.getLastDuration(),
			no_match_found ? "  (Expedited rebuild because no match was found)" : "");

	return true;
}

// whether or not a job should obey the START_VANILLA_UNIVERSE expression
bool UniverseUsesVanillaStartExpr(int universe)
{
	switch (universe) {
	case CONDOR_UNIVERSE_SCHEDULER:
	case CONDOR_UNIVERSE_PARALLEL:
	case CONDOR_UNIVERSE_LOCAL:
	case CONDOR_UNIVERSE_GRID:
		return false;
	default:
		return true;
	}
}

/*
 * Find the job with the highest priority that matches with
 * my_match_ad (which is a startd ad).  If user is NULL, get a job for
 * any user; o.w. only get jobs for specified user.
 */
void FindRunnableJob(PROC_ID & jobid, ClassAd* my_match_ad, 
					 char const * user)
{
	JobQueueJob *ad;

	if (user && (strlen(user) == 0)) {
		user = NULL;
	}

	// this is true only when we are claiming the local startd
	// because the negotiator went missing for too long.
	bool match_any_user = (user == NULL) ? true : false;

	ASSERT(my_match_ad);

		// indicate failure by setting proc to -1.  do this now
		// so if we bail out early anywhere, we say we failed.
	jobid.proc = -1;	

	int i;

#ifdef USE_VANILLA_START
	std::string job_attr("JOB");
	bool eval_for_each_job = false;
	bool start_is_true = true;
	VanillaMatchAd vad;
	const OwnerInfo * powni = scheduler.lookup_owner_const(user);
	vad.Init(my_match_ad, powni, NULL);
	if ( ! scheduler.vanillaStartExprIsConst(vad, start_is_true)) {
		eval_for_each_job = true;
		if (IsDebugLevel(D_MATCH)) {
			std::string slotname = "<none>";
			if (my_match_ad) { my_match_ad->LookupString(ATTR_NAME, slotname); }
			dprintf(D_MATCH, "VANILLA_START is const %d for user=%s, slot=%s\n", start_is_true, user, slotname.c_str());
		}
	} else if ( ! start_is_true) {
		// START_VANILLA is const and false, no job will ever match, nothing more to do
		return;
	}
#endif

	bool rebuilt_prio_rec_array = BuildPrioRecArray();


		// Iterate through the most recently constructed list of
		// jobs, nicely pre-sorted in priority order.

	do {
		for (i=0; i < N_PrioRecs; i++) {

			if ( PrioRec[i].user[0] == '\0' ) {
					// This record has been disabled, because it is no longer
					// runnable.
				continue;
			}

			if ( !match_any_user && strcmp(PrioRec[i].user, user) != 0 ) {
					// Owner doesn't match.
				continue;
			}

			ad = GetJobAd( PrioRec[i].id.cluster, PrioRec[i].id.proc );
			if (!ad) {
					// This ad must have been deleted since we last built
					// runnable job list.
				continue;
			}	

			int junk; // don't care about the value
			if ( PrioRecAutoClusterRejected->lookup( PrioRec[i].auto_cluster_id, junk ) == 0 ) {
					// We have already failed to match a job from this same
					// autocluster with this machine.  Skip it.
				continue;
			}

			int isRunnable = Runnable(&PrioRec[i].id);
			int isMatched = scheduler.AlreadyMatched(&PrioRec[i].id);
			if( !isRunnable || isMatched ) {
					// This job's status must have changed since the
					// time it was added to the runnable job list.
					// Prevent this job from being considered in any
					// future iterations through the list.
				PrioRec[i].user[0] = '\0';
				dprintf(D_FULLDEBUG,
						"record for job %d.%d skipped until PrioRec rebuild (%s)\n",
						PrioRec[i].id.cluster, PrioRec[i].id.proc, isRunnable ? "already matched" : "no longer runnable");

					// Move along to the next job in the prio rec array
				continue;
			}

				// Now check if the job and the claimed resource match.
				// NOTE : we must do this AFTER we ensure the job is still runnable, which
				// is why we invoke Runnable() above first.
			if ( ! IsAMatch( ad, my_match_ad ) ) {
					// Job and machine do not match.
					// Assume that none of the other jobs in this auto-cluster will match.
					// THIS IS A DANGEROUS ASSUMPTION - what if this job is no longer
					// part of this autocluster?  TODO perhaps we should verify this
					// job is still part of this autocluster here.
				PrioRecAutoClusterRejected->insert( PrioRec[i].auto_cluster_id, 1 );
					// Move along to the next job in the prio rec array
				continue;
			}

				// Now check of the job can be started - this checks various schedd limits
				// as embodied by the START_VANILLA_UNIVERSE expression.
#ifdef USE_VANILLA_START
			if (eval_for_each_job) {
				vad.Insert(job_attr, ad);
				bool runnable = scheduler.evalVanillaStartExpr(vad);
				vad.Remove(job_attr);

				if ( ! runnable) {
					dprintf(D_FULLDEBUG | D_MATCH, "job %d.%d Matches, but START_VANILLA_UNIVERSE is false\n", ad->jid.cluster, ad->jid.proc);
						// Move along to the next job in the prio rec array
					continue;
				}
			}
#endif

				// Make sure that the startd ranks this job >= the
				// rank of the job that initially claimed it.
				// We stashed that rank in the startd ad when
				// the match was created.
				// (As of 6.9.0, the startd does not reject reuse
				// of the claim with lower RANK, but future versions
				// very well may.)

			float current_startd_rank;
			if( my_match_ad &&
				my_match_ad->LookupFloat(ATTR_CURRENT_RANK, current_startd_rank) )
			{
				float new_startd_rank = 0;
				if( EvalFloat(ATTR_RANK, my_match_ad, ad, new_startd_rank) )
				{
					if( new_startd_rank < current_startd_rank ) {
						continue;
					}
				}
			}

				// If Concurrency Limits are in play it is
				// important not to reuse a claim from one job
				// that has one set of limits for a job that
				// has a different set. This is because the
				// Accountant is keeping track of limits based
				// on the matches that are being handed out.
				//
				// A future optimization here may be to allow
				// jobs with a subset of the limits given to
				// the current match to reuse it.

			std::string jobLimits, recordedLimits;
			if (param_boolean("CLAIM_RECYCLING_CONSIDER_LIMITS", true)) {
				ad->LookupString(ATTR_CONCURRENCY_LIMITS, jobLimits);
				my_match_ad->LookupString(ATTR_MATCHED_CONCURRENCY_LIMITS,
										  recordedLimits);
				lower_case(jobLimits);
				lower_case(recordedLimits);

				if (jobLimits == recordedLimits) {
					dprintf(D_FULLDEBUG,
							"ConcurrencyLimits match, can reuse claim\n");
				} else {
					dprintf(D_FULLDEBUG,
							"ConcurrencyLimits do not match, cannot "
							"reuse claim\n");
					PrioRecAutoClusterRejected->
						insert(PrioRec[i].auto_cluster_id, 1);
					continue;
				}
			}

			jobid = PrioRec[i].id; // success!
			return;

		}	// end of for loop through PrioRec array

		if(rebuilt_prio_rec_array) {
				// We found nothing, and we had a freshly built job list.
				// Give up.
			break;
		}
			// Try to force a rebuild of the job list, since we
			// are about to throw away a match.
		rebuilt_prio_rec_array = BuildPrioRecArray(true /*no match found*/);

	} while( rebuilt_prio_rec_array );

	// no more jobs to run anywhere.  nothing more to do.  failure.
}

int Runnable(JobQueueJob *job, const char *& reason)
{
	int status, universe, cur = 0, max = 1;

	if ( ! job || ! job->IsJob())
	{
		reason = "not runnable (not found)";
		return FALSE;
	}

	if (job->IsNoopJob())
	{
		//dprintf(D_FULLDEBUG | D_NOHEADER," not runnable (IsNoopJob)\n");
		reason = "not runnable (IsNoopJob)";
		return FALSE;
	}

	if ( job->LookupInteger(ATTR_JOB_STATUS, status) == 0 )
	{
		//dprintf(D_FULLDEBUG | D_NOHEADER," not runnable (no %s)\n",ATTR_JOB_STATUS);
		reason = "not runnable (no " ATTR_JOB_STATUS ")";
		return FALSE;
	}
	if (status == HELD)
	{
		//dprintf(D_FULLDEBUG | D_NOHEADER," not runnable (HELD)\n");
		reason = "not runnable (HELD)";
		return FALSE;
	}
	if (status == REMOVED)
	{
		// dprintf(D_FULLDEBUG | D_NOHEADER," not runnable (REMOVED)\n");
		reason = "not runnable (REMOVED)";
		return FALSE;
	}
	if (status == COMPLETED)
	{
		// dprintf(D_FULLDEBUG | D_NOHEADER," not runnable (COMPLETED)\n");
		reason = "not runnable (COMPLETED)";
		return FALSE;
	}


	if ( job->LookupInteger(ATTR_JOB_UNIVERSE, universe) == 0 )
	{
		//dprintf(D_FULLDEBUG | D_NOHEADER," not runnable (no %s)\n", ATTR_JOB_UNIVERSE);
		reason = "not runnable (no " ATTR_JOB_UNIVERSE ")";
		return FALSE;
	}
	if( !service_this_universe(universe,job) )
	{
		//dprintf(D_FULLDEBUG | D_NOHEADER," not runnable (Universe=%s)\n", CondorUniverseName(universe) );
		reason = "not runnable (universe not in service)";
		return FALSE;
	}

	job->LookupInteger(ATTR_CURRENT_HOSTS, cur);
	job->LookupInteger(ATTR_MAX_HOSTS, max);

	if (cur < max)
	{
		// dprintf (D_FULLDEBUG | D_NOHEADER, " is runnable\n");
		reason = "is runnable";
		return TRUE;
	}
	
	//dprintf (D_FULLDEBUG | D_NOHEADER, " not runnable (default rule)\n");
	reason = "not runnable (default rule)";
	return FALSE;
}

int Runnable(PROC_ID* id)
{
	const char * reason = "";
	int runnable = Runnable(GetJobAd(id->cluster,id->proc), reason);
	dprintf (D_FULLDEBUG, "Job %d.%d: %s\n", id->cluster, id->proc, reason);
	return runnable;
}

#if 0 // not used
// From the priority records, find the runnable job with the highest priority
// use the function prio_compar. By runnable I mean that its status is IDLE.
void FindPrioJob(PROC_ID & job_id)
{
	int			i;								// iterator over all prio rec
	int			flag = FALSE;

	// Compare each job in the priority record list with the first job in the
	// list. If the first job is of lower priority, replace the first job with
	// the job it is compared against.
	if(!Runnable(&PrioRec[0].id))
	{
		for(i = 1; i < N_PrioRecs; i++)
		{
			if(Runnable(&PrioRec[i].id))
			{
				PrioRec[0] = PrioRec[i];
				flag = TRUE;
				break;
			}
		}
		if(!flag)
		{
			job_id.proc = -1;
			return;
		}
	}
	for(i = 1; i < N_PrioRecs; i++)
	{
		if( (PrioRec[0].id.proc == PrioRec[i].id.proc) &&
			(PrioRec[0].id.cluster == PrioRec[i].id.cluster) )
		{
			continue;
		}
		if(prio_compar(&PrioRec[0], &PrioRec[i])!=-1&&Runnable(&PrioRec[i].id))
		{
			PrioRec[0] = PrioRec[i];
		}
	}
	job_id.proc = PrioRec[0].id.proc;
	job_id.cluster = PrioRec[0].id.cluster;
}
#endif

void
dirtyJobQueue()
{
	JobQueueDirty = true;
}

int GetJobQueuedCount() {
    return job_queued_count;
}

/**********************************************************************
 * These qmgt function support JobSets - see jobsets.cpp       
*/

bool 
JobSetDestroy(int setid)
{
	int cluster = 0;
	int proc = 0 - setid;

	JobQueueKeyBuf key;
	IdToKey(cluster, proc, key);

	return JobQueue->DestroyClassAd(key);
}

bool
JobSetStoreAllDirtyAttrs(int setid, ClassAd & src, bool create)
{
	bool ret;
	int cluster = 0;
	int proc = 0 - setid;
	const char *rhstr = 0;
	ExprTree * tree;
	bool first_time = true;
	bool need_commit = false;

	JobQueueKeyBuf key;
	IdToKey(cluster,proc,key);

	for (auto  it = src.dirtyBegin(); it != src.dirtyEnd(); ++it) {
		rhstr = NULL;
		tree = src.Lookup(*it);
		if (tree) {
			rhstr = ExprTreeToString(tree);
		}
		if (!rhstr) {
			dprintf(D_ALWAYS, "(%d.%d) JobSetStoreAllDirtyAttrs: Problem processing classad\n", cluster, proc);
			return false;
		}

		if (first_time) {
			first_time = false;

			bool already_in_transaction = InTransaction();
			if (!already_in_transaction) {
				BeginTransaction();
				need_commit = true;
			}

			if (create) {
				ret = JobQueue->NewClassAd(key, GetMyTypeName(src), GetTargetTypeName(src));
				if (!ret) {
					dprintf(D_ALWAYS, "(%d.%d) JobSetStoreAllDirtyAttrs: Problem storing new classad\n", cluster, proc);
					return false;
				}
			}
		}

		ret = JobQueue->SetAttribute(key, it->c_str(), rhstr);		

		if (!ret) {
			dprintf(D_ALWAYS, "(%d.%d) JobSetStoreAllDirtyAttrs: Failed to set %s = %s\n", cluster, proc, it->c_str(), rhstr);
			return false;
		}
	}

	if (need_commit) {
		CommitNonDurableTransactionOrDieTrying();
	}

	src.ClearAllDirtyFlags();

	return true;
}<|MERGE_RESOLUTION|>--- conflicted
+++ resolved
@@ -3908,17 +3908,10 @@
 				user = "NULL";
 			}
 			dprintf(D_ALWAYS,
-<<<<<<< HEAD
-					"UserCheck(%s) failed in SetAttribute for job %d.%d\n",
-					user, cluster_id, proc_id);
+					"UserCheck(%s) failed in %s for job %d.%d\n",
+					user, func_name, key.cluster, key.proc);
 			if (err) err->pushf("QMGMT", EACCES, "User %s may not change attributes for "
-				"jobs they do not own (job %d.%d)", user, cluster_id, proc_id);
-=======
-					"OwnerCheck(%s) failed in %s for job %d.%d\n",
-					owner, func_name, key.cluster, key.proc);
-			if (err) err->pushf("QMGMT", EACCES, "User %s may not change attributes for "
-				"jobs they do not own (job %d.%d)", owner, key.cluster, key.proc);
->>>>>>> 5629d441
+				"jobs they do not own (job %d.%d)", user, key.cluster, key.proc);
 			errno = EACCES;
 			return -1;
 		}
@@ -4067,29 +4060,23 @@
 				// If the UID domain doesn't match (and TRUST_UID_DOMAIN
 				// is false), then we default to an Owner of nobody.
 			if ( sock_owner && *sock_owner ) {
-<<<<<<< HEAD
-				auto sock_domain = Q_SOCK->getDomain();
-				auto sock_domain_str = sock_domain ? sock_domain : "";
-				if ((sock_domain_str == uid_domain) ||
-					param_boolean("TRUST_UID_DOMAIN", false))
-				{
-					new_value.formatstr("\"%s\"", sock_owner);
+				new_value = '"';
+				const char * sock_domain = Q_SOCK->getDomain();
+				if ((YourString(sock_domain ? sock_domain : "") == uid_domain) ||
+					// PRAGMA_REMIND("TODO: (Owner/user) move this param out of into schedd-reconfig and refactor here")
+					param_boolean("TRUST_UID_DOMAIN", false)) {
+					new_value += sock_owner;
 				} else {
-					new_value.formatstr("\"nobody\"");
+					new_value += "nobody";
 				}
-				attr_value  = new_value.Value();
-=======
-				new_value = '"';
-				new_value += sock_owner;
 				new_value += '"';
 				attr_value  = new_value.c_str();
->>>>>>> 5629d441
 			} else {
 				// socket not authenticated and Owner is UNDEFINED.
 				dprintf(D_ALWAYS, "ERROR SetAttribute violation: "
 					"Owner is UNDEFINED, but client not authenticated\n");
 				if (err) err->pushf("QMGMT", EACCES, "Client is not authenticated "
-					"and owner is unfedfined");
+					"and owner is undefined");
 				errno = EACCES;
 				return -1;
 
@@ -4125,8 +4112,8 @@
 			!strcmp("child", Q_SOCK->getDomain()) &&
 			!param_boolean("TRUST_UID_DOMAIN", false))
 		{
-			new_value = "\"nobody\"";
-			attr_value = new_value.Value();
+			new_value.clear();
+			attr_value = "\"nobody\"";
 			owner = "nobody";
 			set_to_nobody = true;
 			dprintf(D_SYSCALLS, "  Overriding Owner attribute; setting to nobody\n");
@@ -4237,8 +4224,8 @@
 		std::string user;
 		if (!strcasecmp("UNDEFINED", attr_value)) {
 			user = sock_user;
-			new_value.formatstr("\"%s\"", sock_user.c_str());
-			attr_value = new_value.Value();
+			formatstr(new_value, "\"%s\"", sock_user.c_str());
+			attr_value = new_value.c_str();
 		} else {
 
 				// Strip out the quote characters as with ATTR_OWNER
@@ -6142,30 +6129,9 @@
 	JobQueueKeyBuf key;
 	IdToKey(cluster_id,proc_id,key);
 
-<<<<<<< HEAD
-	if (!JobQueue->LookupClassAd(key, ad)) {
-		if( ! JobQueue->LookupInTransaction(key, attr_name, attr_val) ) {
-			errno = ENOENT;
-			return -1;
-		}
-	}
-
-		// If we found it in the transaction, we need to free attr_val
-		// so we don't leak memory.  We don't use the value, we just
-		// wanted to make sure we could find the attribute so we know
-		// to return failure if needed.
-	if( attr_val ) {
-		free( attr_val );
-	}
-	
-	if (Q_SOCK && !UserCheck(ad, Q_SOCK->getOwner() )) {
-		errno = EACCES;
-		return -1;
-=======
 	int rc = ModifyAttrCheck(key, attr_name, NULL, SetAttribute_Delete, NULL);
 	if ( rc <= 0 ) {
 		return rc;
->>>>>>> 5629d441
 	}
 
 	JobQueue->DeleteAttribute(key, attr_name);
