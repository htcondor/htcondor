/***************************************************************
 *
 * Copyright (C) 1990-2007, Condor Team, Computer Sciences Department,
 * University of Wisconsin-Madison, WI.
 * 
 * Licensed under the Apache License, Version 2.0 (the "License"); you
 * may not use this file except in compliance with the License.  You may
 * obtain a copy of the License at
 * 
 *    http://www.apache.org/licenses/LICENSE-2.0
 * 
 * Unless required by applicable law or agreed to in writing, software
 * distributed under the License is distributed on an "AS IS" BASIS,
 * WITHOUT WARRANTIES OR CONDITIONS OF ANY KIND, either express or implied.
 * See the License for the specific language governing permissions and
 * limitations under the License.
 *
 ***************************************************************/

#define _POSIX_SOURCE
#include "condor_common.h"
#include "condor_io.h"
#include "condor_classad.h"
#include "condor_debug.h"
#include "condor_fix_assert.h"
#include "condor_secman.h"
#include "condor_attributes.h"
#include "condor_uid.h"
#include "authentication.h"

#include "qmgmt.h"
#include "condor_qmgr.h"
#include "qmgmt_constants.h"

#define syscall_sock qmgmt_sock

#if defined(assert)
#undef assert
#endif

#define assert(x) if (!(x)) return -1;

extern char *CondorCertDir;

extern int active_cluster_num;

static bool QmgmtMayAccessAttribute( char const *attr_name ) {
	return !ClassAdAttributeIsPrivate( attr_name );
}

	// When in NoAck mode for SetAttribute, we don't have any
	// opportunity to send an error message back to the client;
	// instead, we'll buffer errors here and send them back to
	// the client at attempted commit.
static std::unique_ptr<CondorError> g_transaction_error;

int
do_Q_request(QmgmtPeer &Q_PEER, bool &may_fork)
{
	int	request_num = -1;
	int	rval = -1;

	ReliSock *syscall_sock = Q_PEER.getReliSock();
	syscall_sock->decode();

	assert( syscall_sock->code(request_num) );

	dprintf(D_SYSCALLS, "Got request #%d\n", request_num);

	switch( request_num ) {

	case CONDOR_InitializeConnection:
	{
		// dprintf( D_ALWAYS, "InitializeConnection()\n" );
		bool authenticated = true;

		// Authenticate socket, if not already done by daemonCore
		if( !syscall_sock->triedAuthentication() ) {
			if( IsDebugLevel(D_SECURITY) ) {
				auto methods = SecMan::getAuthenticationMethods(WRITE);
				dprintf(D_SECURITY,"Calling authenticate(%s) in qmgmt_receivers\n", methods.c_str());
			}
			CondorError errstack;
			if( ! SecMan::authenticate_sock(syscall_sock, WRITE, &errstack) ) {
					// Failed to authenticate
				dprintf( D_ALWAYS, "SCHEDD: authentication failed: %s\n",
						 errstack.getFullText().c_str() );
				authenticated = false;
			}
		}

		if ( authenticated ) {
			InitializeConnection( syscall_sock->getOwner(),
					syscall_sock->getDomain() );
		} else {
			InitializeConnection( NULL, NULL );
		}
		return 0;
	}

	case CONDOR_InitializeReadOnlyConnection:
	{
		// dprintf( D_ALWAYS, "InitializeReadOnlyConnection()\n" );

		// We need to record if this is a read-only connection so that
		// we can avoid expanding $$ in GetJobAd; simply checking if the
		// connection is authenticated isn't sufficient, because the
		// security session cache means that read-only connection could
		// be authenticated by a previous authenticated connection from
		// the same address (when using host-based security) less than
		// the expiration period ago.
		Q_PEER.setReadOnly(true);

		// same as InitializeConnection but no authenticate()
		InitializeConnection( NULL, NULL );

		may_fork = true;
		return 0;
	}

	case CONDOR_SetAllowProtectedAttrChanges:
	{
		int val;
		int terrno;

		assert( syscall_sock->get(val) );
		assert( syscall_sock->end_of_message() );

		rval = QmgmtSetAllowProtectedAttrChanges( val );
		terrno = errno;

		syscall_sock->encode();
		assert( syscall_sock->code(rval) );
		if( rval < 0 ) {
			assert( syscall_sock->code(terrno) );
		}
		assert( syscall_sock->end_of_message() );

		dprintf(D_SYSCALLS, "\tSetAllowProtectedAttrChanges(%d)\n", val);
		dprintf(D_SYSCALLS, "\trval %d, errno %d\n", rval, terrno);

		return 0;
	}

	case CONDOR_SetEffectiveOwner:
	{
		MyString owner;
		int terrno;

		assert( syscall_sock->get(owner) );
		assert( syscall_sock->end_of_message() );

		rval = QmgmtSetEffectiveOwner( owner.Value() );
		terrno = errno;

		syscall_sock->encode();
		assert( syscall_sock->code(rval) );
		if( rval < 0 ) {
			assert( syscall_sock->code(terrno) );
		}
		assert( syscall_sock->end_of_message() );

		char const *fqu = syscall_sock->getFullyQualifiedUser();
		dprintf(D_SYSCALLS, "\tSetEffectiveOwner\n");
		dprintf(D_SYSCALLS, "\tauthenticated user = '%s'\n", fqu ? fqu : "");
		dprintf(D_SYSCALLS, "\trequested owner = '%s'\n", owner.Value());
		dprintf(D_SYSCALLS, "\trval %d, errno %d\n", rval, terrno);

		return 0;
	}

	case CONDOR_NewCluster:
	  {
		int terrno;

		if (!g_transaction_error) g_transaction_error.reset(new CondorError());
		assert( syscall_sock->end_of_message() );;

		errno = 0;
		rval = NewCluster( );
		terrno = errno;
		dprintf(D_SYSCALLS, 
				"\tNewCluster: rval = %d, errno = %d\n",rval,terrno );
		if ( rval > 0 ) {
			dprintf( D_AUDIT, *syscall_sock, 
					 "Submitting new job %d.0\n", rval );
		}

		syscall_sock->encode();
		assert( syscall_sock->code(rval) );
		if( rval < 0 ) {
			assert( syscall_sock->code(terrno) );
		}
		assert( syscall_sock->end_of_message() );;

		dprintf(D_FULLDEBUG,"schedd: NewCluster rval %d errno %d\n",rval,terrno);

		return 0;
	}

	case CONDOR_NewProc:
	  {
		int cluster_id = -1;
		int terrno;
		if (!g_transaction_error) g_transaction_error.reset(new CondorError());

		assert( syscall_sock->code(cluster_id) );
		dprintf( D_SYSCALLS, "	cluster_id = %d\n", cluster_id );
		assert( syscall_sock->end_of_message() );;

		errno = 0;
		rval = NewProc( cluster_id );
		terrno = errno;
		dprintf( D_SYSCALLS, "\trval = %d, errno = %d\n", rval, terrno );
		if ( rval > 0 ) {
			dprintf( D_AUDIT, *syscall_sock, 
					 "Submitting new job %d.%d\n", cluster_id, rval );
		}

		syscall_sock->encode();
		assert( syscall_sock->code(rval) );
		if( rval < 0 ) {
			assert( syscall_sock->code(terrno) );
		}
		assert( syscall_sock->end_of_message() );;

		dprintf(D_FULLDEBUG,"schedd: NewProc rval %d errno %d\n",rval,terrno);

		return 0;
	}

	case CONDOR_DestroyProc:
	  {
		int cluster_id = -1;
		int proc_id = -1;
		int terrno;

		assert( syscall_sock->code(cluster_id) );
		dprintf( D_SYSCALLS, "	cluster_id = %d\n", cluster_id );
		assert( syscall_sock->code(proc_id) );
		dprintf( D_SYSCALLS, "	proc_id = %d\n", proc_id );
		assert( syscall_sock->end_of_message() );;

		errno = 0;
		rval = DestroyProc( cluster_id, proc_id );
		terrno = errno;
		dprintf( D_SYSCALLS, "\trval = %d, errno = %d\n", rval, terrno );

		syscall_sock->encode();
		assert( syscall_sock->code(rval) );
		if( rval < 0 ) {
			assert( syscall_sock->code(terrno) );
		}
		assert( syscall_sock->end_of_message() );;

		dprintf(D_FULLDEBUG,"schedd: DestroyProc cluster %d proc %d rval %d errno %d\n",cluster_id,proc_id,rval,terrno);

		return 0;
	}

	case CONDOR_DestroyCluster:
	  {
		int cluster_id = -1;
		int terrno;

		assert( syscall_sock->code(cluster_id) );
		dprintf( D_SYSCALLS, "	cluster_id = %d\n", cluster_id );
		assert( syscall_sock->end_of_message() );;

		errno = 0;
		rval = DestroyCluster( cluster_id );
		terrno = errno;
		dprintf( D_SYSCALLS, "\trval = %d, errno = %d\n", rval, terrno );

		syscall_sock->encode();
		assert( syscall_sock->code(rval) );
		if( rval < 0 ) {
			assert( syscall_sock->code(terrno) );
		}
		assert( syscall_sock->end_of_message() );;
		return 0;
	}

#if 0
	case CONDOR_DestroyClusterByConstraint:
	  {
		char *constraint=NULL;
		int terrno;

		assert( syscall_sock->code(constraint) );
		assert( syscall_sock->end_of_message() );;

		errno = 0;
		rval = DestroyClusterByConstraint( constraint );
		terrno = errno;
		dprintf( D_SYSCALLS, "\trval = %d, errno = %d\n", rval, terrno );

		syscall_sock->encode();
		assert( syscall_sock->code(rval) );
		if( rval < 0 ) {
			assert( syscall_sock->code(terrno) );
		}
		free( (char *)constraint );
		assert( syscall_sock->end_of_message() );;
		return 0;
	}
#endif

	case CONDOR_SetAttributeByConstraint:
	case CONDOR_SetAttributeByConstraint2:
	  {
		std::string attr_name;
		char *attr_value=NULL;
		char *constraint=NULL;
		int terrno;
		SetAttributeFlags_t flags = 0;

		assert( syscall_sock->code(constraint) );
		dprintf( D_SYSCALLS, "  constraint = %s\n",constraint);
		assert( syscall_sock->code(attr_value) );
		assert( syscall_sock->code(attr_name) );
		if( request_num == CONDOR_SetAttributeByConstraint2 ) {
			SetAttributePublicFlags_t wflags = (SetAttributePublicFlags_t)flags;
			assert( syscall_sock->code( wflags ) );
			flags = (SetAttributeFlags_t)(wflags & SetAttribute_PublicFlagsMask);
		}
		assert( syscall_sock->end_of_message() );;

		if (strcmp (attr_name.c_str(), ATTR_MYPROXY_PASSWORD) == 0) {
			dprintf( D_SYSCALLS, "SetAttributeByConstraint (MyProxyPassword) not supported...\n");
			rval = 0;
			terrno = 0;
		} else {

			errno = 0;
			rval = SetAttributeByConstraint( constraint, attr_name.c_str(), attr_value, flags );
			terrno = errno;
			dprintf( D_SYSCALLS, "\trval = %d, errno = %d\n", rval, terrno );
			if ( rval == 0 ) {
				dprintf( D_AUDIT, *syscall_sock,
						 "Set Attribute By Constraint %s, "
						 "%s = %s\n",
						 constraint, attr_name.c_str(), attr_value);
			}

		}

		syscall_sock->encode();
		assert( syscall_sock->code(rval) );
		if( rval < 0 ) {
			assert( syscall_sock->code(terrno) );
		}
		free( (char *)constraint );
		free( (char *)attr_value );
		assert( syscall_sock->end_of_message() );;
		return 0;
	}

	case CONDOR_SetAttribute:
	case CONDOR_SetAttribute2:
	  {
		int cluster_id = -1;
		int proc_id = -1;
		std::string attr_name;
		char *attr_value=NULL;
		int terrno;
		SetAttributeFlags_t flags = 0;

		assert( syscall_sock->code(cluster_id) );
		dprintf( D_SYSCALLS, "	cluster_id = %d\n", cluster_id );
		assert( syscall_sock->code(proc_id) );
		dprintf( D_SYSCALLS, "	proc_id = %d\n", proc_id );
		assert( syscall_sock->code(attr_value) );
		assert( syscall_sock->code(attr_name) );
		if( request_num == CONDOR_SetAttribute2 ) {
			SetAttributePublicFlags_t wflags = (SetAttributePublicFlags_t)flags;
			assert( syscall_sock->code( wflags ) );
			flags = (SetAttributeFlags_t)(wflags & SetAttribute_PublicFlagsMask);
		}
		if (!attr_name.empty()) dprintf(D_SYSCALLS,"\tattr_name = %s\n",attr_name.c_str());
		assert( syscall_sock->end_of_message() );;
		if (attr_value) { 
			dprintf(D_SYSCALLS,"\tattr_value = %s\n",attr_value);		
		} else {
			// This shouldn't happen...
			dprintf(D_ALWAYS, "SetAttribute got NULL value for %s\n", attr_name.c_str());
			if( flags & SetAttribute_NoAck ) {
				return -1;
			}
			syscall_sock->encode();
			rval = -1;
			terrno = EINVAL; 
			assert( syscall_sock->code(rval) );
			assert( syscall_sock->code(terrno) );
			assert( syscall_sock->end_of_message() );
			return -1;
		}

			// We are unable to send responses in NoAck mode and will always fail
			// the transaction upon an attempted commit.  Hence, we ignore SetAttribute
			// calls of this type after the first error.
		if (g_transaction_error && !g_transaction_error->empty() &&
			(flags & SetAttribute_NoAck))
		{
			dprintf( D_SYSCALLS, "\tIgnored due to previous error\n");
			return 0;
		}

		// ckireyev:
		// We do NOT want to include MyProxy password in the ClassAd (since it's a secret)
		// I'm not sure if this is the best place to do this, but....
		if (!attr_name.empty() && strcmp (attr_name.c_str(), ATTR_MYPROXY_PASSWORD) == 0) {
			dprintf( D_SYSCALLS, "Got MyProxyPassword, stashing...\n");
			errno = 0;
			rval = SetMyProxyPassword (cluster_id, proc_id, attr_value);
			terrno = errno;
			dprintf( D_SYSCALLS, "\trval = %d, errno = %d\n", rval, terrno );
			
		}
		else {
			errno = 0;

			rval = SetAttribute( cluster_id, proc_id, attr_name.c_str(), attr_value, flags, g_transaction_error.get() );
			terrno = errno;
			dprintf( D_SYSCALLS, "\trval = %d, errno = %d\n", rval, terrno );
				// If we're modifying a previously-submitted job AND either
				// the client's username is not HTCondor's (i.e. not a
				// daemon) OR the client says we should log...
			if( ( IsDebugCategory( D_AUDIT ) ) &&
			    ( cluster_id != active_cluster_num ) &&
			    ( rval == 0 ) &&
			    ( ( strcmp(syscall_sock->getOwner(), get_condor_username()) &&
			        strcmp(syscall_sock->getFullyQualifiedUser(), CONDOR_CHILD_FQU) ) ||
			      ( flags & SHOULDLOG ) ) ) {

				dprintf( D_AUDIT, *syscall_sock, 
						 "Set Attribute for job %d.%d, "
						 "%s = %s\n",
						 cluster_id, proc_id, attr_name.c_str(), attr_value);
			}
		}

		free( (char *)attr_value );

		if( flags & SetAttribute_NoAck ) {
			if( rval < 0 ) {
				// Failures are deferred until we try to commit
				// Unlike SetAttribute with explicit Ack, this is error is going to be
				// fatal to the transaction.  Hence we'll short circuit any subsequent
				// SetAttribute_NoAck in this transaction.
				return 0;
			}
		}
		else {
			syscall_sock->encode();
			assert( syscall_sock->code(rval) );
			if( rval < 0 ) {
				assert( syscall_sock->code(terrno) );
			}
			assert( syscall_sock->end_of_message() );
		}
		return 0;
	}

	case CONDOR_SetJobFactory:
	case CONDOR_SetMaterializeData:
	{
		int cluster_id, num;
		assert( syscall_sock->code(cluster_id) );
		dprintf( D_SYSCALLS, "	cluster_id = %d\n", cluster_id );
		assert( syscall_sock->code(num) );
		dprintf( D_SYSCALLS, "	num = %d\n", num );
		char * filename = NULL;
		assert( syscall_sock->code(filename) );
		dprintf( D_SYSCALLS, "	factory_filename = %s\n", filename ? filename : "NULL" );
		char * text = NULL;
		assert( syscall_sock->code(text) );
		if (text) { dprintf( D_SYSCALLS, "	factory_text = %s\n", text ); }
		assert( syscall_sock->end_of_message() );

			// this is only valid during submission of a cluster
		int terrno = 0;
		if (cluster_id != active_cluster_num) {
			rval = -1;
			terrno = EPERM;
		} else if (request_num == CONDOR_SetMaterializeData) {
			// obsolete, don't do anything with this RPC
			rval = -1;
			terrno = EPERM;
		} else {
			errno = 0;
			const SetAttributeFlags_t flags = 0;
			rval = SetAttributeInt( cluster_id, -1, ATTR_JOB_MATERIALIZE_LIMIT, num, flags );
			if (rval >= 0) {
				rval = QmgmtHandleSetJobFactory(cluster_id, filename, text);
				if (rval == 0) {
					//PRAGMA_REMIND("FUTURE: allow first proc id to be > 0 ?")
					const int first_proc_id = 0;
					rval = SetAttributeInt(cluster_id, -1, ATTR_JOB_MATERIALIZE_NEXT_PROC_ID, first_proc_id, flags);
				}
			}
			terrno = errno;
		}

		if (filename) { free(filename); filename = NULL; } 
		if (text)     { free(text); text = NULL; }

		dprintf( D_SYSCALLS, "\trval = %d, errno = %d\n", rval, terrno );
		// send a status reply
		syscall_sock->encode();
		assert( syscall_sock->code(rval) );
		if( rval < 0 ) {
			assert( syscall_sock->code(terrno) );
		}
		assert( syscall_sock->end_of_message() );
		return 0;
	} break;

	case CONDOR_SendMaterializeData:
	{
		int cluster_id, flags, row_count = 0;
		assert( syscall_sock->code(cluster_id) );
		dprintf( D_SYSCALLS, "	cluster_id = %d\n", cluster_id );
		assert( syscall_sock->code(flags) );
		dprintf( D_SYSCALLS, "	flags = 0x%x\n", flags );

		int terrno = 0;
		MyString filename; // set to the filename that the data was spooled to.
		if (cluster_id != active_cluster_num) {
			return -1;
		}

		rval = QmgmtHandleSendMaterializeData(cluster_id, syscall_sock, filename, row_count, terrno);
		dprintf( D_SYSCALLS, "\trval = %d, errno = %d, filename = %s\n", rval, terrno, filename.empty() ? "NULL" : filename.c_str() );
		if (rval < 0) {
			errno = terrno;
			return rval;
		}
		assert( syscall_sock->end_of_message() );

		// send a status reply and also the name of the file we wrote the itemdata to
		syscall_sock->encode();
		assert( syscall_sock->code(filename) );
		assert( syscall_sock->code(row_count) );
		assert( syscall_sock->code(rval) );
		if( rval < 0 ) {
			assert( syscall_sock->code(terrno) );
		}
		assert( syscall_sock->end_of_message() );
		return 0;
	} break;

	case CONDOR_GetCapabilities: {
		int mask;
		assert( syscall_sock->code(mask) );
		assert( syscall_sock->end_of_message() );

		errno = 0;
		ClassAd reply;
		GetSchedulerCapabilities(mask, reply);
		syscall_sock->encode();
		assert( putClassAd( syscall_sock, reply ) );
		assert( syscall_sock->end_of_message() );;
		return 0;
	} break;

	case CONDOR_SetTimerAttribute:
	  {
		int cluster_id = -1;
		int proc_id = -1;
		std::string attr_name;
		int duration = 0;
		int terrno;

		assert( syscall_sock->code(cluster_id) );
		dprintf( D_SYSCALLS, "	cluster_id = %d\n", cluster_id );
		assert( syscall_sock->code(proc_id) );
		dprintf( D_SYSCALLS, "	proc_id = %d\n", proc_id );
		assert( syscall_sock->code(attr_name) );
		if (!attr_name.empty()) dprintf(D_SYSCALLS,"\tattr_name = %s\n",attr_name.c_str());
		assert( syscall_sock->code(duration) );
		dprintf(D_SYSCALLS,"\tduration = %d\n",duration);
		assert( syscall_sock->end_of_message() );;

		errno = 0;

		rval = SetTimerAttribute( cluster_id, proc_id, attr_name.c_str(), duration );
		terrno = errno;
		dprintf( D_SYSCALLS, "\trval = %d, errno = %d\n", rval, terrno );
		dprintf( D_AUDIT, *syscall_sock, 
				 "Set Timer Attribute for job %d.%d, "
				 "attr_name = %s, duration = %d\n",
				 cluster_id, proc_id, attr_name.c_str(), duration);

		syscall_sock->encode();
		assert( syscall_sock->code(rval) );
		if( rval < 0 ) {
			assert( syscall_sock->code(terrno) );
		}
		assert( syscall_sock->end_of_message() );;
		return 0;
	}

	case CONDOR_BeginTransaction:
	  {
		int terrno;
		g_transaction_error.reset(new CondorError());

		assert( syscall_sock->end_of_message() );;

		errno = 0;
		rval = 0;	// BeginTransaction returns void (sigh), so always success
		BeginTransaction( );
		terrno = errno;
		dprintf( D_SYSCALLS, "\trval = %d, errno = %d\n", rval, terrno );

		syscall_sock->encode();
		assert( syscall_sock->code(rval) );
		if( rval < 0 ) {
			assert( syscall_sock->code(terrno) );
		}
		assert( syscall_sock->end_of_message() );;
		return 0;
	}

	case CONDOR_AbortTransaction:
	{
		int terrno;
		g_transaction_error.reset();

		assert( syscall_sock->end_of_message() );;

		errno = 0;
		rval = 0;	// AbortTransaction returns void (sigh), so always success

		AbortTransaction( );
		terrno = errno;
		dprintf( D_SYSCALLS, "\trval = %d, errno = %d\n", rval, terrno );


		syscall_sock->encode();
		assert( syscall_sock->code(rval) );
		if( rval < 0 ) {
			assert( syscall_sock->code(terrno) );
		}

		assert( syscall_sock->end_of_message() );;
		return 0;
	}

	case CONDOR_CommitTransactionNoFlags:
	case CONDOR_CommitTransaction:
	  {
		int terrno;
		int flags;

		if( request_num == CONDOR_CommitTransaction ) {
			assert( syscall_sock->code(flags) );
		}
		else {
			flags = 0;
		}
		assert( syscall_sock->end_of_message() );

		std::unique_ptr<CondorError> errstack;
		if (g_transaction_error && !g_transaction_error->empty()) {
			errstack = std::move(g_transaction_error);
			AbortTransaction();
			terrno = errstack->code();
			if (terrno == 0) terrno = -1;
			else if (terrno > 0) terrno = -terrno;
		} else {
			errstack.reset(new CondorError());
			errno = 0;
			rval = CommitTransactionAndLive( flags, errstack.get() );
			terrno = errno;
		}
		dprintf( D_SYSCALLS, "\tflags = %d, rval = %d, errno = %d\n", flags, rval, terrno );

		syscall_sock->encode();
		assert( syscall_sock->code(rval) );
		const CondorVersionInfo *vers = syscall_sock->get_peer_version();
		bool send_classad = vers && vers->built_since_version(8, 3, 4);
		bool always_send_classad = vers && vers->built_since_version(8, 7, 4);
		if( rval < 0 ) {
			assert( syscall_sock->code(terrno) );
		}
		if( rval < 0 && send_classad ) {
			// Send a classad, for less backwards-incompatibility.
			int code = 1;
			const char * reason = "QMGMT rejected job submission.";
			if(! errstack->empty()) {
				code = 2;
				reason = errstack->message();
			}

			ClassAd reply;
			reply.Assign( "ErrorCode", code );
			reply.Assign( "ErrorReason", reason );
			assert( putClassAd( syscall_sock, reply ) );
		} else if( always_send_classad ) {
			ClassAd reply;

			std::string reason;
			if(! errstack->empty()) {
				reason = errstack->getFullText();
				reply.Assign( "WarningReason", reason );
			}

			assert( putClassAd( syscall_sock, reply ) );
		}

		assert( syscall_sock->end_of_message() );;
		return 0;
	}

	case CONDOR_GetAttributeFloat:
	  {
		int cluster_id = -1;
		int proc_id = -1;
		std::string attr_name;
		float value = 0.0;
		int terrno;

		assert( syscall_sock->code(cluster_id) );
		dprintf( D_SYSCALLS, "	cluster_id = %d\n", cluster_id );
		assert( syscall_sock->code(proc_id) );
		dprintf( D_SYSCALLS, "	proc_id = %d\n", proc_id );
		assert( syscall_sock->code(attr_name) );
		if (attr_name) dprintf(D_SYSCALLS,"\tattr_name = %s\n",attr_name);
		assert( syscall_sock->end_of_message() );;

		errno = 0;
		if( QmgmtMayAccessAttribute( attr_name.c_str())) {
			rval = GetAttributeFloat( cluster_id, proc_id, attr_name.c_str(), &value );
		}
		else {
			errno = EACCES;
			rval = -1;
		}
		terrno = errno;
		dprintf( D_SYSCALLS, "\trval = %d, errno = %d\n", rval, terrno );

		syscall_sock->encode();
		assert( syscall_sock->code(rval) );
		if( rval < 0 ) {
			assert( syscall_sock->code(terrno) );
		}
		if( rval >= 0 ) {
			assert( syscall_sock->code(value) );
		}
		assert( syscall_sock->end_of_message() );;
		return 0;
	}

	case CONDOR_GetAttributeInt:
	  {
		int cluster_id = -1;
		int proc_id = -1;
		std::string attr_name;
		int value = 0;
		int terrno;

		assert( syscall_sock->code(cluster_id) );
		dprintf( D_SYSCALLS, "	cluster_id = %d\n", cluster_id );
		assert( syscall_sock->code(proc_id) );
		dprintf( D_SYSCALLS, "	proc_id = %d\n", proc_id );
		assert( syscall_sock->code(attr_name) );
<<<<<<< HEAD
		dprintf( D_SYSCALLS, "  attr_name = %s\n", attr_name.c_str());
=======
		dprintf( D_SYSCALLS, "\tattr_name = %s\n", attr_name );
>>>>>>> e26e0c7d
		assert( syscall_sock->end_of_message() );;

		errno = 0;
		if( QmgmtMayAccessAttribute( attr_name.c_str())) {
			rval = GetAttributeInt( cluster_id, proc_id, attr_name.c_str(), &value );
		}
		else {
			errno = EACCES;
			rval = -1;
		}
		terrno = errno;
		if (rval < 0) {
			dprintf( D_SYSCALLS, "GetAttributeInt(%d, %d, %s) not found.\n",
					cluster_id, proc_id, attr_name.c_str());
		} else {
			dprintf( D_SYSCALLS, "  value: %d\n", value );
			dprintf( D_SYSCALLS, "\trval = %d, errno = %d\n", rval, terrno );
		}

		syscall_sock->encode();
		assert( syscall_sock->code(rval) );
		if( rval < 0 ) {
			assert( syscall_sock->code(terrno) );
		}
		if( rval >= 0 ) {
			assert( syscall_sock->code(value) );
		}
		assert( syscall_sock->end_of_message() );;
		return 0;
	}

	case CONDOR_GetAttributeString:
	  {
		int cluster_id = -1;
		int proc_id = -1;
		std::string attr_name;
		std::string value;
		int terrno;

		assert( syscall_sock->code(cluster_id) );
		dprintf( D_SYSCALLS, "	cluster_id = %d\n", cluster_id );
		assert( syscall_sock->code(proc_id) );
		dprintf( D_SYSCALLS, "	proc_id = %d\n", proc_id );
<<<<<<< HEAD
		assert( syscall_sock->code(attr_name));
=======
		assert( syscall_sock->code(attr_name) );
		if (attr_name) dprintf(D_SYSCALLS,"\tattr_name = %s\n",attr_name);
>>>>>>> e26e0c7d
		assert( syscall_sock->end_of_message() );;

		errno = 0;
		if( QmgmtMayAccessAttribute( attr_name.c_str())) {
			rval = GetAttributeString( cluster_id, proc_id, attr_name.c_str(), value );
		}
		else {
			errno = EACCES;
			rval = -1;
		}

		terrno = errno;
		dprintf( D_SYSCALLS, "\trval = %d, errno = %d\n", rval, terrno );

		syscall_sock->encode();
		assert( syscall_sock->code(rval) );
		if( rval < 0 ) {
			assert( syscall_sock->code(terrno) );
		}
		if( rval >= 0 ) {
			assert( syscall_sock->code(value));
		}
		assert( syscall_sock->end_of_message() );
		return 0;
	}

	case CONDOR_GetAttributeExpr:
	  {
		int cluster_id = -1;
		int proc_id = -1;
		std::string attr_name;

		int terrno;

		assert( syscall_sock->code(cluster_id) );
		dprintf( D_SYSCALLS, "	cluster_id = %d\n", cluster_id );
		assert( syscall_sock->code(proc_id) );
		dprintf( D_SYSCALLS, "	proc_id = %d\n", proc_id );
		assert( syscall_sock->code(attr_name) );
		if (attr_name) dprintf(D_SYSCALLS,"\tattr_name = %s\n",attr_name);
		assert( syscall_sock->end_of_message() );;

		char *value = NULL;

		errno = 0;
		if( QmgmtMayAccessAttribute( attr_name.c_str())) {
			rval = GetAttributeExprNew( cluster_id, proc_id, attr_name.c_str(), &value );
		}
		else {
			errno = EACCES;
			rval = -1;
		}
		terrno = errno;
		dprintf( D_SYSCALLS, "\trval = %d, errno = %d\n", rval, terrno );

		syscall_sock->encode();

		if ( !syscall_sock->code(rval) ) {
			free(value);
			return -1;
		}
		if( rval < 0 ) {
			if ( !syscall_sock->code(terrno) ) {
					free(value);
					return -1;
			}
		}
		if( rval >= 0 ) {
			if ( !syscall_sock->code(value) ) {
					free(value);
					return -1;
			}
		}
		free( (char *)value );
		assert( syscall_sock->end_of_message() );;
		return 0;
	}

	case CONDOR_GetDirtyAttributes:
	  {
		int cluster_id = -1;
		int proc_id = -1;
		ClassAd updates;

		int terrno;

		assert( syscall_sock->code(cluster_id) );
		dprintf( D_SYSCALLS, "	cluster_id = %d\n", cluster_id );
		assert( syscall_sock->code(proc_id) );
		dprintf( D_SYSCALLS, "	proc_id = %d\n", proc_id );
		assert( syscall_sock->end_of_message() );;

		errno = 0;
		rval = GetDirtyAttributes( cluster_id, proc_id, &updates );

		terrno = errno;
		dprintf( D_SYSCALLS, "\trval = %d, errno = %d\n", rval, terrno );

		syscall_sock->encode();

		if ( !syscall_sock->code(rval) ) {
			return -1;
		}
		if( rval < 0 ) {
			if ( !syscall_sock->code(terrno) ) {
					return -1;
			}
		}
		if( rval >= 0 ) {
			assert( putClassAd(syscall_sock, updates) );
		}
		assert( syscall_sock->end_of_message() );;
		return 0;
	}

	case CONDOR_DeleteAttribute:
	  {
		int cluster_id = -1;
		int proc_id = -1;
		std::string attr_name;
		int terrno;

		assert( syscall_sock->code(cluster_id) );
		dprintf( D_SYSCALLS, "	cluster_id = %d\n", cluster_id );
		assert( syscall_sock->code(proc_id) );
		dprintf( D_SYSCALLS, "	proc_id = %d\n", proc_id );
		assert( syscall_sock->code(attr_name) );
		if (attr_name) dprintf(D_SYSCALLS,"\tattr_name = %s\n",attr_name);
		assert( syscall_sock->end_of_message() );;

		errno = 0;
		rval = DeleteAttribute( cluster_id, proc_id, attr_name.c_str());
		terrno = errno;
		dprintf( D_SYSCALLS, "\trval = %d, errno = %d\n", rval, terrno );

		syscall_sock->encode();
		assert( syscall_sock->code(rval) );
		if( rval < 0 ) {
			assert( syscall_sock->code(terrno) );
		}
		assert( syscall_sock->end_of_message() );;
		return 0;
	}

	case CONDOR_GetJobAd:
	  {
		int cluster_id = -1;
		int proc_id = -1;
		ClassAd *ad = NULL;
		int terrno;
		bool delete_ad = false;

		assert( syscall_sock->code(cluster_id) );
		dprintf( D_SYSCALLS, "	cluster_id = %d\n", cluster_id );
		assert( syscall_sock->code(proc_id) );
		dprintf( D_SYSCALLS, "	proc_id = %d\n", proc_id );
		assert( syscall_sock->end_of_message() );;

		// dprintf( D_ALWAYS, "(%d.%d) isAuthenticated() = %d\n", cluster_id, proc_id, syscall_sock->isAuthenticated() );
		// dprintf( D_ALWAYS, "(%d.%d) getOwner() = %s\n", cluster_id, proc_id, syscall_sock->getOwner() );

		errno = 0;
		// Only fetch the jobad for legal values of cluster/proc
		if( cluster_id >= 1 ) {
			if( proc_id >= 0 ) {
				if( !Q_PEER.getReadOnly() ) {
					// expand $$() macros in the jobad as required by GridManager.
					// The GridManager depends on the fact that the following call
					// expands $$ and saves the expansions to disk in case of
					// restart.
					ad = GetJobAd_as_ClassAd( cluster_id, proc_id, true, true );
					delete_ad = true;
					// note : since we expanded the ad, ad is now a deep
					// copy of the ad in memory, so we must delete it below.
				} else {
					ad = GetJobAd_as_ClassAd( cluster_id, proc_id, false, false );
				}
			} else if( proc_id == -1 ) {
				// allow cluster ad to be queried as required by preen, but
				// do NOT ask to expand $$() macros in a cluster ad!
				ad = GetJobAd_as_ClassAd( cluster_id, proc_id, false, false );
			}
		}
		terrno = errno;
		rval = ad ? 0 : -1;
		dprintf( D_SYSCALLS, "\trval = %d, errno = %d\n", rval, terrno );

		syscall_sock->encode();
		assert( syscall_sock->code(rval) );
		if( rval < 0 ) {
			assert( syscall_sock->code(terrno) );
		}
		if( rval >= 0 ) {
			assert( putClassAd(syscall_sock, *ad, PUT_CLASSAD_NO_PRIVATE) );
		}
		// If we called GetJobAd() with the third bool argument set
		// to True (expandedAd), it does a deep copy of the ad in the
		// queue in order to expand the $$() attributes.  So we must
		// delete it.
		if (delete_ad) delete ad;
		assert( syscall_sock->end_of_message() );;
		return 0;
	}

	case CONDOR_GetJobByConstraint:
	  {
		char *constraint=NULL;
		ClassAd *ad;
		int terrno;

		assert( syscall_sock->code(constraint) );
		assert( syscall_sock->end_of_message() );;

		errno = 0;
		ad = GetJobByConstraint_as_ClassAd( constraint );
		terrno = errno;
		rval = ad ? 0 : -1;
		dprintf( D_SYSCALLS, "\trval = %d, errno = %d\n", rval, terrno );

		syscall_sock->encode();
		assert( syscall_sock->code(rval) );
		if( rval < 0 ) {
			assert( syscall_sock->code(terrno) );
		}
		if( rval >= 0 ) {
			assert( putClassAd(syscall_sock, *ad, PUT_CLASSAD_NO_PRIVATE) );
		}
		FreeJobAd(ad);
		free( (char *)constraint );
		assert( syscall_sock->end_of_message() );;
		return 0;
	}

	case CONDOR_GetNextJob:
	  {
		ClassAd *ad;
		int initScan = 0;
		int terrno;

		assert( syscall_sock->code(initScan) );
		dprintf( D_SYSCALLS, "	initScan = %d\n", initScan );
		assert( syscall_sock->end_of_message() );;

		errno = 0;
		ad = GetNextJob( initScan );
		terrno = errno;
		rval = ad ? 0 : -1;
		dprintf( D_SYSCALLS, "\trval = %d, errno = %d\n", rval, terrno );

		syscall_sock->encode();
		assert( syscall_sock->code(rval) );
		if( rval < 0 ) {
			assert( syscall_sock->code(terrno) );
		}
		if( rval >= 0 ) {
			assert( putClassAd(syscall_sock, *ad, PUT_CLASSAD_NO_PRIVATE) );
		}
		FreeJobAd(ad);
		assert( syscall_sock->end_of_message() );;
		return 0;
	}

	case CONDOR_GetNextJobByConstraint:
	  {
		char *constraint=NULL;
		ClassAd *ad;
		int initScan = 0;
		int terrno;

		assert( syscall_sock->code(initScan) );
		dprintf( D_SYSCALLS, "	initScan = %d\n", initScan );
		if ( !(syscall_sock->code(constraint)) ) {
			if (constraint != NULL) {
				free(constraint);
				constraint = NULL;
			}
			return -1;
		}
		assert( syscall_sock->end_of_message() );;

		errno = 0;
		ad = GetNextJobByConstraint( constraint, initScan );
		terrno = errno;
		rval = ad ? 0 : -1;
		dprintf( D_SYSCALLS, "\trval = %d, errno = %d\n", rval, terrno );

		syscall_sock->encode();
		assert( syscall_sock->code(rval) );
		if( rval < 0 ) {
			assert( syscall_sock->code(terrno) );
		}
		if( rval >= 0 ) {
			assert( putClassAd(syscall_sock, *ad, PUT_CLASSAD_NO_PRIVATE) );
		}
		FreeJobAd(ad);
		free( (char *)constraint );
		assert( syscall_sock->end_of_message() );;
		return 0;
	}
	case CONDOR_GetNextDirtyJobByConstraint:
	{
		char *constraint=NULL;
		ClassAd *ad;
		int initScan = 0;
		int terrno;

		assert( syscall_sock->code(initScan) );
		dprintf( D_SYSCALLS, "  initScan = %d\n", initScan );
		if ( !(syscall_sock->code(constraint)) ) {
			if (constraint != NULL) {
				free(constraint);
				constraint = NULL;
			}
			return -1;
		}
		assert( syscall_sock->end_of_message() );

		errno = 0;
		ad = GetNextDirtyJobByConstraint( constraint, initScan );
		terrno = errno;
		rval = ad ? 0 : -1;
		dprintf( D_SYSCALLS, "\trval = %d, errno = %d\n", rval, terrno );

		syscall_sock->encode();
		assert( syscall_sock->code(rval) );
		if( rval < 0 ) {
			assert( syscall_sock->code(terrno) );
		}
		if( rval >= 0 ) {
			assert( putClassAd(syscall_sock, *ad, PUT_CLASSAD_NO_PRIVATE) );
		}
		FreeJobAd(ad);
		free( (char *)constraint );
		assert( syscall_sock->end_of_message() );
		return 0;
	}

	case CONDOR_SendSpoolFile:
	  {
		char *filename=NULL;
		int terrno;

		assert( syscall_sock->code(filename) );
		assert( syscall_sock->end_of_message() );;

		errno = 0;
		rval = SendSpoolFile( filename );
		terrno = errno;
		dprintf( D_SYSCALLS, "\trval = %d, errno = %d\n", rval, terrno );
#if 0
		// SendSpoolFile() sends the reply before receiving the file.
		syscall_sock->encode();
		assert( syscall_sock->code(rval) );
		if( rval < 0 ) {
			assert( syscall_sock->code(terrno) );
		}
		assert( syscall_sock->end_of_message() );;
#endif
		free( (char *)filename );
		return 0;
	}

	case CONDOR_SendSpoolFileIfNeeded:
	  {
		int terrno;

		ClassAd ad;
		assert( getClassAd(syscall_sock, ad) );
		assert( syscall_sock->end_of_message() );;

		errno = 0;
		rval = SendSpoolFileIfNeeded(ad);
		terrno = errno;
		dprintf( D_SYSCALLS, "\trval = %d, errno = %d\n", rval, terrno );

		return 0;
	}

	case CONDOR_GetAllJobsByConstraint:
	  {
		char *constraint=NULL;
		char *projection=NULL;
		ClassAd *ad;
		int terrno;
		int initScan = 1;
		classad::References proj;

		if ( !(syscall_sock->code(constraint)) ) {
			if (constraint != NULL) {
				free(constraint);
				constraint = NULL;
			}
			return -1;
		}
		if ( !(syscall_sock->code(projection)) ) {
			if (projection != NULL) {
				free(constraint);
				free(projection);
				projection = NULL;
			}
			return -1;
		}
		dprintf( D_SYSCALLS, "	constraint = %s\n", constraint );
		dprintf( D_SYSCALLS, "	projection = %s\n", projection ? projection : "");

		assert( syscall_sock->end_of_message() );;

		// if there is a projection, convert it into a set of attribute names
		if (projection) {
			StringTokenIterator list(projection);
			const std::string * attr;
			while ((attr = list.next_string())) { proj.insert(*attr); }
		}

		syscall_sock->encode();

		do {
			errno = 0;

			ad = GetNextJobByConstraint( constraint, initScan );
			initScan=0; // one first time through, otherwise 0

			terrno = errno;
			rval = ad ? 0 : -1;
			dprintf( D_SYSCALLS, "\trval = %d, errno = %d\n", rval, terrno );

			assert( syscall_sock->code(rval) );

			if( rval < 0 ) {
				assert( syscall_sock->code(terrno) );
			}

			if( rval >= 0 ) {
				assert( putClassAd(syscall_sock, *ad, PUT_CLASSAD_NO_PRIVATE, proj.empty() ? NULL : &proj) );
				FreeJobAd(ad);
			}
		} while (rval >= 0);
		assert( syscall_sock->end_of_message() );;

		free( (char *)constraint );
		free( (char *)projection );
		return 0; 
	}

	case CONDOR_CloseSocket:
	{
		assert( syscall_sock->end_of_message() );;
		return -1;
	}

	} /* End of switch */

	return -1;
} /* End of function */<|MERGE_RESOLUTION|>--- conflicted
+++ resolved
@@ -727,7 +727,7 @@
 		assert( syscall_sock->code(proc_id) );
 		dprintf( D_SYSCALLS, "	proc_id = %d\n", proc_id );
 		assert( syscall_sock->code(attr_name) );
-		if (attr_name) dprintf(D_SYSCALLS,"\tattr_name = %s\n",attr_name);
+		dprintf(D_SYSCALLS,"\tattr_name = %s\n",attr_name.c_str());
 		assert( syscall_sock->end_of_message() );;
 
 		errno = 0;
@@ -766,11 +766,7 @@
 		assert( syscall_sock->code(proc_id) );
 		dprintf( D_SYSCALLS, "	proc_id = %d\n", proc_id );
 		assert( syscall_sock->code(attr_name) );
-<<<<<<< HEAD
-		dprintf( D_SYSCALLS, "  attr_name = %s\n", attr_name.c_str());
-=======
-		dprintf( D_SYSCALLS, "\tattr_name = %s\n", attr_name );
->>>>>>> e26e0c7d
+		dprintf( D_SYSCALLS, "\tattr_name = %s\n", attr_name.c_str() );
 		assert( syscall_sock->end_of_message() );;
 
 		errno = 0;
@@ -814,12 +810,8 @@
 		dprintf( D_SYSCALLS, "	cluster_id = %d\n", cluster_id );
 		assert( syscall_sock->code(proc_id) );
 		dprintf( D_SYSCALLS, "	proc_id = %d\n", proc_id );
-<<<<<<< HEAD
 		assert( syscall_sock->code(attr_name));
-=======
-		assert( syscall_sock->code(attr_name) );
-		if (attr_name) dprintf(D_SYSCALLS,"\tattr_name = %s\n",attr_name);
->>>>>>> e26e0c7d
+		dprintf(D_SYSCALLS, "\tattr_name = %s\n", attr_name.c_str());
 		assert( syscall_sock->end_of_message() );;
 
 		errno = 0;
@@ -859,7 +851,7 @@
 		assert( syscall_sock->code(proc_id) );
 		dprintf( D_SYSCALLS, "	proc_id = %d\n", proc_id );
 		assert( syscall_sock->code(attr_name) );
-		if (attr_name) dprintf(D_SYSCALLS,"\tattr_name = %s\n",attr_name);
+		dprintf(D_SYSCALLS,"\tattr_name = %s\n",attr_name.c_str());
 		assert( syscall_sock->end_of_message() );;
 
 		char *value = NULL;
@@ -947,7 +939,7 @@
 		assert( syscall_sock->code(proc_id) );
 		dprintf( D_SYSCALLS, "	proc_id = %d\n", proc_id );
 		assert( syscall_sock->code(attr_name) );
-		if (attr_name) dprintf(D_SYSCALLS,"\tattr_name = %s\n",attr_name);
+		dprintf(D_SYSCALLS,"\tattr_name = %s\n",attr_name.c_str());
 		assert( syscall_sock->end_of_message() );;
 
 		errno = 0;
