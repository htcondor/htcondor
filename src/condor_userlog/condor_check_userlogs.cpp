--- conflicted
+++ resolved
@@ -77,11 +77,8 @@
         case ULOG_RD_ERROR:
         case ULOG_UNK_ERROR:
 			logsMissing = true;
-<<<<<<< HEAD
 			// Fall through
-=======
 			//@fallthrough@
->>>>>>> 3a4dcb2e
         case ULOG_NO_EVENT:
 
 			printf( "Log outcome: %s\n", ULogEventOutcomeNames[outcome] );
