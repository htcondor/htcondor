--- conflicted
+++ resolved
@@ -43,16 +43,11 @@
 	const std::string & Projection() const { return m_proj; }
 	const std::string & MatchCount() const { return m_match; }
 	const std::string & RecordSrc() const { return m_recordSrc; }
-<<<<<<< HEAD
 	std::string m_adTypeFilter{};
+	std::string m_scanLimit{};
 	bool m_streamresults{false};
 	bool m_searchdir{false};
-=======
-	std::string m_scanLimit{};
-	bool m_streamresults;
-	bool m_searchdir;
 	bool m_searchForwards{false};
->>>>>>> 31e25a50
 
 private:
 	Stream *m_stream_ptr;
