--- conflicted
+++ resolved
@@ -13,15 +13,10 @@
 
 void condor_netaddr::set_mask() {
 	if (base_.is_ipv4()) {
-<<<<<<< HEAD
-		uint32_t mask;
-		mask = htonl(~(0xffffffff >> maskbit_));
-=======
 		uint32_t mask = 0xffffffff;
 		if (maskbit_ < 32) {
 			mask = htonl(~(0xffffffff >> maskbit_));
 		}
->>>>>>> ec6b145f
 		mask_ = condor_sockaddr( *(struct in_addr*)&mask );
 	} else {
 		uint32_t mask[4] = { };
