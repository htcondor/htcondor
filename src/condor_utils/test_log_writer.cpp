/***************************************************************
 *
 * Copyright (C) 1990-2008, Condor Team, Computer Sciences Department,
 * University of Wisconsin-Madison, WI.
 *
 * Licensed under the Apache License, Version 2.0 (the "License"); you
 * may not use this file except in compliance with the License.  You may
 * obtain a copy of the License at
 *
 *    http://www.apache.org/licenses/LICENSE-2.0
 *
 * Unless required by applicable law or agreed to in writing, software
 * distributed under the License is distributed on an "AS IS" BASIS,
 * WITHOUT WARRANTIES OR CONDITIONS OF ANY KIND, either express or implied.
 * See the License for the specific language governing permissions and
 * limitations under the License.
 *
 ***************************************************************/


#include "condor_common.h"
#include "condor_distribution.h"
#include "write_user_log.h"
#include "condor_config.h"
#include "condor_debug.h"
#include "subsystem_info.h"
#include "condor_random_num.h"
#include "condor_string.h"
#include "simple_arg.h"
#include "stat_wrapper.h"
#include "read_user_log.h"
#include "user_log_header.h"
#include "my_username.h"
#include <stdio.h>
#if defined(UNIX)
# include <unistd.h>
# define ENABLE_WORKERS
#endif
#include <math.h>
#include <vector>
#include <list>

#ifdef WIN32
# define usleep(_x_) Sleep((_x_)/1000)
#endif
using namespace std;

static const char *	VERSION = "1.0.0";

enum Status { STATUS_OK, STATUS_CANCEL, STATUS_ERROR };

enum Verbosity {
	VERB_NONE = 0,
	VERB_ERROR,
	VERB_WARNING,
	VERB_INFO,
	VERB_VERBOSE,
	VERB_ALL
};

class SharedOptions
{
public:
	SharedOptions( void );
	~SharedOptions( void );

public:
	const char *getName( void ) const { return m_name; };
	bool getXml( void ) const { return m_isXml; };
	bool getStork( void ) const { return m_stork; };
	double getRandomProb( void ) const { return m_randomProb; };
	Verbosity getVerbosity( void ) const { return m_verbosity; };
	bool Verbose( Verbosity v ) const { return (m_verbosity >= v); };

public:
	const char	*m_name;
	bool		 m_isXml;
	bool		 m_stork;
	double		 m_randomProb;		// Probability of 'random' events
	Verbosity	 m_verbosity;
};

class WorkerOptions
{
public:
	WorkerOptions( const SharedOptions & );
	WorkerOptions( const SharedOptions &, const WorkerOptions & );
	~WorkerOptions( void );

public:
	const SharedOptions	&getShared( void ) const { return m_shared; };
	const char *getName( void ) const { return m_shared.getName(); };
	bool getXml( void ) const { return m_shared.getXml(); };
	bool getStork( void ) const { return m_shared.getStork(); };
	double getRandomProb( void ) const {
		return m_shared.getRandomProb();
	};
	Verbosity getVerbosity( void ) const { return m_shared.getVerbosity(); };
	bool Verbose( Verbosity v ) const { return m_shared.Verbose(v); };

	const char *getLogFile( void ) const { return m_logFile; };
	int getNumExec( void ) const { return m_numExec; };
	int getSleepSeconds( void ) const { return m_sleep_seconds; };
	int getSleepUseconds( void ) const { return m_sleep_useconds; };

	int getCluster( void ) const {
		return m_cluster >= 0 ? m_cluster : getpid();
	};
	int getProc( void ) const {
		if ( m_shared.m_stork )
			return -1;
		return m_proc >= 0 ? m_proc : 0;
	};
	int getSubProc( void ) const {
		if ( m_shared.m_stork )
			return -1;
		return m_subProc >= 0 ? m_subProc : 0;
	};
	int getNumProcs( void ) const { return m_numProcs; };

	const char *getSubmitNote( void ) const { return m_submitNote; };
	const char *getGenericEventStr( void ) const { return m_genericEventStr; };
	const char *getPersistFile( void ) const { return m_persistFile; };
						
	int  getMaxRotations( void ) const { return m_maxRotations; };
	bool getMaxRotationStop( void ) const { return m_maxRotationStop; };
	int  getMaxSequence( void ) const { return m_maxSequence; };
	long getMaxGlobalSize( void ) const { return m_maxGlobalSize; };
	long getMaxUserSize( void ) const { return m_maxUserSize; };

public:
	const SharedOptions	&m_shared;
	const char			*m_logFile;
	int					 m_sleep_seconds;
	int					 m_sleep_useconds;
	int					 m_numExec;
	int					 m_cluster;
	int					 m_proc;
	int					 m_subProc;
	int					 m_numProcs;
	const char			*m_submitNote;
	const char			*m_genericEventStr;
	const char			*m_persistFile;
						
	int					 m_maxRotations;	// # of rotations limit
	bool				 m_maxRotationStop;	// Stop max rots from happening?
	int					 m_maxSequence;		// Sequence # limit
	long				 m_maxGlobalSize;	// Limit max size of global file
	long				 m_maxUserSize;		// Limit max size of user log file
};

class GlobalOptions
{
public:
	GlobalOptions( void );
	~GlobalOptions( void );

	bool parseArgs( int argc, const char *argv[] );

	const WorkerOptions *getWorkerOpts( unsigned num ) const {
		if ( num >= m_workerOptions.size() ) {
			return NULL;
		}
		return m_workerOptions[num];
	};
	const SharedOptions &getSharedOpts( void ) const {
		return m_shared;
	};
	int getNumWorkers( void ) const {
		return m_workerOptions.size();
	};
	const char *getName( void ) const { return m_shared.getName(); };
	bool getXml( void ) const { return m_shared.getXml(); };
	bool getStork( void ) const { return m_shared.getStork(); };
	double getRandomProb( void ) const {
		return m_shared.getRandomProb();
	};
	Verbosity getVerbosity( void ) const { return m_shared.getVerbosity(); };
	bool Verbose( Verbosity v ) const { return m_shared.Verbose(v); };

private:
	vector<WorkerOptions *>	 m_workerOptions;	// List of worker's options
	SharedOptions			 m_shared;
};

class Worker
{
public:
	Worker( const WorkerOptions &, int num );
	~Worker( void );

	void setPid( int pid ) {
		m_pid = pid;
		if ( pid > 0 ) {
			m_alive = true;
		}
	};
	void setStatus( int status ) {
		m_alive = false;
		m_status = status;
	};
	bool Kill( int signum ) const;

	const WorkerOptions &getOptions( void ) const { return m_options; };
	int getNum( void ) const { return m_workerNum; };
	bool isAlive( void ) const { return m_alive; };
	int getPid( void ) const { return m_pid; };
	int getStatus( void ) const { return m_status; };

private:
	const WorkerOptions	&m_options;
	int					 m_workerNum;
	bool				 m_alive;
	int					 m_pid;
	int					 m_status;
};

class Workers
{
public:
	Workers( const GlobalOptions &options );
	~Workers( void );

	Worker *createWorkers( void );
	Worker *findWorker( pid_t pid );
	Worker *getWorker( unsigned num );
	bool waitForWorkers( int max_seconds );
	bool reapChild( pid_t pid, int status );
	bool signalWorkers( int signum );

	int numErrors( void ) const { return m_errors; };
	int numChildren( void ) const { return m_runningChildren; };
	int numWorkers( void ) const { return m_workers.size(); };

private:
	const GlobalOptions	&m_options;
	vector<Worker *>	 m_workers;
	int					 m_runningChildren;
	int					 m_errors;
};

class TestLogWriter : public WriteUserLog
{
public:
	TestLogWriter( Worker &worker, const WorkerOptions &m_options );
	~TestLogWriter( void ) { };

	bool globalRotationStarting( unsigned long size );
	void globalRotationEvents( int events );
	void globalRotationComplete( int, int, const MyString &  );

	bool WriteEvents( int &num, int &sequence );
	long getUserLogSize( void );

private:
	const WorkerOptions	&m_options;
	int					 m_rotations;
};

class EventInfo
{
public:
	EventInfo( const WorkerOptions &opts, int cluster, int proc, int subproc )
			: m_options( opts ),
			  m_cluster( cluster ),
			  m_proc( proc ),
			  m_subProc( subproc ),
			  m_eventp( NULL ),
			  m_name( NULL ),
			  m_note( NULL ),
			  m_is_large( false )
		{
		};
	~EventInfo( void ) {
		Reset( );
	};
	void Reset( void ) {
		if ( m_eventp ) {
			delete m_eventp;
			m_eventp = NULL;
		}
		if ( m_name ) {
			free( const_cast<char *>(m_name) );
			m_name = NULL;
		}
		if ( m_note ) {
			free( const_cast<char *>(m_note) );
			m_note = NULL;
		}
	}

	bool IsValid( void ) const {
		return ( m_eventp  &&  m_name );
	};

	ULogEventNumber GetEventNumber( void ) const;

	ULogEvent *GetEvent( void ) const { return m_eventp; };
	ULogEvent *SetEvent( ULogEvent *event ) { return m_eventp = event; };

	const char *GetName( void ) const { return m_name; };
	void SetName( const char *name ) { m_name = strdup(name); };

	const char *GetNote( void ) const { return m_note; };
	void SetNote( const char *note ) { m_note = strdup(note); };

	ULogEvent *GenEvent( void );
	ULogEvent *GenEvent( ULogEventNumber );
	ULogEvent *GenEventRandom( void );

	bool WriteEvent( TestLogWriter &log );

	int NextCluster( void ) { return ++m_cluster; };
	int NextProc( void ) { return ++m_proc; };
	int NextSubProc( void ) { return ++m_subProc; };

	ULogEvent *GenEventBasic( const char *name, ULogEvent *event );
	ULogEvent *GenEventSubmit( void );
	ULogEvent *GenEventTerminate( void );
	ULogEvent *GenEventExecute( void );
	ULogEvent *GenEventExecutableError( void );
	ULogEvent *GenEventCheckpoint( void );
	ULogEvent *GenEventJobEvicted( void );
	ULogEvent *GenEventImageSize( void );
	ULogEvent *GenEventShadowException( void );
	ULogEvent *GenEventJobAborted( void );
	ULogEvent *GenEventJobSuspended( void );
	ULogEvent *GenEventJobHeld( void );
	ULogEvent *GenEventJobReleased( void );
	ULogEvent *GenEventGeneric( void );

private:
	const WorkerOptions	&m_options;
	int					 m_cluster;
	int					 m_proc;
	int					 m_subProc;
	ULogEvent			*m_eventp;
	const char			*m_name;
	const char			*m_note;
	bool				 m_is_large;

	bool GenIsLarge( void );
	int GetSize( int mult = 4096 ) const;
};

static const char *timestr( void );
static unsigned randint( unsigned maxval );

// Simple term signal handler
static bool	global_done = false;
static Workers *global_workers = NULL;
void handle_sig(int sig)
{
	printf( "%d Got signal; shutting down\n", getpid() );
	if ( global_workers ) {
		global_workers->signalWorkers( sig );
	}
	global_done = true;
}

int
main(int argc, const char **argv)
{
<<<<<<< HEAD
	param_functions *p_funcs = NULL;
=======
	set_mySubSystem( "TEST_LOG_WRITER", SUBSYSTEM_TYPE_TOOL );

>>>>>>> 02fd9fb6
		// initialize to read from config file
	myDistro->Init( argc, argv );
	config();

		// Set up the dprintf stuff...
	Termlog = true;
	p_funcs = get_param_functions();
	dprintf_config("test_log_writer", p_funcs);
	DebugFlags = D_ALWAYS;

	bool			error = false;
	GlobalOptions	opts;

	error = opts.parseArgs( argc, argv );
	if ( error ) {
		fprintf( stderr, "Command line error\n" );
		exit( 1 );
	}

# if defined(UNIX)
	signal( SIGTERM, handle_sig );
	signal( SIGQUIT, handle_sig );
	signal( SIGINT, handle_sig );
# endif

	int			 num_events = 0;
	int			 sequence = 0;
	Workers		*workers;

	workers = new Workers( opts );

	Worker *worker = workers->createWorkers( );
	if ( error ) {
		fprintf( stderr, "Failed to create workers\n" );
		exit( 1 );
	}

	if ( worker ) {
		if ( workers->numChildren() ) {
			delete workers;
			workers = NULL;
		}

		const WorkerOptions	&wopts = worker->getOptions();
		TestLogWriter writer( *worker, wopts );
		int		max_proc = wopts.getProc() + wopts.getNumProcs() - 1;
		for( int proc = wopts.getProc();
			 ( (wopts.getNumProcs() < 0) || (proc <= max_proc) ); proc++ ) {
			writer.setGlobalProc( proc );
			error = writer.WriteEvents( num_events, sequence );
			if ( error || global_done ) {
				break;
			}
		}
	}

	if ( workers && workers->numChildren() ) {
		printf( "About to wait for workers\n" );
		global_workers = workers;
		error = workers->waitForWorkers( 0 );

		if ( workers->numErrors() ) {
			error = true;
		}
		global_workers = NULL;
		delete workers;
	}

	if ( error  &&  (opts.Verbose(VERB_ERROR) ) ) {
		fprintf(stderr, "test_log_writer FAILED\n");
	}
	else if ( opts.Verbose(VERB_INFO) ) {
		printf( "wrote %d events\n", num_events );
		printf( "global sequence %d\n", sequence );
	}

	return (int) error;
}


// *******************************
// **** SharedOptions methods ****
// *******************************
SharedOptions::SharedOptions( void )
{
	m_name				= NULL;
	m_isXml				= false;
	m_stork				= false;
	m_randomProb		= 0.0;
	m_verbosity			= VERB_ERROR;
}

SharedOptions::~SharedOptions( void )
{
}


// *******************************
// **** WorkerOptions methods ****
// *******************************
WorkerOptions::WorkerOptions( const SharedOptions &shared )
		: m_shared( shared ),
		  m_logFile( NULL ),
		  m_sleep_seconds( 5 ),
		  m_sleep_useconds( 0 ),
		  m_numExec( 1 ),
		  m_cluster( -1 ),
		  m_proc( -1 ),
		  m_subProc( -1 ),
		  m_numProcs( 10 ),
		  m_submitNote( "" ),
		  m_genericEventStr( NULL ),
		  m_persistFile( NULL ),

		  m_maxRotations( -1 ),			// disable max # of rotations limit
		  m_maxRotationStop( false ),	// disable max rotation stop
		  m_maxSequence( -1 ),			// disable max sequence # limit
		  m_maxGlobalSize( -1 ),		// disable max global log size limit
		  m_maxUserSize( -1 )			// disable max user log size limit
{
}

WorkerOptions::WorkerOptions( const SharedOptions &shared,
							  const WorkerOptions &other )
		: m_shared( shared ),
		  m_logFile( other.m_logFile ),
		  m_sleep_seconds( other.m_sleep_seconds ),
		  m_sleep_useconds( other.m_sleep_useconds ),
		  m_numExec( other.m_numExec ),
		  m_cluster( other.m_cluster ),
		  m_proc( other.m_proc ),
		  m_subProc( other.m_subProc ),
		  m_numProcs( other.m_numProcs ),
		  m_submitNote( other.m_submitNote ),
		  m_genericEventStr( other.m_genericEventStr ),
		  m_persistFile( other.m_persistFile ),

		  m_maxRotations( other.m_maxRotations ),
		  m_maxRotationStop( other.m_maxRotationStop ),
		  m_maxSequence( other.m_maxSequence ),
		  m_maxGlobalSize( other.m_maxGlobalSize ),
 		  m_maxUserSize( other.m_maxUserSize )
{
}

WorkerOptions::~WorkerOptions( void )
{
}


// *******************************
// **** GlobalOptions methods ****
// *******************************
GlobalOptions::GlobalOptions( void )
{
}

GlobalOptions::~GlobalOptions( void )
{
	for( unsigned num = 0;  num < m_workerOptions.size();  num++ ) {
		delete m_workerOptions[num];
	}
}

bool
GlobalOptions::parseArgs( int argc, const char **argv )
{
	bool	status = false;

	const char *	usage =
		"Usage: test_log_writer [options] <filename>\n"
# if defined(ENABLE_WORKERS)
		"  -w|--worker: Specify options are for next worker"
		" (default = global)\n"
# endif
		"  --cluster <number>: Starting cluster %d (default = getpid())\n"
		"  --proc <number>: Starting proc %d (default = 0)\n"
		"  --subproc <number>: Starting subproc %d (default = 0)\n"
		"  --jobid <c.p.s>: combined -cluster, -proc, -subproc\n"
# if defined(ENABLE_WORKERS)
		"  --fork <number>: fork off <number> processes\n"
		"  --fork-cluster-step <number>: with --fork: step # of cluster #"
		" (default = 1000)\n"
# endif
		"\n"
		"  --num-exec <number>: number of execute events to write / proc\n"
		"  -n|--num-procs <num>: Number of procs (default:10) (-1:no limit)\n"
		"\n"
		"  --max-rotations <num>: stop after <number> rotations\n"
		"  --max-rotation-stop: prevent final rotation (default:off)\n"
		"  --max-sequence <num>: stop when sequence <number> written\n"
		"  --max-global <num>: stop when global log size >= <num> bytes\n"
		"  --max-user <num>: stop when user log size >= <num> bytes\n"
		"    All of these default to '--num-exec 100000 --num-procs 1'\n"
		"\n"
		"  --generic <string>: Write generic event\n"
		"  -p|--persist <file>: persist writer state to file (for jobid gen)\n"
		"  --sleep <number>: how many seconds to sleep between events\n"
		"  --no-sleep: Don't sleep at all between events\n"
		"  --stork: simulate Stork (-1 for proc and subproc)\n"
		"  --random <percent>: gen other random events every <percent> times\n"
		"  --submit_note <string>: submit event note\n"
		"\n"
		"  -d|--debug <level>: debug level (e.g., D_FULLDEBUG)\n"
		"  -q|quiet: quiet all messages\n"
		"  -v: increase verbose level by 1\n"
		"  --verbosity <number|name>: set verbosity level (default is ERROR)\n"
		"    names: NONE=0 ERROR WARNING INFO VERBOSE ALL\n"
		"  --version: print the version number and compile date\n"
		"  -h|--usage: print this message and exit\n"
		"\n"
		"  --xml: write the log in XML\n"
		"  --name <name>: Set creator name\n"
		"\n"
		"  <filename>: the log file to write to\n";

	WorkerOptions	*opts = new WorkerOptions( m_shared );
	m_workerOptions.push_back( opts );

	int			 argno = 1;
	while ( (argno < argc) & (status == 0) ) {
		SimpleArg	arg( argv, argc, argno );

		if ( arg.Error() ) {
			printf("%s", usage);
			status = true;
		}


		if ( arg.Match('d', "debug") ) {
			if ( arg.hasOpt() ) {
				const char	*flags;
				arg.getOpt( flags );
				set_debug_flags( const_cast<char *>(flags) );
			} else {
				fprintf(stderr, "Value needed for '%s'\n", arg.Arg() );
				printf("%s", usage);
				status = true;
			}
		}
		else if ( arg.Match( "cluster") ) {
			if ( ! arg.getOpt(opts->m_cluster) ) {
				fprintf(stderr, "Value needed for '%s'\n", arg.Arg() );
				printf("%s", usage);
				status = true;
			}
		}
# if defined(ENABLE_WORKERS)
		else if ( arg.Match('w', "worker") ) {	
			opts = new WorkerOptions( m_shared, *opts );
			m_workerOptions.push_back( opts );
			printf( "Created worker option: %d\n", m_workerOptions.size() );
		}
# endif
		else if ( arg.Match('j', "jobid") ) {
			if ( arg.hasOpt() ) {
				const char *opt = arg.getOpt();
				if ( *opt == '.' ) {
					sscanf( opt, ".%d.%d", &opts->m_proc, &opts->m_subProc );
				}
				else {
					sscanf( opt, "%d.%d.%d",
							&opts->m_cluster,
							&opts->m_proc,
							&opts->m_subProc );
				}
			} else {
				fprintf(stderr, "Value needed for '%s'\n", arg.Arg() );
				printf("%s", usage);
				status = true;
			}

		}
		else if ( arg.Match("generic") ) {
			if ( !arg.getOpt(opts->m_genericEventStr) ) {
				fprintf(stderr, "Value needed for '%s'\n", arg.Arg() );
				printf("%s", usage);
				status = true;
			}

		}
		else if ( arg.Match("num-exec") ) {
			if ( ! arg.getOpt(opts->m_numExec) ) {
				fprintf(stderr, "Value needed for '%s'\n", arg.Arg() );
				printf("%s", usage);
				status = true;
			}

		}
		else if ( arg.Match('n', "num-procs") ) {
			if ( ! arg.getOpt(opts->m_numProcs) ) {
				fprintf(stderr, "Value needed for '%s'\n", arg.Arg() );
				printf("%s", usage);
				status = true;
			}

		}
		else if ( arg.Match("proc") ) {
			if ( ! arg.getOpt(opts->m_proc) ) {
				fprintf(stderr, "Value needed for '%s'\n", arg.Arg() );
				printf("%s", usage);
				status = true;
			}

		}
		else if ( arg.Match("max-rotations") ) {
			if ( ! arg.getOpt(opts->m_maxRotations) ) {
				fprintf(stderr, "Value needed for '%s'\n", arg.Arg() );
				printf("%s", usage);
				status = true;
			}
			else {
				opts->m_numExec = 100000;
				opts->m_numProcs = 1;
			}

		}
		else if ( arg.Match("max-rotation-stop") ) {
			opts->m_maxRotationStop = true;

		}
		else if ( arg.Match("max-global") ) {
			if ( ! arg.getOpt(opts->m_maxGlobalSize) ) {
				fprintf(stderr, "Value needed for '%s'\n", arg.Arg() );
				printf("%s", usage);
				status = true;
			}
			else {
				opts->m_numExec = 100000;
				opts->m_numProcs = 1;
			}

		}
		else if ( arg.Match("max-user") ) {
			if ( ! arg.getOpt(opts->m_maxUserSize) ) {
				fprintf(stderr, "Value needed for '%s'\n", arg.Arg() );
				printf("%s", usage);
				status = true;
			}
			else {
				opts->m_numExec = 100000;
				opts->m_numProcs = 1;
			}

		}
		else if ( arg.Match( 'p', "persist") ) {
			if ( !arg.getOpt(opts->m_persistFile) ) {
				fprintf(stderr, "Value needed for '%s'\n", arg.Arg() );
				printf("%s", usage);
				status = true;
			}

		}
		else if ( arg.Match("sleep") ) {
			double	sec;
			if ( arg.getOpt(sec) ) {
				opts->m_sleep_seconds  = (int) floor( sec );
				opts->m_sleep_useconds =
					(int) (1e6 * ( sec - opts->m_sleep_seconds ) );
			} else {
				fprintf(stderr, "Value needed for '%s'\n", arg.Arg() );
				printf("%s", usage);
				status = true;
			}

		}
		else if ( arg.Match("no-sleep") ) {
			opts->m_sleep_seconds  = 0;
			opts->m_sleep_useconds = 0;

		}
		else if ( arg.Match( "stork") ) {
			m_shared.m_stork = true;

		}
		else if ( arg.Match("subproc") ) {
			if ( arg.getOpt(opts->m_subProc) ) {
				fprintf(stderr, "Value needed for '%s'\n", arg.Arg() );
				printf("%s", usage);
				status = true;
			}

		}
		else if ( arg.Match("random") ) {
			double	percent;
			if ( arg.getOpt(percent) ) {
				m_shared.m_randomProb = percent / 100.0;
			} else {
				fprintf(stderr, "Value needed for '%s'\n", arg.Arg() );
				printf("%s", usage);
				status = true;
			}

		}
		else if ( arg.Match("submit_note") ) {
			if ( !arg.getOpt(opts->m_submitNote) ) {
				fprintf(stderr, "Value needed for '%s'\n", arg.Arg() );
				printf("%s", usage);
				status = true;
			}

		}
		else if( arg.Match( 'h', "usage") ) {
			printf("%s", usage);
			status = STATUS_CANCEL;

		}
		else if ( arg.Match("verbosity") ) {
			if ( arg.isOptInt() ) {
				int		verb;
				arg.getOpt(verb);
				m_shared.m_verbosity = (Verbosity) verb;
			}
			else if ( arg.hasOpt() ) {
				const char	*s;
				arg.getOpt( s );
				if ( !strcasecmp(s, "NONE" ) ) {
					m_shared.m_verbosity = VERB_NONE;
				}
				else if ( !strcasecmp(s, "ERROR" ) ) {
					m_shared.m_verbosity = VERB_ERROR;
				}
				else if ( !strcasecmp(s, "WARNING" ) ) {
					m_shared.m_verbosity = VERB_WARNING;
				}
				else if ( !strcasecmp(s, "INFO" ) ) {
					m_shared.m_verbosity = VERB_INFO;
				}
				else if ( !strcasecmp(s, "VERBOSE" ) ) {
					m_shared.m_verbosity = VERB_VERBOSE;
				}
				else if ( !strcasecmp(s, "ALL" ) ) {
					m_shared.m_verbosity = VERB_ALL;
				}
				else {
					fprintf(stderr, "Unknown %s '%s'\n", arg.Arg(), s );
					printf("%s", usage);
					status = true;
				}
			}
			else {
				fprintf(stderr, "Value needed for '%s'\n", arg.Arg() );
				printf("%s", usage);
				status = true;
			}

		}
		else if ( arg.Match('v') ) {
			int		v = (int) m_shared.m_verbosity;
			m_shared.m_verbosity = (Verbosity) (v + 1);

		}
		else if ( arg.Match('q', "quiet" ) ) {
			m_shared.m_verbosity = VERB_NONE;

		}
		else if ( arg.Match("version") ) {
			printf("test_log_writer: %s, %s\n", VERSION, __DATE__);
			status = STATUS_CANCEL;

		}
		else if ( arg.Match("name") ) {
			if ( !arg.getOpt(m_shared.m_name) ) {
				fprintf(stderr, "Value needed for '%s'\n", arg.Arg() );
				printf("%s", usage);
				status = true;
			}
		}
		else if ( arg.Match("xml") ) {
			m_shared.m_isXml = true;

		}
		else if ( !arg.ArgIsOpt() ) {
			arg.getOpt( opts->m_logFile );

		}
		else {
			fprintf(stderr, "Unrecognized argument: '%s'\n", arg.Arg() );
			printf("%s", usage);
			status = true;
		}
		argno = arg.Index();
	}

	if ( status == STATUS_OK && opts->m_logFile == NULL ) {
		fprintf(stderr, "Log file must be specified\n");
		printf("%s", usage);
		status = true;
	}

	// Read the persisted file (if specified)
	if ( opts->m_persistFile ) {
		FILE	*fp = safe_fopen_wrapper_follow( opts->m_persistFile, "r" );
		if ( fp ) {
			int		cluster, proc, subproc;
			if ( 3 == fscanf( fp, "%d.%d.%d", &cluster, &proc, &subproc ) ) {
				if ( opts->m_cluster < 0 ) opts->m_cluster = cluster;
				if ( opts->m_proc < 0 )    opts->m_proc    = proc;
				if ( opts->m_subProc < 0 ) opts->m_subProc = subproc;
			}
			fclose( fp );
		}
	}

	// Update the persisted file (if specified)
	if ( opts->m_persistFile ) {
		FILE	*fp = safe_fopen_wrapper_follow( opts->m_persistFile, "w" );
		if ( fp ) {
			fprintf( fp, "%d.%d.%d",
					 opts->m_cluster+1, opts->m_proc, opts->m_subProc );
			fclose( fp );
		}
	}

	return status;
}

void
handle_sigchild(int /*sig*/ )
{
#if defined(UNIX)
	pid_t	pid;
	int		status;
	if ( !global_workers ) {
		return;
	}
	while( true ) {
		pid = waitpid( -1, &status, WNOHANG );
		if ( pid > 0 ) {
			global_workers->reapChild( pid, status );
		}
		else {
			return;
		}
	}
#endif
}

Worker::Worker( const WorkerOptions &options, int num )
		: m_options( options ),
		  m_workerNum( num ),
		  m_alive( false ),
		  m_pid( -1 ),
		  m_status( 0 )
{
}

Worker::~Worker( void )
{
	Kill( SIGKILL );
}

bool
Worker::Kill( int signum ) const
{
	if ( !m_alive || (m_pid <= 0) ) {
		return false;
	}
# if defined(UNIX)
	if ( kill(m_pid, signum) < 0 ) {
		return false;
	}
# endif
	return true;
}

Workers::Workers( const GlobalOptions &options )
		: m_options( options ),
		  m_runningChildren( 0 )
{
}

Workers::~Workers( void )
{
	signalWorkers( SIGKILL );
	waitForWorkers( 10 );
# if defined(UNIX)
	signal( SIGCHLD, SIG_DFL );
# endif
	for( unsigned num = 0;  num < m_workers.size();  num++ ) {
		delete m_workers[num];
	}
}

Worker *
Workers::createWorkers( void )
{
	if ( m_options.getNumWorkers() == 1 ) {
		Worker *worker = new Worker( *m_options.getWorkerOpts(0), 0 );
		m_workers.push_back( worker );
		return worker;
	}

# if defined(UNIX)
	signal( SIGCHLD, handle_sigchild );
	for( int num = 0;  num < m_options.getNumWorkers();  num++ ) {
		Worker *worker = new Worker( *m_options.getWorkerOpts(num), num );
		pid_t pid = fork( );

		// Parent
		if ( pid ) {
			if ( m_options.Verbose(VERB_VERBOSE) ) {
				printf( "Forked off child pid %d\n", pid );
			}
			worker->setPid( pid );
			m_workers.push_back( worker );
			m_runningChildren++;
		}
		else {
			if ( m_options.Verbose(VERB_VERBOSE) ) {
				printf( "I'm child pid %d\n", getpid() );
			}
			m_runningChildren = 0;
			for( unsigned tmp = 0;  tmp < m_workers.size();  tmp++ ) {
				m_workers[tmp]->setPid( 0 );
				delete m_workers[tmp];
			}
			m_workers.clear();
			return worker;
		}
	}
# endif
	return NULL;
}

Worker *
Workers::findWorker( pid_t pid )
{
	for( unsigned num = 0;  num < m_workers.size();  num++ ) {
		if ( m_workers[num]->getPid() == pid ) {
			return m_workers[num];
		}
	}
	return NULL;
}

Worker *
Workers::getWorker( unsigned num )
{
	if ( num >= m_workers.size() ) {
		return NULL;
	}
	return m_workers[num];
}

bool
Workers::signalWorkers( int signum )
{
	bool	error = false;
	for( unsigned num = 0;  num < m_workers.size();  num++ ) {
	  if ( !(m_workers[num]->Kill(signum)) ) {
			error = true;
		}
	}
	return error;
}

bool
Workers::reapChild( pid_t pid, int status )
{
	Worker	*worker = findWorker( pid );
	if ( NULL == worker ) {
		return false;
	}
	worker->setStatus( status );
	m_runningChildren--;
	return true;
}

bool
Workers::waitForWorkers( int max_seconds )
{
	if ( !m_runningChildren ) {
		return true;
	}
	if ( m_options.Verbose(VERB_VERBOSE) ) {
		printf( "Waiting for %d children max %d seconds\n",
				m_runningChildren, max_seconds );
	}
	time_t	end = time(NULL) + max_seconds;
	while( m_runningChildren ) {
		handle_sigchild( SIGCHLD );		// Just to make sure we don't miss one
		if ( max_seconds && (time(NULL) > end) ) {
			return (0 != m_runningChildren);
		}
		sleep(1);
	}

	if ( m_options.Verbose(VERB_VERBOSE) ) {
		printf( "All children done:" );
	}
	for( unsigned num = 0;  num < m_workers.size();  num++ ) {
		int	status = m_workers[num]->getStatus();
		if ( m_options.Verbose(VERB_VERBOSE) ) {
			printf( "child %d: exit:%d sig:%d\n",
					m_workers[num]->getPid(),
					WEXITSTATUS(status), WTERMSIG(status) );
		}
		if ( status ) {
			m_errors++;
		}
	}
	
	return false;
}


// **************************
//  Rotating user log class
// **************************
static const char *getUserName( void )
{
	static char	buf[128];
	buf[0] = '\0';
# if defined(UNIX)
	struct passwd	*pw = getpwuid( getuid() );
	if ( NULL == pw ) {
		return "owner";
	}
	strncpy(buf, pw->pw_name, sizeof(buf) );
# else
	DWORD		size = sizeof(buf);
	GetUserName( buf, &size );
# endif
	buf[sizeof(buf)-1] = '\0';
	return buf;
}
TestLogWriter::TestLogWriter( Worker & /*worker*/,
							  const WorkerOptions &options )
	: WriteUserLog( getUserName(),
					my_domainname(),
					options.getLogFile(),
					options.getCluster(),
					options.getProc(),
					options.getSubProc(),
					options.getXml() ),
	  m_options( options ),
	  m_rotations( 0 )
{
	if ( options.getName() ) {
		setCreatorName( options.getName() );
	}
}

bool
TestLogWriter::globalRotationStarting( unsigned long filesize )
{
	int rotations = m_rotations + 1;

	if ( m_options.Verbose(VERB_INFO) ) {
		printf( "rotation %d starting, file size is %lu\n",
				rotations, filesize );
	}

	if ( ( m_options.m_maxRotations >= 0 ) &&
		 ( rotations >= m_options.m_maxRotations ) ) {
		printf( "Max # of rotations hit: shutting down\n" );
		global_done = true;
		if ( m_options.m_maxRotationStop ) {
			return false;
		}
	}

	m_rotations++;
	return true;
}

void
TestLogWriter::globalRotationEvents( int events )
{
	if ( m_options.Verbose(VERB_INFO) ) {
		printf( "Rotating: %d events counted\n", events );
	}
}

void
TestLogWriter::globalRotationComplete( int num_rotations,
									 int sequence,
									 const MyString & /*id*/ )
{
	if ( m_options.Verbose(VERB_INFO) ) {
		printf( "rotation complete: %d %d\n",
				num_rotations, sequence );
	}
	if ( ( m_options.m_maxSequence >= 0 ) &&
		 ( sequence >= m_options.m_maxSequence ) ) {
		printf( "Max sequence # hit: shutting down\n" );
		global_done = true;
	}
}

long
TestLogWriter::getUserLogSize( void )
{
	static StatWrapper	swrap;
	if ( NULL == m_options.getLogFile() ) {
		return 0;
	}
	if ( !swrap.IsInitialized() ) {
		swrap.SetPath( m_options.getLogFile() );
	}
	if ( swrap.Stat() ) {
		return -1L;			// What should we do here????
	}
	return swrap.GetBuf()->st_size;
}

bool
TestLogWriter::WriteEvents( int &events, int &sequence )
{
	bool		error = false;
	int			cluster = getGlobalCluster();
	int			proc = getGlobalProc();
	int			subproc = getGlobalSubProc();

	// Sanity check
	if (  ( ( m_options.getMaxGlobalSize() >= 0 ) ||
			( m_options.getMaxRotations() >= 0 ) ||
			( m_options.getMaxSequence() >= 0 ) ) &&
		  ( false == isGlobalEnabled() )  ) {
		fprintf( stderr, "Global option specified, but eventlog disabled!\n" );
		return false;
	}

	EventInfo	event( m_options, cluster, proc, subproc );

		//
		// Write the submit event.
		//
	event.GenEventSubmit( );
	error = event.WriteEvent( *this );
	event.Reset( );
	if ( !error ) {
		events++;
	}

		//
		// Write a single generic event
		//
	if ( m_options.m_genericEventStr ) {
		event.GenEventGeneric( );
		if ( event.WriteEvent( *this ) ) {
			error = true;
		}
		else {
			events++;
		}
		event.Reset( );
	}

		//
		// Write execute events.
		//
	if ( m_options.Verbose(VERB_VERBOSE) ) {
		printf( "Writing %d events for job %d.%d.%d\n",
				m_options.m_numExec, cluster, proc, subproc );
	}
	for ( int exec = 0;
		  ( (m_options.getNumExec()<0) || (exec<m_options.getNumExec()) );
		  ++exec ) {
		if ( global_done ) {
			break;
		}

		event.GenEventExecute( );
		if ( event.WriteEvent( *this ) ) {
			error = true;
		}
		else {
			events++;
		}
		event.Reset( );

		if ( !error && ( get_random_float() < m_options.getRandomProb() )  ) {
			event.GenEventRandom( );
			if ( event.WriteEvent( *this ) ) {
				printf( "Error writing event type %d\n",
						(int) event.GetEventNumber() );
				error = true;
			}
			else {
				events++;
			}
			event.Reset( );
		}
		if ( !error ) {
			event.NextProc( );
		}

		unsigned long	size;
		long			max_size;
		max_size = m_options.getMaxGlobalSize();

		if ( isGlobalEnabled() ) {
			if ( !getGlobalLogSize(size, true) ) {
				printf( "Error getting global log size!\n" );
				error = true;
			}
			else if ( (max_size > 0) && (size > (unsigned long)max_size) ) {
				printf( "Maximum global log size limit hit %ld > %lu\n",
						size, max_size );
				global_done = true;
			}
		}

		max_size = m_options.getMaxUserSize();
		if ( ( max_size > 0 ) && ( getUserLogSize() > max_size ) ) {
			printf( "Maximum user log size limit hit\n" );
			global_done = true;
		}

		if ( m_options.getSleepSeconds() ) {
			sleep( m_options.getSleepSeconds() );
		}
		if ( m_options.getSleepUseconds() ) {
			usleep( m_options.getSleepUseconds() );
		}
	}

		//
		// Write the terminated event.
		//
	event.GenEventTerminate( );
	if ( event.WriteEvent( *this ) ) {
		error = true;
	}
	else {
		events++;
	}

	if ( isGlobalEnabled() ) {
		sequence = getGlobalSequence( );
	}
	else {
		sequence = 0;
	}

	// If no rotations occurred, the writer did no rotations, and doesn't
	// know it's rotation #
	if ( isGlobalEnabled() && ( sequence == 0 ) ) {
		const char			*path = getGlobalPath();
		ReadUserLogHeader	header_reader;
		ReadUserLog			log_reader;

		if ( !log_reader.initialize( path, false, false, true ) ) {
			fprintf( stderr, "Error reading eventlog header (initialize)\n" );
			error = true;
		}
		else if ( header_reader.Read( log_reader ) != ULOG_OK ) {
			fprintf( stderr, "Error reading header eventlog header\n" );
			error = true;
		}
		else {
			sequence = header_reader.getSequence( );
			printf( "Got sequence #%d from header\n", sequence );
		}
	}

	return error;
}

// **************************
//  static functions
// **************************
static const char *
timestr( void )
{
	static char	tbuf[64];
	time_t now = time( NULL );
	strncpy( tbuf, ctime( &now ), sizeof(tbuf) );
	tbuf[sizeof(tbuf)-1] = '\0';
	if ( strlen(tbuf) ) {
		tbuf[strlen(tbuf)-1] = '\0';
	}
	return tbuf;
}

static unsigned
randint( unsigned maxval )
{
	return get_random_uint() % maxval;
}


// **********************
// Event Info class
// **********************
ULogEventNumber
EventInfo::GetEventNumber( void ) const
{
	if ( m_eventp == NULL )
		return (ULogEventNumber) -1;
	return m_eventp->eventNumber;
}

ULogEvent *
EventInfo::GenEvent( void )
{
	// Select the event type
	double	randval = get_random_float( );

	// Special case: execute event
	if ( randval < m_options.getRandomProb() ) {
		return GenEventExecute( );
	}
	else {
		return GenEventRandom( );
	}
}

ULogEvent *
EventInfo::GenEventRandom( void )
{
	ULogEvent	*eventp = NULL;
	while( NULL == eventp ) {
		unsigned	rand_event = randint(29);
		ULogEventNumber eventType = (ULogEventNumber) rand_event;

		eventp = GenEvent( eventType );
	}

	return eventp;
}

bool
EventInfo::WriteEvent( TestLogWriter &writer )
{
	if ( m_options.Verbose(VERB_ALL) ) {
		printf("Writing %s event %s @ %s\n",
			   m_name, m_note ? m_note : "", timestr() );
	}

	if ( !writer.writeEvent( m_eventp ) ) {
		if ( m_options.Verbose(VERB_ERROR) ) {
			fprintf(stderr, "Error writing log event\n");
		}
		return true;
	}
	return false;
}

ULogEvent *
EventInfo::GenEvent( ULogEventNumber eventType )
{
	switch( eventType ) {

	case ULOG_SUBMIT:
		return NULL;

	case ULOG_EXECUTE:
		return GenEventExecute( );

	case ULOG_EXECUTABLE_ERROR:
		return GenEventExecutableError( );

	case ULOG_CHECKPOINTED:
		return GenEventCheckpoint( );

	case ULOG_JOB_EVICTED:
		return GenEventJobEvicted( );

	case ULOG_IMAGE_SIZE:
		return GenEventImageSize( );

	case ULOG_SHADOW_EXCEPTION:
		return GenEventShadowException( );

	case ULOG_JOB_ABORTED:
		return GenEventJobAborted( );

	case ULOG_JOB_SUSPENDED:
		return GenEventJobSuspended( );

	case ULOG_JOB_UNSUSPENDED:
		return GenEventBasic( "Unsuspended", new JobUnsuspendedEvent );

	case ULOG_JOB_HELD:
		return GenEventJobHeld( );

	case ULOG_JOB_RELEASED:
		return GenEventJobReleased( );

#  if 0
	case ULOG_JOB_DISCONNECTED:
		return GenEventBasic( "Job disconnected", new JobDisconnectedEvent );
#  endif

#  if 0
	case ULOG_JOB_RECONNECTED:
		return GenEventBasic( "Job reconnected", new JobReconnectedEvent );
#  endif

#  if 0
	case ULOG_JOB_RECONNECT_FAILED:
		return GenEventBasic( "Job reconnect failed",
							  new JobReconnectFailedEvent );
#  endif

	default:
		break;
	}	// switch

	return NULL;
}

ULogEvent *
EventInfo::GenEventBasic( const char *name, ULogEvent *event )
{
	SetName( name );
	return SetEvent( event );
}

ULogEvent *
EventInfo::GenEventSubmit( void )
{
	char	buf[128];
	SetName( "Submit" );

	snprintf( buf, sizeof(buf), "(%d.%d.%d)", m_cluster, m_proc, m_subProc );
	SetNote( buf );

	SubmitEvent	*e = new SubmitEvent;
	e->setSubmitHost( "<128.105.165.12:32779>");

		// Note: the line below is designed specifically to work with
		// Kent's dummy stork_submit script for testing DAGs with
		// DATA nodes.
	e->submitEventLogNotes  = strnewp(m_options.m_submitNote);
	e->submitEventUserNotes = strnewp("User info");

	return SetEvent( e );
}

ULogEvent *
EventInfo::GenEventExecute( void )
{
	SetName( "Execute" );
	SetNote( "<128.105.165.12:32779>" );

	ExecuteEvent	*e = new ExecuteEvent;
	e->setExecuteHost(GetNote());
	return SetEvent( e );
}

ULogEvent *
EventInfo::GenEventTerminate( void )
{
	char	buf[128];
	SetName( "Terminate" );

	JobTerminatedEvent *e = new JobTerminatedEvent;
	e->normal = true;
	e->returnValue = 0;
	e->signalNumber = 0;
	e->sent_bytes = GetSize( );
	e->recvd_bytes = GetSize( );
	e->total_sent_bytes = GetSize( );
	e->total_recvd_bytes = GetSize( );

	snprintf( buf, sizeof(buf), "(%d.%d.%d)", m_cluster, m_proc, m_subProc );
	SetNote( buf );

	return SetEvent( e );
}

ULogEvent *
EventInfo::GenEventExecutableError( void )
{
	SetName( "Executable Error" );

	ExecutableErrorEvent *e = new ExecutableErrorEvent;
	e->errType = CONDOR_EVENT_BAD_LINK;

	return SetEvent( e );
}

ULogEvent *
EventInfo::GenEventCheckpoint( void )
{
	SetName( "Checkpoint" );
	CheckpointedEvent *e = new CheckpointedEvent;
	e->sent_bytes = GetSize( );

	return SetEvent( e );
}

ULogEvent *
EventInfo::GenEventJobEvicted( void )
{
	SetName( "Evicted" );
	JobEvictedEvent *e = new JobEvictedEvent;
	e->setReason("EVICT");
	e->setCoreFile("corefile");
	e->checkpointed = randint(10) > 8;
	e->sent_bytes = GetSize( );
	e->recvd_bytes = GetSize( );

	return SetEvent( e );
}

ULogEvent *
EventInfo::GenEventImageSize( void )
{
	SetName( "Job Image Size" );
	JobImageSizeEvent *e = new JobImageSizeEvent;
	e->size = GetSize( );

	return SetEvent( e );
}

ULogEvent *
EventInfo::GenEventShadowException( void )
{
	SetName( "Shadow Exception" );
	ShadowExceptionEvent *e = new ShadowExceptionEvent;
	e->sent_bytes = GetSize( );
	e->recvd_bytes = GetSize( );
	e->message[0] = '\0';
	strncat(e->message,"EXCEPTION", 15);

	return SetEvent( e );
}

ULogEvent *
EventInfo::GenEventJobAborted( void )
{
	SetName( "Job aborted" );
	JobAbortedEvent *e = new JobAbortedEvent;
	e->setReason("ABORT");

	return SetEvent( e );
}

ULogEvent *
EventInfo::GenEventJobSuspended( void )
{
	SetName( "Suspended" );
	JobSuspendedEvent *e = new JobSuspendedEvent;
	e->num_pids = randint(99);

	return SetEvent( e );
}

ULogEvent *
EventInfo::GenEventJobHeld( void )
{
	SetName( "Job held" );
	JobHeldEvent *e = new JobHeldEvent;
	e->setReason("HELD");
	e->setReasonCode(404);
	e->setReasonSubCode(0xff);

	return SetEvent( e );
}

ULogEvent *
EventInfo::GenEventJobReleased( void )
{
	SetName( "Job released" );
	JobReleasedEvent *e = new JobReleasedEvent;
	e->setReason("RELEASED");

	return SetEvent( e );
}

ULogEvent *
EventInfo::GenEventGeneric( void )
{
	SetName( "Generic" );

	GenericEvent	*e = new GenericEvent;
	strncpy(e->info, m_options.m_genericEventStr, sizeof(e->info) );
	e->info[sizeof(e->info)-1] = '\0';

	return SetEvent( e );
}

bool
EventInfo::GenIsLarge( void )
{
	m_is_large = (get_random_float() >= 0.8);
	return m_is_large;
}

int
EventInfo::GetSize( int mult ) const
{
	if ( m_is_large ) {
		return randint( mult*1024 );
	}
	else {
		return randint( mult );
	}
}
/*
### Local Variables: ***
### mode:c++ ***
### tab-width:4 ***
### End: ***
*/<|MERGE_RESOLUTION|>--- conflicted
+++ resolved
@@ -361,20 +361,15 @@
 int
 main(int argc, const char **argv)
 {
-<<<<<<< HEAD
-	param_functions *p_funcs = NULL;
-=======
 	set_mySubSystem( "TEST_LOG_WRITER", SUBSYSTEM_TYPE_TOOL );
 
->>>>>>> 02fd9fb6
 		// initialize to read from config file
 	myDistro->Init( argc, argv );
 	config();
 
 		// Set up the dprintf stuff...
 	Termlog = true;
-	p_funcs = get_param_functions();
-	dprintf_config("test_log_writer", p_funcs);
+	dprintf_config("test_log_writer", get_param_functions());
 	DebugFlags = D_ALWAYS;
 
 	bool			error = false;
