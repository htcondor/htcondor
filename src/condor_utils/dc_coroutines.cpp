--- conflicted
+++ resolved
@@ -170,14 +170,11 @@
 	);
 	timerIDToSocketMap[timerID] = sock;
 
-<<<<<<< HEAD
-=======
     // This is a special undocumented hack; you can use an
     // AwaitableDeadlineSocket as a pure co-awaitable() way to
     // wibble in and out of the event loop.
     if( sock == NULL ) { return false; }
 
->>>>>>> 75408bf3
     // Register a handler for this socket.
     daemonCore->Register_Socket( sock, "peer description",
         (SocketHandlercpp) & dc::AwaitableDeadlineSocket::socket,
@@ -194,10 +191,7 @@
 	ASSERT(timerIDToSocketMap.contains(timerID));
 	Sock * sock = timerIDToSocketMap[timerID];
 	ASSERT(sockets.contains(sock));
-<<<<<<< HEAD
-=======
 	sockets.erase(sock);
->>>>>>> 75408bf3
 
 	// Remove the socket listener.
 	daemonCore->Cancel_Socket( sock );
@@ -212,28 +206,17 @@
 
 int
 dc::AwaitableDeadlineSocket::socket( Stream * s ) {
-<<<<<<< HEAD
 	Sock * sock = dynamic_cast<Sock *>(s);
 	ASSERT(sock != NULL);
 
 	ASSERT(sockets.contains(sock));
-=======
-    Sock * sock = dynamic_cast<Sock *>(s);
-    ASSERT(sock != NULL);
-
-	ASSERT(sockets.contains(sock));
 	sockets.erase(sock);
->>>>>>> 75408bf3
 
 	// Make sure we don't hear from the timer.
 	for( auto [a_timerID, a_sock] : timerIDToSocketMap ) {
 		if( a_sock == sock ) {
-<<<<<<< HEAD
 			// We otherwise won't (be able to) cancel the socket.
 			daemonCore->Cancel_Socket(a_sock);
-=======
-		    daemonCore->Cancel_Socket(a_sock);
->>>>>>> 75408bf3
 			daemonCore->Cancel_Timer(a_timerID);
 			timerIDToSocketMap.erase(a_timerID);
 			break;
