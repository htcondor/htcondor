--- conflicted
+++ resolved
@@ -25,13 +25,10 @@
 #ifdef WIN32
 #else
 #include <fnmatch.h>
-<<<<<<< HEAD
 
 
 #define CREDMON_PID_FILE_READ_INTERVAL 20
-=======
-#endif
->>>>>>> f92a7166
+#endif
 
 static int _static_credmon_pid = -1;
 static time_t _credmon_pid_timestamp = 0;
