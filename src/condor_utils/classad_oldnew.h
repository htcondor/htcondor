/***************************************************************
 *
 * Copyright (C) 1990-2007, Condor Team, Computer Sciences Department,
 * University of Wisconsin-Madison, WI.
 * 
 * Licensed under the Apache License, Version 2.0 (the "License"); you
 * may not use this file except in compliance with the License.  You may
 * obtain a copy of the License at
 * 
 *    http://www.apache.org/licenses/LICENSE-2.0
 * 
 * Unless required by applicable law or agreed to in writing, software
 * distributed under the License is distributed on an "AS IS" BASIS,
 * WITHOUT WARRANTIES OR CONDITIONS OF ANY KIND, either express or implied.
 * See the License for the specific language governing permissions and
 * limitations under the License.
 *
 ***************************************************************/

#ifndef _ClassAdOldNew_H
#define _ClassAdOldNew_H
 
/*
  This file holds utility functions that rely on *new* ClassAds.
*/
#include "stream.h"
#include "string_list.h"

#include "classad/classad_distribution.h"

#include "classad/value.h"
#include "classad/matchClassad.h"

// Forward dec'l
class ReliSock;

void AttrList_setPublishServerTimeMangled( bool publish);

namespace compat_classad { class ClassAd; } //forward declaration
compat_classad::ClassAd* getClassAd( Stream *sock );

bool getClassAd( Stream *sock, classad::ClassAd& ad );

/** Get the ClassAd from the CEDAR stream.  This will not block.
 *  Returns 2 if this would have blocked; the resulting ClassAd is not yet valid in this case
 * @param sock
 * @param ad the ClassAd to be received
 * @returns 0 for error; 1 for success; 2 if this would have blocked.
 */
int getClassAdNonblocking(ReliSock *sock, classad::ClassAd& ad);

bool getClassAdNoTypes( Stream *sock, classad::ClassAd& ad );

/** Send the ClassAd on the CEDAR stream
 * @param sock the stream
 * @param ad the ClassAd to be sent
 */
<<<<<<< HEAD
int putClassAd ( Stream *sock, classad::ClassAd& ad, bool exclude_private = false, StringList *attr_whitelist=NULL );

/** Send the ClassAd on the CEDAR stream.  This will not block even if the send socket is full.
 *  Returns 2 if this would have blocked; the ClassAd will be buffered in memory.
 * @param sock the stream
 * @param ad the ClassAd to be sent
 * @param exclude_private whether to exclude private attributes
 * @param attr_whitelist list of attributes to send (default is to send all)
 */
int putClassAdNonblocking(ReliSock *sock, classad::ClassAd& ad, bool exclude_private = false, StringList *attr_whitelist=NULL );
=======
int putClassAd (Stream *sock, classad::ClassAd& ad);
>>>>>>> c98d1290

/** Send the ClassAd on the CEDAR stream, this function has the functionality of all of the above
 * @param sock the stream
 * @param ad the ClassAd to be sent
 * @param whitelist list of attributes to send (default is to send all)
 * @param options one or more of PUT_CLASS_AD_* flags
 *  if the PUT_CLASSAD_NON_BLOCKING flag is used, then This will not block even if the send socket is full.
 *  and the return value is 2 if it would have blocked; the ClassAd will be buffered in memory.
 */
<<<<<<< HEAD
int putClassAdNoTypes ( Stream *sock, classad::ClassAd& ad, bool exclude_private = false );

//DO NOT CALL THIS, EXCEPT IN THE ABOVE TWO putClassAds*!
//the bool exclude types tells the function whether to exclude 
//  stuff about MyType and TargetType from being included.
//  true is the same as the old putClassAd()
//  false is the same as the putClassAdNoTypes()
int _putClassAd(Stream *sock, classad::ClassAd& ad, bool excludeTypes,
					bool exclude_private, StringList *attr_whitelist);
=======
int putClassAd (Stream *sock, classad::ClassAd& ad, int options, const classad::References * whitelist = NULL);
// options valuees for putClassad
#define PUT_CLASSAD_NO_PRIVATE          0x01 // exclude private attributes
#define PUT_CLASSAD_NO_TYPES            0x02 // exclude MyType and TargetType from output.
#define PUT_CLASSAD_NON_BLOCKING        0x04 // use non-blocking sematics. returns 2 of this would have blocked.
#define PUT_CLASSAD_NO_EXPAND_WHITELIST 0x08 // use the whitelist argument as-is, (default is to expand internal references before using it)

// fetch the given attribute from the queryAd and convert it into a set of attributes
//   the attribute should be a string value containing a comma and/or space separated list of attributes (like StringList)
//   if allow_list is true, then attribute is permitted to be a classad list of strings each of which is an attribute of the projection.
// returns:
//  < 0 if atribute exists but is not a valid projection
//  0   if no projection or empty projection
//  > 0 if valid, non-empty projection
int mergeProjectionFromQueryAd(classad::ClassAd & queryAd, const char * attr_projection, classad::References & projection, bool allow_list = false);

>>>>>>> c98d1290

//this is a shorthand version of EvalTree w/o a target ad.
bool EvalTree(classad::ExprTree* eTree, classad::ClassAd* mine, classad::Value* v);

// this will return false when `mine` doesn't exist, or if one of the inner
// calls to Evaluate fails.
bool EvalTree(classad::ExprTree* eTree, classad::ClassAd* mine, classad::ClassAd* target, classad::Value* v);
#endif<|MERGE_RESOLUTION|>--- conflicted
+++ resolved
@@ -55,20 +55,7 @@
  * @param sock the stream
  * @param ad the ClassAd to be sent
  */
-<<<<<<< HEAD
-int putClassAd ( Stream *sock, classad::ClassAd& ad, bool exclude_private = false, StringList *attr_whitelist=NULL );
-
-/** Send the ClassAd on the CEDAR stream.  This will not block even if the send socket is full.
- *  Returns 2 if this would have blocked; the ClassAd will be buffered in memory.
- * @param sock the stream
- * @param ad the ClassAd to be sent
- * @param exclude_private whether to exclude private attributes
- * @param attr_whitelist list of attributes to send (default is to send all)
- */
-int putClassAdNonblocking(ReliSock *sock, classad::ClassAd& ad, bool exclude_private = false, StringList *attr_whitelist=NULL );
-=======
 int putClassAd (Stream *sock, classad::ClassAd& ad);
->>>>>>> c98d1290
 
 /** Send the ClassAd on the CEDAR stream, this function has the functionality of all of the above
  * @param sock the stream
@@ -78,17 +65,6 @@
  *  if the PUT_CLASSAD_NON_BLOCKING flag is used, then This will not block even if the send socket is full.
  *  and the return value is 2 if it would have blocked; the ClassAd will be buffered in memory.
  */
-<<<<<<< HEAD
-int putClassAdNoTypes ( Stream *sock, classad::ClassAd& ad, bool exclude_private = false );
-
-//DO NOT CALL THIS, EXCEPT IN THE ABOVE TWO putClassAds*!
-//the bool exclude types tells the function whether to exclude 
-//  stuff about MyType and TargetType from being included.
-//  true is the same as the old putClassAd()
-//  false is the same as the putClassAdNoTypes()
-int _putClassAd(Stream *sock, classad::ClassAd& ad, bool excludeTypes,
-					bool exclude_private, StringList *attr_whitelist);
-=======
 int putClassAd (Stream *sock, classad::ClassAd& ad, int options, const classad::References * whitelist = NULL);
 // options valuees for putClassad
 #define PUT_CLASSAD_NO_PRIVATE          0x01 // exclude private attributes
@@ -105,7 +81,6 @@
 //  > 0 if valid, non-empty projection
 int mergeProjectionFromQueryAd(classad::ClassAd & queryAd, const char * attr_projection, classad::References & projection, bool allow_list = false);
 
->>>>>>> c98d1290
 
 //this is a shorthand version of EvalTree w/o a target ad.
 bool EvalTree(classad::ExprTree* eTree, classad::ClassAd* mine, classad::Value* v);
