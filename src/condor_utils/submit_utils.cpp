--- conflicted
+++ resolved
@@ -4703,13 +4703,8 @@
 
 		if ( ! valid_grid_type) {
 			push_error(stderr, "Invalid value '%s' for grid type\n"
-<<<<<<< HEAD
-				"Must be one of: pbs, lsf, sge, nqs, condor, nordugrid, arc, unicore, ec2, gce, azure, or boinc\n",
-				JobGridType.c_str());
-=======
-				"Must be one of: condor, batch, nordugrid, ec2, gce, azure, or boinc\n",
+				"Must be one of: condor, batch, nordugrid, arc, ec2, gce, azure, or boinc\n",
 				JobGridType.Value());
->>>>>>> 1fa4164d
 			ABORT_AND_RETURN(1);
 		}
 
