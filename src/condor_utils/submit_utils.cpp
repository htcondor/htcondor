/***************************************************************
 *
 * Copyright (C) 1990-2016, Condor Team, Computer Sciences Department,
 * University of Wisconsin-Madison, WI.
 * 
 * Licensed under the Apache License, Version 2.0 (the "License"); you
 * may not use this file except in compliance with the License.  You may
 * obtain a copy of the License at
 * 
 *    http://www.apache.org/licenses/LICENSE-2.0
 * 
 * Unless required by applicable law or agreed to in writing, software
 * distributed under the License is distributed on an "AS IS" BASIS,
 * WITHOUT WARRANTIES OR CONDITIONS OF ANY KIND, either express or implied.
 * See the License for the specific language governing permissions and
 * limitations under the License.
 *
 ***************************************************************/

#include "condor_common.h"
#include "condor_config.h"
#include "condor_debug.h"
#include "condor_string.h"
#include "spooled_job_files.h" // for GetSpooledExecutablePath()
#include "basename.h"
#include "condor_getcwd.h"
#include "condor_classad.h"
#include "condor_attributes.h"
#include "condor_adtypes.h"
#include "domain_tools.h"
#include "sig_install.h"
#include "daemon.h"
#include "string_list.h"
#include "which.h"
#include "sig_name.h"
#include "print_wrapped_text.h"
#include "my_username.h" // for my_domainname
#include "globus_utils.h" // for 
#include "enum_utils.h" // for shouldtransferfiles_t
#include "directory.h"
#include "filename_tools.h"
#include "fs_util.h"
#include "condor_crontab.h"
#include "file_transfer.h"
#include "condor_holdcodes.h"
#include "condor_url.h"
#include "condor_version.h"
#include "NegotiationUtils.h"
#include "param_info.h" // for BinaryLookup
#include "classad_helpers.h"
#include "metric_units.h"
#include "submit_utils.h"

#include "list.h"
#include "condor_vm_universe_types.h"
#include "vm_univ_utils.h"
#include "my_popen.h"
#include "condor_base64.h"
#include "zkm_base64.h"

#include <algorithm>
#include <string>
#include <set>

/* Disable gcc warnings about floating point comparisons */
GCC_DIAG_OFF(float-equal)

#define ABORT_AND_RETURN(v) abort_code=v; return abort_code
#define RETURN_IF_ABORT() if (abort_code) return abort_code

#define exit(n)  poison_exit(n)

// When this class is wrapped around a classad that has a chained parent ad
// inserts and assignments will check to see if the value being assigned
// is the same as the value in the chained parent, and if so will NOT do
// the assigment, but let the parents value show through.
//
// This has the effect of leaving the ad containing only the differences from the parent
//
// Thus if this class is wrapped around a job ad chained to a cluster ad, the job ad
// will contain only those values that should be sent to the procAd in the schedd.
class DeltaClassAd
{
public:
	DeltaClassAd(ClassAd & _ad) : ad(_ad) {}
	virtual ~DeltaClassAd() {};

	bool Insert(const std::string & attr, ExprTree * tree);
	bool Assign(const char* attr, bool val);
	bool Assign(const char* attr, double val);
	bool Assign(const char* attr, long long val);
	bool Assign(const char* attr, const char * val);

	ExprTree * LookupExpr(const char * attr) { return ad.LookupExpr(attr); }
	ExprTree * Lookup(const std::string & attr) { return ad.Lookup(attr); }
	int LookupString(const char * attr, std::string & val) { return ad.LookupString(attr, val); }
	int LookupBool(const char * attr, bool & val) { return ad.LookupBool(attr, val); }
	int LookupInt(const char * attr, long long & val) { return ad.LookupInteger(attr, val); }
	classad::Value::ValueType LookupType(const std::string attr);
	classad::Value::ValueType LookupType(const std::string attr, classad::Value & val);

protected:
	ClassAd& ad;

	ExprTree * HasParentTree(const std::string & attr, classad::ExprTree::NodeKind kind);
	const classad::Value * HasParentValue(const std::string & attr, classad::Value::ValueType vt);
};

// returns the expr tree from the parent ad if it is of the given node kind.
// otherwise returns NULL.
ExprTree * DeltaClassAd::HasParentTree(const std::string & attr, classad::ExprTree::NodeKind kind)
{
	classad::ClassAd * parent = ad.GetChainedParentAd();
	if (parent) {
		ExprTree * expr = parent->Lookup(attr);
		if (expr) {
			expr = SkipExprEnvelope(expr);
			if (kind == expr->GetKind()) {
				return expr;
			}
		}
	}
	return NULL;
}

// returns a pointer to the value from the parent ad if the parent ad has a Literal node
// of the given value type.
const classad::Value * DeltaClassAd::HasParentValue(const std::string & attr, classad::Value::ValueType vt)
{
	ExprTree * expr = HasParentTree(attr, ExprTree::NodeKind::LITERAL_NODE);
	if ( ! expr)
		return NULL;
	classad::Value::NumberFactor f;
	const classad::Value * pval = &static_cast<classad::Literal*>(expr)->getValue(f);
	if (!pval || (pval->GetType() != vt))
		return NULL;
	return pval;
}

bool DeltaClassAd::Insert(const std::string & attr, ExprTree * tree)
{
	ExprTree * t2 = HasParentTree(attr, tree->GetKind());
	if (t2 && tree->SameAs(t2)) {
		delete tree;
		ad.PruneChildAttr(attr, false);
		return true;
	}
	return ad.Insert(attr, tree);
}

bool DeltaClassAd::Assign(const char* attr, bool val)
{
	bool bval = ! val;
	const classad::Value * pval = HasParentValue(attr, classad::Value::BOOLEAN_VALUE);
	if (pval && pval->IsBooleanValue(bval) && (val == bval)) {
		ad.PruneChildAttr(attr, false);
		return true;
	}
	return ad.Assign(attr, val);
}

bool DeltaClassAd::Assign(const char* attr, double val)
{
	double dval = -val;
	const classad::Value * pval = HasParentValue(attr, classad::Value::REAL_VALUE);
	if (pval && pval->IsRealValue(dval) && (val == dval)) {
		ad.PruneChildAttr(attr, false);
		return true;
	}
	return ad.Assign(attr, val);
}

bool DeltaClassAd::Assign(const char* attr, long long val)
{
	long long ival = -val;
	const classad::Value * pval = HasParentValue(attr, classad::Value::INTEGER_VALUE);
	if (pval && pval->IsIntegerValue(ival) && (val == ival)) {
		ad.PruneChildAttr(attr, false);
		return true;
	}
	return ad.Assign(attr, val);
}

bool DeltaClassAd::Assign(const char* attr, const char * val)
{
	const char * cstr = NULL;
	const classad::Value * pval = HasParentValue(attr, classad::Value::STRING_VALUE);
	if (val && pval && pval->IsStringValue(cstr) && cstr && (MATCH == strcmp(cstr, val))) {
		ad.PruneChildAttr(attr, false);
		return true;
	}
	return ad.Assign(attr, val);
}

classad::Value::ValueType DeltaClassAd::LookupType(const std::string attr)
{
	classad::Value val;
	return LookupType(attr, val);
}

classad::Value::ValueType DeltaClassAd::LookupType(const std::string attr, classad::Value & val)
{
	if (! ad.EvaluateAttr(attr, val))
		return classad::Value::ValueType::ERROR_VALUE;
	return val.GetType();
}

bool SubmitHash::AssignJobVal(const char * attr, bool val) { return job->Assign(attr, val); }
bool SubmitHash::AssignJobVal(const char * attr, double val) { return job->Assign(attr, val); }
bool SubmitHash::AssignJobVal(const char * attr, long long val) { return job->Assign(attr, val); }
//bool SubmitHash::AssignJobVal(const char * attr, int val) { return job->Assign(attr, val); }
//bool SubmitHash::AssignJobVal(const char * attr, long val) { return job->Assign(attr, val); }
//bool SubmitHash::AssignJobVal(const char * attr, time_t val) { return job->Assign(attr, val); }


// declare enough of the condor_params structure definitions so that we can define submit hashtable defaults
namespace condor_params {
	typedef struct string_value { char * psz; int flags; } string_value;
	struct key_value_pair { const char * key; const string_value * def; };
}

// values for submit hashtable defaults, these are declared as char rather than as const char to make g++ on fedora shut up.
static char OneString[] = "1", ZeroString[] = "0";
//static char ParallelNodeString[] = "#pArAlLeLnOdE#";
static char UnsetString[] = "";


static condor_params::string_value ArchMacroDef = { UnsetString, 0 };
static condor_params::string_value OpsysMacroDef = { UnsetString, 0 };
static condor_params::string_value OpsysVerMacroDef = { UnsetString, 0 };
static condor_params::string_value OpsysMajorVerMacroDef = { UnsetString, 0 };
static condor_params::string_value OpsysAndVerMacroDef = { UnsetString, 0 };
static condor_params::string_value SpoolMacroDef = { UnsetString, 0 };
#ifdef WIN32
static condor_params::string_value IsLinuxMacroDef = { ZeroString, 0 };
static condor_params::string_value IsWinMacroDef = { OneString, 0 };
#elif defined LINUX
static condor_params::string_value IsLinuxMacroDef = { OneString, 0 };
static condor_params::string_value IsWinMacroDef = { ZeroString, 0 };
#else
static condor_params::string_value IsLinuxMacroDef = { ZeroString, 0 };
static condor_params::string_value IsWinMacroDef = { ZeroString, 0 };
#endif
static condor_params::string_value UnliveSubmitFileMacroDef = { UnsetString, 0 };
static condor_params::string_value UnliveNodeMacroDef = { UnsetString, 0 };
static condor_params::string_value UnliveClusterMacroDef = { OneString, 0 };
static condor_params::string_value UnliveProcessMacroDef = { ZeroString, 0 };
static condor_params::string_value UnliveStepMacroDef = { ZeroString, 0 };
static condor_params::string_value UnliveRowMacroDef = { ZeroString, 0 };

static condor_params::string_value UnliveSubmitTimeMacroDef = { UnsetString, 0 };
static condor_params::string_value UnliveYearMacroDef = { UnsetString, 0 };
static condor_params::string_value UnliveMonthMacroDef = { UnsetString, 0 };
static condor_params::string_value UnliveDayMacroDef = { UnsetString, 0 };

static char rc[] = "$(Request_CPUs)";
static condor_params::string_value VMVCPUSMacroDef = { rc, 0 };
static char rm[] = "$(Request_Memory)";
static condor_params::string_value VMMemoryMacroDef = { rm, 0 };

// Necessary so that the user who sets request_memory instead of
// RequestMemory doesn't miss out on the default value for VM_MEMORY.
static char rem[] = "$(RequestMemory)";
static condor_params::string_value RequestMemoryMacroDef = { rem, 0 };
// The same for CPUs.
static char rec[] = "$(RequestCPUs)";
static condor_params::string_value RequestCPUsMacroDef = { rec, 0 };

static char StrictFalseMetaKnob[] = 
	"SubmitWarnEmptyMatches=false\n"
	"SubmitFailEmptyMatches=false\n"
	"SubmitWarnDuplicateMatches=false\n"
	"SubmitFailEmptyFields=false\n"
	"SubmitWarnEmptyFields=false\n";
static char StrictTrueMetaKnob[] = 
	"SubmitWarnEmptyMatches=true\n"
	"SubmitFailEmptyMatches=true\n"
	"SubmitWarnDuplicateMatches=true\n"
	"SubmitFailEmptyFields=false\n"
	"SubmitWarnEmptyFields=true\n";
static char StrictHarshMetaKnob[] = 
	"SubmitWarnEmptyMatches=true\n"
	"SubmitFailEmptyMatches=true\n"
	"SubmitWarnDuplicateMatches=true\n"
	"SubmitFailEmptyFields=true\n"
	"SubmitWarnEmptyFields=true\n";
static condor_params::string_value StrictFalseMetaDef = { StrictFalseMetaKnob, 0 };
static condor_params::string_value StrictTrueMetaDef = { StrictTrueMetaKnob, 0 };
static condor_params::string_value StrictHarshMetaDef = { StrictHarshMetaKnob, 0 };

// Table of submit macro 'defaults'. This provides a convenient way to inject things into the submit
// hashtable without actually running a bunch of code to stuff the table.
// Because they are defaults they will be ignored when scanning for unreferenced macros.
// NOTE: TABLE MUST BE SORTED BY THE FIRST FIELD!!
static MACRO_DEF_ITEM SubmitMacroDefaults[] = {
	{ "$STRICT.FALSE", &StrictFalseMetaDef },
	{ "$STRICT.HARSH", &StrictHarshMetaDef },
	{ "$STRICT.TRUE", &StrictTrueMetaDef },
	{ "ARCH",      &ArchMacroDef },
	{ "Cluster",   &UnliveClusterMacroDef },
	{ "ClusterId", &UnliveClusterMacroDef },
	{ "Day",       &UnliveDayMacroDef },
	{ "IsLinux",   &IsLinuxMacroDef },
	{ "IsWindows", &IsWinMacroDef },
	{ "ItemIndex", &UnliveRowMacroDef },
	{ "Month",     &UnliveMonthMacroDef },
	{ "Node",      &UnliveNodeMacroDef },
	{ "OPSYS",           &OpsysMacroDef },
	{ "OPSYSANDVER",     &OpsysAndVerMacroDef },
	{ "OPSYSMAJORVER",   &OpsysMajorVerMacroDef },
	{ "OPSYSVER",        &OpsysVerMacroDef },
	{ "Process",   &UnliveProcessMacroDef },
	{ "ProcId",    &UnliveProcessMacroDef },
	{ "Request_CPUs", &RequestCPUsMacroDef },
	{ "Request_Memory", &RequestMemoryMacroDef },
	{ "Row",       &UnliveRowMacroDef },
	{ "SPOOL",     &SpoolMacroDef },
	{ "Step",      &UnliveStepMacroDef },
	{ "SUBMIT_FILE", &UnliveSubmitFileMacroDef },
	{ "SUBMIT_TIME", &UnliveSubmitTimeMacroDef },
	{ "VM_MEMORY", &VMMemoryMacroDef },
	{ "VM_VCPUS",  &VMVCPUSMacroDef },
	{ "Year",       &UnliveYearMacroDef },
};


// these are used to keep track of the source of various macros in the table.
//const MACRO_SOURCE DetectedMacro = { true,  false, 0, -2, -1, -2 };
const MACRO_SOURCE DefaultMacro = { true, false, 1, -2, -1, -2 }; // for macros set by default
const MACRO_SOURCE ArgumentMacro = { true, false, 2, -2, -1, -2 }; // for macros set by command line
const MACRO_SOURCE LiveMacro = { true, false, 3, -2, -1, -2 };    // for macros use as queue loop variables

SubmitHash::FNSETATTRS SubmitHash::is_special_request_resource(const char * key)
{
	if (YourStringNoCase(SUBMIT_KEY_RequestCpus) == key) return &SubmitHash::SetRequestCpus;
	if (YourStringNoCase("request_cpu") == key) return &SubmitHash::SetRequestCpus; // so we get an error for this common mistake
	if (YourStringNoCase(SUBMIT_KEY_RequestGpus) == key) return &SubmitHash::SetRequestGpus;
	if (YourStringNoCase("request_gpu") == key) return &SubmitHash::SetRequestGpus; // so we get an error for this common mistake
	if (YourStringNoCase(SUBMIT_KEY_RequestDisk) == key) return &SubmitHash::SetRequestDisk;
	if (YourStringNoCase(SUBMIT_KEY_RequestMemory) == key) return &SubmitHash::SetRequestMem;
	return NULL;
}

// parse an expression string, and validate it, then wrap it in parens
// if needed in preparation for appending another expression string with the given operator
static bool check_expr_and_wrap_for_op(std::string &expr_str, classad::Operation::OpKind op)
{
	ExprTree * tree = NULL;
	bool valid_expr = (0 == ParseClassAdRvalExpr(expr_str.c_str(), tree));
	if (valid_expr && tree) { // figure out if we need to add parens
		ExprTree * expr = WrapExprTreeInParensForOp(tree, op);
		if (expr != tree) {
			tree = expr;
			expr_str.clear();
			ExprTreeToString(tree, expr_str);
		}
	}
	delete tree;
	return valid_expr;
}

condor_params::string_value * allocate_live_default_string(MACRO_SET &set, const condor_params::string_value & Def, int cch)
{
	condor_params::string_value * NewDef = reinterpret_cast<condor_params::string_value*>(set.apool.consume(sizeof(condor_params::string_value), sizeof(void*)));
	NewDef->flags = Def.flags;
	if (cch > 0) {
		NewDef->psz = set.apool.consume(cch, sizeof(void*));
		memset(NewDef->psz, 0, cch);
		if (Def.psz) strcpy(NewDef->psz, Def.psz);
	} else {
		NewDef->psz = NULL;
	}

	// change the defaults table pointers
	condor_params::key_value_pair *pdi = const_cast<condor_params::key_value_pair *>(set.defaults->table);
	for (int ii = 0; ii < set.defaults->size; ++ii) {
		if (pdi[ii].def == &Def) { pdi[ii].def = NewDef; }
	}

	// return the live string
	return NewDef;
}

// setup a MACRO_DEFAULTS table for the macro set, we have to re-do this each time we clear
// the macro set, because we allocate the defaults from the ALLOCATION_POOL.
void SubmitHash::setup_macro_defaults()
{
	// make an instance of the defaults table that is private to this function. 
	// we do this because of the 'live' keys in the 
	struct condor_params::key_value_pair* pdi = reinterpret_cast<struct condor_params::key_value_pair*> (SubmitMacroSet.apool.consume(sizeof(SubmitMacroDefaults), sizeof(void*)));
	memcpy((void*)pdi, SubmitMacroDefaults, sizeof(SubmitMacroDefaults));
	SubmitMacroSet.defaults = reinterpret_cast<MACRO_DEFAULTS*>(SubmitMacroSet.apool.consume(sizeof(MACRO_DEFAULTS), sizeof(void*)));
	SubmitMacroSet.defaults->size = COUNTOF(SubmitMacroDefaults);
	SubmitMacroSet.defaults->table = pdi;
	SubmitMacroSet.defaults->metat = NULL;

	// allocate space for the 'live' macro default string_values and for the strings themselves.
	LiveNodeString = allocate_live_default_string(SubmitMacroSet, UnliveNodeMacroDef, 24)->psz;
	LiveClusterString = allocate_live_default_string(SubmitMacroSet, UnliveClusterMacroDef, 24)->psz;
	LiveProcessString = allocate_live_default_string(SubmitMacroSet, UnliveProcessMacroDef, 24)->psz;
	LiveRowString = allocate_live_default_string(SubmitMacroSet, UnliveRowMacroDef, 24)->psz;
	LiveStepString = allocate_live_default_string(SubmitMacroSet, UnliveStepMacroDef, 24)->psz;
}

// set the value that $(SUBMIT_FILE) will expand to. (set into the defaults table, not the submit hash table)
void SubmitHash::insert_submit_filename(const char * filename, MACRO_SOURCE & source)
{
	// don't insert the source if already has a source id.
	bool insert_it = true;
	if (source.id > 0 && (size_t)source.id < SubmitMacroSet.sources.size()) {
		const char * tmp = macro_source_filename(source, SubmitMacroSet);
		if (strcmp(tmp, filename) == MATCH) {
			insert_it = false;
		}
	}
	if (insert_it) {
		insert_source(filename, source);
	}

	// if the defaults table pointer for SUBMIT_FILE is unset, set it to point to the filename we just inserted.
	condor_params::key_value_pair *pdi = const_cast<condor_params::key_value_pair *>(SubmitMacroSet.defaults->table);
	for (int ii = 0; ii < SubmitMacroSet.defaults->size; ++ii) {
		if (pdi[ii].def == &UnliveSubmitFileMacroDef) { 
			condor_params::string_value * NewDef = reinterpret_cast<condor_params::string_value*>(SubmitMacroSet.apool.consume(sizeof(condor_params::string_value), sizeof(void*)));
			NewDef->flags = UnliveSubmitFileMacroDef.flags;
			NewDef->psz = const_cast<char*>(macro_source_filename(source, SubmitMacroSet));
			pdi[ii].def = NewDef;
		}
	}
}

void SubmitHash::setup_submit_time_defaults(time_t stime)
{
	condor_params::string_value * sv;

	// allocate space for yyyy-mm-dd string for the $(SUBMIT_TIME) $(YEAR) $(MONTH) and $(DAY) default macros
	char * times = SubmitMacroSet.apool.consume(24, 4);
	strftime(times, 12, "%Y_%m_%d", localtime(&stime));
	times[4] = times[7] = 0;

	// set Year, Month, and Day macro values
	sv = allocate_live_default_string(SubmitMacroSet, UnliveYearMacroDef, 0);
	sv->psz = times;
	sv = allocate_live_default_string(SubmitMacroSet, UnliveMonthMacroDef, 0);
	sv->psz = &times[5];
	sv = allocate_live_default_string(SubmitMacroSet, UnliveDayMacroDef, 0);
	sv->psz = &times[8];

	// set SUBMIT_TIME macro value
	sprintf(&times[12], "%lu", (unsigned long)stime);
	sv = allocate_live_default_string(SubmitMacroSet, UnliveSubmitTimeMacroDef, 0);
	sv->psz = &times[12];
}


/* order dependencies
ComputeRootDir >> ComputeIWD
ComputeIWD >> FixupTransferInputFiles

SetUniverse >> SetArguments SetCronTab SetExecutable SetGSICredentials SetGridParams SetImageSize SetJobDeferral SetJobLease SetKillSig SetMachineCount SetMaxJobRetirementTime SetRank SetRequirements SetTransferFiles SetVMParams

SetPriority >> SetMaxJobRetirementTime

SetTDP >> SetTransferFiles
SetStderr >> SetTransferFiles
SetStdout >> SetTransferFiles

SetTransferFiles >> SetImageSize

SetCronTab >> SetJobDeferral

SetPerFileEncryption >> SetRequirements
SetMachineCount >> SetRequirements
SetImageSize >> SetRequirements
SetTransferFiles >> SetRequirements
SetEncryptExecuteDir >> SetRequirements

*/

SubmitHash::SubmitHash()
	: clusterAd(NULL)
	, procAd(NULL)
	, job(NULL)
	, submit_time(0)
	, abort_code(0)
	, abort_macro_name(NULL)
	, abort_raw_macro_val(NULL)
	, base_job_is_cluster_ad(0)
	, DisableFileChecks(true)
	, FakeFileCreationChecks(false)
	, IsInteractiveJob(false)
	, IsRemoteJob(false)
	, FnCheckFile(NULL)
	, CheckFileArg(NULL)
	, CheckProxyFile(true)
	, LiveNodeString(NULL)
	, LiveClusterString(NULL)
	, LiveProcessString(NULL)
	, LiveRowString(NULL)
	, LiveStepString(NULL)
	, JobUniverse(CONDOR_UNIVERSE_MIN)
	, JobIwdInitialized(false)
	, IsDockerJob(false)
	, JobDisableFileChecks(false)
	, SubmitOnHold(false)
	, SubmitOnHoldCode(0)
	, already_warned_requirements_disk(false)
	, already_warned_requirements_mem(false)
	, already_warned_job_lease_too_small(false)
	, already_warned_notification_never(false)
{
	SubmitMacroSet.initialize(CONFIG_OPT_WANT_META | CONFIG_OPT_KEEP_DEFAULTS | CONFIG_OPT_SUBMIT_SYNTAX);
	setup_macro_defaults();

	mctx.init("SUBMIT", 3);
}


SubmitHash::~SubmitHash()
{
	if (SubmitMacroSet.errors) delete SubmitMacroSet.errors;
	SubmitMacroSet.errors = NULL;

	delete job; job = NULL;
	delete procAd; procAd = NULL;

	// detach but do not delete the cluster ad
	//PRAGMA_REMIND("tj: should we copy/delete the cluster ad?")
	clusterAd = NULL;
}

void SubmitHash::push_error(FILE * fh, const char* format, ... ) const //CHECK_PRINTF_FORMAT(3,4);
{
	va_list ap;
	va_start(ap, format);
	int cch = vprintf_length(format, ap);
	char * message = (char*)malloc(cch + 1);
	vsprintf ( message, format, ap );
	va_end(ap);

	if (SubmitMacroSet.errors) {
		SubmitMacroSet.errors->push("Submit", -1, message);
	} else {
		fprintf(fh, "\nERROR: %s", message);
	}
	free(message);
}

void SubmitHash::push_warning(FILE * fh, const char* format, ... ) const //CHECK_PRINTF_FORMAT(3,4);
{
	va_list ap;
	va_start(ap, format);
	int cch = vprintf_length(format, ap);
	char * message = (char*)malloc(cch + 1);
	vsprintf ( message, format, ap );
	va_end(ap);

	if (SubmitMacroSet.errors) {
		SubmitMacroSet.errors->push("Submit", 0, message);
	} else {
		fprintf(fh, "\nWARNING: %s", message);
	}
	free(message);
}

// struct used to hold parameters which set attributes in the job ONLY when they are defined in the submit file
// they cannot have a default value. those that have an alternate keyword that differs from the attribute name
// will use a second struct with the f_alt_name flag set
// this table is also use to build the list of prunable attributes
// 
struct SimpleSubmitKeyword {
	char const *key;  // submit key
	char const *attr; // job attribute
	int opts;         // zero or more of the below option flags
	enum {
		f_as_expr     = 0,
		f_as_bool     = 0x01,
		f_as_int      = 0x02,
		f_as_uint     = 0x04,
		f_as_string   = 0x08,
		f_as_list     = 0x10,  // canonicalize the item as a list, removing extra spaces and using , as separator
		f_strip_quotes = 0x20, // if value has quotes already, remove them before inserting into the ad

		f_alt_name    = 0x080, // this is an alternate name, don't set if the previous keyword existed
		f_alt_err     = 0x0c0, // this is an alternate name, and it is an error to use both

		f_filemask = 0x700, // check file exists and pass to filecheck callback
		f_exefile  = 0x100,  // file is SFR_EXECUTABLE
		f_logfile  = 0x200,  // file is SFR_LOG
		f_infile   = 0x300,  // file is SFR_INPUT
		f_outfile  = 0x400,  // file is SFR_OUTPUT
		f_errfile  = 0x500,  // file is SFR_STDERR
		f_vm_input = 0x600,  // file is SFR_VM_INPUT
		f_genfile  = 0x700,  // file is SFR_GENERIC


		f_special  = 0x20000, // special parseing if the value is required
		f_special_mask = 0x3F000, // mask out the special group id
		f_special_exe     = f_special + 0x01000,
		f_special_args    = f_special + 0x02000,
		f_special_grid    = f_special + 0x03000,
		f_special_vm      = f_special + 0x04000,
		f_special_java    = f_special + 0x05000,
		f_special_env     = f_special + 0x06000,
		f_special_stdin   = f_special + 0x07000,
		f_special_stdout  = f_special + 0x08000,
		f_special_stderr  = f_special + 0x09000,
		f_special_notify  = f_special + 0x0a000,
		f_special_rank    = f_special + 0x0b000,
		f_special_concurr = f_special + 0x0c000,
		f_special_parallel  = f_special + 0x0d000,
		f_special_acctgroup = f_special + 0x0e000,
		f_special_periodic  = f_special + 0x10000,
		f_special_leaveinq  = f_special + 0x11000,
		f_special_retries   = f_special + 0x12000,
		f_special_container = f_special + 0x13000,

		f_special_killsig = f_special + 0x19000,
		f_special_gsicred = f_special + 0x1a000,
		f_special_tdp = f_special + 0x1b000,
		f_special_deferral = f_special + 0x1c000,
		f_special_imagesize = f_special + 0x1d000,
		f_special_transfer = f_special + 0x1f000,
	};
};

static char * trim_and_strip_quotes_in_place(char * str)
{
	char * p = str;
	while (isspace(*p)) ++p;
	char * pe = p + strlen(p);
	while (pe > p && isspace(pe[-1])) --pe;
	*pe = 0;

	if (*p == '"' && pe > p && pe[-1] == '"') {
		// if we also had both leading and trailing quotes, strip them.
		if (pe > p && pe[-1] == '"') {
			*--pe = 0;
			++p;
		}
	}
	return p;
}

static void compress_path( MyString &path )
{
	char	*src, *dst;
	char *str = strdup(path.c_str());

	src = str;
	dst = str;

#ifdef WIN32
	if (*src) {
		*dst++ = *src++;	// don't compress WIN32 "share" path
	}
#endif

	while( *src ) {
		*dst++ = *src++;
		while( (*(src - 1) == '\\' || *(src - 1) == '/') && (*src == '\\' || *src == '/') ) {
			src++;
		}
	}
	*dst = '\0';

	path = str;
	free( str );
}


/* check_path_length() has been deprecated in favor of 
 * check_and_universalize_path(), which not only checks
 * the length of the path string but also, on windows, it
 * takes any network drive paths and converts them to UNC
 * paths.
 */
int SubmitHash::check_and_universalize_path( MyString &path )
{
	(void) path;

	int retval = 0;
#ifdef WIN32
	/*
	 * On Windows, we need to convert all drive letters (mappings) 
	 * to their UNC equivalents, and make sure these network devices
	 * are accessable by the submitting user (not mapped as someone
	 * else).
	 */

	char volume[8];
	char netuser[80];
	unsigned char name_info_buf[MAX_PATH+1];
	DWORD name_info_buf_size = MAX_PATH+1;
	DWORD netuser_size = 80;
	DWORD result;
	UNIVERSAL_NAME_INFO *uni;

	result = 0;
	volume[0] = '\0';
	if ( path[0] && (path[1]==':') ) {
		sprintf(volume,"%c:",path[0]);
	}

	if (volume[0] && (GetDriveType(volume)==DRIVE_REMOTE))
	{
		char my_name[255];
		char *tmp, *net_name;

			// check if the user is the submitting user.
		
		result = WNetGetUser(volume, netuser, &netuser_size);
		tmp = my_username();
		strncpy(my_name, tmp, sizeof(my_name));
		free(tmp);
		tmp = NULL;
		getDomainAndName(netuser, tmp, net_name);

		if ( result == NOERROR ) {
			// We compare only the name (and not the domain) since
			// it's likely that the same account across different domains
			// has the same password, and is therefore a valid path for us
			// to use. It would be nice to check that the passwords truly
			// are the same on both accounts too, but since that would 
			// basically involve creating a whole separate mapping just to
			// test it, the expense is not worth it.
			
			if (strcasecmp(my_name, net_name) != 0 ) {
				push_error(stderr, "The path '%s' is associated with\n"
				"\tuser '%s', but you're '%s', so Condor can\n"
			    "\tnot access it. Currently Condor only supports network\n"
			    "\tdrives that are associated with the submitting user.\n", 
					path.Value(), net_name, my_name);
				return -1;
			}
		} else {
			push_error(stderr, "Unable to get name of user associated with \n"
				"the following network path (err=%d):"
				"\n\t%s\n", result, path.Value());
			return -1;
		}

		result = WNetGetUniversalName(path.Value(), UNIVERSAL_NAME_INFO_LEVEL, 
			name_info_buf, &name_info_buf_size);
		if ( result != NO_ERROR ) {
			push_error(stderr, "Unable to get universal name for path (err=%d):"
				"\n\t%s\n", result, path.Value());
			return -1;
		} else {
			uni = (UNIVERSAL_NAME_INFO*)&name_info_buf;
			path = uni->lpUniversalName;
			retval = 1; // signal that we changed somthing
		}
	}
	
#endif

	return retval;
}


/*
** Make a wild guess at the size of the image represented by this a.out.
** Should add up the text, data, and bss sizes, then allow something for
** the stack.  But how we gonna do that if the executable is for some
** other architecture??  Our answer is in kilobytes.
*/
int64_t SubmitHash::calc_image_size_kb( const char *name)
{
	struct stat	buf;

	if ( IsUrl( name ) ) {
		return 0;
	}

	if( stat(full_path(name),&buf) < 0 ) {
		// EXCEPT( "Cannot stat \"%s\"", name );
		return 0;
	}
	if( buf.st_mode & S_IFDIR ) {
		Directory dir(full_path(name));
		return ((int64_t)dir.GetDirectorySize() + 1023) / 1024;
	}
	return ((int64_t)buf.st_size + 1023) / 1024;
}


// check directories for input and output.  for now we do nothing
// other than to make sure that it actually IS a directory on Windows
// On Linux we already know that by the error code from safe_open below
//
static bool check_directory( const char* pathname, int /*flags*/, int err )
{
#if defined(WIN32)
	// Make sure that it actually is a directory
	DWORD dwAttribs = GetFileAttributes(pathname);
	if (INVALID_FILE_ATTRIBUTES == dwAttribs)
		return false;
	return (dwAttribs & FILE_ATTRIBUTE_DIRECTORY) != 0;
#else
	// will just do nothing here and leave
	// it up to the runtime to nicely report errors.
	(void)pathname;
	return (err == EISDIR);
#endif
}


const char * SubmitHash::full_path(const char *name, bool use_iwd /*=true*/)
{
	char const *p_iwd;
	MyString realcwd;

	if ( use_iwd ) {
		ASSERT(JobIwd.length());
		p_iwd = JobIwd.c_str();
	} else if (clusterAd) {
		// if there is a cluster ad, we NEVER want to use the current working directory
		// instead we want to treat the saved working directory of submit as the cwd.
		realcwd = submit_param_mystring("FACTORY.Iwd", NULL);
		p_iwd = realcwd.c_str();
	} else {
		condor_getcwd(realcwd);
		p_iwd = realcwd.c_str();
	}

#if defined(WIN32)
	if ( name[0] == '\\' || name[0] == '/' || (name[0] && name[1] == ':') ) {
		TempPathname = name;
	} else {
		TempPathname.formatstr( "%s\\%s", p_iwd, name );
	}
#else

	if( name[0] == '/' ) {	/* absolute wrt whatever the root is */
		TempPathname.formatstr( "%s%s", JobRootdir.c_str(), name );
	} else {	/* relative to iwd which is relative to the root */
		TempPathname.formatstr( "%s/%s/%s", JobRootdir.c_str(), p_iwd, name );
	}
#endif

	compress_path( TempPathname );

	return TempPathname.c_str();
}


// this function parses and checks xen disk parameters
static bool validate_disk_param(const char *pszDisk, int min_params, int max_params)
{
	if( !pszDisk ) {
		return false;
	}

	const char *ptr = pszDisk;
	// skip leading white spaces
	while( *ptr && ( *ptr == ' ' )) {
		ptr++;
	}

	// parse each disk
	// e.g.) disk = filename1:hda1:w, filename2:hda2:w
	StringList disk_files(ptr, ",");
	if( disk_files.isEmpty() ) {
		return false;
	}

	disk_files.rewind();
	const char *one_disk = NULL;
	while( (one_disk = disk_files.next() ) != NULL ) {

		// found disk file
		StringList single_disk_file(one_disk, ":");
        int iNumDiskParams = single_disk_file.number();
		if( iNumDiskParams < min_params || iNumDiskParams > max_params ) {
			return false;
		}
	}
	return true;
}


// lookup and expand an item from the submit hashtable
//
char * SubmitHash::submit_param( const char* name) const
{
	return submit_param(name, NULL);
}

// lookup and expand an item from the submit hashtable
//
char * SubmitHash::submit_param( const char* name, const char* alt_name ) const
{
	if (abort_code) return NULL;

	bool used_alt = false;
	const char *pval = lookup_macro(name, const_cast<MACRO_SET&>(SubmitMacroSet), const_cast<MACRO_EVAL_CONTEXT&>(mctx));
	char * pval_expanded = NULL;

#ifdef SUBMIT_ATTRS_IS_ALSO_CONDOR_PARAM
	// old submit (8.4 and earlier) did this, but we decided it was a bad idea because the rhs isn't always compatible
	static classad::References submit_attrs;
	static bool submit_attrs_initialized = false;
	if ( ! submit_attrs_initialized) {
		param_and_insert_attrs("SUBMIT_ATTRS", submit_attrs);
		param_and_insert_attrs("SUBMIT_EXPRS", submit_attrs);
		param_and_insert_attrs("SYSTEM_SUBMIT_ATTRS", submit_attrs);
		submit_attrs_initialized = true;
	}
#endif

	if( ! pval && alt_name ) {
		pval = lookup_macro(alt_name, const_cast<MACRO_SET&>(SubmitMacroSet), const_cast<MACRO_EVAL_CONTEXT&>(mctx));
		used_alt = true;
	}

	if( ! pval ) {
#ifdef SUBMIT_ATTRS_IS_ALSO_CONDOR_PARAM
			// if the value isn't in the submit file, check in the
			// submit_exprs list and use that as a default.  
		if ( ! submit_attrs.empty()) {
			if (submit_attrs.find(name) != submit_attrs.end()) {
				return param(name);
			}
			if (submit_attrs.find(alt_name) != submit_attrs.end()) {
				return param(alt_name);
			}
		}
#endif
		return NULL;
	}

	abort_macro_name = used_alt ? alt_name : name;
	abort_raw_macro_val = pval;

	pval_expanded = expand_macro(pval);

	abort_macro_name = NULL;
	abort_raw_macro_val = NULL;

	if( pval_expanded == NULL ) {
		push_error(stderr, "Failed to expand macros in: %s\n",
				 used_alt ? alt_name : name );
		abort_code = 1;
		return NULL;
	}

	if( * pval_expanded == '\0' ) {
		free( pval_expanded );
		return NULL;
	}


	return  pval_expanded;
}

bool SubmitHash::submit_param_exists(const char* name, const char * alt_name, std::string & value) const
{
	auto_free_ptr result(submit_param(name, alt_name));
	if ( ! result)
		return false;

	value = result.ptr();
	return true;
}

void SubmitHash::set_submit_param( const char *name, const char *value )
{
	MACRO_EVAL_CONTEXT ctx = this->mctx; ctx.use_mask = 2;
	insert_macro(name, value, SubmitMacroSet, DefaultMacro, ctx);
}

MyString SubmitHash::submit_param_mystring( const char * name, const char * alt_name ) const
{
	char * result = submit_param(name, alt_name);
	MyString ret = result;
	free(result);
	return ret;
}

bool SubmitHash::submit_param_long_exists(const char* name, const char * alt_name, long long & value, bool int_range /*=false*/) const
{
	auto_free_ptr result(submit_param(name, alt_name));
	if ( ! result)
		return false;

	if ( ! string_is_long_param(result.ptr(), value) ||
		(int_range && (value < INT_MIN || value >= INT_MAX)) ) {
		push_error(stderr, "%s=%s is invalid, must eval to an integer.\n", name, result.ptr());
		abort_code = 1;
		return false;
	}

	return true;
}

int SubmitHash::submit_param_int(const char* name, const char * alt_name, int def_value) const
{
	long long value = def_value;
	if ( ! submit_param_long_exists(name, alt_name, value, true)) {
		value = def_value;
	}
	return (int)value;
}


int SubmitHash::submit_param_bool(const char* name, const char * alt_name, bool def_value, bool * pexists) const
{
	char * result = submit_param(name, alt_name);
	if ( ! result) {
		if (pexists) *pexists = false;
		return def_value;
	}
	if (pexists) *pexists = true;

	bool value = def_value;
	if (*result) {
		if ( ! string_is_boolean_param(result, value)) {
			push_error(stderr, "%s=%s is invalid, must eval to a boolean.\n", name, result);
			ABORT_AND_RETURN(1);
		}
	}
	free(result);
	return value;
}

void SubmitHash::set_arg_variable(const char* name, const char * value)
{
	MACRO_EVAL_CONTEXT ctx = mctx; ctx.use_mask = 0;
	insert_macro(name, value, SubmitMacroSet, ArgumentMacro, ctx);
}

// stuff a live value into submit's hashtable.
// IT IS UP TO THE CALLER TO INSURE THAT live_value IS VALID FOR THE LIFE OF THE HASHTABLE
// this function is intended for use during queue iteration to stuff
// changing values like $(Cluster) and $(Process) into the hashtable.
// The pointer passed in as live_value may be changed at any time to
// affect subsequent macro expansion of name.
// live values are automatically marked as 'used'.
//
void SubmitHash::set_live_submit_variable( const char *name, const char *live_value, bool force_used /*=true*/ )
{
	MACRO_EVAL_CONTEXT ctx = mctx; ctx.use_mask = 2;
	MACRO_ITEM* pitem = find_macro_item(name, NULL, SubmitMacroSet);
	if ( ! pitem) {
		insert_macro(name, "", SubmitMacroSet, LiveMacro, ctx);
		pitem = find_macro_item(name, NULL, SubmitMacroSet);
	}
	ASSERT(pitem);
	pitem->raw_value = live_value;
	if (SubmitMacroSet.metat && force_used) {
		MACRO_META* pmeta = &SubmitMacroSet.metat[pitem - SubmitMacroSet.table];
		pmeta->use_count += 1;
	}
}

void SubmitHash::unset_live_submit_variable(const char *name)
{
	MACRO_ITEM* pitem = find_macro_item(name, NULL, SubmitMacroSet);
	if (pitem) { pitem->raw_value = UnsetString; }
}


void SubmitHash::set_submit_param_used( const char *name ) 
{
	increment_macro_use_count(name, SubmitMacroSet);
}


int SubmitHash::AssignJobExpr (const char * attr, const char *expr, const char * source_label /*=NULL*/)
{
	ExprTree *tree = NULL;
	if (ParseClassAdRvalExpr(expr, tree)!=0 || ! tree) {
		push_error(stderr, "Parse error in expression: \n\t%s = %s\n\t", attr, expr);
		if ( ! SubmitMacroSet.errors) {
			fprintf(stderr,"Error in %s\n", source_label ? source_label : "submit file");
		}
		ABORT_AND_RETURN( 1 );
	}

	if (!job->Insert (attr, tree)) {
		push_error(stderr, "Unable to insert expression: %s = %s\n", attr, expr);
		ABORT_AND_RETURN( 1 );
	}

	return 0;
}

bool SubmitHash::AssignJobString(const char * attr, const char * val)
{
	ASSERT(attr);
	ASSERT(val);

	if ( ! job->Assign(attr, val)) {
		push_error(stderr, "Unable to insert expression: %s = \"%s\"\n", attr, val);
		abort_code = 1;
		return false;
	}

	return true;
}

static void sort_prunable_keywords();

const char * init_submit_default_macros()
{
	static bool initialized = false;
	if (initialized)
		return NULL;
	initialized = true;

	sort_prunable_keywords();

	const char * ret = NULL; // null return is success.

	//PRAGMA_REMIND("tj: fix to reconfig properly")

	ArchMacroDef.psz = param( "ARCH" );
	if ( ! ArchMacroDef.psz) {
		ArchMacroDef.psz = UnsetString;
		ret = "ARCH not specified in config file";
	}

	OpsysMacroDef.psz = param( "OPSYS" );
	if( OpsysMacroDef.psz == NULL ) {
		OpsysMacroDef.psz = UnsetString;
		ret = "OPSYS not specified in config file";
	}
	// also pick up the variations on opsys if they are defined.
	OpsysAndVerMacroDef.psz = param( "OPSYSANDVER" );
	if ( ! OpsysAndVerMacroDef.psz) OpsysAndVerMacroDef.psz = UnsetString;
	OpsysMajorVerMacroDef.psz = param( "OPSYSMAJORVER" );
	if ( ! OpsysMajorVerMacroDef.psz) OpsysMajorVerMacroDef.psz = UnsetString;
	OpsysVerMacroDef.psz = param( "OPSYSVER" );
	if ( ! OpsysVerMacroDef.psz) OpsysVerMacroDef.psz = UnsetString;

	SpoolMacroDef.psz = param( "SPOOL" );
	if( SpoolMacroDef.psz == NULL ) {
		SpoolMacroDef.psz = UnsetString;
		ret = "SPOOL not specified in config file";
	}

	return ret;
}

void SubmitHash::init()
{
	clear();
	SubmitMacroSet.sources.push_back("<Detected>");
	SubmitMacroSet.sources.push_back("<Default>");
	SubmitMacroSet.sources.push_back("<Argument>");
	SubmitMacroSet.sources.push_back("<Live>");

	// in case this hasn't happened already.
	init_submit_default_macros();

	JobIwd.clear();
	mctx.cwd = NULL;
}

void SubmitHash::clear()
{
	if (SubmitMacroSet.table) {
		memset(SubmitMacroSet.table, 0, sizeof(SubmitMacroSet.table[0]) * SubmitMacroSet.allocation_size);
	}
	if (SubmitMacroSet.metat) {
		memset(SubmitMacroSet.metat, 0, sizeof(SubmitMacroSet.metat[0]) * SubmitMacroSet.allocation_size);
	}
	if (SubmitMacroSet.defaults && SubmitMacroSet.defaults->metat) {
		memset(SubmitMacroSet.defaults->metat, 0, sizeof(SubmitMacroSet.defaults->metat[0]) * SubmitMacroSet.defaults->size);
	}
	SubmitMacroSet.size = 0;
	SubmitMacroSet.sorted = 0;
	SubmitMacroSet.apool.clear();
	SubmitMacroSet.sources.clear();
	setup_macro_defaults(); // setup a defaults table for the macro_set. have to re-do this because we cleared the apool
}


int SubmitHash::SetJavaVMArgs()
{
	RETURN_IF_ABORT();

	ArgList args;
	MyString error_msg;
	MyString strbuffer;
	MyString value;
	char *args1 = submit_param(SUBMIT_KEY_JavaVMArgs); // for backward compatibility
	char *args1_ext=submit_param(SUBMIT_KEY_JavaVMArguments1,ATTR_JOB_JAVA_VM_ARGS1);
		// NOTE: no ATTR_JOB_JAVA_VM_ARGS2 in the following,
		// because that is the same as JavaVMArguments1.
	char *args2 = submit_param( SUBMIT_KEY_JavaVMArguments2 );
	bool allow_arguments_v1 = submit_param_bool(SUBMIT_CMD_AllowArgumentsV1, NULL, false);

	if(args1_ext && args1) {
		push_error(stderr, "you specified a value for both " SUBMIT_KEY_JavaVMArgs " and " SUBMIT_KEY_JavaVMArguments1 ".\n");
		ABORT_AND_RETURN( 1 );
	}
	RETURN_IF_ABORT();

	if(args1_ext) {
		free(args1);
		args1 = args1_ext;
		args1_ext = NULL;
	}

	if(args2 && args1 && ! allow_arguments_v1) {
		push_error(stderr, "If you wish to specify both 'java_vm_arguments' and\n"
		 "'java_vm_arguments2' for maximal compatibility with different\n"
		 "versions of Condor, then you must also specify\n"
		 "allow_arguments_v1=true.\n");
		ABORT_AND_RETURN(1);
	}

	bool args_success = true;

	if(args2) {
		args_success = args.AppendArgsV2Quoted(args2,&error_msg);
	}
	else if(args1) {
		args_success = args.AppendArgsV1WackedOrV2Quoted(args1,&error_msg);
	} else if (job->Lookup(ATTR_JOB_JAVA_VM_ARGS1) || job->Lookup(ATTR_JOB_JAVA_VM_ARGS2)) {
		return 0;
	}

	if(!args_success) {
		push_error(stderr,"failed to parse java VM arguments: %s\n"
				"The full arguments you specified were %s\n",
				error_msg.c_str(),args2 ? args2 : args1);
		ABORT_AND_RETURN( 1 );
	}

	// since we don't care about what version the schedd needs if it
	// is not present, we just default to no.... this only happens
	// in the case when we are dumping to a file.
	bool MyCondorVersionRequiresV1 = args.InputWasV1() || args.CondorVersionRequiresV1(getScheddVersion());
	if( MyCondorVersionRequiresV1 ) {
		args_success = args.GetArgsStringV1Raw(&value,&error_msg);
		if(!value.empty()) {
			AssignJobString(ATTR_JOB_JAVA_VM_ARGS1, value.c_str());
		}
	}
	else {
		args_success = args.GetArgsStringV2Raw(&value,&error_msg);
		if(!value.empty()) {
			AssignJobString(ATTR_JOB_JAVA_VM_ARGS2, value.c_str());
		}
	}

	if(!args_success) {
		push_error(stderr, "failed to insert java vm arguments into "
				"ClassAd: %s\n",error_msg.c_str());
		ABORT_AND_RETURN( 1 );
	}

	free(args1);
	free(args2);
	free(args1_ext);

	return 0;
}


int SubmitHash::check_open(_submit_file_role role,  const char *name, int flags )
{
	MyString strPathname;
	StringList *list;

		/* The user can disable file checks on a per job basis, in such a
		   case we avoid adding the files to CheckFilesWrite/Read.
		*/
	if ( JobDisableFileChecks ) return 0;

	/* No need to check for existence of the Null file. */
	if( strcmp(name, NULL_FILE) == MATCH ) {
		return 0;
	}

	if ( IsUrl( name ) || strstr(name, "$$(") ) {
		return 0;
	}

	strPathname = full_path(name);

	// is the last character a path separator?
	int namelen = (int)strlen(name);
	bool trailing_slash = namelen > 0 && IS_ANY_DIR_DELIM_CHAR(name[namelen-1]);

		/* This is only for MPI.  We test for our string that
		   we replaced "$(NODE)" with, and replace it with "0".  Thus, 
		   we will really only try and access the 0th file only */
	if ( JobUniverse == CONDOR_UNIVERSE_MPI ) {
		strPathname.replaceString("#MpInOdE#", "0");
	} else if ( JobUniverse == CONDOR_UNIVERSE_PARALLEL ) {
		strPathname.replaceString("#pArAlLeLnOdE#", "0");
	}


	/* If this file as marked as append-only, do not truncate it here */

	auto_free_ptr append_files(submit_param( SUBMIT_KEY_AppendFiles, ATTR_APPEND_FILES ));
	if (append_files.ptr()) {
		list = new StringList(append_files.ptr(), ",");
		if(list->contains_withwildcard(name)) {
			flags = flags & ~O_TRUNC;
		}
		delete list;
	}

	bool dryrun_create = FakeFileCreationChecks && ((flags & (O_CREAT|O_TRUNC)) != 0);
	if (FakeFileCreationChecks) {
		flags = flags & ~(O_CREAT|O_TRUNC);
	}

	if ( !DisableFileChecks ) {
		int fd = safe_open_wrapper_follow(strPathname.c_str(),flags | O_LARGEFILE,0664);
		if ((fd < 0) && (errno == ENOENT) && dryrun_create) {
			// we are doing dry-run, and the input flags were to create/truncate a file
			// we stripped the create/truncate flags, now we treate a 'file does not exist' error
			// as success since O_CREAT would have made it (probably).
		} else if ( fd < 0 ) {
			// note: Windows does not set errno to EISDIR for directories, instead you get back EACCESS (or ENOENT?)
			if( (trailing_slash || errno == EISDIR || errno == EACCES) &&
	                   check_directory( strPathname.c_str(), flags, errno ) ) {
					// Entries in the transfer output list may be
					// files or directories; no way to tell in
					// advance.  When there is already a directory by
					// the same name, it is not obvious what to do.
					// Therefore, we will just do nothing here and leave
					// it up to the runtime to nicely report errors.
				return 0;
			}
			push_error(stderr, "Can't open \"%s\"  with flags 0%o (%s)\n",
					 strPathname.c_str(), flags, strerror( errno ) );
			ABORT_AND_RETURN( 1 );
		} else {
			(void)close( fd );
		}
	}

	if (FnCheckFile) {
		FnCheckFile(CheckFileArg, this, role, strPathname.c_str(), flags);
	}
	return 0;
}


// Check that a stdin, stdout or stderr submit settings and files are valid
//
int SubmitHash::CheckStdFile(
	_submit_file_role role,
	const char * value, // in: filename to use, may be NULL
	int access,         // in: desired access if checking for file accessiblity
	MyString & file,    // out: filename, possibly fixed up.
	bool & transfer_it, // in,out: whether we expect to transfer it or not
	bool & stream_it)   // in,out: whether we expect to stream it or not
{
	file = value;
	if (file.empty())
	{
		transfer_it = false;
		stream_it = false;
		// always canonicalize to the UNIX null file (i.e. /dev/null)
		file = UNIX_NULL_FILE;
	} else if (file == UNIX_NULL_FILE) {
		transfer_it = false;
		stream_it = false;
	} else {
		if( JobUniverse == CONDOR_UNIVERSE_VM ) {
			push_error(stderr, "You cannot use input, ouput, "
					"and error parameters in the submit description "
					"file for vm universe\n");
			ABORT_AND_RETURN( 1 );
		}

		/* Globus jobs are allowed to specify urls */
		if (JobUniverse == CONDOR_UNIVERSE_GRID && is_globus_friendly_url(file.c_str())) {
			transfer_it = false;
			stream_it = false;
		} else {
			if (check_and_universalize_path(file) != 0) {
				ABORT_AND_RETURN( 1 );
			}

			if (transfer_it && ! JobDisableFileChecks) {
				check_open(role, file.c_str(), access);
				RETURN_IF_ABORT();
			}
		}
	}
	return 0;
}

int SubmitHash::SetStdin()
{
	bool transfer_it = true;
	bool must_set_it = false;
	job->LookupBool(ATTR_TRANSFER_INPUT, transfer_it);
	bool tmp = submit_param_bool(SUBMIT_KEY_TransferInput, ATTR_TRANSFER_INPUT, transfer_it);
	if (tmp != transfer_it) {
		must_set_it = true;
		transfer_it = tmp;
	}

	bool stream_it = false;
	job->LookupBool(ATTR_STREAM_INPUT, stream_it);
	stream_it = submit_param_bool(SUBMIT_KEY_StreamInput, ATTR_STREAM_INPUT, stream_it);

	auto_free_ptr value(submit_param(SUBMIT_KEY_Input, SUBMIT_KEY_Stdin));
	if (value || ! job->Lookup(ATTR_JOB_INPUT)) {
		MyString file;
		if (CheckStdFile(SFR_INPUT, value, O_RDONLY, file, transfer_it, stream_it) != 0) {
			ABORT_AND_RETURN( 1 );
		}

		AssignJobString(ATTR_JOB_INPUT, file.c_str());
		RETURN_IF_ABORT();
	}

	if (transfer_it) {
		AssignJobVal(ATTR_STREAM_INPUT, stream_it);
		if (must_set_it) AssignJobVal(ATTR_TRANSFER_INPUT, transfer_it);
	} else {
		AssignJobVal(ATTR_TRANSFER_INPUT, false);
	}
	return 0;
}

int SubmitHash::SetStdout()
{
	bool transfer_it = true;
	bool must_set_it = false;
	job->LookupBool(ATTR_TRANSFER_OUTPUT, transfer_it);
	bool tmp = submit_param_bool(SUBMIT_KEY_TransferOutput, ATTR_TRANSFER_OUTPUT, transfer_it);
	if (tmp != transfer_it) {
		must_set_it = true;
		transfer_it = tmp;
	}

	bool stream_it = false;
	job->LookupBool(ATTR_STREAM_OUTPUT, stream_it);
	stream_it = submit_param_bool(SUBMIT_KEY_StreamOutput, ATTR_STREAM_OUTPUT, stream_it);

	auto_free_ptr value(submit_param(SUBMIT_KEY_Output, SUBMIT_KEY_Stdout));
	if (value || ! job->Lookup(ATTR_JOB_OUTPUT)) {
		MyString file;
		if (CheckStdFile(SFR_STDOUT, value, O_WRONLY|O_CREAT|O_TRUNC, file, transfer_it, stream_it) != 0) {
			ABORT_AND_RETURN( 1 );
		}

		AssignJobString(ATTR_JOB_OUTPUT, file.c_str());
		RETURN_IF_ABORT();
	}

	if (transfer_it) {
		AssignJobVal(ATTR_STREAM_OUTPUT, stream_it);
		if (must_set_it) AssignJobVal(ATTR_TRANSFER_OUTPUT, transfer_it);
	} else {
		AssignJobVal(ATTR_TRANSFER_OUTPUT, false);
	}
	return 0;
}

int SubmitHash::SetStderr()
{
	bool transfer_it = true;
	bool must_set_it = false;
	job->LookupBool(ATTR_TRANSFER_ERROR, transfer_it);
	bool tmp = submit_param_bool(SUBMIT_KEY_TransferError, ATTR_TRANSFER_ERROR, transfer_it);
	if (tmp != transfer_it) {
		must_set_it = true;
		transfer_it = tmp;
	}

	bool stream_it = false;
	job->LookupBool(ATTR_STREAM_ERROR, stream_it);
	stream_it = submit_param_bool(SUBMIT_KEY_StreamError, ATTR_STREAM_ERROR, stream_it);

	auto_free_ptr value(submit_param(SUBMIT_KEY_Error, SUBMIT_KEY_Stderr));
	if (value || ! job->Lookup(ATTR_JOB_ERROR)) {
		MyString file;
		if (CheckStdFile(SFR_STDERR, value, O_WRONLY|O_CREAT|O_TRUNC, file, transfer_it, stream_it) != 0) {
			ABORT_AND_RETURN( 1 );
		}
		AssignJobString(ATTR_JOB_ERROR, file.c_str());
		RETURN_IF_ABORT();
	}

	if (transfer_it) {
		AssignJobVal(ATTR_STREAM_ERROR, stream_it);
		if (must_set_it) AssignJobVal(ATTR_TRANSFER_ERROR, transfer_it);
	} else {
		AssignJobVal(ATTR_TRANSFER_ERROR, false);
	}
	return 0;
}


class SubmitHashEnvFilter : public Env
{
public:
	SubmitHashEnvFilter( bool env1, bool env2 )
			: m_env1( env1 ),
			  m_env2( env2 ) {
		return;
	};
	virtual ~SubmitHashEnvFilter( void ) { };
	virtual bool ImportFilter( const MyString &var,
							   const MyString &val ) const;

	// take a string of the form  x* !y* *z* !bar
	// and split it into two string lists
	// items that start with ! go into the blacklist (without the leading !)
	// all other items go into the whitelist.  leading and trailing whitespace is trimmed
	// comma, semicolon and whitespace are item steparators
	void AddToImportWhiteBlackList(const char * list) {
		StringTokenIterator it(list,40,",; \t\r\n");
		MyString name;
		for (const char * str = it.first(); str != NULL; str = it.next()) {
			if (*str == '!') {
				name = str+1; name.trim();
				if (!name.empty()) {
					m_black.append(name.c_str());
				}
			} else {
				name = str; name.trim();
				if (!name.empty()) {
					m_white.append(name.c_str());
				}
			}
		}
	}
	// clear the white and black lists for Import()
	void ClearImportWhiteBlackList() {
		m_black.clearAll();
		m_white.clearAll();
	}
private:
	bool m_env1;
	bool m_env2;
	mutable StringList m_black;
	mutable StringList m_white;
};
bool SubmitHashEnvFilter::ImportFilter( const MyString & var, const MyString &val ) const
{
	if( !m_env2 && m_env1 && !IsSafeEnvV1Value(val.c_str())) {
		// We silently filter out anything that is not expressible
		// in the 'environment1' syntax.  This avoids breaking
		// our ability to submit jobs to older startds that do
		// not support 'environment2' syntax.
		return false;
	}
	if( !IsSafeEnvV2Value(val.c_str()) ) {
		// Silently filter out environment values containing
		// unsafe characters.  Example: newlines cause the
		// schedd to EXCEPT in 6.8.3.
		return false;
	}
#ifdef WIN32
	// on Windows, we have to do case-insensitive check for existance, luckily
	// we have m_sorted_varnames for just this purpose
	if (m_sorted_varnames.find(var.Value()) != m_sorted_varnames.end())
#else
	MyString existing_val;
	if ( GetEnv( var, existing_val ) )
#endif
	{
		// Don't override submit file environment settings --
		// check if environment variable is already set.
		return false;
	}
	// if there is a blacklist, and this nmake matches, filter it
	if (!m_black.isEmpty() && m_black.contains_anycase_withwildcard(var.c_str())) {
		return false;
	}
	// if there is a whitelist and this name does not match, filter it
	if (!m_white.isEmpty() && !m_white.contains_anycase_withwildcard(var.c_str())) {
		return false;
	}
	return true;
}

int SubmitHash::SetEnvironment()
{
	RETURN_IF_ABORT();

	// Most users will specify "environment" or "env" which is v1 or v2 quoted
	// It is permitted to specify "environment2" which must be v2, and it is also allowed
	// to specify both (for maximum backward compatibility)
	auto_free_ptr env1(submit_param(SUBMIT_KEY_Environment1, ATTR_JOB_ENVIRONMENT1));
	auto_free_ptr env2(submit_param(SUBMIT_KEY_Environment2)); // no alt keyword for env2
	bool allow_v1 = submit_param_bool( SUBMIT_CMD_AllowEnvironmentV1, NULL, false );

	RETURN_IF_ABORT();
	if( env1 && env2 && !allow_v1 ) {
		push_error(stderr, "If you wish to specify both 'environment' and\n"
		 "'environment2' for maximal compatibility with different\n"
		 "versions of Condor, then you must also specify\n"
		 "allow_environment_v1=true.\n");
		ABORT_AND_RETURN(1);
	}

	SubmitHashEnvFilter envobject(env1, env2);

	MyString error_msg;
	bool env_success = true; // specifying no env is allowed.

	const ClassAd * clusterAd = get_cluster_ad();
	if (clusterAd) {
		if ( ! env1 && ! env2) {
			// If we have a cluster ad, and no environment keywords
			// we just use whatever the clusterad has.
			return 0;
		}
		// if there is a cluster ad, initialize from it
		// this will happen when we are materializing jobs in the Schedd
		// but not when materializing in condor_submit (at present)
		env_success = envobject.MergeFrom(clusterAd, &error_msg);
	}

	if (env2) {
		env_success = envobject.MergeFromV2Quoted(env2,&error_msg);
	} else if (env1) {
		env_success = envobject.MergeFromV1RawOrV2Quoted(env1,&error_msg);
	}
	if ( ! env_success) {
		push_error(stderr, "%s\nThe environment you specified was: '%s'\n",
				error_msg.c_str(),
				env2 ? env2.ptr() : env1.ptr());
		ABORT_AND_RETURN(1);
	}

		// For standard universe, we set a special environment variable to tell it to skip the
	// check that the exec was linked with the standard universe runtime. The usual reason
	// to do that is that the executable is a script
	if (JobUniverse == CONDOR_UNIVERSE_STANDARD) {
		if (submit_param_bool(SUBMIT_CMD_AllowStartupScript, SUBMIT_CMD_AllowStartupScriptAlt, false)) {
			envobject.SetEnv("_CONDOR_NOCHECK", "1");
		}
	}

	// if getenv == TRUE, merge the variables from the user's environment that
	// are not already set in the envobject
	auto_free_ptr envlist(submit_param(SUBMIT_CMD_GetEnvironment, SUBMIT_CMD_GetEnvironmentAlt));
	if (envlist) {
		if (!param_boolean("SUBMIT_ALLOW_GETENV", true)) {
			push_error(stderr, "\ngetenv command not allowed because administrator has set SUBMIT_ALLOW_GETENV = false\n");
			ABORT_AND_RETURN(1);
		}
		// getenv can be a boolean, or it can be a whitelist/blacklist
		bool getenv_is_true = false;
		if (string_is_boolean_param(envlist, getenv_is_true)) {
			if (getenv_is_true) {
				envobject.Import();
			}
		} else {
			// getenv is not a boolean, it must be a blacklist/whitelist
			envobject.AddToImportWhiteBlackList(envlist);
			envobject.Import();
			envobject.ClearImportWhiteBlackList();
		}
	}

	// There may already be environment info in the ClassAd from SUBMIT_ATTRS.
	// or in the chained parent ad when doing late materialization.
	// Check for that now.

	bool ad_contains_env1 = job->LookupExpr(ATTR_JOB_ENVIRONMENT1);
	bool ad_contains_env2 = job->LookupExpr(ATTR_JOB_ENVIRONMENT2);

	bool MyCondorVersionRequiresV1 = envobject.InputWasV1() || envobject.CondorVersionRequiresV1(getScheddVersion());
	bool insert_env1 = MyCondorVersionRequiresV1;
	bool insert_env2 = !insert_env1;

	if(!env1 && !env2 && envobject.Count() == 0 && \
	   (ad_contains_env1 || ad_contains_env2)) {
			// User did not specify any environment, but SUBMIT_ATTRS did.
			// Do not do anything (i.e. avoid overwriting with empty env).
		insert_env1 = insert_env2 = false;
	}

	// If we are going to write new environment into the ad and if there
	// is already environment info in the ad, make sure we overwrite
	// whatever is there.  Instead of doing things this way, we could
	// remove the existing environment settings, but there is currently no
	// function that undoes all the effects of InsertJobExpr().
	if(insert_env1 && ad_contains_env2) insert_env2 = true;
	if(insert_env2 && ad_contains_env1) insert_env1 = true;

	env_success = true;

	if(insert_env1 && env_success) {
		MyString newenv_raw;

		env_success = envobject.getDelimitedStringV1Raw(&newenv_raw,&error_msg);
		AssignJobString(ATTR_JOB_ENVIRONMENT1, newenv_raw.c_str());

		// Record in the JobAd the V1 delimiter that is being used.
		// This way remote submits across platforms have a prayer.
		char delim[2];
		delim[0] = envobject.GetEnvV1Delimiter();
		delim[1] = 0;
		AssignJobString(ATTR_JOB_ENVIRONMENT1_DELIM, delim);
	}

	if(insert_env2 && env_success) {
		MyString newenv_raw;

		env_success = envobject.getDelimitedStringV2Raw(&newenv_raw,&error_msg);
		AssignJobString(ATTR_JOB_ENVIRONMENT2, newenv_raw.c_str());
	}

	if(!env_success) {
		push_error(stderr, "failed to insert environment into job ad: %s\n",
				error_msg.c_str());
		ABORT_AND_RETURN(1);
	}

	return 0;
}

// TJ:2019 - The tool_daemon_cmd probably doesn't work anymore, and we should remove it
// but in any case.  I am noting here that the fact that it uses class variables to hold
// values that affect the generation of job ads in other function means that it won't
// work with pruned submit digests - so it probably does't work with late materialization
// 
// PRAGMA_REMIND("TODO: kill TDP or make it work with late materialization")
//
int SubmitHash::SetTDP()
{
	RETURN_IF_ABORT();

	auto_free_ptr tdp_cmd(submit_param(SUBMIT_KEY_ToolDaemonCmd, ATTR_TOOL_DAEMON_CMD));
	if ( ! tdp_cmd) {
		// if no ToolDaemonCmd, don't even look for the other keywords
		return 0;
	}

	auto_free_ptr tdp_input(submit_param(SUBMIT_KEY_ToolDaemonInput, ATTR_TOOL_DAEMON_INPUT));
	auto_free_ptr tdp_args1(submit_param(SUBMIT_KEY_ToolDaemonArgs));
	auto_free_ptr tdp_args1_ext(submit_param(SUBMIT_KEY_ToolDaemonArguments1, ATTR_TOOL_DAEMON_ARGS1));

		// NOTE: no ATTR_TOOL_DAEMON_ARGS2 in the following,
		// because that is the same as ToolDaemonArguments1.
	auto_free_ptr tdp_args2(submit_param(SUBMIT_KEY_ToolDaemonArguments2));
	bool allow_arguments_v1 = submit_param_bool(SUBMIT_CMD_AllowArgumentsV1, NULL, false);
	auto_free_ptr tdp_error(submit_param(SUBMIT_KEY_ToolDaemonError, ATTR_TOOL_DAEMON_ERROR));
	auto_free_ptr tdp_output(submit_param( SUBMIT_KEY_ToolDaemonOutput, ATTR_TOOL_DAEMON_OUTPUT));
	bool suspend_at_exec_exists = false;
	bool suspend_at_exec = submit_param_bool( SUBMIT_KEY_SuspendJobAtExec,
										  ATTR_SUSPEND_JOB_AT_EXEC, false, &suspend_at_exec_exists );
	RETURN_IF_ABORT();

	MyString buf;
	MyString path;

	if( tdp_cmd ) {
		path = tdp_cmd.ptr();
		check_and_universalize_path( path );
		AssignJobString(ATTR_TOOL_DAEMON_CMD, path.c_str());
	}
	if( tdp_input ) {
		path = tdp_input.ptr();
		check_and_universalize_path( path );
		AssignJobString(ATTR_TOOL_DAEMON_INPUT, path.c_str());
	}
	if( tdp_output ) {
		path = tdp_output.ptr();
		check_and_universalize_path( path );
		AssignJobString(ATTR_TOOL_DAEMON_OUTPUT, path.c_str());
	}
	if( tdp_error ) {
		path = tdp_error.ptr();
		check_and_universalize_path( path );
		AssignJobString(ATTR_TOOL_DAEMON_ERROR, path.c_str());
	}

	if (suspend_at_exec_exists) {
		job->Assign(ATTR_SUSPEND_JOB_AT_EXEC, suspend_at_exec);
	}

	bool args_success = true;
	MyString error_msg;
	ArgList args;

	if(tdp_args1_ext && tdp_args1) {
		push_error(stderr, "you specified both tdp_daemon_args and tdp_daemon_arguments\n");
		ABORT_AND_RETURN(1);
	}
	if(tdp_args1_ext) {
		tdp_args1.set(tdp_args1_ext.detach());
	}

	if(tdp_args2 && tdp_args1 && ! allow_arguments_v1) {
		push_error(stderr, "If you wish to specify both 'tool_daemon_arguments' and\n"
		 "'tool_daemon_arguments2' for maximal compatibility with different\n"
		 "versions of Condor, then you must also specify\n"
		 "allow_arguments_v1=true.\n");
		ABORT_AND_RETURN(1);
	}

	if( tdp_args2 ) {
		args_success = args.AppendArgsV2Quoted(tdp_args2,&error_msg);
	}
	else if( tdp_args1 ) {
		args_success = args.AppendArgsV1WackedOrV2Quoted(tdp_args1,&error_msg);
	} else if (job->Lookup(ATTR_TOOL_DAEMON_ARGS1) || job->Lookup(ATTR_TOOL_DAEMON_ARGS2)) {
		return 0;
	}

	if(!args_success) {
		push_error(stderr,"failed to parse tool daemon arguments: %s\n"
				"The arguments you specified were: %s\n",
				error_msg.c_str(),
				tdp_args2 ? tdp_args2.ptr() : tdp_args1.ptr());
		ABORT_AND_RETURN(1);
	}

	MyString args_value;
	bool MyCondorVersionRequiresV1 = args.InputWasV1() || args.CondorVersionRequiresV1(getScheddVersion());
	if(MyCondorVersionRequiresV1) {
		args_success = args.GetArgsStringV1Raw(&args_value,&error_msg);
		if(!args_value.empty()) {
			AssignJobString(ATTR_TOOL_DAEMON_ARGS1, args_value.c_str());
		}
	}
	else if(args.Count()) {
		args_success = args.GetArgsStringV2Raw(&args_value,&error_msg);
		if(!args_value.empty()) {
			AssignJobString(ATTR_TOOL_DAEMON_ARGS2, args_value.c_str());
		}
	}

	if(!args_success) {
		push_error(stderr, "failed to insert tool daemon arguments: %s\n",
				error_msg.c_str());
		ABORT_AND_RETURN(1);
	}

	return 0;
}


int SubmitHash::SetRank()
{
	RETURN_IF_ABORT();

	auto_free_ptr orig_rank(submit_param(SUBMIT_KEY_Rank, SUBMIT_KEY_Preferences));
	auto_free_ptr default_rank;
	auto_free_ptr append_rank;
	std::string buffer;

	// when doing late materialization, we don't want to param for anything
	// instead we assume that the submit digest has the FULL rank expression, including
	// the submit side DEFAULT_RANK and APPEND_RANK expressions (if any)
	if (clusterAd) {
		//PRAGMA_REMIND("TJ: make_digest should build a full RANK expression")
		if ( ! orig_rank) {
			// if the submit digest has no rank expression - DON'T fall down to the code
			// that sets the Rank to 0 - instead we assume that the clusterAd already
			// has the appropriate Rank expression
			return 0;
		}
	} else {

		switch (JobUniverse) {
		case CONDOR_UNIVERSE_STANDARD:
			default_rank.set(param("DEFAULT_RANK_STANDARD"));
			append_rank.set(param("APPEND_RANK_STANDARD"));
			break;
		case CONDOR_UNIVERSE_VANILLA:
			default_rank.set(param("DEFAULT_RANK_VANILLA"));
			append_rank.set(param("APPEND_RANK_VANILLA"));
			break;
		}

		// If they're not yet defined, or they're defined but empty,
		// try the generic, non-universe-specific versions.
		if ( ! default_rank) { default_rank.set(param("DEFAULT_RANK")); }
		if ( ! append_rank) { append_rank.set(param("APPEND_RANK")); }
	}

	const char * rank = NULL;
	if (orig_rank) {
		rank = orig_rank;
	} else if (default_rank) {
		rank = default_rank;
	} 

	if (append_rank) {
		if (rank) {
			// We really want to ADD this expression to our
			// existing Rank expression, not && it, since Rank is
			// a float.  If we && it, we're forcing the whole
			// expression to be a bool that evaluates to
			// either 0 or 1, which is obviously not what we
			// want.  -Derek W. 8/21/98
			formatstr(buffer, "(%s) + (%s)", rank, append_rank.ptr());
			rank = buffer.c_str();
		} else {
			rank = append_rank;
		}
	}

	if (rank) {
		AssignJobExpr(ATTR_RANK, rank);
	} else {
		AssignJobVal(ATTR_RANK, 0.0);
	}

	return 0;
}

#if 0 // obsolete function, kept for temporary reference.
int SubmitHash::SetUserLog()
{
	RETURN_IF_ABORT();

	static const SimpleExprInfo logs[] = {
		/*submit_param*/ {SUBMIT_KEY_UserLogFile, ATTR_ULOG_FILE,
				ATTR_ULOG_FILE, NULL, true, false},
		/*submit_param*/ {SUBMIT_KEY_DagmanLogFile, ATTR_DAGMAN_WORKFLOW_LOG,
				ATTR_DAGMAN_WORKFLOW_LOG, NULL, true, false},
		{NULL,NULL,NULL,NULL,false,false}
	};

	for(const SimpleExprInfo * si = &logs[0]; si->key; ++si) {
		char *ulog_entry = submit_param( si->key, si->alt );

		if ( ulog_entry && strcmp( ulog_entry, "" ) != 0 ) {

				// Note:  I don't think the return value here can ever
				// be NULL.  wenger 2016-10-07
			MyString mulog(full_path(ulog_entry));
			if ( ! mulog.empty()) {
				if (FnCheckFile) {
					int rval = FnCheckFile(CheckFileArg, this, SFR_LOG, mulog.Value(), O_APPEND);
					if (rval) { ABORT_AND_RETURN( rval ); }
				}

				check_and_universalize_path(mulog);
			}
			AssignJobString(si->attr, mulog.Value());
			free(ulog_entry);
		}
	}

	RETURN_IF_ABORT();
	bool xml_exists;
	bool use_xml = submit_param_bool(SUBMIT_KEY_UserLogUseXML, ATTR_ULOG_USE_XML, false, &xml_exists);
	if (xml_exists) {
		AssignJobVal(ATTR_ULOG_USE_XML, use_xml);
	}

	return 0;
}

int SubmitHash::SetCoreSize()
{
	RETURN_IF_ABORT();
	char *size = submit_param( ATTR_CORE_SIZE, SUBMIT_KEY_CoreSize ); // attr before submit key for backward compat
	RETURN_IF_ABORT();

	long coresize = 0;

	if (size == NULL) {
#if defined(WIN32) /* RLIMIT_CORE not supported */
		size = "";
#else
		struct rlimit rl;
		if ( getrlimit( RLIMIT_CORE, &rl ) == -1) {
			push_error(stderr, "getrlimit failed");
			abort_code = 1;
			return abort_code;
		}

		// this will effectively become the hard limit for core files when
		// the job is executed
		coresize = (long)rl.rlim_cur;
#endif
	} else {
		coresize = atoi(size);
		free(size);
	}

	AssignJobVal(ATTR_CORE_SIZE, coresize);
	return 0;
}


int SubmitHash::SetJobLease()
{
	RETURN_IF_ABORT();

	long lease_duration = 0;
	auto_free_ptr tmp(submit_param( SUBMIT_KEY_JobLeaseDuration, ATTR_JOB_LEASE_DURATION ));
	if( ! tmp ) {
		if( universeCanReconnect(JobUniverse)) {
				/*
				  if the user didn't define a lease duration, but is
				  submitting a job from a universe that supports
				  reconnect and is NOT trying to use streaming I/O, we
				  want to define a default of 20 minutes so that
				  reconnectable jobs can survive schedd crashes and
				  the like...
				*/
			tmp.set(param("JOB_DEFAULT_LEASE_DURATION"));
		} else {
				// not defined and can't reconnect, we're done.
			return 0;
		}
	}

	// first try parsing as an integer
	if (tmp)
	{
		char *endptr = NULL;
		lease_duration = strtol(tmp.ptr(), &endptr, 10);
		if (endptr != tmp.ptr()) {
			while (isspace(*endptr)) {
				endptr++;
			}
		}
		bool is_number = (endptr != tmp.ptr() && *endptr == '\0');
		if ( ! is_number) {
			lease_duration = 0; // set to zero to indicate it's an expression
		} else {
			if (lease_duration == 0) {
				// User explicitly didn't want a lease, so we're done.
				return 0;
			}
			if (lease_duration < 20) {
				if (! already_warned_job_lease_too_small) { 
					push_warning(stderr, "%s less than 20 seconds is not allowed, using 20 instead\n",
							ATTR_JOB_LEASE_DURATION);
					already_warned_job_lease_too_small = true;
				}
				lease_duration = 20;
			}
		}
	}
	// if lease duration was an integer, lease_duration will have the value.
	if (lease_duration) {
		AssignJobVal(ATTR_JOB_LEASE_DURATION, lease_duration);
	} else if (tmp) {
		// lease is defined but not an int, try setting it as an expression
		AssignJobExpr(ATTR_JOB_LEASE_DURATION, tmp.ptr());
	}
	return 0;
}

#endif // above code is obsolete, kept temporarily for reference.

int SubmitHash::SetJobStatus()
{
	RETURN_IF_ABORT();

	bool hold_specified = false;
	bool hold = submit_param_bool( SUBMIT_KEY_Hold, NULL, false, &hold_specified);

	if (hold) {
		if ( IsRemoteJob ) {
			push_error(stderr, "Cannot set " SUBMIT_KEY_Hold " to 'true' when using -remote or -spool\n");
			ABORT_AND_RETURN( 1 );
		}
		AssignJobVal(ATTR_JOB_STATUS, HELD);
		AssignJobVal(ATTR_HOLD_REASON_CODE, CONDOR_HOLD_CODE_SubmittedOnHold);
		SubmitOnHold = true;
		SubmitOnHoldCode = CONDOR_HOLD_CODE_SubmittedOnHold;

		AssignJobString(ATTR_HOLD_REASON, "submitted on hold at user's request");
	} else 
	if ( IsRemoteJob ) {
		AssignJobVal(ATTR_JOB_STATUS, HELD);
		AssignJobVal(ATTR_HOLD_REASON_CODE, CONDOR_HOLD_CODE_SpoolingInput);
		SubmitOnHold = true;
		SubmitOnHoldCode = CONDOR_HOLD_CODE_SpoolingInput;

		AssignJobString(ATTR_HOLD_REASON, "Spooling input data files");
	} else {
		AssignJobVal(ATTR_JOB_STATUS, IDLE);
		SubmitOnHold = false;
		SubmitOnHoldCode = 0;
	}

	AssignJobVal(ATTR_ENTERED_CURRENT_STATUS, submit_time);
	return 0;
}


#if 0 // obsolete code kept temporarily for reference.

int SubmitHash::SetPriority()
{
	RETURN_IF_ABORT();

	int prioval = submit_param_int( SUBMIT_KEY_Priority, "prio", 0 );
	RETURN_IF_ABORT();

	AssignJobVal(ATTR_JOB_PRIO, prioval);
	return 0;
}

int SubmitHash::SetNiceUser()
{

	bool is_nice = submit_param_bool( SUBMIT_KEY_NiceUser, ATTR_NICE_USER, false );
	RETURN_IF_ABORT();

	AssignJobVal(ATTR_NICE_USER, is_nice);

	// Nice users get a default MaxJobRetirementTime of 0
	if (is_nice && ! job->Lookup(ATTR_MAX_JOB_RETIREMENT_TIME)) {
		// we assign a default of 0 here, but a user-specified value will overwrite this
		// when SetMaxJobRetirementTime is called.
		AssignJobVal(ATTR_MAX_JOB_RETIREMENT_TIME, 0);
	}

	return 0;
}

int SubmitHash::SetMaxJobRetirementTime()
{
	RETURN_IF_ABORT();

	auto_free_ptr value(submit_param(SUBMIT_KEY_MaxJobRetirementTime, ATTR_MAX_JOB_RETIREMENT_TIME));
	if (value) {
		AssignJobExpr(ATTR_MAX_JOB_RETIREMENT_TIME, value.ptr());
	} else if (JobUniverse == CONDOR_UNIVERSE_STANDARD) {
		// Regardless of the startd graceful retirement policy,
		// nice_user and standard universe jobs that do not specify
		// otherwise will self-limit their retirement time to 0.  So
		// the user plays nice by default, but they have the option to
		// override this (assuming, of course, that the startd policy
		// actually gives them any retirement time to play with).
		AssignJobVal(ATTR_MAX_JOB_RETIREMENT_TIME, 0);
	}
	return 0;
}

#endif // above code is obsolete, kept temporarily for reference

int SubmitHash::SetPeriodicExpressions()
{
	RETURN_IF_ABORT();

	auto_free_ptr pec(submit_param(SUBMIT_KEY_PeriodicHoldCheck, ATTR_PERIODIC_HOLD_CHECK));
	if ( ! pec)
	{
		/* user didn't have one, so add one */
		if ( ! job->Lookup(ATTR_PERIODIC_HOLD_CHECK)) {
			AssignJobVal(ATTR_PERIODIC_HOLD_CHECK, false);
		}
	}
	else
	{
		/* user had a value for it, leave it alone */
		AssignJobExpr(ATTR_PERIODIC_HOLD_CHECK, pec);
	}

	pec.set(submit_param(SUBMIT_KEY_PeriodicHoldReason, ATTR_PERIODIC_HOLD_REASON));
	if (pec) {
		AssignJobExpr(ATTR_PERIODIC_HOLD_REASON, pec);
	}

	pec.set(submit_param(SUBMIT_KEY_PeriodicHoldSubCode, ATTR_PERIODIC_HOLD_SUBCODE));
	if (pec) {
		AssignJobExpr(ATTR_PERIODIC_HOLD_SUBCODE, pec);
	}

	pec.set(submit_param(SUBMIT_KEY_PeriodicReleaseCheck, ATTR_PERIODIC_RELEASE_CHECK));
	if ( ! pec)
	{
		/* user didn't have one, so add one */
		if ( ! job->Lookup(ATTR_PERIODIC_RELEASE_CHECK)) {
			AssignJobVal(ATTR_PERIODIC_RELEASE_CHECK, false);
		}
	}
	else
	{
		/* user had a value for it, leave it alone */
		AssignJobExpr(ATTR_PERIODIC_RELEASE_CHECK, pec);
	}
	RETURN_IF_ABORT();

	pec.set(submit_param(SUBMIT_KEY_PeriodicRemoveCheck, ATTR_PERIODIC_REMOVE_CHECK));

	if ( ! pec)
	{
		/* user didn't have one, so add one */
		if ( ! job->Lookup(ATTR_PERIODIC_REMOVE_CHECK)) {
			AssignJobVal(ATTR_PERIODIC_REMOVE_CHECK, false);
		}
	}
	else
	{
		/* user had a value for it, leave it alone */
		AssignJobExpr(ATTR_PERIODIC_REMOVE_CHECK, pec);
	}

	// OnExitHoldCheck is now handled by SetJobRetries

	pec.set(submit_param(SUBMIT_KEY_OnExitHoldReason, ATTR_ON_EXIT_HOLD_REASON));
	if (pec) {
		AssignJobExpr(ATTR_ON_EXIT_HOLD_REASON, pec);
	}

	pec.set(submit_param(SUBMIT_KEY_OnExitHoldSubCode, ATTR_ON_EXIT_HOLD_SUBCODE));
	if (pec) {
		AssignJobExpr(ATTR_ON_EXIT_HOLD_SUBCODE, pec);
	}

	RETURN_IF_ABORT();

	return 0;
}


int SubmitHash::SetLeaveInQueue()
{
	RETURN_IF_ABORT();

	char *erc = submit_param(SUBMIT_KEY_LeaveInQueue, ATTR_JOB_LEAVE_IN_QUEUE);
	MyString buffer;

	if (erc == NULL)
	{
		if ( ! job->Lookup(ATTR_JOB_LEAVE_IN_QUEUE)) {
			/* user didn't have one, so add one */
			if (! IsRemoteJob) {
				AssignJobVal(ATTR_JOB_LEAVE_IN_QUEUE, false);
			} else {
				/* if remote spooling, leave in the queue after the job completes
				   for up to 10 days, so user can grab the output.
				 */
				buffer.formatstr(
					"%s == %d && (%s =?= UNDEFINED || %s == 0 || ((time() - %s) < %d))",
					ATTR_JOB_STATUS,
					COMPLETED,
					ATTR_COMPLETION_DATE,
					ATTR_COMPLETION_DATE,
					ATTR_COMPLETION_DATE,
					60 * 60 * 24 * 10
				);
				AssignJobExpr(ATTR_JOB_LEAVE_IN_QUEUE, buffer.c_str());
			}
		}
	}
	else
	{
		/* user had a value for it, leave it alone */
		AssignJobExpr(ATTR_JOB_LEAVE_IN_QUEUE, erc);
		free(erc);
	}

	RETURN_IF_ABORT();

	return 0;
}

#if 0 // obsolete code kept for reference

int SubmitHash::SetNoopJob()
{
	RETURN_IF_ABORT();
	MyString buffer;

	auto_free_ptr noop(submit_param(SUBMIT_KEY_Noop, ATTR_JOB_NOOP));
	if (noop) {
		/* user had a value for it, leave it alone */
		AssignJobExpr(ATTR_JOB_NOOP, noop.ptr());
		RETURN_IF_ABORT();
	}

	noop.set(submit_param(SUBMIT_KEY_NoopExitSignal, ATTR_JOB_NOOP_EXIT_SIGNAL));
	if (noop) {
		AssignJobExpr(ATTR_JOB_NOOP_EXIT_SIGNAL, noop.ptr());
		RETURN_IF_ABORT();
	}

	noop.set(submit_param(SUBMIT_KEY_NoopExitCode, ATTR_JOB_NOOP_EXIT_CODE));
	if (noop) {
		AssignJobExpr(ATTR_JOB_NOOP_EXIT_CODE, noop.ptr());
		RETURN_IF_ABORT();
	}

	return 0;
}

int SubmitHash::SetWantRemoteIO()
{
	RETURN_IF_ABORT();

	bool param_exists;
	bool remote_io = submit_param_bool( SUBMIT_KEY_WantRemoteIO, ATTR_WANT_REMOTE_IO, true, &param_exists );
	RETURN_IF_ABORT();

	AssignJobVal(ATTR_WANT_REMOTE_IO, remote_io);
	return abort_code;
}

#endif // above code is obsolete, kept temporarily for reference

#if !defined(WIN32)

int SubmitHash::ComputeRootDir()
{
	RETURN_IF_ABORT();

	JobRootdir = submit_param_mystring( SUBMIT_KEY_RootDir, ATTR_JOB_ROOT_DIR );
	if( JobRootdir.empty() )
	{
		JobRootdir = "/";
	}

	return 0;
}

int SubmitHash::check_root_dir_access()
{
	if ( ! JobRootdir.empty() && JobRootdir != "/")
	{
		if( access(JobRootdir.c_str(), F_OK|X_OK) < 0 ) {
			push_error(stderr, "No such directory: %s\n", JobRootdir.c_str());
			ABORT_AND_RETURN( 1 );
		}
	}
	return 0;
}


int SubmitHash::SetRootDir()
{
	RETURN_IF_ABORT();
	if (ComputeRootDir()) { ABORT_AND_RETURN(1); }
	AssignJobString (ATTR_JOB_ROOT_DIR, JobRootdir.c_str());
	return 0;
}


#endif

const char * SubmitHash::getIWD()
{
	ASSERT(JobIwdInitialized);
	return JobIwd.c_str();
}

int SubmitHash::ComputeIWD()
{
	char	*shortname;
	MyString	iwd;
	MyString	cwd;

	shortname = submit_param( SUBMIT_KEY_InitialDir, ATTR_JOB_IWD );
	if( ! shortname ) {
			// neither "initialdir" nor "iwd" were there, try some
			// others, just to be safe:
		shortname = submit_param( SUBMIT_KEY_InitialDirAlt, SUBMIT_KEY_JobIwd );
	}

	// for factories initalized with a cluster ad, we NEVER want to use the current working directory
	// as IWD, instead use FACTORY.Iwd
	if ( ! shortname && clusterAd) {
		shortname = submit_param("FACTORY.Iwd");
	}

#if !defined(WIN32)
	ComputeRootDir();
	if( JobRootdir != "/" )	{	/* Rootdir specified */
		if( shortname ) {
			iwd = shortname;
		} 
		else {
			iwd = "/";
		}
	} 
	else 
#endif
	{  //for WIN32, this is a block to make {}'s match. For unix, else block.
		if( shortname  ) {
#if defined(WIN32)
			// if a drive letter or share is specified, we have a full pathname
			if( shortname[1] == ':' || (shortname[0] == '\\' && shortname[1] == '\\')) 
#else
			if( shortname[0] == '/' ) 
#endif
			{
				iwd = shortname;
			}
			else {
				if (clusterAd) {
					cwd = submit_param_mystring("FACTORY.Iwd",NULL);
				} else {
					condor_getcwd( cwd );
				}
				iwd.formatstr( "%s%c%s", cwd.c_str(), DIR_DELIM_CHAR, shortname );
			}
		} 
		else {
			condor_getcwd( iwd );
		}
	}

	compress_path( iwd );
	check_and_universalize_path(iwd);

	// when doing late materialization, we only want to do an access check
	// for the first Iwd, otherwise we can skip the check if the iwd has not changed.
	if ( ! JobIwdInitialized || ( ! clusterAd && iwd != JobIwd)) {

	#if defined(WIN32)
		if (access(iwd.Value(), F_OK|X_OK) < 0) {
			push_error(stderr, "No such directory: %s\n", iwd.Value());
			ABORT_AND_RETURN(1);
		}
	#else
		MyString pathname;
		pathname.formatstr( "%s/%s", JobRootdir.c_str(), iwd.c_str() );
		compress_path( pathname );

		if( access(pathname.c_str(), F_OK|X_OK) < 0 ) {
			push_error(stderr, "No such directory: %s\n", pathname.c_str() );
			ABORT_AND_RETURN(1);
		}
	#endif
	}
	JobIwd = iwd;
	JobIwdInitialized = true;
	if ( ! JobIwd.empty()) { mctx.cwd = JobIwd.c_str(); }

	if ( shortname )
		free(shortname);

	return 0;
}

int SubmitHash::SetIWD()
{
	RETURN_IF_ABORT();
	if (ComputeIWD()) { ABORT_AND_RETURN(1); }
	AssignJobString(ATTR_JOB_IWD, JobIwd.c_str());
	RETURN_IF_ABORT();
	return 0;
}


int SubmitHash::SetGSICredentials()
{
	RETURN_IF_ABORT();

	MyString buffer;

		// Find the X509 user proxy
		// First param for it in the submit file. If it's not there
		// and the job type requires an x509 proxy (globus, nordugrid),
		// then check the usual locations (as defined by GSI) and
		// bomb out if we can't find it.

	char *proxy_file = submit_param( SUBMIT_KEY_X509UserProxy );
	bool use_proxy = submit_param_bool( SUBMIT_KEY_UseX509UserProxy, NULL, false );

	YourStringNoCase gridType(JobGridType.c_str());
	if (JobUniverse == CONDOR_UNIVERSE_GRID &&
		(gridType == "gt2" ||
		 gridType == "gt5" ||
		 gridType == "cream" ||
		 gridType == "arc" ||
		 gridType == "nordugrid" ) )
	{
		use_proxy = true;
	}

	if ( proxy_file == NULL && use_proxy && ! clusterAd) {

		proxy_file = get_x509_proxy_filename();
		if ( proxy_file == NULL ) {

			push_error(stderr, "Can't determine proxy filename\nX509 user proxy is required for this job.\n" );
			ABORT_AND_RETURN( 1 );
		}
	}

	if (proxy_file != NULL && ! clusterAd) {
		char *full_proxy_file = strdup( full_path( proxy_file ) );
		free( proxy_file );
		proxy_file = full_proxy_file;
#if defined(HAVE_EXT_GLOBUS)
// this code should get torn out at some point (8.7.0) since the SchedD now
// manages these attributes securely and the values provided by submit should
// not be trusted.  in the meantime, though, we try to provide some cross
// compatibility between the old and new.  i also didn't indent this properly
// so as not to churn the old code.  -zmiller
// Exception: Checking the proxy lifetime and throwing an error if it's
// too short should remain. - jfrey

		if (CheckProxyFile) {
			// Starting in 8.5.8, schedd clients can't set X509-related attributes
			// other than the name of the proxy file.
			bool submit_sends_x509 = true;
			CondorVersionInfo cvi(getScheddVersion());
			if (cvi.built_since_version(8, 5, 8)) {
				submit_sends_x509 = false;
			}

			globus_gsi_cred_handle_t proxy_handle;
			proxy_handle = x509_proxy_read( proxy_file );
			if ( proxy_handle == NULL ) {
				push_error(stderr, "%s\n", x509_error_string() );
				ABORT_AND_RETURN( 1 );
			}

			/* Insert the proxy expiration time into the ad */
			time_t proxy_expiration;
			proxy_expiration = x509_proxy_expiration_time(proxy_handle);
			if (proxy_expiration == -1) {
				push_error(stderr, "%s\n", x509_error_string() );
				x509_proxy_free( proxy_handle );
				ABORT_AND_RETURN( 1 );
			} else if ( proxy_expiration < submit_time ) {
				push_error( stderr, "proxy has expired\n" );
				x509_proxy_free( proxy_handle );
				ABORT_AND_RETURN( 1 );
			} else if ( proxy_expiration < submit_time + param_integer( "CRED_MIN_TIME_LEFT" ) ) {
				push_error( stderr, "proxy lifetime too short\n" );
				x509_proxy_free( proxy_handle );
				ABORT_AND_RETURN( 1 );
			}

			if(submit_sends_x509) {

				AssignJobVal(ATTR_X509_USER_PROXY_EXPIRATION, proxy_expiration);

				/* Insert the proxy subject name into the ad */
				char *proxy_subject;
				proxy_subject = x509_proxy_identity_name(proxy_handle);

				if ( !proxy_subject ) {
					push_error(stderr, "%s\n", x509_error_string() );
					x509_proxy_free( proxy_handle );
					ABORT_AND_RETURN( 1 );
				}

				(void) AssignJobString(ATTR_X509_USER_PROXY_SUBJECT, proxy_subject);
				free( proxy_subject );

				/* Insert the proxy email into the ad */
				char *proxy_email;
				proxy_email = x509_proxy_email(proxy_handle);

				if ( proxy_email ) {
					AssignJobString(ATTR_X509_USER_PROXY_EMAIL, proxy_email);
					free( proxy_email );
				}

				/* Insert the VOMS attributes into the ad */
				char *voname = NULL;
				char *firstfqan = NULL;
				char *quoted_DN_and_FQAN = NULL;

				int error = extract_VOMS_info( proxy_handle, 0, &voname, &firstfqan, &quoted_DN_and_FQAN);
				if ( error ) {
					if (error == 1) {
						// no attributes, skip silently.
					} else {
						// log all other errors
						push_warning(stderr, "unable to extract VOMS attributes (proxy: %s, erro: %i). continuing \n", proxy_file, error );
					}
				} else {
					AssignJobString(ATTR_X509_USER_PROXY_VONAME, voname);
					free( voname );

					AssignJobString(ATTR_X509_USER_PROXY_FIRST_FQAN, firstfqan);
					free( firstfqan );

					AssignJobString(ATTR_X509_USER_PROXY_FQAN, quoted_DN_and_FQAN);
					free( quoted_DN_and_FQAN );
				}

				// When new classads arrive, all this should be replaced with a
				// classad holding the VOMS atributes.  -zmiller
			}

			x509_proxy_free( proxy_handle );
		}
// this is the end of the big, not-properly indented block (see above) that
// causes submit to send the x509 attributes only when talking to older
// schedds.  at some point, probably 8.7.0, this entire block should be ripped
// out. -zmiller
#endif

		AssignJobString(ATTR_X509_USER_PROXY, proxy_file);
		free( proxy_file );
	}

	char* tmp = submit_param(SUBMIT_KEY_DelegateJobGSICredentialsLifetime,ATTR_DELEGATE_JOB_GSI_CREDENTIALS_LIFETIME);
	if( tmp ) {
		char *endptr=NULL;
		int lifetime = strtol(tmp,&endptr,10);
		if( !endptr || *endptr != '\0' ) {
			push_error(stderr, "invalid integer setting %s = %s\n",SUBMIT_KEY_DelegateJobGSICredentialsLifetime,tmp);
			ABORT_AND_RETURN( 1 );
		}
		AssignJobVal(ATTR_DELEGATE_JOB_GSI_CREDENTIALS_LIFETIME,lifetime);
		free(tmp);
	}

	//ckireyev: MyProxy-related crap
	if ((tmp = submit_param (ATTR_MYPROXY_HOST_NAME))) {
		AssignJobString(ATTR_MYPROXY_HOST_NAME, tmp);
		free( tmp );
	}

	if ((tmp = submit_param (ATTR_MYPROXY_SERVER_DN))) {
		AssignJobString(ATTR_MYPROXY_SERVER_DN, tmp);
		free( tmp );
	}

	if ((tmp = submit_param (ATTR_MYPROXY_CRED_NAME))) {
		AssignJobString(ATTR_MYPROXY_CRED_NAME, tmp);
		free( tmp );
	}

	// if the password wasn't passed in when we initialized, check and see if it's in the submit file.
	if (MyProxyPassword.empty()) {
		tmp = submit_param (ATTR_MYPROXY_PASSWORD);
		MyProxyPassword = tmp; // tmp may be null here, that's ok because it's a mystring
		if (tmp) free(tmp);
	}

	if ( ! MyProxyPassword.empty()) {
		// note that the right hand side is NOT QUOTED. this seems wrong but the schedd
		// depends on this behavior, so we must preserve it.
		AssignJobExpr(ATTR_MYPROXY_PASSWORD, MyProxyPassword.c_str());
	}

	if ((tmp = submit_param (ATTR_MYPROXY_REFRESH_THRESHOLD))) {
		AssignJobExpr(ATTR_MYPROXY_REFRESH_THRESHOLD, tmp);
		free( tmp );
	}

	if ((tmp = submit_param (ATTR_MYPROXY_NEW_PROXY_LIFETIME))) { 
		AssignJobExpr(ATTR_MYPROXY_NEW_PROXY_LIFETIME, tmp);
		free( tmp );
	}

	// END MyProxy-related crap
	return 0;
}


// modifies the passed in kill sig name, possibly freeing it and allocating a new buffer
// free() the bufer when you are done.
char* SubmitHash::fixupKillSigName( char* sig )
{
	char *signame = NULL;
	const char *tmp;
	int signo;

	if (sig) {
		signo = atoi(sig);
		if( signo ) {
				// looks like they gave us an actual number, map that
				// into a string for the classad:
			tmp = signalName( signo );
			if( ! tmp ) {
				push_error(stderr, "invalid signal %s\n", sig );
				free(sig);
				abort_code=1;
				return NULL;
			}
			free(sig);
			signame = strdup( tmp );
		} else {
				// should just be a string, let's see if it's valid:
			signo = signalNumber( sig );
			if( signo == -1 ) {
				push_error(stderr, "invalid signal %s\n", sig );
				abort_code=1;
				free(sig);
				return NULL;
			}
				// cool, just use what they gave us.
			signame = strupr(sig);
		}
	}
	return signame;
}


int SubmitHash::SetKillSig()
{
	RETURN_IF_ABORT();

	char* sig_name;
	char* timeout;
	MyString buffer;

	sig_name = fixupKillSigName(submit_param(SUBMIT_KEY_KillSig, ATTR_KILL_SIG));
	RETURN_IF_ABORT();
	if( ! sig_name ) {
		switch(JobUniverse) {
		case CONDOR_UNIVERSE_STANDARD:
			sig_name = strdup( "SIGTSTP" );
			break;
		case CONDOR_UNIVERSE_VANILLA:
			// Don't define sig_name for Vanilla Universe
			sig_name = NULL;
			break;
		default:
			sig_name = strdup( "SIGTERM" );
			break;
		}
	}

	if ( sig_name ) {
		AssignJobString(ATTR_KILL_SIG, sig_name);
		free( sig_name );
	}

	sig_name = fixupKillSigName(submit_param(SUBMIT_KEY_RmKillSig, ATTR_REMOVE_KILL_SIG));
	RETURN_IF_ABORT();
	if( sig_name ) {
		AssignJobString(ATTR_REMOVE_KILL_SIG, sig_name);
		free( sig_name );
		sig_name = NULL;
	}

	sig_name = fixupKillSigName(submit_param(SUBMIT_KEY_HoldKillSig, ATTR_HOLD_KILL_SIG));
	RETURN_IF_ABORT();
	if( sig_name ) {
		AssignJobString(ATTR_HOLD_KILL_SIG, sig_name);
		free( sig_name );
		sig_name = NULL;
	}

	timeout = submit_param( SUBMIT_KEY_KillSigTimeout, ATTR_KILL_SIG_TIMEOUT );
	if( timeout ) {
		AssignJobVal(ATTR_KILL_SIG_TIMEOUT, atoi(timeout));
		free( timeout );
		sig_name = NULL;
	}
	return 0;
}

int SubmitHash::SetContainerSpecial()
{
	RETURN_IF_ABORT();

	if( IsDockerJob ) {
		auto_free_ptr serviceList( submit_param( SUBMIT_KEY_ContainerServiceNames, ATTR_CONTAINER_SERVICE_NAMES ));
		if( serviceList ) {
			AssignJobString( ATTR_CONTAINER_SERVICE_NAMES, serviceList );

			const char * service = NULL;
			StringList sl(serviceList);

			sl.rewind();
			while( (service = sl.next()) != NULL ) {
				std::string attrName;
				formatstr( attrName, "%s%s", service, SUBMIT_KEY_ContainerPortSuffix );
				int portNo = submit_param_int( attrName.c_str(), NULL, -1 );
				if( 0 <= portNo && portNo <= 65535 ) {
					formatstr( attrName, "%s%s", service, ATTR_CONTAINER_PORT_SUFFIX );
					AssignJobVal( attrName.c_str(), portNo );
				} else {
					push_error( stderr, "Requested container service '%s' was not assigned a port, or the assigned port was not valid.\n", service );
					ABORT_AND_RETURN( 1 );
				}
			}
		}
	}
	return 0;
}


// When submitting from condor_submit, we allow SUBMIT_ATTRS to have +Attr
// which wins over a user defined value.  If we are doing late materialization
// we do NOT want to do this, since it will param() to the the value.
//
int SubmitHash::SetForcedSubmitAttrs()
{
	RETURN_IF_ABORT();
	if (clusterAd) return 0;

	for (classad::References::const_iterator cit = forcedSubmitAttrs.begin(); cit != forcedSubmitAttrs.end(); ++cit) {
		char * value = param(cit->c_str());
		if (! value)
			continue;
		AssignJobExpr(cit->c_str(), value, "SUBMIT_ATTRS or SUBMIT_EXPRS value");
		free(value);
	}

	return abort_code;
}

int SubmitHash::SetForcedAttributes()
{
	RETURN_IF_ABORT();
	MyString buffer;

	HASHITER it = hash_iter_begin(SubmitMacroSet);
	for( ; ! hash_iter_done(it); hash_iter_next(it)) {
		const char *name = hash_iter_key(it);
		const char *raw_value = hash_iter_value(it);
		// submit will never generate +attr entries, but the python bindings can
		// so treat them the same as the canonical MY.attr entries
		if (*name == '+') {
			++name;
		} else if (starts_with_ignore_case(name, "MY.")) {
			name += sizeof("MY.")-1;
		} else {
			continue;
		}

		char * value = NULL;
		if (raw_value && raw_value[0]) {
			value = expand_macro(raw_value);
		}
		AssignJobExpr(name, (value && value[0]) ? value : "undefined" );
		RETURN_IF_ABORT();

		if (value) free(value);
	}
	hash_iter_delete(&it);

	// force clusterid and procid attributes.
	// we force the clusterid only for the proc=0 ad and the cluster ad (proc=-1)
	// for other jobs, the clusterid should be picked up by chaining with the cluster ad.
	if (jid.proc < 0) {
		AssignJobVal(ATTR_CLUSTER_ID, jid.cluster);
	} else {
		AssignJobVal(ATTR_PROC_ID, jid.proc);
	}
	return 0;
}

// check to see if the grid type is one of the allowed ones,
// and also canonicalize it if needed
static bool validate_gridtype(MyString & JobGridType) {
	if (JobGridType.empty()) {
		return true;
	}

	YourStringNoCase gridType(JobGridType.c_str());

	// Validate
	// Valid values are (as of 7.5.1): nordugrid, globus,
	//    gt2, gt5, blah, pbs, lsf, nqs, naregi, condor,
	//    unicore, cream, ec2, sge

	// CRUFT: grid-type 'blah' is deprecated. Now, the specific batch
	//   system names should be used (pbs, lsf). Glite are the only
	//   people who care about the old value. This changed happend in
	//   Condor 6.7.12.
	if (gridType == "gt2" ||
		gridType == "gt5" ||
		gridType == "blah" ||
		gridType == "batch" ||
		gridType == "pbs" ||
		gridType == "sge" ||
		gridType == "lsf" ||
		gridType == "nqs" ||
		gridType == "naregi" ||
		gridType == "condor" ||
		gridType == "nordugrid" ||
		gridType == "arc" ||
		gridType == "ec2" ||
		gridType == "gce" ||
		gridType == "azure" ||
		gridType == "unicore" ||
		gridType == "boinc" ||
		gridType == "cream") {
		// We're ok
		// Values are case-insensitive for gridmanager, so we don't need to change case
		return true;
	} else if (gridType == "globus") {
		JobGridType = "gt2";
		return true;
	}

	return false;
}

// the grid type is the first token of the grid resource.
static bool extract_gridtype(const char * grid_resource, MyString & gtype) {
	if (starts_with(grid_resource, "$$(")) {
		gtype.clear();
		return true; // cannot be known at this time, assumed valid
	}
	// truncate at the first space
	const char * pend = strchr(grid_resource, ' ');
	if (pend) {
		gtype.set(grid_resource, (int)(pend - grid_resource));
	} else {
		gtype = grid_resource;
	}
	return validate_gridtype(gtype);
}

void SubmitHash::handleAVPairs( const char * submitKey, const char * jobKey,
  const char * submitPrefix, const char * jobPrefix, const YourStringNoCase & gridType ) {
	//
	// Collect all the tag names, then param for each.  In the glorious
	// future, we'll merge all our different pattern-based walks of the
	// hashtable and call a function with the keys (and probably values,
	// since it'll be cheaper to fetch them during he walk) of interest.
	//
	// EC2TagNames is needed because EC2 tags are case-sensitive
	// and ClassAd attribute names are not. We build it for the
	// user, but also let the user override entries in it with
	// their own case preference. Ours will always be lower-cased.
	//

	char * tmp;
	StringList tagNames;
	if ((tmp = submit_param(submitKey, jobKey))) {
		tagNames.initializeFromString(tmp);
		free(tmp); tmp = NULL;
	} else {
		std::string names;
		if (job->LookupString(jobKey, names)) {
			tagNames.initializeFromString(names.c_str());
		}
	}

	HASHITER it = hash_iter_begin(SubmitMacroSet);
	int submit_prefix_len = (int)strlen(submitPrefix);
	int job_prefix_len = (int)strlen(jobPrefix);
	for (;!hash_iter_done(it); hash_iter_next(it)) {
		const char *key = hash_iter_key(it);
		const char *name = NULL;
		if (!strncasecmp(key, submitPrefix, submit_prefix_len) &&
			key[submit_prefix_len]) {
			name = &key[submit_prefix_len];
		} else if (!strncasecmp(key, jobPrefix, job_prefix_len) &&
				   key[job_prefix_len]) {
			name = &key[job_prefix_len];
		} else {
			continue;
		}

		if (strncasecmp(name, "Names", 5) &&
			!tagNames.contains_anycase(name)) {
			tagNames.append(name);
		}
	}
	hash_iter_delete(&it);

	char *tagName;
	tagNames.rewind();
	while ((tagName = tagNames.next())) {
		// XXX: Check that tagName does not contain an equal sign (=)
		std::string submitKey(submitPrefix); submitKey.append(tagName);
		std::string jobKey(jobPrefix); jobKey.append(tagName);
		char *value = NULL;
		if ((value = submit_param(submitKey.c_str(), jobKey.c_str()))) {
			AssignJobString(jobKey.c_str(), value);
			free(value); value = NULL;
		} else {
			// this should only happen when tagNames is initialized from the base job ad
			// i.e. when make procid > 0, especially when doing late materialization
		}
	}

	// For compatibility with the AWS Console, set the Name tag to
	// be the executable, which is just a label for EC2 jobs
	tagNames.rewind();
	if( gridType == "ec2" && (!tagNames.contains_anycase("Name")) ) {
		bool wantsNameTag = submit_param_bool(SUBMIT_KEY_WantNameTag, NULL, true );
		if( wantsNameTag ) {
			std::string ename;
			if (job->LookupString(ATTR_JOB_CMD, ename)) {
				std::string attributeName;
				formatstr( attributeName, "%sName", jobPrefix );
				AssignJobString(attributeName.c_str(), ename.c_str());
			}
		}
	}

	if ( !tagNames.isEmpty() ) {
		auto_free_ptr names(tagNames.print_to_delimed_string(","));
		AssignJobString(jobKey, names);
	}
}





int SubmitHash::SetGridParams()
{
	RETURN_IF_ABORT();
	char *tmp;
	FILE* fp;

	if ( JobUniverse != CONDOR_UNIVERSE_GRID )
		return 0;

	tmp = submit_param( SUBMIT_KEY_GridResource, ATTR_GRID_RESOURCE );
	if ( tmp ) {
			// TODO validate number of fields in grid_resource?

		AssignJobString(ATTR_GRID_RESOURCE, tmp);

		if ( strstr(tmp,"$$") ) {
				// We need to perform matchmaking on the job in order
				// to fill GridResource.
			AssignJobVal(ATTR_JOB_MATCHED, false);
			AssignJobVal(ATTR_CURRENT_HOSTS, 0);
			AssignJobVal(ATTR_MAX_HOSTS, 1);
		}

		if ( strcasecmp( tmp, "ec2" ) == 0 ) {
			push_error(stderr, "EC2 grid jobs require a service URL\n");
			ABORT_AND_RETURN( 1 );
		}

		// force the grid type to be re-parsed from the grid resource
		// whenever we have a grid_resource keyword in the submit file
		JobGridType.clear();

		free( tmp );

	} else if ( ! job->Lookup(ATTR_GRID_RESOURCE)) {
			// TODO Make this allowable, triggering matchmaking for
			//   GridResource
		push_error(stderr, "No resource identifier was found.\n" );
		ABORT_AND_RETURN( 1 );
	}

	//  extract the grid type from the grid resource if we don't already know it
	if (JobGridType.empty()) {
		std::string gridres;
		if (job->LookupString(ATTR_GRID_RESOURCE, gridres)) {
			extract_gridtype(gridres.c_str(), JobGridType);
		}
	}

	YourStringNoCase gridType(JobGridType.c_str());
	if ( gridType == NULL ||
		 gridType == "gt2" ||
		 gridType == "gt5" ||
		 gridType == "nordugrid" ) {

		if( (tmp = submit_param(SUBMIT_KEY_GlobusResubmit,ATTR_GLOBUS_RESUBMIT_CHECK)) ) {
			AssignJobExpr(ATTR_GLOBUS_RESUBMIT_CHECK, tmp);
			free(tmp);
		} else if ( ! job->Lookup(ATTR_GLOBUS_RESUBMIT_CHECK)) {
			AssignJobVal(ATTR_GLOBUS_RESUBMIT_CHECK, false);
		}
	}

	if ( (tmp = submit_param(SUBMIT_KEY_GridShell, ATTR_USE_GRID_SHELL)) ) {

		if( tmp[0] == 't' || tmp[0] == 'T' ) {
			AssignJobVal(ATTR_USE_GRID_SHELL, true);
		}
		free(tmp);
	}

	if ( gridType == NULL ||
		 gridType == "gt2" ||
		 gridType == "gt5" ) {
		AssignJobVal(ATTR_GLOBUS_STATUS, GLOBUS_GRAM_PROTOCOL_JOB_STATE_UNSUBMITTED);
		AssignJobVal(ATTR_NUM_GLOBUS_SUBMITS, 0);
	}

	AssignJobVal(ATTR_WANT_CLAIMING, false);

	if( (tmp = submit_param(SUBMIT_KEY_GlobusRematch,ATTR_REMATCH_CHECK)) ) {
		AssignJobExpr(ATTR_REMATCH_CHECK, tmp);
		free(tmp);
	}

	if( (tmp = submit_param(SUBMIT_KEY_GlobusRSL, ATTR_GLOBUS_RSL)) ) {
		AssignJobString(ATTR_GLOBUS_RSL, tmp);
		free( tmp );
	}

	if( (tmp = submit_param(SUBMIT_KEY_NordugridRSL, ATTR_NORDUGRID_RSL)) ) {
		AssignJobString(ATTR_NORDUGRID_RSL, tmp);
		free( tmp );
	}

	if( (tmp = submit_param(SUBMIT_KEY_ArcRSL, ATTR_ARC_RSL)) ) {
		AssignJobString(ATTR_ARC_RSL, tmp);
		free( tmp );
	}

<<<<<<< HEAD
=======
	if( (tmp = submit_param(SUBMIT_KEY_ArcResources, ATTR_ARC_RESOURCES)) ) {
		AssignJobString(ATTR_ARC_RESOURCES, tmp);
		free( tmp );
	}

>>>>>>> ee9d4650
	if( (tmp = submit_param(SUBMIT_KEY_CreamAttributes, ATTR_CREAM_ATTRIBUTES)) ) {
		AssignJobString ( ATTR_CREAM_ATTRIBUTES, tmp );
		free( tmp );
	}

	if( (tmp = submit_param(SUBMIT_KEY_BatchProject, ATTR_BATCH_PROJECT)) ) {
		AssignJobString ( ATTR_BATCH_PROJECT, tmp );
		free( tmp );
	}

	if( (tmp = submit_param(SUBMIT_KEY_BatchQueue, ATTR_BATCH_QUEUE)) ) {
		AssignJobString ( ATTR_BATCH_QUEUE, tmp );
		free( tmp );
	}

	if( (tmp = submit_param(SUBMIT_KEY_BatchRuntime, ATTR_BATCH_RUNTIME)) ) {
		AssignJobExpr ( ATTR_BATCH_RUNTIME, tmp );
		free( tmp );
	}

	if ( (tmp = submit_param( SUBMIT_KEY_KeystoreFile, ATTR_KEYSTORE_FILE )) ) {
		AssignJobString(ATTR_KEYSTORE_FILE, tmp);
		free( tmp );
	} else if (gridType == "unicore" && ! job->Lookup(ATTR_KEYSTORE_FILE)) {
		push_error(stderr, "Unicore grid jobs require a " SUBMIT_KEY_KeystoreFile " parameter\n");
		ABORT_AND_RETURN( 1 );
	}

	if ( (tmp = submit_param( SUBMIT_KEY_KeystoreAlias, ATTR_KEYSTORE_ALIAS )) ) {
		AssignJobString(ATTR_KEYSTORE_ALIAS, tmp);
		free( tmp );
	} else if (gridType == "unicore" && ! job->Lookup(ATTR_KEYSTORE_ALIAS)) {
		push_error(stderr, "Unicore grid jobs require a " SUBMIT_KEY_KeystoreAlias " parameter\n");
		ABORT_AND_RETURN( 1 );
	}

	if ( (tmp = submit_param( SUBMIT_KEY_KeystorePassphraseFile,
							  ATTR_KEYSTORE_PASSPHRASE_FILE )) ) {
		AssignJobString(ATTR_KEYSTORE_PASSPHRASE_FILE, tmp);
		free( tmp );
	} else if (gridType == "unicore" && ! job->Lookup(ATTR_KEYSTORE_PASSPHRASE_FILE)) {
		push_error(stderr, "Unicore grid jobs require a " SUBMIT_KEY_KeystorePassphraseFile " parameter\n");
		ABORT_AND_RETURN( 1 );
	}

	//
	// EC2 grid-type submit attributes
	//
	if ( (tmp = submit_param( SUBMIT_KEY_EC2AccessKeyId, ATTR_EC2_ACCESS_KEY_ID ))
			|| (tmp = submit_param( SUBMIT_KEY_AWSAccessKeyIdFile, ATTR_EC2_ACCESS_KEY_ID )) ) {
		if( MATCH == strcasecmp( tmp, USE_INSTANCE_ROLE_MAGIC_STRING ) ) {
			AssignJobString(ATTR_EC2_ACCESS_KEY_ID, USE_INSTANCE_ROLE_MAGIC_STRING);
			AssignJobString(ATTR_EC2_SECRET_ACCESS_KEY, USE_INSTANCE_ROLE_MAGIC_STRING);
			free( tmp );
		} else {
			// check public key file can be opened
			if ( !DisableFileChecks ) {
				if( ( fp=safe_fopen_wrapper_follow(full_path(tmp),"r") ) == NULL ) {
					push_error(stderr, "Failed to open public key file %s (%s)\n", 
							 	full_path(tmp), strerror(errno));
					ABORT_AND_RETURN( 1 );
				}
				fclose(fp);

				StatInfo si(full_path(tmp));
				if (si.IsDirectory()) {
					push_error(stderr, "%s is a directory\n", full_path(tmp));
					ABORT_AND_RETURN( 1 );
				}
			}
			AssignJobString(ATTR_EC2_ACCESS_KEY_ID, full_path(tmp));
			free( tmp );
		}
	}

	if ( (tmp = submit_param( SUBMIT_KEY_EC2SecretAccessKey, ATTR_EC2_SECRET_ACCESS_KEY ))
			|| (tmp = submit_param( SUBMIT_KEY_AWSSecretAccessKeyFile, ATTR_EC2_SECRET_ACCESS_KEY)) ) {
		if( MATCH == strcasecmp( tmp, USE_INSTANCE_ROLE_MAGIC_STRING ) ) {
			AssignJobString(ATTR_EC2_ACCESS_KEY_ID, USE_INSTANCE_ROLE_MAGIC_STRING);
			AssignJobString(ATTR_EC2_SECRET_ACCESS_KEY, USE_INSTANCE_ROLE_MAGIC_STRING);
			free( tmp );
		} else {
			// check private key file can be opened
			if ( !DisableFileChecks ) {
				if( ( fp=safe_fopen_wrapper_follow(full_path(tmp),"r") ) == NULL ) {
					push_error(stderr, "Failed to open private key file %s (%s)\n", 
							 	full_path(tmp), strerror(errno));
					ABORT_AND_RETURN( 1 );
				}
				fclose(fp);

				StatInfo si(full_path(tmp));
				if (si.IsDirectory()) {
					push_error(stderr, "%s is a directory\n", full_path(tmp));
					ABORT_AND_RETURN( 1 );
				}
			}
			AssignJobString(ATTR_EC2_SECRET_ACCESS_KEY, full_path(tmp));
			free( tmp );
		}
	}

	if ( gridType == "ec2" ) {
		if(! job->Lookup( ATTR_EC2_ACCESS_KEY_ID )) {
			push_error(stderr, "EC2 jobs require a '" SUBMIT_KEY_EC2AccessKeyId "' or '" SUBMIT_KEY_AWSAccessKeyIdFile "' parameter\n" );
			ABORT_AND_RETURN( 1 );
		}
		if(! job->Lookup( ATTR_EC2_SECRET_ACCESS_KEY )) {
			push_error(stderr, "EC2 jobs require a '" SUBMIT_KEY_EC2SecretAccessKey "' or '" SUBMIT_KEY_AWSSecretAccessKeyFile "' parameter\n");
			ABORT_AND_RETURN( 1 );
		}
	}

	// EC2KeyPair is not a necessary parameter
	if( (tmp = submit_param( SUBMIT_KEY_EC2KeyPair, ATTR_EC2_KEY_PAIR )) ||
		(tmp = submit_param( SUBMIT_KEY_EC2KeyPairAlt, ATTR_EC2_KEY_PAIR ))) {
		AssignJobString(ATTR_EC2_KEY_PAIR, tmp);
		free( tmp );
	}

	// EC2KeyPairFile is not a necessary parameter
	if( (tmp = submit_param( SUBMIT_KEY_EC2KeyPairFile, ATTR_EC2_KEY_PAIR_FILE )) ||
		(tmp = submit_param( SUBMIT_KEY_EC2KeyPairFileAlt, ATTR_EC2_KEY_PAIR_FILE ))) {
		// for the relative path, the keypair output file will be written to the IWD
		if (job->Lookup(ATTR_EC2_KEY_PAIR)) {
			push_warning(stderr, "EC2 job(s) contain both ec2_keypair && ec2_keypair_file, ignoring ec2_keypair_file\n");
		} else {
			AssignJobString(ATTR_EC2_KEY_PAIR_FILE, full_path(tmp));
		}
		free( tmp );
	}


	// Optional.
	if( (tmp = submit_param( SUBMIT_KEY_EC2SecurityGroups, ATTR_EC2_SECURITY_GROUPS )) ) {
		AssignJobString(ATTR_EC2_SECURITY_GROUPS, tmp);
		free( tmp );
	}

	// Optional.
	if( (tmp = submit_param( SUBMIT_KEY_EC2SecurityIDs, ATTR_EC2_SECURITY_IDS )) ) {
		AssignJobString(ATTR_EC2_SECURITY_IDS, tmp);
		free( tmp );
	}

	if ( (tmp = submit_param( SUBMIT_KEY_EC2AmiID, ATTR_EC2_AMI_ID )) ) {
		AssignJobString(ATTR_EC2_AMI_ID, tmp);
		free( tmp );
	} else if (gridType == "ec2" && ! job->Lookup(ATTR_EC2_AMI_ID)) {
		push_error(stderr, "EC2 jobs require a \"%s\" parameter\n", SUBMIT_KEY_EC2AmiID );
		ABORT_AND_RETURN( 1 );
	}

	// EC2InstanceType is not a necessary parameter
	if( (tmp = submit_param( SUBMIT_KEY_EC2InstanceType, ATTR_EC2_INSTANCE_TYPE )) ) {
		AssignJobString(ATTR_EC2_INSTANCE_TYPE, tmp);
		free( tmp );
	}

	// EC2VpcSubnet is not a necessary parameter
	if( (tmp = submit_param( SUBMIT_KEY_EC2VpcSubnet, ATTR_EC2_VPC_SUBNET )) ) {
		AssignJobString(ATTR_EC2_VPC_SUBNET , tmp);
		free( tmp );
	}

	// EC2VpcIP is not a necessary parameter
	if( (tmp = submit_param( SUBMIT_KEY_EC2VpcIP, ATTR_EC2_VPC_IP )) ) {
		AssignJobString(ATTR_EC2_VPC_IP , tmp);
		free( tmp );
	}

	// EC2ElasticIP is not a necessary parameter
	if( (tmp = submit_param( SUBMIT_KEY_EC2ElasticIP, ATTR_EC2_ELASTIC_IP )) ) {
		AssignJobString(ATTR_EC2_ELASTIC_IP, tmp);
		free( tmp );
	}

	// EC2AvailabilityZone is not a necessary parameter
	if( (tmp = submit_param( SUBMIT_KEY_EC2AvailabilityZone, ATTR_EC2_AVAILABILITY_ZONE )) ) {
		AssignJobString(ATTR_EC2_AVAILABILITY_ZONE, tmp);
		free( tmp );
	}

	// EC2EBSVolumes is not a necessary parameter
	if( (tmp = submit_param( SUBMIT_KEY_EC2EBSVolumes, ATTR_EC2_EBS_VOLUMES )) ) {
		if( validate_disk_param(tmp, 2, 2) == false )
		{
			push_error(stderr, "'ec2_ebs_volumes' has incorrect format.\n"
					"The format shoud be like "
					"\"<instance_id>:<devicename>\"\n"
					"e.g.> For single volume: ec2_ebs_volumes = vol-35bcc15e:hda1\n"
					"      For multiple disks: ec2_ebs_volumes = "
					"vol-35bcc15e:hda1,vol-35bcc16f:hda2\n");
			ABORT_AND_RETURN(1);
		}

		if ( ! job->Lookup(ATTR_EC2_AVAILABILITY_ZONE))
		{
			push_error(stderr, "'ec2_ebs_volumes' requires 'ec2_availability_zone'\n");
			ABORT_AND_RETURN(1);
		}

		AssignJobString(ATTR_EC2_EBS_VOLUMES, tmp);
		free( tmp );
	}

	// EC2SpotPrice is not a necessary parameter
	if( (tmp = submit_param( SUBMIT_KEY_EC2SpotPrice, ATTR_EC2_SPOT_PRICE )) ) {
		AssignJobString(ATTR_EC2_SPOT_PRICE, tmp);
		free( tmp );
	}

	// EC2BlockDeviceMapping is not a necessary parameter
	if( (tmp = submit_param( SUBMIT_KEY_EC2BlockDeviceMapping, ATTR_EC2_BLOCK_DEVICE_MAPPING )) ) {
		AssignJobString(ATTR_EC2_BLOCK_DEVICE_MAPPING, tmp);
		free( tmp );
	}

	// EC2UserData is not a necessary parameter
	if( (tmp = submit_param( SUBMIT_KEY_EC2UserData, ATTR_EC2_USER_DATA )) ) {
		AssignJobString(ATTR_EC2_USER_DATA, tmp);
		free( tmp );
	}

	// EC2UserDataFile is not a necessary parameter
	if( (tmp = submit_param( SUBMIT_KEY_EC2UserDataFile, ATTR_EC2_USER_DATA_FILE )) ) {
		// check user data file can be opened
		if ( !DisableFileChecks ) {
			if( ( fp=safe_fopen_wrapper_follow(full_path(tmp),"r") ) == NULL ) {
				push_error(stderr, "Failed to open user data file %s (%s)\n", 
								 full_path(tmp), strerror(errno));
				ABORT_AND_RETURN( 1 );
			}
			fclose(fp);
		}
		AssignJobString(ATTR_EC2_USER_DATA_FILE, full_path(tmp));
		free( tmp );
	}

	// You can only have one IAM [Instance] Profile, so you can only use
	// one of the ARN or the Name.
	if( (tmp = submit_param( SUBMIT_KEY_EC2IamProfileArn, ATTR_EC2_IAM_PROFILE_ARN )) ) {
		AssignJobString(ATTR_EC2_IAM_PROFILE_ARN, tmp);
		free( tmp );
	}

	if( (tmp = submit_param( SUBMIT_KEY_EC2IamProfileName, ATTR_EC2_IAM_PROFILE_NAME )) ) {
		if( ! job->Lookup(ATTR_EC2_IAM_PROFILE_ARN) ) {
			push_warning( stderr, "EC2 job(s) contain both " SUBMIT_KEY_EC2IamProfileArn " and " SUBMIT_KEY_EC2IamProfileName "; ignoring " SUBMIT_KEY_EC2IamProfileName ".\n");
		} else {
			AssignJobString(ATTR_EC2_IAM_PROFILE_NAME, tmp);
		}
		free( tmp );
	}

	//
	// Handle arbitrary EC2 RunInstances parameters.
	//
	StringList paramNames;
	if( (tmp = submit_param( SUBMIT_KEY_EC2ParamNames, ATTR_EC2_PARAM_NAMES )) ) {
		paramNames.initializeFromString( tmp );
		free( tmp );
	} else {
		std::string names;
		if (job->LookupString(ATTR_EC2_PARAM_NAMES, names)) {
			paramNames.initializeFromString(names.c_str());
		}
	}

	std::string ec2attr;
	unsigned int prefixLength = (unsigned int)strlen( SUBMIT_KEY_EC2ParamPrefix );
	HASHITER smsIter = hash_iter_begin( SubmitMacroSet );
	for( ; ! hash_iter_done( smsIter ); hash_iter_next( smsIter ) ) {
		const char * key = hash_iter_key( smsIter );

		if( strcasecmp( key, SUBMIT_KEY_EC2ParamNames ) == 0 ) {
			continue;
		}

		if( strncasecmp( key, SUBMIT_KEY_EC2ParamPrefix, prefixLength ) != 0 ) {
			continue;
		}

		const char * paramName = &key[prefixLength];
		const char * paramValue = hash_iter_value( smsIter );
		ec2attr = ATTR_EC2_PARAM_PREFIX "_";
		ec2attr += paramName;
		AssignJobString(ec2attr.c_str(), paramValue);
		set_submit_param_used( key );

		bool found = false;
		paramNames.rewind();
		char * existingPN = NULL;
		while( (existingPN = paramNames.next()) != NULL ) {
			std::string converted = existingPN;
			std::replace( converted.begin(), converted.end(), '.', '_' );
			if( strcasecmp( converted.c_str(), paramName ) == 0 ) {
				found = true;
				break;
			}
		}
		if( ! found ) {
			paramNames.append( paramName );
		}
	}
	hash_iter_delete( & smsIter );

	if( ! paramNames.isEmpty() ) {
		char * paramNamesStr = paramNames.print_to_delimed_string( ", " );
		AssignJobString(ATTR_EC2_PARAM_NAMES, paramNamesStr);
		free( paramNamesStr );
	}

	//
	// Handle (EC2) tags and (GCE) labels.
	//
	handleAVPairs( SUBMIT_KEY_EC2TagNames, ATTR_EC2_TAG_NAMES,
		SUBMIT_KEY_EC2TagPrefix, ATTR_EC2_TAG_PREFIX, gridType );
	handleAVPairs( SUBMIT_KEY_CloudLabelNames, ATTR_CLOUD_LABEL_NAMES,
		SUBMIT_KEY_CloudLabelPrefix, ATTR_CLOUD_LABEL_PREFIX, gridType );

	if ( (tmp = submit_param( SUBMIT_KEY_BoincAuthenticatorFile,
							  ATTR_BOINC_AUTHENTICATOR_FILE )) ) {
		// check authenticator file can be opened
		if ( !DisableFileChecks ) {
			if( ( fp=safe_fopen_wrapper_follow(full_path(tmp),"r") ) == NULL ) {
				push_error(stderr, "Failed to open authenticator file %s (%s)\n", 
								 full_path(tmp), strerror(errno));
				ABORT_AND_RETURN( 1 );
			}
			fclose(fp);
		}
		AssignJobString(ATTR_BOINC_AUTHENTICATOR_FILE, full_path(tmp));
		free( tmp );
	} else if (gridType == "boinc" && ! job->Lookup(ATTR_BOINC_AUTHENTICATOR_FILE)) {
		push_error(stderr, "BOINC jobs require a \"%s\" parameter\n", SUBMIT_KEY_BoincAuthenticatorFile );
		ABORT_AND_RETURN( 1 );
	}

	//
	// GCE grid-type submit attributes
	//
	if ( (tmp = submit_param( SUBMIT_KEY_GceAuthFile, ATTR_GCE_AUTH_FILE )) ) {
		// check auth file can be opened
		if ( !DisableFileChecks ) {
			if( ( fp=safe_fopen_wrapper_follow(full_path(tmp),"r") ) == NULL ) {
				push_error(stderr, "Failed to open auth file %s (%s)\n", 
						 full_path(tmp), strerror(errno));
				ABORT_AND_RETURN( 1 );
			}
			fclose(fp);

			StatInfo si(full_path(tmp));
			if (si.IsDirectory()) {
				push_error(stderr, "%s is a directory\n", full_path(tmp));
				ABORT_AND_RETURN( 1 );
			}
		}
		AssignJobString(ATTR_GCE_AUTH_FILE, full_path(tmp));
		free( tmp );
	}

	if ( (tmp = submit_param( SUBMIT_KEY_GceAccount, ATTR_GCE_ACCOUNT )) ) {
		AssignJobString(ATTR_GCE_ACCOUNT, tmp);
		free( tmp );
	}

	if ( (tmp = submit_param( SUBMIT_KEY_GceImage, ATTR_GCE_IMAGE )) ) {
		AssignJobString(ATTR_GCE_IMAGE, tmp);
		free( tmp );
	} else if (gridType == "gce" && ! job->Lookup(ATTR_GCE_IMAGE)) {
		push_error(stderr, "GCE jobs require a \"%s\" parameter\n", SUBMIT_KEY_GceImage );
		ABORT_AND_RETURN( 1 );
	}

	if ( (tmp = submit_param( SUBMIT_KEY_GceMachineType, ATTR_GCE_MACHINE_TYPE )) ) {
		AssignJobString(ATTR_GCE_MACHINE_TYPE, tmp);
		free( tmp );
	} else if (gridType == "gce" && ! job->Lookup(ATTR_GCE_MACHINE_TYPE)) {
		push_error(stderr, "GCE jobs require a \"%s\" parameter\n", SUBMIT_KEY_GceMachineType );
		ABORT_AND_RETURN( 1 );
	}

	// GceMetadata is not a necessary parameter
	// This is a comma-separated list of name/value pairs
	if( (tmp = submit_param( SUBMIT_KEY_GceMetadata, ATTR_GCE_METADATA )) ) {
		StringList list( tmp, "," );
		char *list_str = list.print_to_string();
		AssignJobString(ATTR_GCE_METADATA, list_str);
		free( list_str );
		free(tmp);
	}

	// GceMetadataFile is not a necessary parameter
	if( (tmp = submit_param( SUBMIT_KEY_GceMetadataFile, ATTR_GCE_METADATA_FILE )) ) {
		// check metadata file can be opened
		if ( !DisableFileChecks ) {
			if( ( fp=safe_fopen_wrapper_follow(full_path(tmp),"r") ) == NULL ) {
				push_error(stderr, "Failed to open metadata file %s (%s)\n", 
								 full_path(tmp), strerror(errno));
				ABORT_AND_RETURN( 1 );
			}
			fclose(fp);
		}
		AssignJobString(ATTR_GCE_METADATA_FILE, full_path(tmp));
		free( tmp );
	}

	// GcePreemptible is not a necessary parameter
	bool exists = false;
	bool bool_val = submit_param_bool( SUBMIT_KEY_GcePreemptible, ATTR_GCE_PREEMPTIBLE, false, &exists );
	if( exists ) {
		AssignJobVal(ATTR_GCE_PREEMPTIBLE, bool_val);
	}

	// GceJsonFile is not a necessary parameter
	if( (tmp = submit_param( SUBMIT_KEY_GceJsonFile, ATTR_GCE_JSON_FILE )) ) {
		// check json file can be opened
		if ( !DisableFileChecks ) {
			if( ( fp=safe_fopen_wrapper_follow(full_path(tmp),"r") ) == NULL ) {
				fprintf( stderr, "\nERROR: Failed to open json file %s (%s)\n",
								 full_path(tmp), strerror(errno));
				ABORT_AND_RETURN( 1 );
			}
			fclose(fp);
		}
		AssignJobString( ATTR_GCE_JSON_FILE, full_path( tmp ) );
		free( tmp );
	}

	//
	// Azure grid-type submit attributes
	//
	if ( (tmp = submit_param( SUBMIT_KEY_AzureAuthFile, ATTR_AZURE_AUTH_FILE )) ) {
		// check auth file can be opened
		if ( !DisableFileChecks ) {
			if( ( fp=safe_fopen_wrapper_follow(full_path(tmp),"r") ) == NULL ) {
				push_error(stderr, "\nERROR: Failed to open auth file %s (%s)\n", 
				           full_path(tmp), strerror(errno));
				ABORT_AND_RETURN(1);
			}
			fclose(fp);

			StatInfo si(full_path(tmp));
			if (si.IsDirectory()) {
				push_error(stderr, "\nERROR: %s is a directory\n", full_path(tmp));
				ABORT_AND_RETURN( 1 );
			}
		}
		AssignJobString(ATTR_AZURE_AUTH_FILE, full_path(tmp));
		free( tmp );
	}

	if ( (tmp = submit_param( SUBMIT_KEY_AzureImage, ATTR_AZURE_IMAGE )) ) {
		AssignJobString(ATTR_AZURE_IMAGE, tmp);
		free( tmp );
	} else if (gridType == "azure" && ! job->Lookup(ATTR_AZURE_IMAGE)) {
		push_error(stderr, "\nERROR: Azure jobs require an \"%s\" parameter\n", SUBMIT_KEY_AzureImage );
		ABORT_AND_RETURN( 1 );
	}

	if ( (tmp = submit_param( SUBMIT_KEY_AzureLocation, ATTR_AZURE_LOCATION )) ) {
		AssignJobString(ATTR_AZURE_LOCATION, tmp);
		free( tmp );
	} else if (gridType == "azure" && ! job->Lookup(ATTR_AZURE_LOCATION)) {
		push_error(stderr, "\nERROR: Azure jobs require an \"%s\" parameter\n", SUBMIT_KEY_AzureLocation );
		ABORT_AND_RETURN( 1 );
	}

	if ( (tmp = submit_param( SUBMIT_KEY_AzureSize, ATTR_AZURE_SIZE )) ) {
		AssignJobString(ATTR_AZURE_SIZE, tmp);
		free( tmp );
	} else if (gridType == "azure" && ! job->Lookup(ATTR_AZURE_SIZE)) {
		push_error(stderr, "\nERROR: Azure jobs require an \"%s\" parameter\n", SUBMIT_KEY_AzureSize );
		ABORT_AND_RETURN( 1 );
	}

	if ( (tmp = submit_param( SUBMIT_KEY_AzureAdminUsername, ATTR_AZURE_ADMIN_USERNAME )) ) {
		AssignJobString(ATTR_AZURE_ADMIN_USERNAME, tmp);
		free( tmp );
	} else if (gridType == "azure" && ! job->Lookup(ATTR_AZURE_ADMIN_USERNAME)) {
		push_error(stderr, "\nERROR: Azure jobs require an \"%s\" parameter\n", SUBMIT_KEY_AzureAdminUsername );
		ABORT_AND_RETURN( 1 );
	}

	if ( (tmp = submit_param( SUBMIT_KEY_AzureAdminKey, ATTR_AZURE_ADMIN_KEY )) ) {
		AssignJobString(ATTR_AZURE_ADMIN_KEY, tmp);
		free( tmp );
	} else if (gridType == "azure" && ! job->Lookup(ATTR_AZURE_ADMIN_KEY)) {
		push_error(stderr, "\nERROR: Azure jobs require an \"%s\" parameter\n", SUBMIT_KEY_AzureAdminKey );
		ABORT_AND_RETURN( 1 );
	}

	// CREAM clients support an alternate representation for resources:
	//   host.edu:8443/cream-batchname-queuename
	// Transform this representation into our regular form:
	//   host.edu:8443/ce-cream/services/CREAM2 batchname queuename
	if ( gridType == "cream" ) {
		tmp = submit_param( SUBMIT_KEY_GridResource, ATTR_GRID_RESOURCE );
		MyString resource = tmp;
		free( tmp );

		int pos = resource.FindChar( ' ', 0 );
		if ( pos >= 0 && resource.FindChar( ' ', pos + 1 ) < 0 ) {
			int pos2 = resource.find( "://", pos + 1 );
			if ( pos2 < 0 ) {
				pos2 = pos + 1;
			} else {
				pos2 = pos2 + 3;
			}
			if ( ( pos = resource.find( "/cream-", pos2 ) ) >= 0 ) {
				// We found the shortened form
				resource.replaceString( "/cream-", "/ce-cream/services/CREAM2 ", pos );
				pos += 26;
				if ( ( pos2 = resource.find( "-", pos ) ) >= 0 ) {
					resource.setAt( pos2, ' ' );
				}

				AssignJobString(ATTR_GRID_RESOURCE, resource.c_str() );
			}
		}
	}
	return 0;
}


int SubmitHash::SetNotification()
{
	RETURN_IF_ABORT();
	char *how = submit_param( SUBMIT_KEY_Notification, ATTR_JOB_NOTIFICATION );
	int notification;
	MyString buffer;
	
	if( how == NULL ) {
		// if late materializing, just use the value from the cluster ad.
		if (clusterAd) return 0;
		how = param ( "JOB_DEFAULT_NOTIFICATION" );
	}
	if( (how == NULL) || (strcasecmp(how, "NEVER") == 0) ) {
		notification = NOTIFY_NEVER;
	} 
	else if( strcasecmp(how, "COMPLETE") == 0 ) {
		notification = NOTIFY_COMPLETE;
	} 
	else if( strcasecmp(how, "ALWAYS") == 0 ) {
		notification = NOTIFY_ALWAYS;
	} 
	else if( strcasecmp(how, "ERROR") == 0 ) {
		notification = NOTIFY_ERROR;
	} 
	else {
		push_error(stderr, "Notification must be 'Never', "
				 "'Always', 'Complete', or 'Error'\n" );
		ABORT_AND_RETURN( 1 );
	}

	AssignJobVal(ATTR_JOB_NOTIFICATION, notification);

	if ( how ) {
		free(how);
	}
	return 0;
}

// Called late in the process to set attributes automatically based on attributes that the user
// has already set or not set. 
// for instance, set the description of interative jobs to "interactive job" if there is no description yet
//
int SubmitHash::SetAutoAttributes()
{
	RETURN_IF_ABORT();

	// all jobs need min/max/current hosts count
	// but the counters can exist only in the clusterAd in most cases
	if ( ! job->Lookup(ATTR_MAX_HOSTS)) {
		if (JobUniverse != CONDOR_UNIVERSE_MPI) {
			AssignJobVal(ATTR_MIN_HOSTS, 1);
			AssignJobVal(ATTR_MAX_HOSTS, 1);
		}
	}
	if ( ! job->Lookup(ATTR_CURRENT_HOSTS)) {
		AssignJobVal(ATTR_CURRENT_HOSTS, 0);
	}

	// standard universe wants syscalls and checkpointing. other universes do not.
	// PRAGMA_REMIND("do we remove this as part of removing STANDARD universe?")
	if ( ! job->Lookup(ATTR_WANT_REMOTE_SYSCALLS)) {
		AssignJobVal(ATTR_WANT_REMOTE_SYSCALLS, JobUniverse == CONDOR_UNIVERSE_STANDARD);
	}
	if (! job->Lookup(ATTR_WANT_CHECKPOINT)) {
		AssignJobVal(ATTR_WANT_CHECKPOINT, JobUniverse == CONDOR_UNIVERSE_STANDARD);
	}

	// The starter ignores ATTR_CHECKPOINT_EXIT_CODE if ATTR_WANT_FT_ON_CHECKPOINT isn't set.
	if (job->Lookup(ATTR_CHECKPOINT_EXIT_CODE)) {
		AssignJobVal(ATTR_WANT_FT_ON_CHECKPOINT, true);
	}

	// Interactive jobs that don't specify a job description get the description "interactive job"
	if (IsInteractiveJob && ! job->Lookup(ATTR_JOB_DESCRIPTION)) {
		AssignJobString(ATTR_JOB_DESCRIPTION, "interactive job");
	}

	// Nice jobs and standard universe jobs get a MaxJobRetirementTime of 0 if they don't specify one
	if ( ! job->Lookup(ATTR_MAX_JOB_RETIREMENT_TIME)) {
		bool is_nice = false;
		job->LookupBool(ATTR_NICE_USER_deprecated, is_nice);
		if (is_nice || (JobUniverse == CONDOR_UNIVERSE_STANDARD)) {
			// Regardless of the startd graceful retirement policy,
			// nice_user and standard universe jobs that do not specify
			// otherwise will self-limit their retirement time to 0.  So
			// the user plays nice by default, but they have the option to
			// override this (assuming, of course, that the startd policy
			// actually gives them any retirement time to play with).
			AssignJobVal(ATTR_MAX_JOB_RETIREMENT_TIME, 0);
		}
	}

	// set a default lease duration for jobs that don't have one and can reconnect
	//
	if (universeCanReconnect(JobUniverse) && ! job->Lookup(ATTR_JOB_LEASE_DURATION)) {
		auto_free_ptr tmp(param("JOB_DEFAULT_LEASE_DURATION"));
		if (tmp) {
			AssignJobExpr(ATTR_JOB_LEASE_DURATION, tmp.ptr());
		}
	}

	// set a default coresize.  note that we really want to use the rlimit value from submit
	// and not from the schedd, but we can count on the Lookup() never failing when doing late materialization.
	if ( ! job->Lookup(ATTR_CORE_SIZE)) {
		long coresize = 0;
	#if defined(WIN32) /* RLIMIT_CORE not supported */
	#else
		struct rlimit rl;
		if (getrlimit(RLIMIT_CORE, &rl) == -1) {
			push_error(stderr, "getrlimit failed");
			abort_code = 1;
			return abort_code;
		}

		// this will effectively become the hard limit for core files when
		// the job is executed
		coresize = (long)rl.rlim_cur;
	#endif
		AssignJobVal(ATTR_CORE_SIZE, coresize);
	}

	// formerly SetPriority
	if ( ! job->Lookup(ATTR_JOB_PRIO)) {
		AssignJobVal(ATTR_JOB_PRIO, 0);
	}

	// formerly SetWantRemoteIO
	if ( ! job->Lookup(ATTR_WANT_REMOTE_IO)) {
		AssignJobVal(ATTR_WANT_REMOTE_IO, true);
	}

#if 1 // hacks to make it easier to see unintentional differences
	#ifdef NO_DEPRECATE_NICE_USER
	// formerly SetNiceUser
	if ( ! job->Lookup(ATTR_NICE_USER)) {
		AssignJobVal(ATTR_NICE_USER, false);
	}
	#endif

	// formerly SetEncryptExecuteDir
	if ( ! job->Lookup(ATTR_ENCRYPT_EXECUTE_DIRECTORY)) {
		AssignJobVal(ATTR_ENCRYPT_EXECUTE_DIRECTORY, false);
	}
#endif

	// Standard universe needs BufferSize and BufferBlockSize
	if (JobUniverse == CONDOR_UNIVERSE_STANDARD) {
		if ( ! job->Lookup(ATTR_BUFFER_SIZE)) {
			auto_free_ptr tmp(param("DEFAULT_IO_BUFFER_SIZE"));
			if ( ! tmp) {
				tmp = strdup("524288");
			}
			AssignJobExpr(ATTR_BUFFER_SIZE, tmp);
		}

		if ( ! job->Lookup(ATTR_BUFFER_BLOCK_SIZE)) {
			auto_free_ptr tmp(param("DEFAULT_IO_BUFFER_BLOCK_SIZE"));
			if ( ! tmp) {
				tmp = strdup("32768");
			}
			AssignJobExpr(ATTR_BUFFER_BLOCK_SIZE, tmp);
		}
	}

	return abort_code;
}

int SubmitHash::ReportCommonMistakes()
{
	std::string val;

	RETURN_IF_ABORT();

	// Check for setting notify_user=never instead of notification=never
	//
	if (!already_warned_notification_never &&
		job->LookupString(ATTR_NOTIFY_USER, val))
	{
		const char * who = val.c_str();
		bool needs_warning = false;
		if (!strcasecmp(who, "false")) {
			needs_warning = true;
		}
		if (!strcasecmp(who, "never")) {
			needs_warning = true;
		}
		if (needs_warning) {
			auto_free_ptr tmp(param("UID_DOMAIN"));

			push_warning(stderr, "You used  notify_user=%s  in your submit file.\n"
				"This means notification email will go to user \"%s@%s\".\n"
				"This is probably not what you expect!\n"
				"If you do not want notification email, put \"notification = never\"\n"
				"into your submit file, instead.\n",
				who, who, tmp.ptr());
			already_warned_notification_never = true;
		}
	}

	// check for out-of-range history size
	//
	long long history_len = 0;
	if (job->LookupInt(ATTR_JOB_MACHINE_ATTRS_HISTORY_LENGTH, history_len) &&
		(history_len > INT_MAX || history_len < 0)) {
		push_error(stderr, SUBMIT_KEY_JobMachineAttrsHistoryLength "=%lld is out of bounds 0 to %d\n", history_len, INT_MAX);
		ABORT_AND_RETURN(1);
	}

	// Check lease duration
	//
	if ( ! already_warned_job_lease_too_small) {
		long long lease_duration = 0;
		ExprTree * expr = job->Lookup(ATTR_JOB_LEASE_DURATION);
		if (expr && ExprTreeIsLiteralNumber(expr, lease_duration) && lease_duration > 0 && lease_duration < 20) {
			push_warning(stderr, ATTR_JOB_LEASE_DURATION " less than 20 seconds is not allowed, using 20 instead\n");
			already_warned_job_lease_too_small = true;
			AssignJobVal(ATTR_JOB_LEASE_DURATION, 20);
		}
	}

#if defined(WIN32)
	// make sure we have a CredD if job is run_as_owner
	bool bRunAsOwner = false;
	if (job->LookupBool(ATTR_JOB_RUNAS_OWNER, bRunAsOwner) && bRunAsOwner) {
		if (clusterAd) {
			RunAsOwnerCredD.set(submit_param("FACTORY.CREDD_HOST"));
		} else {
			RunAsOwnerCredD.set(param("CREDD_HOST"));
		}
		if (! RunAsOwnerCredD) {
			push_error(stderr, "run_as_owner requires a valid CREDD_HOST configuration macro\n");
			ABORT_AND_RETURN(1);
		}
	}
#endif

	// Because the scheduler universe doesn't use a Starter,
	// we can't let them use the job deferral feature
	//
	if ((JobUniverse == CONDOR_UNIVERSE_SCHEDULER) && job->Lookup(ATTR_DEFERRAL_TIME)) {
		const char *cron_attr = NeedsJobDeferral();
		if ( ! cron_attr) cron_attr = ATTR_DEFERRAL_TIME;
		push_error(stderr, "%s does not work for scheduler universe jobs.\n"
			"Consider submitting this job using the local universe, instead\n", cron_attr);
		ABORT_AND_RETURN(1);
	}

	return abort_code;
}

#if 0 // obsolete code kept for reference

int SubmitHash::SetNotifyUser()
{
	RETURN_IF_ABORT();
	bool needs_warning = false;
	MyString buffer;

	char *who = submit_param( SUBMIT_KEY_NotifyUser, ATTR_NOTIFY_USER );

	if (who) {
		if( ! already_warned_notification_never ) {
			if( !strcasecmp(who, "false") ) {
				needs_warning = true;
			}
			if( !strcasecmp(who, "never") ) {
				needs_warning = true;
			}
		}
		if( needs_warning && ! already_warned_notification_never ) {
			auto_free_ptr tmp(param("UID_DOMAIN"));

			push_warning( stderr, "You used  notify_user=%s  in your submit file.\n"
					"This means notification email will go to user \"%s@%s\".\n"
					"This is probably not what you expect!\n"
					"If you do not want notification email, put \"notification = never\"\n"
					"into your submit file, instead.\n",
					who, who, tmp.ptr() );
			already_warned_notification_never = true;
		}
		AssignJobString(ATTR_NOTIFY_USER, who);
		free(who);
	}
	return 0;
}

int SubmitHash::SetEmailAttributes()
{
	RETURN_IF_ABORT();
	char *attrs = submit_param( SUBMIT_KEY_EmailAttributes, ATTR_EMAIL_ATTRIBUTES );

	if ( attrs ) {
		StringList attr_list( attrs );

		if ( !attr_list.isEmpty() ) {
			char *tmp;
			MyString buffer;

			tmp = attr_list.print_to_string();
			AssignJobString(ATTR_EMAIL_ATTRIBUTES, tmp);
			free( tmp );
		}

		free( attrs );
	}
	return 0;
}

/**
 * We search to see if the ad has any CronTab attributes defined
 * If so, then we will check to make sure they are using the 
 * proper syntax and then stuff them in the ad
 **/
int SubmitHash::SetCronTab()
{
	RETURN_IF_ABORT();
	MyString buffer;
		//
		// For convienence I put all the attributes in array
		// and just run through the ad looking for them
		//

	static const SimpleExprInfo fields[] = {
		/*submit_param*/ {SUBMIT_KEY_CronMinute, ATTR_CRON_MINUTES,
				ATTR_CRON_MINUTES, NULL, true, false},
		/*submit_param*/ {SUBMIT_KEY_CronHour, ATTR_CRON_HOURS,
				ATTR_CRON_HOURS, NULL, true, false},
		/*submit_param*/ {SUBMIT_KEY_CronDayOfMonth, ATTR_CRON_DAYS_OF_MONTH,
				ATTR_CRON_DAYS_OF_MONTH, NULL, true, false},
		/*submit_param*/ {SUBMIT_KEY_CronMonth, ATTR_CRON_MONTHS,
				ATTR_CRON_MONTHS, NULL, true, false},
		/*submit_param*/ {SUBMIT_KEY_CronDayOfWeek, ATTR_CRON_DAYS_OF_WEEK,
				ATTR_CRON_DAYS_OF_WEEK, NULL, true, false},
		{NULL,NULL,NULL,NULL,false,false}
	};

	bool has_cron = false;

	CronTab::initRegexObject();
	for (int ctr = 0; fields[ctr].key != NULL; ctr++ ) {
		char *param = submit_param( fields[ctr].key, fields[ctr].alt );
		if (param) {
				//
				// We'll try to be nice and validate it first
				//
			MyString error;
			if ( ! CronTab::validateParameter( param, fields[ctr].attr, error ) ) {
				push_error( stderr, "%s\n", error.Value() );
				ABORT_AND_RETURN( 1 );
			}
				//
				// Go ahead and stuff it in the job ad now
				// The parameters all all strings
				//
			has_cron = true;
			AssignJobString(fields[ctr].attr, param);
			free( param );
		}
	} // for
		//
		// Validation
		// Because the scheduler universe doesn't use a Starter,
		// we can't let them use the CronTab scheduling which needs 
		// to be able to use the job deferral feature
		//
	if ( has_cron && JobUniverse == CONDOR_UNIVERSE_SCHEDULER ) {
		push_error( stderr, "CronTab scheduling does not work for scheduler universe jobs.\n"
						"Consider submitting this job using the local universe, instead\n");
		ABORT_AND_RETURN( 1 );
	} // validation
	return 0;
}

#endif // above code is obsolete, kept temporarily for reference

int SubmitHash::SetArguments()
{
	RETURN_IF_ABORT();
	ArgList arglist;
	char	*args1 = submit_param( SUBMIT_KEY_Arguments1, ATTR_JOB_ARGUMENTS1 );
		// NOTE: no ATTR_JOB_ARGUMENTS2 in the following,
		// because that is the same as Arguments1
	char    *args2 = submit_param( SUBMIT_KEY_Arguments2 );
	bool allow_arguments_v1 = submit_param_bool( SUBMIT_CMD_AllowArgumentsV1, NULL, false );
	bool args_success = true;
	MyString error_msg;

	if(args2 && args1 && ! allow_arguments_v1 ) {
		push_error(stderr, "If you wish to specify both 'arguments' and\n"
		 "'arguments2' for maximal compatibility with different\n"
		 "versions of Condor, then you must also specify\n"
		 "allow_arguments_v1=true.\n");
		ABORT_AND_RETURN(1);
	}

	if(args2) {
		args_success = arglist.AppendArgsV2Quoted(args2,&error_msg);
	}
	else if(args1) {
		args_success = arglist.AppendArgsV1WackedOrV2Quoted(args1,&error_msg);
	} else if (job->Lookup(ATTR_JOB_ARGUMENTS1) || job->Lookup(ATTR_JOB_ARGUMENTS2)) {
		return 0;
	}

	if(!args_success) {
		if(error_msg.empty()) {
			error_msg = "ERROR in arguments.";
		}
		push_error(stderr, "%s\nThe full arguments you specified were: %s\n",
				error_msg.c_str(),
				args2 ? args2 : args1);
		ABORT_AND_RETURN(1);
	}

	MyString value;
	bool MyCondorVersionRequiresV1 = arglist.InputWasV1() || arglist.CondorVersionRequiresV1(getScheddVersion());
	if(MyCondorVersionRequiresV1) {
		args_success = arglist.GetArgsStringV1Raw(&value,&error_msg);
		AssignJobString(ATTR_JOB_ARGUMENTS1, value.c_str());
	}
	else {
		args_success = arglist.GetArgsStringV2Raw(&value,&error_msg);
		AssignJobString(ATTR_JOB_ARGUMENTS2, value.c_str());
	}

	if(!args_success) {
		push_error(stderr, "failed to insert arguments: %s\n",
				error_msg.c_str());
		ABORT_AND_RETURN(1);
	}

	if( JobUniverse == CONDOR_UNIVERSE_JAVA && arglist.Count() == 0)
	{
		push_error(stderr, "In Java universe, you must specify the class name to run.\nExample:\n\narguments = MyClass\n\n");
		ABORT_AND_RETURN( 1 );
	}

	if(args1) free(args1);
	if(args2) free(args2);
	return 0;
}


//
// returns true if the job has one of the attributes set that requires job deferral
// used by SetRequirements and some of the validation code.
//
const char* SubmitHash::NeedsJobDeferral()
{
	static const char * const attrs[] = {
		ATTR_CRON_MINUTES, ATTR_CRON_HOURS, ATTR_CRON_DAYS_OF_MONTH, ATTR_CRON_MONTHS, ATTR_CRON_DAYS_OF_WEEK,
		ATTR_DEFERRAL_TIME,
	};
	for (size_t ii = 0; ii < COUNTOF(attrs); ++ii) {
		if (job->Lookup(attrs[ii])) {
			return attrs[ii];
		}
	}
	return NULL;
}

//
// SetDeferral()
// Inserts the job deferral time into the ad if present
// This needs to be called before SetRequirements()
//
int SubmitHash::SetJobDeferral()
{
	RETURN_IF_ABORT();

		// Job Deferral Time
		// Only update the job ad if they provided a deferral time
		// We will only be able to validate the deferral time when the
		// Starter evaluates it and tries to set the timer for it
		//
	MyString buffer;
	char *temp = submit_param( SUBMIT_KEY_DeferralTime, ATTR_DEFERRAL_TIME );
	if ( temp != NULL ) {
		// make certain the input is valid
		long long dtime = 0;
		bool valid = AssignJobExpr(ATTR_DEFERRAL_TIME, temp) == 0;
		classad::Value value;
		if (valid && ExprTreeIsLiteral(job->Lookup(ATTR_DEFERRAL_TIME), value)) {
			valid = value.IsIntegerValue(dtime) && dtime >= 0;
		}
		if ( ! valid) {
			push_error(stderr, SUBMIT_KEY_DeferralTime " = %s is invalid, must eval to a non-negative integer.\n", temp );
			ABORT_AND_RETURN( 1 );
		}
			
		free( temp );
	}
	
		//
		// If this job needs the job deferral functionality, we
		// need to make sure we always add in the DeferralWindow
		// and the DeferralPrepTime attributes.
		// We have a separate if clause because SetCronTab() can
		// also set attributes that trigger this.
		//
	const char *cron_attr = NeedsJobDeferral();
	if (cron_attr) {
			//
			// Job Deferral Window
			// The window allows for some slack if the Starter
			// misses the exact execute time for a job
			//
			// NOTE: There are two separate attributes, CronWindow and
			// DeferralWindow, but they are mapped to the same attribute
			// in the job's classad (ATTR_DEFERRAL_WINDOW). This is just
			// it is less confusing for users that are using one feature but
			// not the other. CronWindow overrides DeferralWindow if they
			// both are set. The manual should talk about this.
			//
		temp = submit_param( SUBMIT_KEY_CronWindow, ATTR_CRON_WINDOW );
		if ( ! temp) {
			temp = submit_param( SUBMIT_KEY_DeferralWindow, ATTR_DEFERRAL_WINDOW );
		}
			//
			// If we have a parameter from the job file, use that value
			//
		if ( temp != NULL ){
			
			// make certain the input is valid
			long long dtime = 0;
			bool valid = AssignJobExpr(ATTR_DEFERRAL_WINDOW, temp) == 0;
			classad::Value value;
			if (valid && ExprTreeIsLiteral(job->Lookup(ATTR_DEFERRAL_WINDOW), value)) {
				valid = value.IsIntegerValue(dtime) && dtime >= 0;
			}
			if (!valid) {
				push_error(stderr, SUBMIT_KEY_DeferralWindow " = %s is invalid, must eval to a non-negative integer.\n", temp );
				ABORT_AND_RETURN( 1 );
			}
			free( temp );
			//
			// Otherwise, use the default value
			//
		} else {
			AssignJobVal(ATTR_DEFERRAL_WINDOW, JOB_DEFERRAL_WINDOW_DEFAULT);
		}
		
			//
			// Job Deferral Prep Time
			// This is how many seconds before the job should run it is
			// sent over to the starter
			//
			// NOTE: There are two separate attributes, CronPrepTime and
			// DeferralPrepTime, but they are mapped to the same attribute
			// in the job's classad (ATTR_DEFERRAL_PREP_TIME). This is just
			// it is less confusing for users that are using one feature but
			// not the other. CronPrepTime overrides DeferralPrepTime if they
			// both are set. The manual should talk about this.
			//
		temp = submit_param(SUBMIT_KEY_CronPrepTime, ATTR_CRON_PREP_TIME);
		if ( ! temp) {
			temp = submit_param(SUBMIT_KEY_DeferralPrepTime, ATTR_DEFERRAL_PREP_TIME);
		}
			//
			// If we have a parameter from the job file, use that value
			//
		if ( temp != NULL ){
			// make certain the input is valid
			long long dtime = 0;
			bool valid = AssignJobExpr(ATTR_DEFERRAL_PREP_TIME, temp) == 0;
			classad::Value value;
			if (valid && ExprTreeIsLiteral(job->Lookup(ATTR_DEFERRAL_PREP_TIME), value)) {
				valid = value.IsIntegerValue(dtime) && dtime >= 0;
			}
			if (!valid) {
				push_error(stderr, SUBMIT_KEY_DeferralPrepTime " = %s is invalid, must eval to a non-negative integer.\n", temp );
				ABORT_AND_RETURN( 1 );
			}
			free( temp );
			//
			// Otherwise, use the default value
			//
		} else {
			AssignJobVal(ATTR_DEFERRAL_PREP_TIME, JOB_DEFERRAL_PREP_TIME_DEFAULT);
		}
		
	}

	return 0;
}


int SubmitHash::SetJobRetries()
{
	RETURN_IF_ABORT();

	std::string erc, ehc;
	submit_param_exists(SUBMIT_KEY_OnExitRemoveCheck, ATTR_ON_EXIT_REMOVE_CHECK, erc);
	submit_param_exists(SUBMIT_KEY_OnExitHoldCheck, ATTR_ON_EXIT_HOLD_CHECK, ehc);

	long long num_retries = -1;
	long long success_code = 0;
	std::string retry_until;
	bool num_retries_specified = false;

	bool enable_retries = false;
	bool success_exit_code_set = false;
	if (submit_param_long_exists(SUBMIT_KEY_MaxRetries, ATTR_JOB_MAX_RETRIES, num_retries)) { enable_retries = true; num_retries_specified = true; }
	if (submit_param_long_exists(SUBMIT_KEY_SuccessExitCode, ATTR_JOB_SUCCESS_EXIT_CODE, success_code, true)) { enable_retries = true; success_exit_code_set = true; }
	if (submit_param_exists(SUBMIT_KEY_RetryUntil, NULL, retry_until)) { enable_retries = true; }
	if ( ! enable_retries)
	{
		// if none of these knobs are defined, then there are no retries.
		// Just insert the default on-exit-hold and on-exit-remove expressions
		if (erc.empty()) {
			if (!job->Lookup(ATTR_ON_EXIT_REMOVE_CHECK)) { AssignJobVal(ATTR_ON_EXIT_REMOVE_CHECK, true); }
		} else {
			AssignJobExpr (ATTR_ON_EXIT_REMOVE_CHECK, erc.c_str());
		}
		if (ehc.empty()) {
			if (!job->Lookup(ATTR_ON_EXIT_HOLD_CHECK)) { AssignJobVal(ATTR_ON_EXIT_HOLD_CHECK, false); }
		} else {
			AssignJobExpr(ATTR_ON_EXIT_HOLD_CHECK, ehc.c_str());
		}
		RETURN_IF_ABORT();
		return 0;
	}

	// if there is a retry_until value, figure out of it is an fultility exit code or an expression
	// and validate it.
	if ( ! retry_until.empty()) {
		ExprTree * tree = NULL;
		bool valid_retry_until = (0 == ParseClassAdRvalExpr(retry_until.c_str(), tree));
		if (valid_retry_until && tree) {
			ClassAd tmp;
			classad::References refs;
			GetExprReferences(retry_until.c_str(), tmp, &refs, &refs);
			long long futility_code;
			if (refs.empty() && string_is_long_param(retry_until.c_str(), futility_code)) {
				if (futility_code < INT_MIN || futility_code > INT_MAX) {
					valid_retry_until = false;
				} else {
					retry_until.clear();
					formatstr(retry_until, ATTR_ON_EXIT_CODE " =?= %d", (int)futility_code);
				}
			} else {
				ExprTree * expr = WrapExprTreeInParensForOp(tree, classad::Operation::LOGICAL_OR_OP);
				if (expr != tree) {
					tree = expr; // expr now owns tree
					retry_until.clear();
					ExprTreeToString(tree, retry_until);
				}
			}
		}
		delete tree;

		if ( ! valid_retry_until) {
			push_error(stderr, "%s=%s is invalid, it must be an integer or boolean expression.\n", SUBMIT_KEY_RetryUntil, retry_until.c_str());
			ABORT_AND_RETURN( 1 );
		}
	}

	if ( ! num_retries_specified) {
		if ( ! job->Lookup(ATTR_JOB_MAX_RETRIES)) {
			num_retries = param_integer("DEFAULT_JOB_MAX_RETRIES", 2);
			num_retries_specified = true;
		}
	}
	if (num_retries_specified) {
		AssignJobVal(ATTR_JOB_MAX_RETRIES, num_retries);
	}

	// paste up the final OnExitHold expression and insert it into the job.
	if (ehc.empty()) {
		// TODO: remove this trvial default when it is no longer needed
		if (!job->Lookup(ATTR_ON_EXIT_HOLD_CHECK)) { AssignJobVal(ATTR_ON_EXIT_HOLD_CHECK, false); }
	} else {
		AssignJobExpr(ATTR_ON_EXIT_HOLD_CHECK, ehc.c_str());
	}
	RETURN_IF_ABORT();

	// we are done if the base job already has a remove check and they did not specify a modification to the remove check
	if (job->Lookup(ATTR_ON_EXIT_REMOVE_CHECK) && !success_exit_code_set && retry_until.empty()) {
		return 0;
	}

	// Build the appropriate OnExitRemove expression, we will fill in success exit status value and other clauses later.
	const char * basic_exit_remove_expr = ATTR_NUM_JOB_COMPLETIONS " > " ATTR_JOB_MAX_RETRIES " || " ATTR_ON_EXIT_CODE " =?= ";

	// build the sub expression that checks for exit codes that should end retries
	std::string code_check;
	if (success_exit_code_set) {
		AssignJobVal(ATTR_JOB_SUCCESS_EXIT_CODE, success_code);
		code_check = ATTR_JOB_SUCCESS_EXIT_CODE;
	} else {
		formatstr(code_check, "%d", (int)success_code);
	}
	if ( ! retry_until.empty()) {
		code_check += " || ";
		code_check += retry_until;
	}

	// paste up the final OnExitRemove expression
	std::string onexitrm(basic_exit_remove_expr);
	onexitrm += code_check;

	// if the user supplied an on_exit_remove expression, || it in
	if ( ! erc.empty()) {
		if ( ! check_expr_and_wrap_for_op(erc, classad::Operation::LOGICAL_OR_OP)) {
			push_error(stderr, "%s=%s is invalid, it must be a boolean expression.\n", SUBMIT_KEY_OnExitRemoveCheck, erc.c_str());
			ABORT_AND_RETURN( 1 );
		}
		onexitrm += " || ";
		onexitrm += erc;
	}
	// Insert the final OnExitRemove expression into the job
	AssignJobExpr(ATTR_ON_EXIT_REMOVE_CHECK, onexitrm.c_str());
	RETURN_IF_ABORT();

	return 0;
}


/** Given a universe in string form, return the number

Passing a universe in as a null terminated string in univ.  This can be
a case-insensitive word ("standard", "java"), or the associated number (1, 7).
Returns the integer of the universe.  In the event a given universe is not
understood, returns 0.

(The "Ex"tra functionality over CondorUniverseNumber is that it will
handle a string of "1".  This is primarily included for backward compatility
with the old icky way of specifying a Remote_Universe.
*/
static int CondorUniverseNumberEx(const char * univ)
{
	if( univ == 0 ) {
		return 0;
	}

	if( atoi(univ) != 0) {
		return atoi(univ);
	}

	return CondorUniverseNumber(univ);
}

#if 0 // obsolete code kept temporarily for reference.

/*
	Walk the list of submit commands (as stored in the
	insert() table) looking for a handful of Remote_FOO
	attributes we want to special case.  Translate them (if necessary)
	and stuff them into the ClassAd.
*/
int SubmitHash::SetRemoteAttrs()
{
	RETURN_IF_ABORT();
	const int REMOTE_PREFIX_LEN = (int)strlen(SUBMIT_KEY_REMOTE_PREFIX);

	struct ExprItem {
		const char * submit_expr;
		const char * special_expr;
		const char * attr;
	};

	ExprItem tostringize[] = {
		{ SUBMIT_KEY_GlobusRSL, "globus_rsl", ATTR_GLOBUS_RSL },
		{ SUBMIT_KEY_NordugridRSL, "nordugrid_rsl", ATTR_NORDUGRID_RSL },
		{ SUBMIT_KEY_ArcRSL, "arc_rsl", ATTR_ARC_RSL },
		{ SUBMIT_KEY_GridResource, 0, ATTR_GRID_RESOURCE },
	};
	const int tostringizesz = sizeof(tostringize) / sizeof(tostringize[0]);


	HASHITER it = hash_iter_begin(SubmitMacroSet);
	for( ; ! hash_iter_done(it); hash_iter_next(it)) {

		const char * key = hash_iter_key(it);
		int remote_depth = 0;
		while(strncasecmp(key, SUBMIT_KEY_REMOTE_PREFIX, REMOTE_PREFIX_LEN) == 0) {
			remote_depth++;
			key += REMOTE_PREFIX_LEN;
		}

		if(remote_depth == 0) {
			continue;
		}

		MyString preremote = "";
		for(int i = 0; i < remote_depth; ++i) {
			preremote += SUBMIT_KEY_REMOTE_PREFIX;
		}

		if(strcasecmp(key, SUBMIT_KEY_Universe) == 0 || strcasecmp(key, ATTR_JOB_UNIVERSE) == 0) {
			MyString Univ1 = preremote + SUBMIT_KEY_Universe;
			MyString Univ2 = preremote + ATTR_JOB_UNIVERSE;
			MyString val = submit_param_mystring(Univ1.Value(), Univ2.Value());
			int univ = CondorUniverseNumberEx(val.Value());
			if(univ == 0) {
				push_error(stderr, "Unknown universe of '%s' specified\n", val.Value());
				ABORT_AND_RETURN( 1 );
			}
			MyString attr = preremote + ATTR_JOB_UNIVERSE;
			dprintf(D_FULLDEBUG, "Adding %s = %d\n", attr.Value(), univ);
			AssignJobVal(attr.Value(), univ);

		} else {

			for(int i = 0; i < tostringizesz; ++i) {
				ExprItem & item = tostringize[i];

				if(	strcasecmp(key, item.submit_expr) &&
					(item.special_expr == NULL || strcasecmp(key, item.special_expr)) &&
					strcasecmp(key, item.job_expr)) {
					continue;
				}
				MyString key1 = preremote + item.submit_expr;
				MyString key2 = preremote + item.special_expr;
				MyString key3 = preremote + item.job_expr;
				const char * ckey1 = key1.Value();
				const char * ckey2 = key2.Value();
				if(item.special_expr == NULL) { ckey2 = NULL; }
				const char * ckey3 = key3.Value();
				char * val = submit_param(ckey1, ckey2);
				if( val == NULL ) {
					val = submit_param(ckey3);
				}
				ASSERT(val); // Shouldn't have gotten here if it's missing.
				dprintf(D_FULLDEBUG, "Adding %s = %s\n", ckey3, val);
				AssignJobString(ckey3, val);
				free(val);
				break;
			}
		}
	}
	hash_iter_delete(&it);

	return 0;
}

int SubmitHash::SetJobMachineAttrs()
{
	RETURN_IF_ABORT();
	MyString job_machine_attrs = submit_param_mystring( SUBMIT_KEY_JobMachineAttrs, ATTR_JOB_MACHINE_ATTRS );
	MyString history_len_str = submit_param_mystring( SUBMIT_KEY_JobMachineAttrsHistoryLength, ATTR_JOB_MACHINE_ATTRS_HISTORY_LENGTH );
	MyString buffer;

	if( job_machine_attrs.Length() ) {
		AssignJobString(ATTR_JOB_MACHINE_ATTRS,job_machine_attrs.Value());
	}
	if( history_len_str.Length() ) {
		char *endptr=NULL;
		long history_len = strtol(history_len_str.Value(),&endptr,10);
		if( history_len > INT_MAX || history_len < 0 || *endptr) {
			push_error(stderr, SUBMIT_KEY_JobMachineAttrsHistoryLength "=%s is out of bounds 0 to %d\n",history_len_str.Value(),INT_MAX);
			ABORT_AND_RETURN( 1 );
		}
		AssignJobVal(ATTR_JOB_MACHINE_ATTRS_HISTORY_LENGTH, history_len);
	}
	return 0;
}

#endif // above code is obsolete, kept temporarily for reference.

static const char * check_docker_image(char * docker_image)
{
	// trim leading & trailing whitespace and remove surrounding "" if any.
	docker_image = trim_and_strip_quotes_in_place(docker_image);

	// TODO: add code here to validate docker image argument (if possible)
	return docker_image;
}


int SubmitHash::SetExecutable()
{
	RETURN_IF_ABORT();
	bool	transfer_it = true;
	bool	ignore_it = false;
	char	*ename = NULL;
	char	*macro_value = NULL;
	_submit_file_role role = SFR_EXECUTABLE;
	MyString	full_ename;
	MyString buffer;

	YourStringNoCase gridType(JobGridType.c_str());

	// In vm universe and ec2/boinc grid jobs, 'Executable'
	// parameter is not a real file but just the name of job.
	if ( JobUniverse == CONDOR_UNIVERSE_VM ||
		 ( JobUniverse == CONDOR_UNIVERSE_GRID &&
		   ( gridType == "ec2" ||
			 gridType == "gce"  ||
			 gridType == "azure"  ||
			 gridType == "boinc" ) ) ) {
		ignore_it = true;
		role = SFR_PSEUDO_EXECUTABLE;
	}

	if (IsDockerJob) {
		auto_free_ptr docker_image(submit_param(SUBMIT_KEY_DockerImage, ATTR_DOCKER_IMAGE));
		if (docker_image) {
			const char * image = check_docker_image(docker_image.ptr());
			if (! image || ! image[0]) {
				push_error(stderr, "'%s' is not a valid docker_image\n", docker_image.ptr());
				ABORT_AND_RETURN(1);
			}
			AssignJobString(ATTR_DOCKER_IMAGE, image);
		} else if ( ! job->Lookup(ATTR_DOCKER_IMAGE)) {
			push_error(stderr, "docker jobs require a docker_image\n");
			ABORT_AND_RETURN(1);
		}
		role = SFR_PSEUDO_EXECUTABLE;
	}

	ename = submit_param( SUBMIT_KEY_Executable, ATTR_JOB_CMD );
	if( ename == NULL ) {
		// if no executable keyword, but the job already has an executable we are done.
		if (job->Lookup(ATTR_JOB_CMD)) {
			return abort_code;
		}
		/*
		if (ignore_it || IsDockerJob) {
			// the Cmd attribute has no value, and it's ok to have no exe here
			// so set the value to ""
			AssignJobString(ATTR_JOB_CMD, "");
			return abort_code;
		}
		*/
		if (IsDockerJob) {
			// docker jobs don't require an executable.
			ignore_it = true;
			role = SFR_PSEUDO_EXECUTABLE;
		} else {
			push_error(stderr, "No '%s' parameter was provided\n", SUBMIT_KEY_Executable);
			ABORT_AND_RETURN( 1 );
		}
	}

	macro_value = submit_param( SUBMIT_KEY_TransferExecutable, ATTR_TRANSFER_EXECUTABLE );
	if ( macro_value ) {
		if ( macro_value[0] == 'F' || macro_value[0] == 'f' ) {
			AssignJobVal(ATTR_TRANSFER_EXECUTABLE, false);
			transfer_it = false;
		}
		free( macro_value );
	} else {
		// For Docker Universe, if xfer_exe not set at all, and we have an exe
		// heuristically set xfer_exe to false if is a absolute path
		if (IsDockerJob && ename && ename[0] == '/') {
			AssignJobVal(ATTR_TRANSFER_EXECUTABLE, false);
			transfer_it = false;
			ignore_it = true;
		}
	}

	if ( ignore_it ) {
		if( transfer_it == true ) {
			AssignJobVal(ATTR_TRANSFER_EXECUTABLE, false);
			transfer_it = false;
		}
	}

	// If we're not transfering the executable, leave a relative pathname
	// unresolved. This is mainly important for the Globus universe.
	if ( transfer_it ) {
		full_ename = full_path( ename, false );
	} else {
		full_ename = ename;
	}
	if ( !ignore_it ) {
		check_and_universalize_path(full_ename);
	}

	AssignJobString (ATTR_JOB_CMD, full_ename.c_str());

#if 1
	// code below moved to SetAutoAttributes
#else

		/* MPI REALLY doesn't like these! */
	if ( JobUniverse != CONDOR_UNIVERSE_MPI ) {
		AssignJobVal(ATTR_MIN_HOSTS, 1);
		AssignJobVal (ATTR_MAX_HOSTS, 1);
	} 

	if ( JobUniverse == CONDOR_UNIVERSE_PARALLEL) {
		AssignJobVal(ATTR_WANT_IO_PROXY, true);
		AssignJobVal(ATTR_JOB_REQUIRES_SANDBOX, true);
	}

	AssignJobVal (ATTR_CURRENT_HOSTS, 0);

	switch(JobUniverse) 
	{
	case CONDOR_UNIVERSE_STANDARD:
		AssignJobVal (ATTR_WANT_REMOTE_SYSCALLS, true);
		AssignJobVal (ATTR_WANT_CHECKPOINT, true);
		break;
	case CONDOR_UNIVERSE_MPI:  // for now
		/*
		if(!use_condor_mpi_universe) {
			push_error(stderr, "mpi universe no longer suppported. Please use parallel universe.\n"
					"You can submit mpi jobs using parallel universe. Most likely, a substitution of\n"
					"\nuniverse = parallel\n\n"
					"in place of\n"
					"\nuniverse = mpi\n\n"
					"in you submit description file will suffice.\n"
					"See the HTCondor Manual Parallel Applications section (2.9) for further details.\n");
			ABORT_AND_RETURN( 1 );
		}
		*/
		//Purposely fall through if use_condor_mpi_universe is true
	case CONDOR_UNIVERSE_VANILLA:
	case CONDOR_UNIVERSE_LOCAL:
	case CONDOR_UNIVERSE_SCHEDULER:
	case CONDOR_UNIVERSE_PARALLEL:
	case CONDOR_UNIVERSE_GRID:
	case CONDOR_UNIVERSE_JAVA:
	case CONDOR_UNIVERSE_VM:
		AssignJobVal (ATTR_WANT_REMOTE_SYSCALLS, false);
		AssignJobVal (ATTR_WANT_CHECKPOINT, false);
		break;
	default:
		push_error(stderr, "Unknown universe %d (%s)\n", JobUniverse, CondorUniverseName(JobUniverse) );
		ABORT_AND_RETURN( 1 );
	}
#endif


	if (FnCheckFile) {
		int rval = FnCheckFile(CheckFileArg, this, role, ename, (transfer_it ? 1 : 0));
		if (rval) { 
			if (ename) free(ename);
			ABORT_AND_RETURN( rval );
		}
	}
	if (ename) free(ename);
	return 0;
}


static bool mightTransfer( int universe )
{
	switch( universe ) {
	case CONDOR_UNIVERSE_VANILLA:
	case CONDOR_UNIVERSE_MPI:
	case CONDOR_UNIVERSE_PARALLEL:
	case CONDOR_UNIVERSE_JAVA:
	case CONDOR_UNIVERSE_VM:
		return true;
		break;
	default:
		return false;
		break;
	}
	return false;
}


int SubmitHash::SetUniverse()
{
	RETURN_IF_ABORT();
	std::string buffer;

	auto_free_ptr univ(submit_param(SUBMIT_KEY_Universe, ATTR_JOB_UNIVERSE));
	if ( ! univ) {
		// get a default universe from the config file
		univ.set(param("DEFAULT_UNIVERSE"));
	}

	IsDockerJob = false;
	JobUniverse = 0;
	JobGridType.clear();
	VMType.clear();

	if (univ) {
		JobUniverse = CondorUniverseNumberEx(univ.ptr());
		if ( ! JobUniverse) {
			// maybe it's a topping?
			if (MATCH == strcasecmp(univ.ptr(), "docker")) {
				JobUniverse = CONDOR_UNIVERSE_VANILLA;
				IsDockerJob = true;
			}
		}
	} else {
		// if nothing else, it must be a vanilla universe
		//  *changed from "standard" for 7.2.0*
		JobUniverse = CONDOR_UNIVERSE_VANILLA;
	}

	// set the universe into the job
	AssignJobVal(ATTR_JOB_UNIVERSE, JobUniverse);

	// set the Remote_Universe and Remote_Remote_Universe (if any)
	auto_free_ptr remote_univ(submit_param(SUBMIT_KEY_REMOTE_PREFIX SUBMIT_KEY_Universe,
		                                   SUBMIT_KEY_REMOTE_PREFIX ATTR_JOB_UNIVERSE));
	if (remote_univ) {
		int univ = CondorUniverseNumberEx(remote_univ);
		if ( ! univ) {
			push_error(stderr, "Unknown Remote_Universe of '%s' specified\n", remote_univ.ptr());
			ABORT_AND_RETURN(1);
		}
		AssignJobVal(SUBMIT_KEY_REMOTE_PREFIX ATTR_JOB_UNIVERSE, univ);
	}
	remote_univ.set(submit_param(SUBMIT_KEY_REMOTE_PREFIX SUBMIT_KEY_REMOTE_PREFIX SUBMIT_KEY_Universe,
		                         SUBMIT_KEY_REMOTE_PREFIX SUBMIT_KEY_REMOTE_PREFIX ATTR_JOB_UNIVERSE));
	if (remote_univ) {
		int univ = CondorUniverseNumberEx(remote_univ);
		if (! univ) {
			push_error(stderr, "Unknown Remote_Remote_Universe of '%s' specified\n", remote_univ.ptr());
			ABORT_AND_RETURN(1);
		}
		AssignJobVal(SUBMIT_KEY_REMOTE_PREFIX SUBMIT_KEY_REMOTE_PREFIX ATTR_JOB_UNIVERSE, univ);
	}

	// for "scheduler" or "local" or "parallel" universe, this is all we need to do
	if (JobUniverse == CONDOR_UNIVERSE_SCHEDULER ||
		JobUniverse == CONDOR_UNIVERSE_LOCAL ||
		JobUniverse == CONDOR_UNIVERSE_PARALLEL ||
		JobUniverse == CONDOR_UNIVERSE_MPI)
	{
		return 0;
	}

	// we only check WantParallelScheduling when building the cluster ad (like universe)
	bool wantParallel = submit_param_bool(ATTR_WANT_PARALLEL_SCHEDULING, NULL, false);
	if (wantParallel) {
		AssignJobVal(ATTR_WANT_PARALLEL_SCHEDULING, true);
	}

	if (JobUniverse == CONDOR_UNIVERSE_JAVA) {
		return 0;
	}

	// for vanilla universe, we have some special cases for toppings...
	if (JobUniverse == CONDOR_UNIVERSE_VANILLA) {
		if (IsDockerJob) {
			// TODO: remove this when the docker starter no longer requires it.
			AssignJobVal(ATTR_WANT_DOCKER, true);
		}
		return 0;
	}

	if (JobUniverse == CONDOR_UNIVERSE_STANDARD) {
		push_error(stderr, "You are trying to submit a \"%s\" job to Condor. "
				 "However, this installation of Condor does not support the "
				 "Standard Universe.\n%s\n%s\n",
				 univ.ptr(), CondorVersion(), CondorPlatform() );
		ABORT_AND_RETURN( 1 );
	};


	// "globus" or "grid" universe
	if (JobUniverse == CONDOR_UNIVERSE_GRID) {

		//PRAGMA_REMIND("tj: can this code be removed and the code in SetGridParams used instead?")
		bool valid_grid_type = false;
		auto_free_ptr grid_resource(submit_param(SUBMIT_KEY_GridResource, ATTR_GRID_RESOURCE));
		if (grid_resource) {
			valid_grid_type = extract_gridtype(grid_resource, JobGridType);
		} else if (job->LookupString(ATTR_GRID_RESOURCE, buffer)) {
			valid_grid_type = extract_gridtype(buffer.c_str(), JobGridType);
		} else if (clusterAd && clusterAd->LookupString(ATTR_GRID_RESOURCE, buffer)) {
			valid_grid_type = extract_gridtype(buffer.c_str(), JobGridType);
		} else {
			push_error(stderr, SUBMIT_KEY_GridResource " attribute not defined for grid universe job\n");
			ABORT_AND_RETURN(1);
		}

		if ( ! valid_grid_type) {
			push_error(stderr, "Invalid value '%s' for grid type\n"
				"Must be one of: gt2, gt5, pbs, lsf, sge, nqs, condor, nordugrid, arc, unicore, ec2, gce, azure, cream, or boinc\n",
				JobGridType.c_str());
			ABORT_AND_RETURN(1);
		}

		return 0;
	};


	if (JobUniverse == CONDOR_UNIVERSE_VM) {

		//PRAGMA_REMIND("tj: move this to ReportCommonMistakes")

			// also lookup checkpoint an network so we can force file transfer submit knobs.
		bool VMCheckpoint = submit_param_bool(SUBMIT_KEY_VM_Checkpoint, ATTR_JOB_VM_CHECKPOINT, false);
		if( VMCheckpoint ) {
			bool VMNetworking = submit_param_bool(SUBMIT_KEY_VM_Networking, ATTR_JOB_VM_NETWORKING, false);
			if( VMNetworking ) {
				/*
				 * User explicitly requested vm_checkpoint = true, 
				 * but they also turned on vm_networking, 
				 * For now, vm_networking is not conflict with vm_checkpoint.
				 * If user still wants to use both vm_networking 
				 * and vm_checkpoint, they explicitly need to define 
				 * when_to_transfer_output = ON_EXIT_OR_EVICT.
				 */
				FileTransferOutput_t when_output = FTO_NONE;
				auto_free_ptr vm_tmp(submit_param( ATTR_WHEN_TO_TRANSFER_OUTPUT, SUBMIT_KEY_WhenToTransferOutput ));
				if ( vm_tmp ) {
					when_output = getFileTransferOutputNum(vm_tmp.ptr());
				}
				if( when_output != FTO_ON_EXIT_OR_EVICT ) {
					MyString err_msg;
					err_msg = "\nERROR: You explicitly requested "
						"both VM checkpoint and VM networking. "
						"However, VM networking is currently conflict "
						"with VM checkpoint. If you still want to use "
						"both VM networking and VM checkpoint, "
						"you explicitly must define "
						"\"when_to_transfer_output = ON_EXIT_OR_EVICT\"\n";
					print_wrapped_text( err_msg.c_str(), stderr );
					ABORT_AND_RETURN( 1 );
				}
			}
			// For vm checkpoint, we turn on condor file transfer
			set_submit_param( ATTR_SHOULD_TRANSFER_FILES, "YES");
			set_submit_param( ATTR_WHEN_TO_TRANSFER_OUTPUT, "ON_EXIT_OR_EVICT");
		} else {
			// Even if we don't use vm_checkpoint, 
			// we always turn on condor file transfer for VM universe.
			// Here there are several reasons.
			// For example, because we may use snapshot disks in vmware, 
			// those snapshot disks need to be transferred back 
			// to this submit machine.
			// For another example, a job user want to transfer vm_cdrom_files 
			// but doesn't want to transfer disk files.
			// If we need the same file system domain, 
			// we will add the requirement of file system domain later as well.
			set_submit_param( ATTR_SHOULD_TRANSFER_FILES, "YES");
			set_submit_param( ATTR_WHEN_TO_TRANSFER_OUTPUT, "ON_EXIT");
		}

		return 0;
	};

	// If we get to here, this is an unknown or unsupported universe.
	if (univ && ! JobUniverse) {
		push_error(stderr, "I don't know about the '%s' universe.\n", univ.ptr());
		ABORT_AND_RETURN( 1 );
	} else if (JobUniverse) {
		push_error(stderr, "'%s' is not a supported universe.\n", CondorUniverseNameUcFirst(JobUniverse));
		ABORT_AND_RETURN( 1 );
	}

	return 0;
}

int SubmitHash::SetParallelParams()
{
	RETURN_IF_ABORT();
	MyString buffer;

	bool wantParallel = false;
	job->LookupBool(ATTR_WANT_PARALLEL_SCHEDULING, wantParallel);
 
	if (JobUniverse == CONDOR_UNIVERSE_MPI ||
		JobUniverse == CONDOR_UNIVERSE_PARALLEL || wantParallel) {

		auto_free_ptr mach_count(submit_param(SUBMIT_KEY_MachineCount, ATTR_MACHINE_COUNT));
		if( ! mach_count ) { 
				// try an alternate name
			mach_count.set(submit_param(SUBMIT_KEY_NodeCount, SUBMIT_KEY_NodeCountAlt));
		}
		if (mach_count) {
			int tmp = atoi(mach_count);
			AssignJobVal(ATTR_MIN_HOSTS, tmp);
			AssignJobVal(ATTR_MAX_HOSTS, tmp);
		}
		else if ( ! job->Lookup(ATTR_MAX_HOSTS)) {
			push_error(stderr, "No machine_count specified!\n" );
			ABORT_AND_RETURN( 1 );
		}

		// to preserve pre 8.9 behavior. when building the cluster ad, set request_cpus for parallel jobs to 1
		// this will get overwritten by SetRequestCpus if the submit actually has a request_cpus keyword
		// but it will NOT be overwritten by JOB_DEFAULT_REQUESTCPUS
		if ( ! clusterAd) {
			AssignJobVal(ATTR_REQUEST_CPUS, 1);
		}
	}

	if (JobUniverse == CONDOR_UNIVERSE_PARALLEL && ! clusterAd) {
		AssignJobVal(ATTR_WANT_IO_PROXY, true);
		AssignJobVal(ATTR_JOB_REQUIRES_SANDBOX, true);
	}

	return 0;
}

/* This function is used to handle submit file commands that are inserted
 * into the job ClassAd verbatim, with no special treatment.
 */

static const SimpleSubmitKeyword prunable_keywords[] = {
	// formerly SetSimpleJobExprs
	{SUBMIT_KEY_NextJobStartDelay, ATTR_NEXT_JOB_START_DELAY, SimpleSubmitKeyword::f_as_expr},
	{SUBMIT_KEY_KeepClaimIdle, ATTR_JOB_KEEP_CLAIM_IDLE, SimpleSubmitKeyword::f_as_expr},
	{SUBMIT_KEY_JobAdInformationAttrs, ATTR_JOB_AD_INFORMATION_ATTRS, SimpleSubmitKeyword::f_as_string},
	{SUBMIT_KEY_JobMaterializeMaxIdle, ATTR_JOB_MATERIALIZE_MAX_IDLE, SimpleSubmitKeyword::f_as_expr},
	{SUBMIT_KEY_JobMaterializeMaxIdleAlt, ATTR_JOB_MATERIALIZE_MAX_IDLE, SimpleSubmitKeyword::f_as_expr | SimpleSubmitKeyword::f_alt_name},
	{SUBMIT_KEY_DockerNetworkType, ATTR_DOCKER_NETWORK_TYPE, SimpleSubmitKeyword::f_as_string},
	{SUBMIT_KEY_TransferPlugins, ATTR_TRANSFER_PLUGINS, SimpleSubmitKeyword::f_as_string},

	// formerly SetJobMachineAttrs
	{SUBMIT_KEY_JobMachineAttrs, ATTR_JOB_MACHINE_ATTRS, SimpleSubmitKeyword::f_as_string},
	{SUBMIT_KEY_JobMachineAttrsHistoryLength, ATTR_JOB_MACHINE_ATTRS_HISTORY_LENGTH, SimpleSubmitKeyword::f_as_int},

	// formerly SetNotifyUser
	{SUBMIT_KEY_NotifyUser, ATTR_NOTIFY_USER, SimpleSubmitKeyword::f_as_string},
	// formerly SetEmailAttributes
	{SUBMIT_KEY_EmailAttributes, ATTR_EMAIL_ATTRIBUTES, SimpleSubmitKeyword::f_as_string | SimpleSubmitKeyword::f_as_list},
	// formerly SetRemoteInitialDir
	{SUBMIT_KEY_RemoteInitialDir, ATTR_JOB_REMOTE_IWD, SimpleSubmitKeyword::f_as_string},
	// formerly SetRemoteAttrs (2 levels of remoteness hard coded here)
	{SUBMIT_KEY_REMOTE_PREFIX SUBMIT_KEY_GridResource,  SUBMIT_KEY_REMOTE_PREFIX ATTR_GRID_RESOURCE, SimpleSubmitKeyword::f_as_string},
	{SUBMIT_KEY_REMOTE_PREFIX SUBMIT_KEY_GlobusRSL, SUBMIT_KEY_REMOTE_PREFIX ATTR_GLOBUS_RSL, SimpleSubmitKeyword::f_as_string},
	{SUBMIT_KEY_REMOTE_PREFIX SUBMIT_KEY_NordugridRSL, SUBMIT_KEY_REMOTE_PREFIX ATTR_NORDUGRID_RSL, SimpleSubmitKeyword::f_as_string},
	{SUBMIT_KEY_REMOTE_PREFIX SUBMIT_KEY_REMOTE_PREFIX SUBMIT_KEY_GridResource, SUBMIT_KEY_REMOTE_PREFIX SUBMIT_KEY_REMOTE_PREFIX ATTR_GRID_RESOURCE, SimpleSubmitKeyword::f_as_string},
	{SUBMIT_KEY_REMOTE_PREFIX SUBMIT_KEY_REMOTE_PREFIX SUBMIT_KEY_GlobusRSL, SUBMIT_KEY_REMOTE_PREFIX SUBMIT_KEY_REMOTE_PREFIX ATTR_GLOBUS_RSL, SimpleSubmitKeyword::f_as_string},
	{SUBMIT_KEY_REMOTE_PREFIX SUBMIT_KEY_REMOTE_PREFIX SUBMIT_KEY_NordugridRSL, SUBMIT_KEY_REMOTE_PREFIX SUBMIT_KEY_REMOTE_PREFIX ATTR_NORDUGRID_RSL, SimpleSubmitKeyword::f_as_string},

	// formerly SetOutputDestination
	{SUBMIT_KEY_OutputDestination, ATTR_OUTPUT_DESTINATION, SimpleSubmitKeyword::f_as_string},
	// formerly SetWantGracefulRemoval
	{SUBMIT_KEY_WantGracefulRemoval, ATTR_WANT_GRACEFUL_REMOVAL, SimpleSubmitKeyword::f_as_expr},
	// formerly SetJobMaxVacateTime
	{SUBMIT_KEY_JobMaxVacateTime, ATTR_JOB_MAX_VACATE_TIME, SimpleSubmitKeyword::f_as_expr},
	// formerly SetEncryptExecuteDir
	{SUBMIT_KEY_EncryptExecuteDir, ATTR_ENCRYPT_EXECUTE_DIRECTORY, SimpleSubmitKeyword::f_as_bool},
	// formerly SetPerFileEncryption
	{SUBMIT_KEY_EncryptInputFiles, ATTR_ENCRYPT_INPUT_FILES, SimpleSubmitKeyword::f_as_string},
	{SUBMIT_KEY_EncryptOutputFiles, ATTR_ENCRYPT_OUTPUT_FILES, SimpleSubmitKeyword::f_as_string},
	{SUBMIT_KEY_DontEncryptInputFiles, ATTR_DONT_ENCRYPT_INPUT_FILES, SimpleSubmitKeyword::f_as_string},
	{SUBMIT_KEY_DontEncryptOutputFiles, ATTR_DONT_ENCRYPT_OUTPUT_FILES, SimpleSubmitKeyword::f_as_string},
	// formerly SetLoadProfile
	{SUBMIT_KEY_LoadProfile,  ATTR_JOB_LOAD_PROFILE, SimpleSubmitKeyword::f_as_bool},
	// formerly SetFileOptions
	{SUBMIT_KEY_FileRemaps, ATTR_FILE_REMAPS, SimpleSubmitKeyword::f_as_expr}, // TODO: should this be a string rather than an expression?
	{SUBMIT_KEY_BufferFiles, ATTR_BUFFER_FILES, SimpleSubmitKeyword::f_as_expr},
	{SUBMIT_KEY_BufferSize, ATTR_BUFFER_SIZE, SimpleSubmitKeyword::f_as_expr},
	{SUBMIT_KEY_BufferBlockSize, ATTR_BUFFER_BLOCK_SIZE, SimpleSubmitKeyword::f_as_expr},
	// formerly SetFetchFiles
	{SUBMIT_KEY_FetchFiles, ATTR_FETCH_FILES, SimpleSubmitKeyword::f_as_string},
	// formerly SetCompressFiles
	{SUBMIT_KEY_CompressFiles, ATTR_COMPRESS_FILES, SimpleSubmitKeyword::f_as_string},
	// formerly SetAppendFiles
	{SUBMIT_KEY_AppendFiles, ATTR_APPEND_FILES, SimpleSubmitKeyword::f_as_string},
	// formerly SetLocalFiles
	{SUBMIT_KEY_LocalFiles, ATTR_LOCAL_FILES, SimpleSubmitKeyword::f_as_string},
	// formerly SetUserLog
	{SUBMIT_KEY_UserLogFile, ATTR_ULOG_FILE, SimpleSubmitKeyword::f_as_string | SimpleSubmitKeyword::f_logfile},
	{SUBMIT_KEY_DagmanLogFile, ATTR_DAGMAN_WORKFLOW_LOG, SimpleSubmitKeyword::f_as_string | SimpleSubmitKeyword::f_logfile},
	{SUBMIT_KEY_UserLogUseXML, ATTR_ULOG_USE_XML, SimpleSubmitKeyword::f_as_bool},

	// formerly SetNoopJob
	{SUBMIT_KEY_Noop, ATTR_JOB_NOOP, SimpleSubmitKeyword::f_as_expr},
	{SUBMIT_KEY_NoopExitSignal, ATTR_JOB_NOOP_EXIT_SIGNAL, SimpleSubmitKeyword::f_as_expr},
	{SUBMIT_KEY_NoopExitCode, ATTR_JOB_NOOP_EXIT_CODE, SimpleSubmitKeyword::f_as_expr},
	// formerly SetDAGNodeName
	{ATTR_DAG_NODE_NAME_ALT, ATTR_DAG_NODE_NAME, SimpleSubmitKeyword::f_as_string},
	// formerly SetMatchListLen
	{SUBMIT_KEY_LastMatchListLength, ATTR_LAST_MATCH_LIST_LENGTH, SimpleSubmitKeyword::f_as_int},
	// formerly SetDAGManJobId
	{SUBMIT_KEY_DAGManJobId, ATTR_DAGMAN_JOB_ID, SimpleSubmitKeyword::f_as_uint},
	// formerly SetLogNotes
	{SUBMIT_KEY_LogNotesCommand, ATTR_SUBMIT_EVENT_NOTES, SimpleSubmitKeyword::f_as_string},
	// formerly SetUserNotes
	{SUBMIT_KEY_UserNotesCommand, ATTR_SUBMIT_EVENT_USER_NOTES, SimpleSubmitKeyword::f_as_string},
	// formerly SetStackSize
	{SUBMIT_KEY_StackSize, ATTR_STACK_SIZE, SimpleSubmitKeyword::f_as_expr},
	// formerly SetJarFiles
	{SUBMIT_KEY_JarFiles, ATTR_JAR_FILES, SimpleSubmitKeyword::f_as_string},
	// formerly SetParallelStartupScripts
	{SUBMIT_KEY_ParallelScriptShadow, ATTR_PARALLEL_SCRIPT_SHADOW, SimpleSubmitKeyword::f_as_string},
	{SUBMIT_KEY_ParallelScriptStarter, ATTR_PARALLEL_SCRIPT_STARTER, SimpleSubmitKeyword::f_as_string},
	// formerly SetCronTab
	{SUBMIT_KEY_CronMinute, ATTR_CRON_MINUTES, SimpleSubmitKeyword::f_as_string},
	{SUBMIT_KEY_CronHour, ATTR_CRON_HOURS, SimpleSubmitKeyword::f_as_string},
	{SUBMIT_KEY_CronDayOfMonth, ATTR_CRON_DAYS_OF_MONTH, SimpleSubmitKeyword::f_as_string},
	{SUBMIT_KEY_CronMonth, ATTR_CRON_MONTHS, SimpleSubmitKeyword::f_as_string},
	{SUBMIT_KEY_CronDayOfWeek, ATTR_CRON_DAYS_OF_WEEK, SimpleSubmitKeyword::f_as_string},
	// formerly SetDescription
	{SUBMIT_KEY_Description, ATTR_JOB_DESCRIPTION, SimpleSubmitKeyword::f_as_string},
	{SUBMIT_KEY_BatchName, ATTR_JOB_BATCH_NAME, SimpleSubmitKeyword::f_as_string | SimpleSubmitKeyword::f_strip_quotes},
	{SUBMIT_KEY_BatchId, ATTR_JOB_BATCH_ID, SimpleSubmitKeyword::f_as_string | SimpleSubmitKeyword::f_strip_quotes},
	#ifdef NO_DEPRECATE_NICE_USER
	// formerly SetNiceUser
	{SUBMIT_KEY_NiceUser, ATTR_NICE_USER, SimpleSubmitKeyword::f_as_bool},
	#endif
	// formerly SetMaxJobRetirementTime
	{SUBMIT_KEY_MaxJobRetirementTime, ATTR_MAX_JOB_RETIREMENT_TIME, SimpleSubmitKeyword::f_as_expr},
	// formerly SetJobLease
	{SUBMIT_KEY_JobLeaseDuration, ATTR_JOB_LEASE_DURATION, SimpleSubmitKeyword::f_as_expr},
	// formerly SetCoreSize.  NOTE: formerly ATTR_CORE_SIZE was looked up before SUBMIT_KEY_CoreSize
	{SUBMIT_KEY_CoreSize, ATTR_CORE_SIZE, SimpleSubmitKeyword::f_as_int},
	// formerly SetPrio
	{SUBMIT_KEY_Priority, ATTR_JOB_PRIO, SimpleSubmitKeyword::f_as_int},
	{SUBMIT_KEY_Prio, ATTR_JOB_PRIO, SimpleSubmitKeyword::f_as_int | SimpleSubmitKeyword::f_alt_name},
	// formerly SetWantRemoteIO
	{SUBMIT_KEY_WantRemoteIO, ATTR_WANT_REMOTE_IO, SimpleSubmitKeyword::f_as_bool},
	// formerly SetRunAsOwner
	{SUBMIT_KEY_RunAsOwner, ATTR_JOB_RUNAS_OWNER, SimpleSubmitKeyword::f_as_bool},
	// formerly SetTransferFiles
	{SUBMIT_KEY_MaxTransferInputMB, ATTR_MAX_TRANSFER_INPUT_MB, SimpleSubmitKeyword::f_as_expr},
	{SUBMIT_KEY_MaxTransferOutputMB, ATTR_MAX_TRANSFER_OUTPUT_MB, SimpleSubmitKeyword::f_as_expr},

	{SUBMIT_KEY_ManifestDesired, ATTR_JOB_MANIFEST_DESIRED, SimpleSubmitKeyword::f_as_bool},
	{SUBMIT_KEY_ManifestDir, ATTR_JOB_MANIFEST_DIR, SimpleSubmitKeyword::f_as_string},

	// Self-checkpointing
	{SUBMIT_KEY_CheckpointExitCode, ATTR_CHECKPOINT_EXIT_CODE, SimpleSubmitKeyword::f_as_int },

	// Presigned S3 URLs
	{SUBMIT_KEY_AWSAccessKeyIdFile, ATTR_EC2_ACCESS_KEY_ID, SimpleSubmitKeyword::f_as_string},
	{SUBMIT_KEY_AWSSecretAccessKeyFile, ATTR_EC2_SECRET_ACCESS_KEY, SimpleSubmitKeyword::f_as_string},
	{SUBMIT_KEY_AWSRegion, ATTR_AWS_REGION, SimpleSubmitKeyword::f_as_string},

	// EraseOutputAndErrorOnRestart only applies when when_to_transfer_output
	// is ON_EXIT_OR_EVICT, which we may want to warn people about.
	{SUBMIT_KEY_EraseOutputAndErrorOnRestart, ATTR_DONT_APPEND, SimpleSubmitKeyword::f_as_bool},

	// The only special processing that the checkpoint files list requires
	// is handled by SetRequirements().
	{SUBMIT_KEY_TransferCheckpointFiles, ATTR_CHECKPOINT_FILES, SimpleSubmitKeyword::f_as_string },
	{SUBMIT_KEY_PreserveRelativePaths, ATTR_PRESERVE_RELATIVE_PATHS, SimpleSubmitKeyword::f_as_bool },

	// The special processing for require_cuda_version is in SetRequirements().
	{SUBMIT_KEY_CUDAVersion, ATTR_CUDA_VERSION, SimpleSubmitKeyword::f_as_string },

	// Dataflow jobs
	{SUBMIT_KEY_SkipIfDataflow, ATTR_SKIP_IF_DATAFLOW, SimpleSubmitKeyword::f_as_bool },

	// items declared above this banner are inserted by SetSimpleJobExprs
	// -- SPECIAL HANDLING REQUIRED FOR THESE ---
	// items declared below this banner are inserted by the various SetXXX methods

	// invoke SetExecutable
	{SUBMIT_KEY_DockerImage, ATTR_DOCKER_IMAGE, SimpleSubmitKeyword::f_as_string | SimpleSubmitKeyword::f_special_exe},
	{SUBMIT_KEY_Executable, ATTR_JOB_CMD, SimpleSubmitKeyword::f_as_string | SimpleSubmitKeyword::f_exefile | SimpleSubmitKeyword::f_special_exe},
	{SUBMIT_KEY_TransferExecutable, ATTR_TRANSFER_EXECUTABLE, SimpleSubmitKeyword::f_as_bool | SimpleSubmitKeyword::f_special_exe},
	// invoke SetArguments
	{SUBMIT_KEY_Arguments1, ATTR_JOB_ARGUMENTS1, SimpleSubmitKeyword::f_as_string | SimpleSubmitKeyword::f_special_args},
	{SUBMIT_KEY_Arguments2, NULL, SimpleSubmitKeyword::f_as_string | SimpleSubmitKeyword::f_alt_err | SimpleSubmitKeyword::f_special_args },
	{SUBMIT_CMD_AllowArgumentsV1, NULL, SimpleSubmitKeyword::f_as_string | SimpleSubmitKeyword::f_special_args},
	// invoke SetRequestResources
	{SUBMIT_KEY_RequestCpus, ATTR_REQUEST_CPUS, SimpleSubmitKeyword::f_as_expr},
	{SUBMIT_KEY_RequestDisk, ATTR_REQUEST_DISK, SimpleSubmitKeyword::f_as_expr},
	{SUBMIT_KEY_RequestMemory, ATTR_REQUEST_MEMORY, SimpleSubmitKeyword::f_as_expr},
	{SUBMIT_KEY_RequestGpus, ATTR_REQUEST_GPUS, SimpleSubmitKeyword::f_as_expr},
	// invoke SetGridParams
	{SUBMIT_KEY_GridResource, ATTR_GRID_RESOURCE, SimpleSubmitKeyword::f_as_string | SimpleSubmitKeyword::f_special_grid},
	{SUBMIT_KEY_GlobusResubmit, ATTR_GLOBUS_RESUBMIT_CHECK, SimpleSubmitKeyword::f_as_expr | SimpleSubmitKeyword::f_special_grid },
	{SUBMIT_KEY_GridShell, ATTR_USE_GRID_SHELL, SimpleSubmitKeyword::f_as_bool | SimpleSubmitKeyword::f_special_grid },
	{SUBMIT_KEY_GlobusRematch, ATTR_REMATCH_CHECK, SimpleSubmitKeyword::f_as_expr | SimpleSubmitKeyword::f_special_grid },
	{SUBMIT_KEY_GlobusRSL, ATTR_GLOBUS_RSL, SimpleSubmitKeyword::f_as_string | SimpleSubmitKeyword::f_special_grid },
	{SUBMIT_KEY_NordugridRSL, ATTR_NORDUGRID_RSL, SimpleSubmitKeyword::f_as_string | SimpleSubmitKeyword::f_special_grid },
	{SUBMIT_KEY_ArcRSL, ATTR_ARC_RSL, SimpleSubmitKeyword::f_as_string | SimpleSubmitKeyword::f_special_grid },
	{SUBMIT_KEY_CreamAttributes, ATTR_CREAM_ATTRIBUTES, SimpleSubmitKeyword::f_as_string | SimpleSubmitKeyword::f_special_grid },
	{SUBMIT_KEY_BatchProject, ATTR_BATCH_PROJECT, SimpleSubmitKeyword::f_as_string | SimpleSubmitKeyword::f_special_grid },
	{SUBMIT_KEY_BatchQueue, ATTR_BATCH_QUEUE, SimpleSubmitKeyword::f_as_string | SimpleSubmitKeyword::f_special_grid },
	{SUBMIT_KEY_BatchRuntime, ATTR_BATCH_RUNTIME, SimpleSubmitKeyword::f_as_expr | SimpleSubmitKeyword::f_special_grid },
	{SUBMIT_KEY_KeystoreFile, ATTR_KEYSTORE_FILE, SimpleSubmitKeyword::f_as_string | SimpleSubmitKeyword::f_special_grid },
	{SUBMIT_KEY_KeystoreAlias, ATTR_KEYSTORE_ALIAS, SimpleSubmitKeyword::f_as_string | SimpleSubmitKeyword::f_special_grid },
	{SUBMIT_KEY_KeystorePassphraseFile,ATTR_KEYSTORE_PASSPHRASE_FILE, SimpleSubmitKeyword::f_as_string | SimpleSubmitKeyword::f_special_grid },
	{SUBMIT_KEY_EC2AccessKeyId, ATTR_EC2_ACCESS_KEY_ID, SimpleSubmitKeyword::f_as_string | SimpleSubmitKeyword::f_special_grid },
	{SUBMIT_KEY_EC2SecretAccessKey, ATTR_EC2_SECRET_ACCESS_KEY, SimpleSubmitKeyword::f_as_string | SimpleSubmitKeyword::f_special_grid },
	{SUBMIT_KEY_EC2KeyPair, ATTR_EC2_KEY_PAIR, SimpleSubmitKeyword::f_as_string | SimpleSubmitKeyword::f_special_grid },
	{SUBMIT_KEY_EC2KeyPairAlt, ATTR_EC2_KEY_PAIR, SimpleSubmitKeyword::f_as_string | SimpleSubmitKeyword::f_special_grid },
	{SUBMIT_KEY_EC2KeyPairFile, ATTR_EC2_KEY_PAIR_FILE, SimpleSubmitKeyword::f_as_string | SimpleSubmitKeyword::f_special_grid },
	{SUBMIT_KEY_EC2KeyPairFileAlt, ATTR_EC2_KEY_PAIR_FILE, SimpleSubmitKeyword::f_as_string | SimpleSubmitKeyword::f_special_grid },
	{SUBMIT_KEY_EC2SecurityGroups, ATTR_EC2_SECURITY_GROUPS, SimpleSubmitKeyword::f_as_string | SimpleSubmitKeyword::f_special_grid },
	{SUBMIT_KEY_EC2SecurityIDs, ATTR_EC2_SECURITY_IDS, SimpleSubmitKeyword::f_as_string | SimpleSubmitKeyword::f_special_grid },
	{SUBMIT_KEY_EC2AmiID, ATTR_EC2_AMI_ID, SimpleSubmitKeyword::f_as_string | SimpleSubmitKeyword::f_special_grid },
	{SUBMIT_KEY_EC2InstanceType, ATTR_EC2_INSTANCE_TYPE, SimpleSubmitKeyword::f_as_string | SimpleSubmitKeyword::f_special_grid },
	{SUBMIT_KEY_EC2VpcSubnet, ATTR_EC2_VPC_SUBNET, SimpleSubmitKeyword::f_as_string | SimpleSubmitKeyword::f_special_grid },
	{SUBMIT_KEY_EC2VpcIP, ATTR_EC2_VPC_IP, SimpleSubmitKeyword::f_as_string | SimpleSubmitKeyword::f_special_grid },
	{SUBMIT_KEY_EC2ElasticIP, ATTR_EC2_ELASTIC_IP, SimpleSubmitKeyword::f_as_string | SimpleSubmitKeyword::f_special_grid },
	{SUBMIT_KEY_EC2AvailabilityZone, ATTR_EC2_AVAILABILITY_ZONE, SimpleSubmitKeyword::f_as_string | SimpleSubmitKeyword::f_special_grid },
	{SUBMIT_KEY_EC2EBSVolumes, ATTR_EC2_EBS_VOLUMES, SimpleSubmitKeyword::f_as_string | SimpleSubmitKeyword::f_special_grid },
	{SUBMIT_KEY_EC2SpotPrice, ATTR_EC2_SPOT_PRICE, SimpleSubmitKeyword::f_as_string | SimpleSubmitKeyword::f_special_grid },
	{SUBMIT_KEY_EC2BlockDeviceMapping, ATTR_EC2_BLOCK_DEVICE_MAPPING, SimpleSubmitKeyword::f_as_string | SimpleSubmitKeyword::f_special_grid },
	{SUBMIT_KEY_EC2UserData, ATTR_EC2_USER_DATA, SimpleSubmitKeyword::f_as_string | SimpleSubmitKeyword::f_special_grid },
	{SUBMIT_KEY_EC2UserDataFile, ATTR_EC2_USER_DATA_FILE, SimpleSubmitKeyword::f_as_string | SimpleSubmitKeyword::f_special_grid },
	{SUBMIT_KEY_EC2IamProfileArn, ATTR_EC2_IAM_PROFILE_ARN, SimpleSubmitKeyword::f_as_string | SimpleSubmitKeyword::f_special_grid },
	{SUBMIT_KEY_EC2IamProfileName, ATTR_EC2_IAM_PROFILE_NAME, SimpleSubmitKeyword::f_as_string | SimpleSubmitKeyword::f_special_grid },
	{SUBMIT_KEY_EC2ParamNames, ATTR_EC2_PARAM_NAMES, SimpleSubmitKeyword::f_as_string | SimpleSubmitKeyword::f_special_grid },
	{SUBMIT_KEY_EC2TagNames, ATTR_EC2_TAG_NAMES, SimpleSubmitKeyword::f_as_string | SimpleSubmitKeyword::f_special_grid },
	{SUBMIT_KEY_BoincAuthenticatorFile,ATTR_BOINC_AUTHENTICATOR_FILE, SimpleSubmitKeyword::f_as_string | SimpleSubmitKeyword::f_special_grid },
	{SUBMIT_KEY_GceAuthFile, ATTR_GCE_AUTH_FILE, SimpleSubmitKeyword::f_as_string | SimpleSubmitKeyword::f_special_grid },
	{SUBMIT_KEY_GceAccount, ATTR_GCE_ACCOUNT, SimpleSubmitKeyword::f_as_string | SimpleSubmitKeyword::f_special_grid },
	{SUBMIT_KEY_GceImage, ATTR_GCE_IMAGE, SimpleSubmitKeyword::f_as_string | SimpleSubmitKeyword::f_special_grid },
	{SUBMIT_KEY_GceMachineType, ATTR_GCE_MACHINE_TYPE, SimpleSubmitKeyword::f_as_string | SimpleSubmitKeyword::f_special_grid },
	{SUBMIT_KEY_GceMetadata, ATTR_GCE_METADATA, SimpleSubmitKeyword::f_as_string | SimpleSubmitKeyword::f_special_grid },
	{SUBMIT_KEY_GceMetadataFile, ATTR_GCE_METADATA_FILE, SimpleSubmitKeyword::f_as_string | SimpleSubmitKeyword::f_special_grid },
	{SUBMIT_KEY_GcePreemptible, ATTR_GCE_PREEMPTIBLE, SimpleSubmitKeyword::f_as_bool | SimpleSubmitKeyword::f_special_grid },
	{SUBMIT_KEY_GceJsonFile, ATTR_GCE_JSON_FILE, SimpleSubmitKeyword::f_as_string | SimpleSubmitKeyword::f_special_grid },
	{SUBMIT_KEY_AzureAuthFile, ATTR_AZURE_AUTH_FILE, SimpleSubmitKeyword::f_as_string | SimpleSubmitKeyword::f_special_grid },
	{SUBMIT_KEY_AzureImage, ATTR_AZURE_IMAGE, SimpleSubmitKeyword::f_as_string | SimpleSubmitKeyword::f_special_grid },
	{SUBMIT_KEY_AzureLocation, ATTR_AZURE_LOCATION, SimpleSubmitKeyword::f_as_string | SimpleSubmitKeyword::f_special_grid },
	{SUBMIT_KEY_AzureSize, ATTR_AZURE_SIZE, SimpleSubmitKeyword::f_as_string | SimpleSubmitKeyword::f_special_grid },
	{SUBMIT_KEY_AzureAdminUsername, ATTR_AZURE_ADMIN_USERNAME, SimpleSubmitKeyword::f_as_string | SimpleSubmitKeyword::f_special_grid },
	{SUBMIT_KEY_AzureAdminKey, ATTR_AZURE_ADMIN_KEY, SimpleSubmitKeyword::f_as_string | SimpleSubmitKeyword::f_special_grid },
	// invoke SetVMParams
	{SUBMIT_KEY_VM_Type, ATTR_JOB_VM_TYPE, SimpleSubmitKeyword::f_as_string | SimpleSubmitKeyword::f_special_vm},
	{SUBMIT_KEY_VM_Checkpoint, ATTR_JOB_VM_CHECKPOINT, SimpleSubmitKeyword::f_as_bool | SimpleSubmitKeyword::f_special_vm},
	{SUBMIT_KEY_VM_Networking, ATTR_JOB_VM_NETWORKING, SimpleSubmitKeyword::f_as_bool | SimpleSubmitKeyword::f_special_vm},
	{SUBMIT_KEY_VM_Networking_Type, ATTR_JOB_VM_NETWORKING_TYPE, SimpleSubmitKeyword::f_as_string | SimpleSubmitKeyword::f_special_vm},
	{SUBMIT_KEY_VM_VNC, ATTR_JOB_VM_VNC, SimpleSubmitKeyword::f_as_bool | SimpleSubmitKeyword::f_special_vm},
	{SUBMIT_KEY_VM_Memory, NULL, SimpleSubmitKeyword::f_as_expr | SimpleSubmitKeyword::f_special_vm},
	{SUBMIT_KEY_VM_VCPUS, NULL, SimpleSubmitKeyword::f_as_int | SimpleSubmitKeyword::f_special_vm},
	{SUBMIT_KEY_VM_MACAddr, ATTR_JOB_VM_MACADDR, SimpleSubmitKeyword::f_as_string | SimpleSubmitKeyword::f_special_vm},
	{SUBMIT_KEY_VM_NO_OUTPUT_VM, NULL, SimpleSubmitKeyword::f_as_bool | SimpleSubmitKeyword::f_special_vm},
	{SUBMIT_KEY_VM_XEN_KERNEL, VMPARAM_XEN_KERNEL, SimpleSubmitKeyword::f_as_string | SimpleSubmitKeyword::f_special_vm},
	{SUBMIT_KEY_VM_XEN_INITRD, NULL, SimpleSubmitKeyword::f_as_string | SimpleSubmitKeyword::f_special_vm},
	{SUBMIT_KEY_VM_XEN_ROOT, NULL, SimpleSubmitKeyword::f_as_string | SimpleSubmitKeyword::f_special_vm},
	{SUBMIT_KEY_VM_XEN_KERNEL_PARAMS, NULL, SimpleSubmitKeyword::f_as_string | SimpleSubmitKeyword::f_special_vm},
	{SUBMIT_KEY_VM_DISK, NULL, SimpleSubmitKeyword::f_as_string | SimpleSubmitKeyword::f_special_vm},
	{SUBMIT_KEY_VM_VMWARE_SHOULD_TRANSFER_FILES, NULL, SimpleSubmitKeyword::f_as_bool | SimpleSubmitKeyword::f_special_vm},
	{SUBMIT_KEY_VM_VMWARE_SNAPSHOT_DISK, NULL, SimpleSubmitKeyword::f_as_bool | SimpleSubmitKeyword::f_special_vm},
	{SUBMIT_KEY_VM_VMWARE_DIR, VMPARAM_VMWARE_DIR, SimpleSubmitKeyword::f_as_string | SimpleSubmitKeyword::f_special_vm},
	// invoke SetJavaVMArgs
	{SUBMIT_KEY_JavaVMArguments1, ATTR_JOB_JAVA_VM_ARGS1, SimpleSubmitKeyword::f_as_string | SimpleSubmitKeyword::f_special_java},
	{SUBMIT_KEY_JavaVMArgs, ATTR_JOB_JAVA_VM_ARGS1, SimpleSubmitKeyword::f_as_string | SimpleSubmitKeyword::f_alt_err | SimpleSubmitKeyword::f_special_java},
	{SUBMIT_KEY_JavaVMArguments2, NULL, SimpleSubmitKeyword::f_as_string | SimpleSubmitKeyword::f_special_java},
	{SUBMIT_CMD_AllowArgumentsV1, NULL, SimpleSubmitKeyword::f_as_bool | SimpleSubmitKeyword::f_special_java},
	// invoke SetParallelParams, this sets different attributes for the same keyword depending on universe (sigh)
	{ATTR_WANT_PARALLEL_SCHEDULING, ATTR_WANT_PARALLEL_SCHEDULING, SimpleSubmitKeyword::f_as_bool | SimpleSubmitKeyword::f_special_parallel},
	{SUBMIT_KEY_MachineCount, ATTR_MACHINE_COUNT, SimpleSubmitKeyword::f_as_int | SimpleSubmitKeyword::f_special_parallel},
	{SUBMIT_KEY_NodeCount, ATTR_MACHINE_COUNT, SimpleSubmitKeyword::f_as_int | SimpleSubmitKeyword::f_alt_name | SimpleSubmitKeyword::f_special_parallel},
	{SUBMIT_KEY_NodeCountAlt, ATTR_MACHINE_COUNT, SimpleSubmitKeyword::f_as_int | SimpleSubmitKeyword::f_alt_name | SimpleSubmitKeyword::f_special_parallel},
	// invoke SetEnvironment
	{SUBMIT_KEY_Environment1, ATTR_JOB_ENVIRONMENT1, SimpleSubmitKeyword::f_as_string | SimpleSubmitKeyword::f_special_env},
	{SUBMIT_KEY_Environment2, NULL, SimpleSubmitKeyword::f_as_string | SimpleSubmitKeyword::f_special_env},
	{SUBMIT_CMD_AllowEnvironmentV1, NULL, SimpleSubmitKeyword::f_as_bool | SimpleSubmitKeyword::f_special_env},
	{SUBMIT_CMD_GetEnvironment, NULL, SimpleSubmitKeyword::f_as_bool | SimpleSubmitKeyword::f_special_env},
	{SUBMIT_CMD_GetEnvironmentAlt, NULL, SimpleSubmitKeyword::f_as_bool | SimpleSubmitKeyword::f_alt_name | SimpleSubmitKeyword::f_special_env},
	{SUBMIT_CMD_AllowStartupScript, NULL, SimpleSubmitKeyword::f_as_bool | SimpleSubmitKeyword::f_special_env},
	{SUBMIT_CMD_AllowStartupScriptAlt, NULL, SimpleSubmitKeyword::f_as_bool | SimpleSubmitKeyword::f_alt_name | SimpleSubmitKeyword::f_special_env},

	// invoke SetNotification
	{SUBMIT_KEY_Notification, ATTR_JOB_NOTIFICATION, SimpleSubmitKeyword::f_as_int | SimpleSubmitKeyword::f_special_notify},
	// invoke SetRank
	{SUBMIT_KEY_Rank, ATTR_RANK, SimpleSubmitKeyword::f_as_expr | SimpleSubmitKeyword::f_special_rank},
	{SUBMIT_KEY_Preferences, ATTR_RANK, SimpleSubmitKeyword::f_as_expr | SimpleSubmitKeyword::f_alt_name | SimpleSubmitKeyword::f_special_rank},
	// invoke SetConcurrencyLimits
	{SUBMIT_KEY_ConcurrencyLimits, ATTR_CONCURRENCY_LIMITS, SimpleSubmitKeyword::f_as_string | SimpleSubmitKeyword::f_special_concurr},
	{SUBMIT_KEY_ConcurrencyLimitsExpr, ATTR_CONCURRENCY_LIMITS, SimpleSubmitKeyword::f_as_expr | SimpleSubmitKeyword::f_special_concurr | SimpleSubmitKeyword::f_alt_err},
	// invoke SetAccountingGroup
	{SUBMIT_KEY_NiceUser, ATTR_NICE_USER_deprecated, SimpleSubmitKeyword::f_as_bool | SimpleSubmitKeyword::f_special_acctgroup},
	{SUBMIT_KEY_AcctGroup, ATTR_ACCOUNTING_GROUP, SimpleSubmitKeyword::f_as_string | SimpleSubmitKeyword::f_special_acctgroup},
	{SUBMIT_KEY_AcctGroupUser, ATTR_ACCT_GROUP_USER, SimpleSubmitKeyword::f_as_string | SimpleSubmitKeyword::f_special_acctgroup},
	//{ "+" ATTR_ACCOUNTING_GROUP, ATTR_ACCOUNTING_GROUP, SimpleSubmitKeyword::f_as_string | SimpleSubmitKeyword::f_special_acctgroup },
	// invoke SetOAuth
	{SUBMIT_KEY_NiceUser, ATTR_NICE_USER_deprecated, SimpleSubmitKeyword::f_as_bool | SimpleSubmitKeyword::f_special_acctgroup},
	// invoke SetStdin
	{SUBMIT_KEY_TransferInput, ATTR_TRANSFER_INPUT, SimpleSubmitKeyword::f_as_bool | SimpleSubmitKeyword::f_special_stdin},
	{SUBMIT_KEY_StreamInput, ATTR_STREAM_INPUT, SimpleSubmitKeyword::f_as_bool | SimpleSubmitKeyword::f_special_stdin},
	{SUBMIT_KEY_Input, ATTR_JOB_INPUT, SimpleSubmitKeyword::f_as_string | SimpleSubmitKeyword::f_special_stdin},
	{SUBMIT_KEY_Stdin, ATTR_JOB_INPUT, SimpleSubmitKeyword::f_as_string | SimpleSubmitKeyword::f_alt_name | SimpleSubmitKeyword::f_special_stdin},
		// invoke SetStdout
	{SUBMIT_KEY_TransferOutput, ATTR_TRANSFER_OUTPUT, SimpleSubmitKeyword::f_as_bool | SimpleSubmitKeyword::f_special_stdout},
	{SUBMIT_KEY_StreamOutput, ATTR_STREAM_OUTPUT, SimpleSubmitKeyword::f_as_bool | SimpleSubmitKeyword::f_special_stdout},
	{SUBMIT_KEY_Output, ATTR_JOB_OUTPUT, SimpleSubmitKeyword::f_as_string | SimpleSubmitKeyword::f_special_stdout},
	{SUBMIT_KEY_Stdout, ATTR_JOB_OUTPUT, SimpleSubmitKeyword::f_as_string | SimpleSubmitKeyword::f_alt_name | SimpleSubmitKeyword::f_special_stdout},
	// invoke SetStderr
	{SUBMIT_KEY_TransferError, ATTR_TRANSFER_ERROR, SimpleSubmitKeyword::f_as_bool | SimpleSubmitKeyword::f_special_stderr},
	{SUBMIT_KEY_StreamError, ATTR_STREAM_ERROR, SimpleSubmitKeyword::f_as_bool | SimpleSubmitKeyword::f_special_stderr},
	{SUBMIT_KEY_Error, ATTR_JOB_ERROR, SimpleSubmitKeyword::f_as_string | SimpleSubmitKeyword::f_special_stderr},
	{SUBMIT_KEY_Stderr, ATTR_JOB_ERROR, SimpleSubmitKeyword::f_as_string | SimpleSubmitKeyword::f_alt_name | SimpleSubmitKeyword::f_special_stderr},
	// invoke SetPeriodicExpressions
	{SUBMIT_KEY_PeriodicHoldCheck, ATTR_PERIODIC_HOLD_CHECK, SimpleSubmitKeyword::f_as_expr | SimpleSubmitKeyword::f_special_periodic },
	{SUBMIT_KEY_PeriodicHoldReason, ATTR_PERIODIC_HOLD_REASON, SimpleSubmitKeyword::f_as_expr | SimpleSubmitKeyword::f_special_periodic },
	{SUBMIT_KEY_PeriodicHoldSubCode, ATTR_PERIODIC_HOLD_SUBCODE, SimpleSubmitKeyword::f_as_expr | SimpleSubmitKeyword::f_special_periodic },
	{SUBMIT_KEY_PeriodicReleaseCheck, ATTR_PERIODIC_RELEASE_CHECK, SimpleSubmitKeyword::f_as_expr | SimpleSubmitKeyword::f_special_periodic },
	{SUBMIT_KEY_PeriodicRemoveCheck, ATTR_PERIODIC_REMOVE_CHECK, SimpleSubmitKeyword::f_as_expr | SimpleSubmitKeyword::f_special_periodic },
	{SUBMIT_KEY_OnExitHoldReason, ATTR_ON_EXIT_HOLD_REASON, SimpleSubmitKeyword::f_as_expr | SimpleSubmitKeyword::f_special_periodic },
	{SUBMIT_KEY_OnExitHoldSubCode, ATTR_ON_EXIT_HOLD_SUBCODE, SimpleSubmitKeyword::f_as_expr | SimpleSubmitKeyword::f_special_periodic },
	// invoke SetLeaveInQueue
	{SUBMIT_KEY_LeaveInQueue, ATTR_JOB_LEAVE_IN_QUEUE, SimpleSubmitKeyword::f_as_expr | SimpleSubmitKeyword::f_special_leaveinq },
	// invoke SetJobRetries
	{SUBMIT_KEY_OnExitRemoveCheck, ATTR_ON_EXIT_REMOVE_CHECK, SimpleSubmitKeyword::f_as_expr | SimpleSubmitKeyword::f_special_retries },
	{SUBMIT_KEY_OnExitHoldCheck, ATTR_ON_EXIT_HOLD_CHECK, SimpleSubmitKeyword::f_as_expr | SimpleSubmitKeyword::f_special_retries },
	{SUBMIT_KEY_MaxRetries, ATTR_JOB_MAX_RETRIES, SimpleSubmitKeyword::f_as_int | SimpleSubmitKeyword::f_special_retries },
	{SUBMIT_KEY_SuccessExitCode, ATTR_JOB_SUCCESS_EXIT_CODE, SimpleSubmitKeyword::f_as_int | SimpleSubmitKeyword::f_special_retries },
	{SUBMIT_KEY_RetryUntil, NULL, SimpleSubmitKeyword::f_as_expr | SimpleSubmitKeyword::f_special_retries },
	// invoke SetKillSig
	{SUBMIT_KEY_KillSig, ATTR_KILL_SIG, SimpleSubmitKeyword::f_as_string | SimpleSubmitKeyword::f_special_killsig },
	{SUBMIT_KEY_RmKillSig, ATTR_REMOVE_KILL_SIG, SimpleSubmitKeyword::f_as_string | SimpleSubmitKeyword::f_special_killsig },
	{SUBMIT_KEY_HoldKillSig, ATTR_HOLD_KILL_SIG, SimpleSubmitKeyword::f_as_string | SimpleSubmitKeyword::f_special_killsig },
	{SUBMIT_KEY_KillSigTimeout, ATTR_KILL_SIG_TIMEOUT, SimpleSubmitKeyword::f_as_int | SimpleSubmitKeyword::f_special_killsig },
	// invoke SetGSICredentials
	{SUBMIT_KEY_UseX509UserProxy, NULL, SimpleSubmitKeyword::f_as_bool | SimpleSubmitKeyword::f_special_gsicred },
	{SUBMIT_KEY_X509UserProxy, ATTR_X509_USER_PROXY, SimpleSubmitKeyword::f_as_string | SimpleSubmitKeyword::f_special_gsicred },
	{ATTR_DELEGATE_JOB_GSI_CREDENTIALS_LIFETIME, ATTR_DELEGATE_JOB_GSI_CREDENTIALS_LIFETIME, SimpleSubmitKeyword::f_as_int | SimpleSubmitKeyword::f_special_gsicred },
	{ATTR_MYPROXY_HOST_NAME, ATTR_MYPROXY_HOST_NAME, SimpleSubmitKeyword::f_as_string | SimpleSubmitKeyword::f_special_gsicred },
	{ATTR_MYPROXY_SERVER_DN, ATTR_MYPROXY_SERVER_DN, SimpleSubmitKeyword::f_as_string | SimpleSubmitKeyword::f_special_gsicred },
	{ATTR_MYPROXY_CRED_NAME, ATTR_MYPROXY_CRED_NAME, SimpleSubmitKeyword::f_as_string | SimpleSubmitKeyword::f_special_gsicred },
	{ATTR_MYPROXY_PASSWORD, ATTR_MYPROXY_PASSWORD, SimpleSubmitKeyword::f_as_expr | SimpleSubmitKeyword::f_special_gsicred }, // not a bug, it really is expr (backward compat)
	{ATTR_MYPROXY_REFRESH_THRESHOLD, ATTR_MYPROXY_REFRESH_THRESHOLD, SimpleSubmitKeyword::f_as_expr | SimpleSubmitKeyword::f_special_gsicred },
	{ATTR_MYPROXY_NEW_PROXY_LIFETIME, ATTR_MYPROXY_NEW_PROXY_LIFETIME, SimpleSubmitKeyword::f_as_expr | SimpleSubmitKeyword::f_special_gsicred },
	// invoke SetTDP
	{SUBMIT_KEY_ToolDaemonCmd, ATTR_TOOL_DAEMON_CMD, SimpleSubmitKeyword::f_as_string | SimpleSubmitKeyword::f_special_tdp },
	{SUBMIT_KEY_ToolDaemonInput, ATTR_TOOL_DAEMON_INPUT, SimpleSubmitKeyword::f_as_string | SimpleSubmitKeyword::f_special_tdp },
	{SUBMIT_KEY_ToolDaemonError, ATTR_TOOL_DAEMON_ERROR, SimpleSubmitKeyword::f_as_string | SimpleSubmitKeyword::f_special_tdp },
	{SUBMIT_KEY_ToolDaemonOutput, ATTR_TOOL_DAEMON_OUTPUT, SimpleSubmitKeyword::f_as_string | SimpleSubmitKeyword::f_special_tdp },
	{SUBMIT_KEY_ToolDaemonArguments1, ATTR_TOOL_DAEMON_ARGS1, SimpleSubmitKeyword::f_as_string | SimpleSubmitKeyword::f_special_tdp },
	{SUBMIT_KEY_ToolDaemonArgs, ATTR_TOOL_DAEMON_ARGS1, SimpleSubmitKeyword::f_as_string | SimpleSubmitKeyword::f_special_tdp | SimpleSubmitKeyword::f_alt_err },
	{SUBMIT_KEY_ToolDaemonArguments2, ATTR_TOOL_DAEMON_ARGS1, SimpleSubmitKeyword::f_as_string | SimpleSubmitKeyword::f_special_tdp },
	{SUBMIT_KEY_SuspendJobAtExec, ATTR_SUSPEND_JOB_AT_EXEC, SimpleSubmitKeyword::f_as_bool | SimpleSubmitKeyword::f_special_tdp },
	// invoke SetJobDeferral
	{SUBMIT_KEY_DeferralTime, ATTR_DEFERRAL_TIME, SimpleSubmitKeyword::f_as_int | SimpleSubmitKeyword::f_special_deferral },
	{SUBMIT_KEY_CronWindow, ATTR_DEFERRAL_WINDOW, SimpleSubmitKeyword::f_as_int | SimpleSubmitKeyword::f_special_deferral },
	{ATTR_CRON_WINDOW, ATTR_DEFERRAL_WINDOW, SimpleSubmitKeyword::f_as_int | SimpleSubmitKeyword::f_alt_name | SimpleSubmitKeyword::f_special_deferral },
	{SUBMIT_KEY_DeferralWindow, ATTR_DEFERRAL_WINDOW, SimpleSubmitKeyword::f_as_int | SimpleSubmitKeyword::f_alt_name  | SimpleSubmitKeyword::f_special_deferral },
	{SUBMIT_KEY_CronPrepTime, ATTR_DEFERRAL_PREP_TIME, SimpleSubmitKeyword::f_as_int | SimpleSubmitKeyword::f_special_deferral },
	{ATTR_CRON_PREP_TIME, ATTR_DEFERRAL_PREP_TIME, SimpleSubmitKeyword::f_as_int | SimpleSubmitKeyword::f_alt_name | SimpleSubmitKeyword::f_special_deferral },
	{SUBMIT_KEY_DeferralPrepTime, ATTR_DEFERRAL_PREP_TIME, SimpleSubmitKeyword::f_as_int | SimpleSubmitKeyword::f_alt_name | SimpleSubmitKeyword::f_special_deferral },
	// invoke SetImageSize
	{SUBMIT_KEY_ImageSize, ATTR_IMAGE_SIZE, SimpleSubmitKeyword::f_as_int | SimpleSubmitKeyword::f_special_imagesize },
	// invoke SetTransferFiles
	{SUBMIT_KEY_TransferInputFiles, ATTR_TRANSFER_INPUT_FILES, SimpleSubmitKeyword::f_as_string | SimpleSubmitKeyword::f_special_transfer },
	{SUBMIT_KEY_TransferInputFilesAlt, ATTR_TRANSFER_INPUT_FILES, SimpleSubmitKeyword::f_as_string | SimpleSubmitKeyword::f_alt_name | SimpleSubmitKeyword::f_special_transfer },
	{SUBMIT_KEY_TransferOutputFiles, ATTR_TRANSFER_OUTPUT_FILES, SimpleSubmitKeyword::f_as_string | SimpleSubmitKeyword::f_special_transfer },
	{SUBMIT_KEY_TransferOutputFilesAlt, ATTR_TRANSFER_OUTPUT_FILES, SimpleSubmitKeyword::f_as_string | SimpleSubmitKeyword::f_alt_name | SimpleSubmitKeyword::f_special_transfer },
	{SUBMIT_KEY_ShouldTransferFiles, ATTR_SHOULD_TRANSFER_FILES, SimpleSubmitKeyword::f_as_string | SimpleSubmitKeyword::f_special_transfer },
	{SUBMIT_KEY_WhenToTransferOutput, ATTR_WHEN_TO_TRANSFER_OUTPUT, SimpleSubmitKeyword::f_as_string | SimpleSubmitKeyword::f_special_transfer },
	{SUBMIT_KEY_TransferOutputRemaps, ATTR_TRANSFER_OUTPUT_REMAPS, SimpleSubmitKeyword::f_as_string | SimpleSubmitKeyword::f_strip_quotes | SimpleSubmitKeyword::f_special_transfer },
	// invoke SetContainerSpecial
	{SUBMIT_KEY_ContainerServiceNames, ATTR_CONTAINER_SERVICE_NAMES, SimpleSubmitKeyword::f_as_string | SimpleSubmitKeyword::f_special_container },

	{NULL, NULL, 0}, // end of table
};

// used for utility debug code in condor_submit
const struct SimpleSubmitKeyword * get_submit_keywords() { return prunable_keywords; }

// This struct is used to build a sorted table of SimpleSubmitKeywords when we first initialize this class
// the sorted table of SimpleSubmitKeywords is in turn used to enable a quick check to see if an keyword
// that we use while building the submit digest.
typedef struct _sorted_prunable_keyword {
	const char * key;
	const SimpleSubmitKeyword * val;
	_sorted_prunable_keyword(const char *k, const SimpleSubmitKeyword * v) : key(k), val(v) {}
	_sorted_prunable_keyword() : key(0), val(0) {}
	// a LessThan operator suitable for inserting into a sorted map or set
	bool operator<(const struct _sorted_prunable_keyword& rhs) const {
		return strcasecmp(this->key, rhs.key) < 0;
	}
} SORTED_PRUNABLE_KEYWORD;
static SORTED_PRUNABLE_KEYWORD aSortedPrunableKeywords[COUNTOF(prunable_keywords) * 2];
static int numSortedPrunableKeywords = 0;

static void sort_prunable_keywords() {
	std::set<SORTED_PRUNABLE_KEYWORD> sorted;
	const SimpleSubmitKeyword *i = prunable_keywords;
	for (i = prunable_keywords; i->key; i++) {
		sorted.insert(SORTED_PRUNABLE_KEYWORD(i->key, i));
		if (i->attr) sorted.insert(SORTED_PRUNABLE_KEYWORD(i->attr, i));
	}
	int ix = 0;
	for (auto it = sorted.begin(); it != sorted.end(); ++it) {
		aSortedPrunableKeywords[ix++] = *it;
	}
	ASSERT(ix <= (int)COUNTOF(aSortedPrunableKeywords));
	numSortedPrunableKeywords = ix;
}

const SORTED_PRUNABLE_KEYWORD * is_prunable_keyword(const char * key) {
	return BinaryLookup<SORTED_PRUNABLE_KEYWORD>(aSortedPrunableKeywords, numSortedPrunableKeywords, key, strcasecmp);
}

int SubmitHash::SetSimpleJobExprs()
{
	RETURN_IF_ABORT();

	const SimpleSubmitKeyword *i = prunable_keywords;
	bool last_one_existed = false;
	for (i = prunable_keywords; i->key; i++) {

		// stop when we get to the specials. these are handled by the SetXXX methods
		if (i->opts & SimpleSubmitKeyword::f_special)
			break;

		// if this keyword is an alternate name, and there was a match on the previous entry
		// then ignore this one
		if ((i->opts & SimpleSubmitKeyword::f_alt_name) && last_one_existed) {
			last_one_existed = false;
			continue;
		}

		auto_free_ptr expr(submit_param(i->key, i->attr));
		RETURN_IF_ABORT();

		last_one_existed = expr;
		if ( ! expr) continue;

		MyString buffer;
		if (i->opts & SimpleSubmitKeyword::f_as_string) {
			const char * str = expr;
			if (i->opts & SimpleSubmitKeyword::f_strip_quotes) {
				str = trim_and_strip_quotes_in_place(expr.ptr());
			}
			if (i->opts & SimpleSubmitKeyword::f_as_list) {
				StringList list(str);
				expr.set(list.print_to_string());
				str = expr;
			}
			if (i->opts & SimpleSubmitKeyword::f_filemask) {
				if (str && str[0]) {
					buffer = full_path(str);
					if ( ! buffer.empty()) {
						static const _submit_file_role asfr[] = {
							SFR_GENERIC,
							SFR_EXECUTABLE, // f_exefile = 0x100
							SFR_LOG,        // f_logfile = 0x200
							SFR_INPUT,      // f_infile = 0x300,
							SFR_OUTPUT,     // f_outfile = 0x400,
							SFR_STDERR,     // f_errfile = 0x500,
							SFR_VM_INPUT,
							SFR_GENERIC,
						};

						if (FnCheckFile) {
							int role_index = (i->opts & SimpleSubmitKeyword::f_filemask) >> 8;
							_submit_file_role sfr = asfr[role_index];
							int rval = FnCheckFile(CheckFileArg, this, sfr, buffer.c_str(), O_APPEND);
							if (rval) { ABORT_AND_RETURN(rval); }
						}

						check_and_universalize_path(buffer);
						str = buffer.c_str();
					}
				}
			}
			AssignJobString(i->attr, str);
		} else if (i->opts & SimpleSubmitKeyword::f_as_bool) {
			bool val = false;
			if (! string_is_boolean_param(expr, val)) {
				push_error(stderr, "%s=%s is invalid, must eval to a boolean.\n", i->key, expr.ptr());
				ABORT_AND_RETURN(1);
			}
			AssignJobVal(i->attr, val);
		} else if (i->opts & (SimpleSubmitKeyword::f_as_int | SimpleSubmitKeyword::f_as_uint)) {
			long long val = 0;
			if ( ! string_is_long_param(expr, val)) {
				push_error(stderr, "%s=%s is invalid, must eval to an integer.\n", i->key, expr.ptr());
				ABORT_AND_RETURN(1);
			} else if ((val < 0) && (i->opts & SimpleSubmitKeyword::f_as_uint)) {
				push_error(stderr, "%s=%s is invalid, must eval to a non-negative integer.\n", i->key, expr.ptr());
				ABORT_AND_RETURN(1);
			}
			AssignJobVal(i->attr, val);
		} else {
			AssignJobExpr(i->attr, expr);
		}

		RETURN_IF_ABORT();
	}
	return 0;
}


int SubmitHash::SetRequestMem(const char * /*key*/)
{
	RETURN_IF_ABORT();

	// set an intial value for RequestMemory
	auto_free_ptr mem(submit_param(SUBMIT_KEY_RequestMemory, ATTR_REQUEST_MEMORY));
	if ( ! mem) {
		if (job->Lookup(ATTR_REQUEST_MEMORY)) {
			// we already have a value for request memory, use that
		} else if ( ! clusterAd) {
			// we aren't (yet) doing late materialization, so it's ok to grab a default value of request_memory from somewhere
			if (job->Lookup(ATTR_JOB_VM_MEMORY)) {
				push_warning(stderr, SUBMIT_KEY_RequestMemory " was NOT specified.  Using " ATTR_REQUEST_MEMORY " = MY." ATTR_JOB_VM_MEMORY "\n");
				AssignJobExpr(ATTR_REQUEST_MEMORY, "MY." ATTR_JOB_VM_MEMORY);
			} else {
				// NOTE: that we don't expect to ever get here because in 8.9 this function is never called unless
				// the job has a request_mem keyword
				mem.set(param("JOB_DEFAULT_REQUESTMEMORY"));
			}
		}
	}

	if (mem) {
		// if input is an integer followed by K,M,G or T, scale it MB and 
		// insert it into the jobAd, otherwise assume it is an expression
		// and insert it as text into the jobAd.
		int64_t req_memory_mb = 0;
		if (parse_int64_bytes(mem, req_memory_mb, 1024 * 1024)) {
			AssignJobVal(ATTR_REQUEST_MEMORY, req_memory_mb);
		} else if (YourStringNoCase("undefined") == mem) {
			// no value of request memory is desired
		} else {
			AssignJobExpr(ATTR_REQUEST_MEMORY, mem);
		}
	}

	RETURN_IF_ABORT();
	return 0;
}

int SubmitHash::SetRequestDisk(const char * /*key*/)
{
	RETURN_IF_ABORT();

	// set an initial value for RequestDisk
	auto_free_ptr disk(submit_param(SUBMIT_KEY_RequestDisk, ATTR_REQUEST_DISK));
	if ( ! disk) {
		if (job->Lookup(ATTR_REQUEST_DISK)) {
			// we already have a value for request disk, use that
		} else if ( ! clusterAd) {
			// we aren't (yet) doing late materialization, so it's ok to grab a default value of request_memory from somewhere
			// NOTE: that we don't expect to ever get here because in 8.9 this function is never called unless
			// the job has a request_disk keyword
			disk.set(param("JOB_DEFAULT_REQUESTDISK"));
		}
	}

	if (disk) {
		// if input is an integer followed by K,M,G or T, scale it MB and 
		// insert it into the jobAd, otherwise assume it is an expression
		// and insert it as text into the jobAd.
		int64_t req_disk_kb = 0;
		if (parse_int64_bytes(disk, req_disk_kb, 1024)) {
			AssignJobVal(ATTR_REQUEST_DISK, req_disk_kb);
		} else if (YourStringNoCase("undefined") == disk) {
		} else {
			AssignJobExpr(ATTR_REQUEST_DISK, disk);
		}
	}

	RETURN_IF_ABORT();
	return 0;
}

int SubmitHash::SetRequestCpus(const char * key)
{
	RETURN_IF_ABORT();

	if (YourStringNoCase("request_cpu") == key || YourStringNoCase("RequestCpu") == key) {
		push_warning(stderr, "%s is not a valid submit keyword, did you mean request_cpus?\n", key);
		return 0;
	}

	auto_free_ptr req_cpus(submit_param(SUBMIT_KEY_RequestCpus, ATTR_REQUEST_CPUS));
	if ( ! req_cpus) {
		if (job->Lookup(ATTR_REQUEST_CPUS)) {
			// we already have a value for request cpus, use that
		} else if ( ! clusterAd) {
			// we aren't (yet) doing late materialization, so it's ok to grab a default value of request_cpus from somewhere
			// NOTE: that we don't expect to ever get here because in 8.9 this function is never called unless
			// the job has a request_cpus keyword
			req_cpus.set(param("JOB_DEFAULT_REQUESTCPUS"));
		}
	}

	if (req_cpus) {
		if (YourStringNoCase("undefined") == req_cpus) {
			// they want it to be undefined
		} else {
			AssignJobExpr(ATTR_REQUEST_CPUS, req_cpus);
		}
	}

	RETURN_IF_ABORT();
	return 0;
}

int SubmitHash::SetRequestGpus(const char * key)
{
	RETURN_IF_ABORT();

	if (YourStringNoCase("request_gpu") == key || YourStringNoCase("RequestGpu") == key) {
		push_warning(stderr, "%s is not a valid submit keyword, did you mean request_gpus?\n", key);
		return 0;
	}

	auto_free_ptr req_gpus(submit_param(SUBMIT_KEY_RequestGpus, ATTR_REQUEST_GPUS));
	if ( ! req_gpus) {
		if (job->Lookup(ATTR_REQUEST_GPUS)) {
			// we already have a value for request cpus, use that
		} else if ( ! clusterAd) {
			// we aren't (yet) doing late materialization, so it's ok to grab a default value of request_gpus from somewhere
			// NOTE: that we don't expect to ever get here because in 8.9 this function is never called unless
			// the job has a request_gpus keyword
			req_gpus.set(param("JOB_DEFAULT_REQUESTGPUS"));
		}
	}

	if (req_gpus) {
		if (YourStringNoCase("undefined") == req_gpus) {
			// they want it to be undefined
		} else {
			AssignJobExpr(ATTR_REQUEST_GPUS, req_gpus);
		}
	}

	RETURN_IF_ABORT();
	return 0;
}

int SubmitHash::SetImageSize()
{
	RETURN_IF_ABORT();

	if (JobUniverse == CONDOR_UNIVERSE_VM) {
		// SetVMParams() will set the executable size for VM universe jobs.
	} else {
		// we should only call calc_image_size_kb on the first
		// proc in the cluster, since the executable cannot change.
		if (jid.proc < 1) {
			std::string buffer;
			ASSERT(job->LookupString(ATTR_JOB_CMD, buffer));
			long long exe_size_kb = 0;
			if (buffer.empty()) { // this is allowed for docker universe
				exe_size_kb = 0;
			} else {
				YourStringNoCase gridType(JobGridType.c_str());
				// for some grid universe jobs, the executable is really description
				// or identifier, but NOT a filename. if it is not one of the grid types
				// then determine the size of the executable
				if (JobUniverse != CONDOR_UNIVERSE_GRID ||
					(gridType != "ec2" &&
					 gridType != "gce" &&
					 gridType != "azure" &&
					 gridType != "boinc"))
				{
					exe_size_kb = calc_image_size_kb(buffer.c_str());
				}
			}
			AssignJobVal(ATTR_EXECUTABLE_SIZE, exe_size_kb);
		}
	}

	// if the user specifies an initial image size, use that instead 
	// of the calculated image size
	auto_free_ptr tmp(submit_param(SUBMIT_KEY_ImageSize, ATTR_IMAGE_SIZE));
	if (tmp) {
		int64_t image_size_kb = 0;      // same as exe size unless user specified.
		if (! parse_int64_bytes(tmp, image_size_kb, 1024)) {
			push_error(stderr, "'%s' is not valid for Image Size\n", tmp.ptr());
			image_size_kb = 0;
		}
		if (image_size_kb < 1) {
			push_error(stderr, "Image Size must be positive\n");
			ABORT_AND_RETURN(1);
		}
		AssignJobVal(ATTR_IMAGE_SIZE, image_size_kb);
	} else if ( ! job->Lookup(ATTR_IMAGE_SIZE)) {
		// If ImageSize has not been set yet
		// use the same value as ExecutableSize
		long long exe_size_kb = 0;
		job->LookupInt(ATTR_EXECUTABLE_SIZE, exe_size_kb);
		AssignJobVal(ATTR_IMAGE_SIZE, exe_size_kb);
	}

	return 0;
}

#if 0 // obsolete, kept for reference

// Note: you must call SetTransferFiles() *before* calling SetImageSize().
int SubmitHash::SetImageSize()
{
	RETURN_IF_ABORT();

	char	*tmp;
	std::string buffer;

	int64_t exe_disk_size_kb = 0; // disk needed for the exe or vm memory
	int64_t executable_size_kb = 0; // calculated size of the exe
	int64_t image_size_kb = 0;      // same as exe size unless user specified.

	if (JobUniverse == CONDOR_UNIVERSE_VM) {
		// In vm universe, when a VM is suspended, 
		// memory being used by the VM will be saved into a file. 
		// So we need as much disk space as the memory.
		// We call this the 'executable_size' for VM jobs, otherwise
		// ExecutableSize is the size of the cmd
		exe_disk_size_kb = ExecutableSizeKb;
	} else {
		// we should only call calc_image_size_kb on the first
		// proc in the cluster, since the executable cannot change.
		if (jid.proc < 1 || ExecutableSizeKb <= 0) {
			ASSERT(job->LookupString(ATTR_JOB_CMD, buffer));
			ExecutableSizeKb = calc_image_size_kb(buffer.c_str());
		}
		executable_size_kb = ExecutableSizeKb;
		image_size_kb = ExecutableSizeKb;
		exe_disk_size_kb = ExecutableSizeKb;
	}


	// if the user specifies an initial image size, use that instead 
	// of the calculated 
	tmp = submit_param(SUBMIT_KEY_ImageSize, ATTR_IMAGE_SIZE);
	if (tmp) {
		if (! parse_int64_bytes(tmp, image_size_kb, 1024)) {
			push_error(stderr, "'%s' is not valid for Image Size\n", tmp);
			image_size_kb = 0;
		}
		free(tmp);
		if (image_size_kb < 1) {
			push_error(stderr, "Image Size must be positive\n");
			ABORT_AND_RETURN(1);
		}
	}

	/* It's reasonable to expect the image size will be at least the
		physical memory requirement, so make sure it is. */

		// At one time there was some stuff to attempt to gleen this from
		// the requirements line, but that caused many problems.
		// Jeff Ballard 11/4/98

	AssignJobVal(ATTR_IMAGE_SIZE, image_size_kb);
	AssignJobVal(ATTR_EXECUTABLE_SIZE, executable_size_kb);

	// set an initial value for memory usage
	//
	tmp = submit_param(SUBMIT_KEY_MemoryUsage, ATTR_MEMORY_USAGE);
	if (tmp) {
		int64_t memory_usage_mb = 0;
		if (! parse_int64_bytes(tmp, memory_usage_mb, 1024 * 1024) ||
			memory_usage_mb < 0) {
			push_error(stderr, "'%s' is not valid for Memory Usage\n", tmp);
			ABORT_AND_RETURN(1);
		}
		free(tmp);
		AssignJobVal(ATTR_MEMORY_USAGE, memory_usage_mb);
	}

	// set an initial value for disk usage based on the size of the input sandbox.
	//
	int64_t disk_usage_kb = 0;
	tmp = submit_param(SUBMIT_KEY_DiskUsage, ATTR_DISK_USAGE);
	if (tmp) {
		if (! parse_int64_bytes(tmp, disk_usage_kb, 1024) || disk_usage_kb < 1) {
			push_error(stderr, "'%s' is not valid for disk_usage. It must be >= 1\n", tmp);
			ABORT_AND_RETURN(1);
		}
		free(tmp);
	} else {
		disk_usage_kb = exe_disk_size_kb + TransferInputSizeKb;
	}
	AssignJobVal(ATTR_DISK_USAGE, disk_usage_kb);

	AssignJobVal(ATTR_TRANSFER_INPUT_SIZE_MB, (executable_size_kb + TransferInputSizeKb) / 1024);

	// set an intial value for RequestMemory
	tmp = submit_param(SUBMIT_KEY_RequestMemory, ATTR_REQUEST_MEMORY);
	if (tmp) {
		// if input is an integer followed by K,M,G or T, scale it MB and 
		// insert it into the jobAd, otherwise assume it is an expression
		// and insert it as text into the jobAd.
		int64_t req_memory_mb = 0;
		if (parse_int64_bytes(tmp, req_memory_mb, 1024 * 1024)) {
			AssignJobVal(ATTR_REQUEST_MEMORY, req_memory_mb);
		} else if (MATCH == strcasecmp(tmp, "undefined")) {
		} else {
			AssignJobExpr(ATTR_REQUEST_MEMORY, tmp);
		}
		free(tmp);
	} else if ((tmp = submit_param(SUBMIT_KEY_VM_Memory)) || (tmp = submit_param(ATTR_JOB_VM_MEMORY))) {
		push_warning(stderr, "'%s' was NOT specified.  Using %s = %s. \n", ATTR_REQUEST_MEMORY, ATTR_JOB_VM_MEMORY, tmp);
		AssignJobExpr(ATTR_REQUEST_MEMORY, "MY." ATTR_JOB_VM_MEMORY);
		free(tmp);
	} else if ((tmp = param("JOB_DEFAULT_REQUESTMEMORY"))) {
		if (MATCH == strcasecmp(tmp, "undefined")) {
		} else {
			AssignJobExpr(ATTR_REQUEST_MEMORY, tmp);
		}
		free(tmp);
	}

	// set an initial value for RequestDisk
	if ((tmp = submit_param(SUBMIT_KEY_RequestDisk, ATTR_REQUEST_DISK))) {
		// if input is an integer followed by K,M,G or T, scale it MB and 
		// insert it into the jobAd, otherwise assume it is an expression
		// and insert it as text into the jobAd.
		int64_t req_disk_kb = 0;
		if (parse_int64_bytes(tmp, req_disk_kb, 1024)) {
			AssignJobVal(ATTR_REQUEST_DISK, req_disk_kb);
		} else if (MATCH == strcasecmp(tmp, "undefined")) {
		} else {
			AssignJobExpr(ATTR_REQUEST_DISK, tmp);
		}
		free(tmp);
	} else if ((tmp = param("JOB_DEFAULT_REQUESTDISK"))) {
		if (MATCH == strcasecmp(tmp, "undefined")) {
		} else {
			AssignJobExpr(ATTR_REQUEST_DISK, tmp);
		}
		free(tmp);
	}
	return 0;
}

int SubmitHash::SetFileOptions()
{
	RETURN_IF_ABORT();
	char *tmp;
	MyString strbuffer;

	tmp = submit_param( SUBMIT_KEY_FileRemaps, ATTR_FILE_REMAPS );
	if(tmp) {
		AssignJobExpr(ATTR_FILE_REMAPS,tmp);
		free(tmp);
	}

	tmp = submit_param( SUBMIT_KEY_BufferFiles, ATTR_BUFFER_FILES );
	if(tmp) {
		AssignJobExpr(ATTR_BUFFER_FILES,tmp);
		free(tmp);
	}

	/* If no buffer size is given, use 512 KB */

	tmp = submit_param( SUBMIT_KEY_BufferSize, ATTR_BUFFER_SIZE );
	if(!tmp) {
		tmp = param("DEFAULT_IO_BUFFER_SIZE");
		if (!tmp) {
			tmp = strdup("524288");
		}
	}
	AssignJobExpr(ATTR_BUFFER_SIZE,tmp);
	free(tmp);

	/* If not buffer block size is given, use 32 KB */

	tmp = submit_param( SUBMIT_KEY_BufferBlockSize, ATTR_BUFFER_BLOCK_SIZE );
	if(!tmp) {
		tmp = param("DEFAULT_IO_BUFFER_BLOCK_SIZE");
		if (!tmp) {
			tmp = strdup("32768");
		}
	}
	AssignJobExpr(ATTR_BUFFER_BLOCK_SIZE,tmp);
	free(tmp);
	return 0;
}
#endif // above code is obsolete

int SubmitHash::SetRequestResources()
{
	RETURN_IF_ABORT();

	std::string attr;

	HASHITER it = hash_iter_begin(SubmitMacroSet);
	for (; !hash_iter_done(it); hash_iter_next(it)) {
		const char * key = hash_iter_key(it);
		// if key is not of form "request_xxx", ignore it:
		if (! starts_with_ignore_case(key, SUBMIT_KEY_RequestPrefix)) continue;
		// if key is one of the predefined request_cpus, request_memory, etc, that
		// has special processing, call the processing function
		FNSETATTRS fn = is_special_request_resource(key);
		if (fn) {
			(this->*(fn))(key);
			RETURN_IF_ABORT();
			continue;
		}

		const char * rname = key + strlen(SUBMIT_KEY_RequestPrefix);
		const size_t min_tag_len = 2;
		// resource name should be nonempty at least 2 characters long and not start with _
		if ((strlen(rname) < min_tag_len) || *rname == '_') continue;
		// could get this from 'it', but this prevents unused-line warnings:
		char * val = submit_param(key);
		if (val[0] == '\"')
		{
			stringReqRes.insert(rname);
		}

		attr = ATTR_REQUEST_PREFIX; attr.append(rname);
		AssignJobExpr(attr.c_str(), val);
		free(val);
		RETURN_IF_ABORT();
	}
	hash_iter_delete(&it);

	// make sure that the required request resources functions are called
	// this is a bit redundant, but guarantees that we honor the submit file, but also give the code
	// a chance to fetch the JOB_DEFAULT_REQUEST* params.
	if ( ! lookup(SUBMIT_KEY_RequestCpus)) { SetRequestCpus(SUBMIT_KEY_RequestCpus); }
	if ( ! lookup(SUBMIT_KEY_RequestGpus)) { SetRequestGpus(SUBMIT_KEY_RequestGpus); }
	if ( ! lookup(SUBMIT_KEY_RequestDisk)) { SetRequestDisk(SUBMIT_KEY_RequestDisk); }
	if ( ! lookup(SUBMIT_KEY_RequestMemory)) { SetRequestMem(SUBMIT_KEY_RequestMemory); }

	RETURN_IF_ABORT();
	return 0;
}

// generate effective requirements expression by merging default requirements
// with the specified requirements.
//
int SubmitHash::SetRequirements()
{
	RETURN_IF_ABORT();

	MyString answer;
	auto_free_ptr orig(submit_param(SUBMIT_KEY_Requirements));
	if (orig) {
		answer.formatstr( "(%s)", orig.ptr() );
	} else {
		// if the factory has a FACTORY.Requirements statement, then we use it and don't do ANY other processing
		auto_free_ptr effective_req(submit_param("FACTORY.Requirements"));
		if (effective_req) {
			if (YourStringNoCase("MY.Requirements") == effective_req) {
				// just use the cluser ad requirements
				if ( ! job->Lookup(ATTR_REQUIREMENTS)) {
					push_error(stderr, "'Requirements = MY.Requirements' when there are not yet any Requirements\n");
					ABORT_AND_RETURN(1);
				}
			} else {
				AssignJobExpr(ATTR_REQUIREMENTS, effective_req);
			}
			return abort_code;
		}
		answer = "";
	}

	// if a Requirements are forced. we will skip requirements generation
	// and just use the value that SetForcedAttributes already stuffed into the ad
	auto_free_ptr myreq(submit_param("MY." ATTR_REQUIREMENTS));
	if ( ! myreq) { myreq.set(submit_param("+" ATTR_REQUIREMENTS)); }
	if (myreq) {
		// warn if both My.Requirements and requirements are specified since they conflict
		if (orig) {
			push_warning(stderr,
				"Use of MY.Requirements or +Requirements  overrides requirements. "
				"You should remove one of these statements from your submit file.\n");
		}
		return abort_code;
	}

	std::string factory_req = lookup_macro_exact_no_default("FACTORY.AppendReq", SubmitMacroSet);
	if(! factory_req.empty()) {
		// We found something to append.
		if ( ! answer.empty()) { answer += " && "; }
		if (factory_req[0] == '(') { answer += factory_req; }
		else {
			answer += "(";
			answer += factory_req;
			answer += ")";
		}
	}
	else
	{
		auto_free_ptr append_req;
		switch( JobUniverse ) {
		case CONDOR_UNIVERSE_VANILLA:
			append_req.set(param("APPEND_REQ_VANILLA"));
			break;
		case CONDOR_UNIVERSE_STANDARD:
			append_req.set(param("APPEND_REQ_STANDARD"));
			break;
		case CONDOR_UNIVERSE_VM:
			append_req.set(param("APPEND_REQ_VM"));
			break;
		default:
			break;
		} 
		if ( ! append_req) {
				// Didn't find a per-universe version, try the generic,
				// non-universe specific one:
			append_req.set(param("APPEND_REQUIREMENTS"));
		}

		if (append_req) {
			// We found something to append.
			if( answer.length() ) {
					// We've already got something in requirements, so we
					// need to append an AND clause.
				answer += " && (";
			} else {
					// This is the first thing in requirements, so just
					// put this as the first clause.
				answer += "(";
			}
			answer += append_req.ptr();
			answer += ")";
		}
	}

	if ( JobUniverse == CONDOR_UNIVERSE_GRID ) {
		// We don't want any defaults at all w/ Globus...
		// If we don't have a req yet, set to TRUE
		if ( answer.empty() ) {
			answer = "TRUE";
		}
		AssignJobExpr(ATTR_REQUIREMENTS, answer.c_str());
		return abort_code;
	}

	ClassAd req_ad;
	classad::References job_refs;      // job attrs referenced by requirements
	classad::References machine_refs;  // machine attrs referenced by requirements

		// Insert dummy values for attributes of the job to which we
		// want to detect references.  Otherwise, unqualified references
		// get classified as external references.
	req_ad.Assign(ATTR_REQUEST_MEMORY,0);
	req_ad.Assign(ATTR_CKPT_ARCH,"");
	req_ad.Assign(ATTR_VM_CKPT_MAC, "");

	GetExprReferences(answer.c_str(),req_ad,&job_refs,&machine_refs);

	bool	checks_arch = IsDockerJob || machine_refs.count( ATTR_ARCH );
	bool	checks_opsys = IsDockerJob || machine_refs.count( ATTR_OPSYS ) ||
		machine_refs.count( ATTR_OPSYS_AND_VER ) ||
		machine_refs.count( ATTR_OPSYS_LONG_NAME ) ||
		machine_refs.count( ATTR_OPSYS_SHORT_NAME ) ||
		machine_refs.count( ATTR_OPSYS_NAME ) ||
		machine_refs.count( ATTR_OPSYS_LEGACY );
	bool	checks_disk =  machine_refs.count( ATTR_DISK );
	bool	checks_cpus =   machine_refs.count( ATTR_CPUS );
	bool	checks_tdp =  machine_refs.count( ATTR_HAS_TDP );
	bool	checks_encrypt_exec_dir = machine_refs.count( ATTR_ENCRYPT_EXECUTE_DIRECTORY );
#if defined(WIN32)
	bool	checks_credd = machine_refs.count( ATTR_LOCAL_CREDD );
#endif
	bool	checks_fsdomain = false;
	bool	checks_ckpt_arch = false;
	bool	checks_file_transfer = false;
	bool	checks_file_transfer_plugin_methods = false;
	bool	checks_per_file_encryption = false;
	bool	checks_mpi = false;
	bool	checks_hsct = false;

	if (JobUniverse == CONDOR_UNIVERSE_STANDARD || JobUniverse == CONDOR_UNIVERSE_VM) {
		checks_ckpt_arch = job_refs.count( ATTR_CKPT_ARCH );
	}
	if( JobUniverse == CONDOR_UNIVERSE_MPI ) {
		checks_mpi = machine_refs.count( ATTR_HAS_MPI );
	}
	if( mightTransfer(JobUniverse) ) { 
		checks_fsdomain = machine_refs.count(ATTR_FILE_SYSTEM_DOMAIN);
		checks_file_transfer = machine_refs.count(ATTR_HAS_FILE_TRANSFER) + machine_refs.count(ATTR_HAS_JOB_TRANSFER_PLUGINS);
		checks_file_transfer_plugin_methods = machine_refs.count(ATTR_HAS_FILE_TRANSFER_PLUGIN_METHODS);
		checks_per_file_encryption = machine_refs.count(ATTR_HAS_PER_FILE_ENCRYPTION);
	}
	checks_hsct = machine_refs.count( ATTR_HAS_SELF_CHECKPOINT_TRANSFERS );

	bool checks_mem = machine_refs.count(ATTR_MEMORY);
	//bool checks_reqmem = job_refs.count(ATTR_REQUEST_MEMORY);

	if( JobUniverse == CONDOR_UNIVERSE_JAVA ) {
		if( answer[0] ) {
			answer += " && ";
		}
		answer += "TARGET." ATTR_HAS_JAVA;
	} else if ( JobUniverse == CONDOR_UNIVERSE_VM ) {
		// For vm universe, we require the same archicture.
		if( !checks_arch ) {
			if( answer[0] ) {
				answer += " && ";
			}
			answer += "(TARGET.Arch == \"";
			answer += ArchMacroDef.psz;
			answer += "\")";
		}
		// add HasVM to requirements
		bool checks_vm = machine_refs.count( ATTR_HAS_VM );
		if( !checks_vm ) {
			answer += "&& (TARGET." ATTR_HAS_VM " =?= true)";
		}
		// add vm_type to requirements
		bool checks_vmtype = machine_refs.count( ATTR_VM_TYPE);
		if( !checks_vmtype ) {
			answer += " && (TARGET." ATTR_VM_TYPE " == MY." ATTR_JOB_VM_TYPE ")";
		}
		// check if the number of executable VM is more than 0
		bool checks_avail = machine_refs.count(ATTR_VM_AVAIL_NUM);
		if( !checks_avail ) {
			answer += " && (TARGET." ATTR_VM_AVAIL_NUM " > 0)";
		}
		bool uses_vmcheckpoint = false;
		if (job->LookupBool(ATTR_JOB_VM_CHECKPOINT, uses_vmcheckpoint) && uses_vmcheckpoint) {
			if (!checks_ckpt_arch) {
				// VM checkpoint files created on AMD 
				// can not be used in INTEL. vice versa.
				answer += " && ((MY.CkptArch == Arch) || (MY.CkptArch =?= UNDEFINED))";
			}
			bool checks_vm_ckpt_mac = job_refs.count(ATTR_VM_CKPT_MAC);
			if (!checks_vm_ckpt_mac) {
				// VMs with the same MAC address cannot run 
				// on the same execute machine
				answer += " && ((MY.VM_CkptMac =?= UNDEFINED) "
				               "|| (TARGET.VM_All_Guest_Macs =?= UNDEFINED) "
				               "|| (stringListIMember(MY.VM_CkptMac, TARGET.VM_All_Guest_Macs, \",\") == FALSE)"
				               ")";
			}
		}
	} else if (IsDockerJob) {
			if( answer[0] ) {
				answer += " && ";
			}
			answer += "TARGET.HasDocker";
	} else {
		if( !checks_arch ) {
			if( answer[0] ) {
				answer += " && ";
			}
			answer += "(TARGET.Arch == \"";
			answer += ArchMacroDef.psz;
			answer += "\")";
		}

		if( !checks_opsys ) {
			answer += " && (TARGET.OpSys == \"";
			answer += OpsysMacroDef.psz;
			answer += "\")";
		}
	}

	if ( JobUniverse == CONDOR_UNIVERSE_STANDARD && !checks_ckpt_arch ) {
		answer +=
			" && ((CkptArch =?= UNDEFINED) || (CkptArch == TARGET.Arch))"
			" && ((CkptOpSys =?= UNDEFINED) || (CkptOpSys == TARGET.OpSys))";
	}

	if( !checks_disk ) {
		ExprTree * expr = job->Lookup(ATTR_REQUEST_DISK);
		if (expr) {
			double disk = 0;
			if ( ! ExprTreeIsLiteralNumber(expr, disk) || (disk > 0.0)) {
				answer += " && (TARGET.Disk >= " ATTR_REQUEST_DISK ")";
			}
		}
		else if ( JobUniverse == CONDOR_UNIVERSE_VM ) {
			// VM universe uses Total Disk 
			// instead of Disk for Condor slot
			answer += " && (TARGET.TotalDisk >= DiskUsage)";
		}else {
			answer += " && (TARGET.Disk >= DiskUsage)";
		}
	} else {
		if (JobUniverse != CONDOR_UNIVERSE_VM) {
			if (job->Lookup(ATTR_REQUEST_DISK)) {
				answer += " && (TARGET.Disk >= " ATTR_REQUEST_DISK ")";
			}
			if ( ! already_warned_requirements_disk && param_boolean("ENABLE_DEPRECATION_WARNINGS", false)) {
				push_warning(stderr,
						"Your Requirements expression refers to TARGET.Disk. "
						"This is obsolete. Set request_disk and condor_submit will modify the "
						"Requirements expression as needed.\n");
				already_warned_requirements_disk = true;
			}
		}
	}

	if (JobUniverse == CONDOR_UNIVERSE_VM) {
		// so we can easly do case-insensitive comparisons of the vmtype
		YourStringNoCase vmtype(VMType.c_str());

		if (vmtype != CONDOR_VM_UNIVERSE_XEN) {
			answer += " && (TARGET." ATTR_TOTAL_MEMORY " >= MY." ATTR_JOB_VM_MEMORY ")";
		}

		// add vm_memory to requirements
		if ( ! machine_refs.count(ATTR_VM_MEMORY)) {
			answer += " && (TARGET." ATTR_VM_MEMORY " >= MY." ATTR_JOB_VM_MEMORY ")";
		}

		// add hardware vt to requirements
		bool vm_hardware_vt = false;
		if (job->LookupBool(ATTR_JOB_VM_HARDWARE_VT, vm_hardware_vt) && vm_hardware_vt) {
			if ( ! machine_refs.count(ATTR_VM_HARDWARE_VT)) {
				answer += " && TARGET." ATTR_VM_HARDWARE_VT;
			}
		}

		// add vm_networking to requirements
		bool vm_networking = false;
		if (job->LookupBool(ATTR_JOB_VM_NETWORKING, vm_networking) && vm_networking) {
			if ( ! machine_refs.count(ATTR_VM_NETWORKING)) {
				answer += " && TARGET." ATTR_VM_NETWORKING;
			}

			// add vm_networking_type to requirements
			if (job->Lookup(ATTR_JOB_VM_NETWORKING_TYPE)) {
				answer += " && stringListIMember(" ATTR_JOB_VM_NETWORKING_TYPE ",TARGET." ATTR_VM_NETWORKING_TYPES ",\",\")";
			}
		}


	} else {
		ExprTree * expr = job->Lookup(ATTR_REQUEST_MEMORY);
		if (expr) {
			double mem = 0;
			if ( ! ExprTreeIsLiteralNumber(expr, mem) || (mem > 1.0)) {
				answer += " && (TARGET.Memory >= " ATTR_REQUEST_MEMORY ")";
			}
		}
		if (checks_mem) {
			if ( ! already_warned_requirements_mem && param_boolean("ENABLE_DEPRECATION_WARNINGS", false)) {
				push_warning(stderr,
						"your Requirements expression refers to TARGET.Memory. "
						"This is obsolete. Set request_memory and condor_submit will modify the "
						"Requirements expression as needed.\n");
				already_warned_requirements_mem = true;
			}
		}

		/* we don't need to do this here so long as it's this simple. search for  "Request" just a few lines below
		expr = job->Lookup(ATTR_REQUEST_GPUS);
		if (expr && ! machine_refs.count( "GPUs" )) {
			double val = 0;
			if ( ! ExprTreeIsLiteralNumber(expr, val) || (val > 1.0)) {
				answer += " && (TARGET.Gpus >= " ATTR_REQUEST_GPUS ")";
			}
		}
		*/
	}

	if ( JobUniverse != CONDOR_UNIVERSE_GRID ) {
		if ( ! checks_cpus) {
			ExprTree * expr = job->Lookup(ATTR_REQUEST_CPUS);
			if (expr) {
				double cpus = 0;
				if ( ! ExprTreeIsLiteralNumber(expr, cpus) || (cpus > 1.0)) {
					answer += " && (TARGET.Cpus >= " ATTR_REQUEST_CPUS ")";
				}
			}
		}
	}

	// build a set of custom resource names from the attributes in the job with names that start with Request
	//
	classad::References tags;
	std::string request_pre("Request");
	const size_t prefix_len = sizeof("Request") - 1;
	const size_t min_tag_len = 2;
	const classad::ClassAd *parent = procAd->GetChainedParentAd();
	if (parent) {
		for (classad::ClassAd::const_iterator it = parent->begin(); it != parent->end(); ++it) {
			if (it->first.length() >= (prefix_len + min_tag_len) &&
			    starts_with_ignore_case(it->first, request_pre) &&
			    it->first[prefix_len] != '_') { // don't allow tags to start with _
				tags.insert(it->first);
			}
		}
	}
	for (classad::ClassAd::const_iterator it = procAd->begin(); it != procAd->end(); ++it) {
		if (it->first.length() >= (prefix_len + min_tag_len) &&
		    starts_with_ignore_case(it->first, request_pre) &&
		    it->first[prefix_len] != '_') { // don't allow tags to start with _
			tags.insert(it->first);
		}
	}
	// remove the resources that we already dealt with above.
	tags.erase("RequestCpus");
	tags.erase("RequestDisk");
	tags.erase("RequestMemory");
	// if custom resource requirements generation is disabled
	// remove all but GPUs
	if ( ! param_boolean("SUBMIT_GENERATE_CUSTOM_RESOURCE_REQUIREMENTS", true)) {
		bool req_gpus = tags.count(ATTR_REQUEST_GPUS) > 0;
		tags.clear();
		if (req_gpus) { tags.insert(ATTR_REQUEST_GPUS); }
	}
	for (auto it = tags.begin(); it != tags.end(); ++it) {
		const char * tag = it->c_str() + prefix_len;

		// resource tag name should be at least 2 characters long and not start with _
		if ((strlen(tag) < min_tag_len) || *tag == '_') continue;

		// don't add clause to the requirements expression if one already exists
		if (machine_refs.count(tag))
			continue;

		classad::Value value;
		auto vtype = job->LookupType(*it, value);
		if (vtype == classad::Value::ValueType::INTEGER_VALUE ||
			vtype == classad::Value::ValueType::REAL_VALUE ||
			vtype == classad::Value::ValueType::UNDEFINED_VALUE) {
			// gt6938, don't add a requirements clause when a custom resource request has a value <= 0
			double val = 0.0;
			if ( ! value.IsNumber(val) || val > 0) {
				formatstr_cat(answer, " && (TARGET.%s >= %s)", tag, it->c_str());
			}
		} else if (vtype == classad::Value::ValueType::STRING_VALUE) {
			// gt6938, don't add a requirements clause when a custom string resource request is the empty string
			int sz = 0;
			value.IsStringValue(sz);
			if (sz > 0) {
				formatstr_cat(answer, " && regexp(%s, TARGET.%s)", it->c_str(), tag);
			}
		}
	}

	if( !checks_tdp && job->Lookup(ATTR_TOOL_DAEMON_CMD)) {
		answer += " && TARGET." ATTR_HAS_TDP;
	}

	bool encrypt_it = false;
	if( !checks_encrypt_exec_dir &&
		job->LookupBool(ATTR_ENCRYPT_EXECUTE_DIRECTORY, encrypt_it) &&
		encrypt_it) {
		answer += " && TARGET." ATTR_HAS_ENCRYPT_EXECUTE_DIRECTORY;
	}

	if( JobUniverse == CONDOR_UNIVERSE_MPI ) {
		if( ! checks_mpi ) {
			answer += " && TARGET." ATTR_HAS_MPI;
		}
	}


	if( mightTransfer(JobUniverse) ) {
			/* 
			   This is a kind of job that might be using file transfer
			   or a shared filesystem.  so, tack on the appropriate
			   clause to make sure we're either at a machine that
			   supports file transfer, or that we're in the same file
			   system domain.
			*/
		const char * domain_check = "(TARGET." ATTR_FILE_SYSTEM_DOMAIN " == MY." ATTR_FILE_SYSTEM_DOMAIN ")";
		const char * xfer_check = "TARGET." ATTR_HAS_FILE_TRANSFER;
		const char * crypt_check = "";
		if (!checks_per_file_encryption &&
				(job->Lookup(ATTR_ENCRYPT_INPUT_FILES) || job->Lookup(ATTR_ENCRYPT_OUTPUT_FILES) ||
				job->Lookup(ATTR_DONT_ENCRYPT_INPUT_FILES) || job->Lookup(ATTR_DONT_ENCRYPT_OUTPUT_FILES))
			) {
			crypt_check = " && TARGET." ATTR_HAS_PER_FILE_ENCRYPTION;
		}

		ShouldTransferFiles_t should_transfer = STF_IF_NEEDED;
		std::string should;
		if (job->LookupString(ATTR_SHOULD_TRANSFER_FILES, should)) {
			should_transfer = getShouldTransferFilesNum(should.c_str());
		}
		if (should_transfer == STF_NO) {
				// no file transfer used.  if there's nothing about
				// the FileSystemDomain yet, tack on a clause for
				// that. 
			if( ! checks_fsdomain ) {
				answer += " && " ;
				answer += domain_check;
				checks_fsdomain = true;
			}
		} else if ( ! checks_file_transfer) {

			const char * join_op = " && (";
			const char * close_op = ")";
			if ( should_transfer == STF_IF_NEEDED && ! checks_fsdomain ) {
				answer += join_op;
				answer += domain_check;
				checks_fsdomain = true;
				join_op = " || (";
				close_op = "))";
			}


			// if the job is supplying transfer plugins, then we need to use a different xfer_check
			// expression, and we want to ignore plugin types that are supplied by the job when
			// fixing up the transfer plugin methods expression.
			std::string xferplugs;
			if (job->LookupString(ATTR_TRANSFER_PLUGINS, xferplugs) && ! xferplugs.empty()) {
				xfer_check = "TARGET." ATTR_HAS_JOB_TRANSFER_PLUGINS;
			}

			answer += join_op;
			answer += xfer_check;
			answer += crypt_check;


			bool addVersionCheck = false;

			std::string checkpointFiles;
			if( job->LookupString(ATTR_CHECKPOINT_FILES, checkpointFiles) ) {
				addVersionCheck = true;
			}

			bool preserveRelativePaths = false;
			if( job->LookupBool(ATTR_PRESERVE_RELATIVE_PATHS, preserveRelativePaths) ) {
				if( preserveRelativePaths ) {
					addVersionCheck = true;
				}
			}

			std::string whenString;
			if( job->LookupString(ATTR_WHEN_TO_TRANSFER_OUTPUT, whenString) ) {
				auto when = getFileTransferOutputNum(whenString.c_str());
				if( when == FTO_ON_SUCCESS ) {
					addVersionCheck = true;
				}
			}

			if( addVersionCheck ) {
				answer += " && versioncmp( split(TARGET." ATTR_CONDOR_VERSION ")[1], \"8.9.7\" ) >= 0";
			}


			if ( ! checks_file_transfer_plugin_methods) {
				classad::References methods;    // methods referened by TransferInputFiles that are not in TransferPlugins
				classad::References jobmethods; // plugin methods (like HTTP) that are supplied by the job's TransferPlugins

				// xferplugs is of the form "TAR=mytarplugin; HTTP,HTTPS=myhttplugin"
				StringTokenIterator plugs(xferplugs.c_str(), 100, ";");
				for (const char * plug = plugs.first(); plug != NULL; plug = plugs.next()) {
					const char * colon = strchr(plug, '=');
					if (colon) {
						std::string methods(plug, colon - plug);
						add_attrs_from_string_tokens(jobmethods, methods);
					}
				}

				// check input
				auto_free_ptr file_list(submit_param(SUBMIT_KEY_TransferInputFiles, SUBMIT_KEY_TransferInputFilesAlt));
				if (file_list) {
					StringList files(file_list.ptr(), ",");
					for (const char * file = files.first(); file; file = files.next()) {
						if (IsUrl(file)){
							MyString tag = getURLType(file, true);
							if ( ! jobmethods.count(tag.c_str())) { methods.insert(tag.c_str()); }
						}
					}
				}

				// check output (only a single file this time)
				file_list.set(submit_param(SUBMIT_KEY_OutputDestination, ATTR_OUTPUT_DESTINATION));
				if (file_list) {
					if (IsUrl(file_list)) {
						MyString tag = getURLType(file_list, true);
						if ( ! jobmethods.count(tag.c_str())) { methods.insert(tag.c_str()); }
					}
				}

				bool presignS3URLs = param_boolean( "SIGN_S3_URLS", true );
				for (auto it = methods.begin(); it != methods.end(); ++it) {
					answer += " && stringListIMember(\"";
					answer += *it;
					answer += "\",TARGET.HasFileTransferPluginMethods)";

					if( presignS3URLs && (strcasecmp( it->c_str(), "s3" ) == 0) ) {
						bool present = true;
						if(! job->Lookup( ATTR_EC2_ACCESS_KEY_ID )) {
							present = false;
							push_error(stderr, "s3:// URLs require "
								SUBMIT_KEY_AWSAccessKeyIdFile
								" to be set.\n" );
						}
						if(! job->Lookup( ATTR_EC2_SECRET_ACCESS_KEY )) {
							present = false;
							push_error(stderr, "s3:// URLS require "
								SUBMIT_KEY_AWSSecretAccessKeyFile
								" to be set.\n" );
						}
						if(! present) {
							ABORT_AND_RETURN(1);
						}
					}
				}
			}

			// close of the file transfer requirements
			answer += close_op;
		}

		if (JobUniverse == CONDOR_UNIVERSE_VM) {
			bool vm_should_transfer = false;
			if (job->LookupBool(VMPARAM_VMWARE_TRANSFER, vm_should_transfer)) {
				if ( ! vm_should_transfer) {
					// if not transfering, we depend on a shared file system, so we
					// have to check for a matching FileSystemDomain 
					if ( ! checks_fsdomain) {
						answer += " && ";
						answer += domain_check;
						checks_fsdomain = true;
					}
					if ( ! job->Lookup(ATTR_FILE_SYSTEM_DOMAIN)) {
						auto_free_ptr fs_domain(param("FILESYSTEM_DOMAIN"));
						if (fs_domain) {
							AssignJobString(ATTR_FILE_SYSTEM_DOMAIN, fs_domain);
							RETURN_IF_ABORT();
						}
					}
				}
			}
		}
	}

		//
		// Job Deferral
		// If the flag was set true by SetJobDeferral() then we will
		// add the requirement in for this feature
		//
	if (NeedsJobDeferral()) {
			//
			// Add the HasJobDeferral to the attributes so that it will
			// match with a Starter that can actually provide this feature
			// We only need to do this if the job's universe isn't local
			// This is because the schedd doesn't pull out the Starter's
			// machine ad when trying to match local universe jobs
			//
			//
		if ( JobUniverse != CONDOR_UNIVERSE_LOCAL ) {
			answer += " && TARGET." ATTR_HAS_JOB_DEFERRAL;
		}

		// make sure the job has a ScheddInterval attribute
		// because we are about to write an expression that refers to it.
		if ( ! job->Lookup(ATTR_SCHEDD_INTERVAL)) {
			auto_free_ptr interval(param("SCHEDD_INTERVAL"));
			if (interval) {
				AssignJobExpr(ATTR_SCHEDD_INTERVAL, interval);
			} else {
				AssignJobVal(ATTR_SCHEDD_INTERVAL, SCHEDD_INTERVAL_DEFAULT);
			}
		}

			//
			// Prepare our new requirement attribute
			// This nifty expression will evaluate to true when
			// the job's prep start time is before the next schedd
			// polling interval. We also have a nice clause to prevent
			// our job from being matched and executed after it could
			// possibly run
			//
		const char * deferral_expr = "("
			"((time() + " ATTR_SCHEDD_INTERVAL ") >= (" ATTR_DEFERRAL_TIME " - " ATTR_DEFERRAL_PREP_TIME ")) && "
			"(time() < (" ATTR_DEFERRAL_TIME " + " ATTR_DEFERRAL_WINDOW "))"
			")";

		answer += " && ";
		answer += deferral_expr;
	} // !seenBefore

#if defined(WIN32)
		//
		// Windows CredD
		// run_as_owner jobs on Windows require that the remote starter can
		// reach the same credd as the submit machine. We add the following:
		//   - HasWindowsRunAsOwner
		//   - LocalCredd == <CREDD_HOST> (if LocalCredd not found)
		//
	bool as_owner = false;
	if (job->LookupBool(ATTR_JOB_RUNAS_OWNER, as_owner) && as_owner) {

		MyString tmp_rao = " && (TARGET." ATTR_HAS_WIN_RUN_AS_OWNER;
		if (RunAsOwnerCredD && !checks_credd) {
			tmp_rao += " && (TARGET." ATTR_LOCAL_CREDD " =?= \"";
			tmp_rao += RunAsOwnerCredD.ptr();
			tmp_rao += "\")";
		}
		tmp_rao += ")";
		answer += tmp_rao.Value();
	}
#endif

	bool want_ft_on_checkpoint = false;
	if (job->LookupBool(ATTR_WANT_FT_ON_CHECKPOINT, want_ft_on_checkpoint) && want_ft_on_checkpoint) {
		if( ! checks_hsct ) {
			answer += " && TARGET." ATTR_HAS_SELF_CHECKPOINT_TRANSFERS;
		}
	}

	std::string requiredCudaVersion;
	if (job->LookupString(ATTR_CUDA_VERSION, requiredCudaVersion)) {
		unsigned major, minor;
		int convertedLength = 0;
		bool setCUDAVersion = false;
		if( sscanf( requiredCudaVersion.c_str(), "%u.%u%n", & major, & minor, & convertedLength ) == 2 ) {
			if( (unsigned)convertedLength == requiredCudaVersion.length() ) {
				long long int rcv = (major * 1000) + (minor % 100);
				AssignJobVal(ATTR_CUDA_VERSION, rcv);
				answer += "&& " ATTR_CUDA_VERSION " <= TARGET.CUDAMaxSupportedVersion";
				setCUDAVersion = true;
			}
		} else if( sscanf( requiredCudaVersion.c_str(), "%u%n", & major, & convertedLength ) == 1 ) {
			if( (unsigned)convertedLength == requiredCudaVersion.length() ) {
				long long int rcv = major;
				if( major < 1000 ) { rcv = major * 1000; }
				AssignJobVal(ATTR_CUDA_VERSION, rcv);
				answer += "&& " ATTR_CUDA_VERSION " <= TARGET.CUDAMaxSupportedVersion";
				setCUDAVersion = true;
			}
		}

		if(! setCUDAVersion) {
			push_error(stderr, SUBMIT_KEY_CUDAVersion
				" must be of the form 'x' or 'x.y',"
				" where x and y are positive integers.\n" );
			ABORT_AND_RETURN(1);
		}
	}

	AssignJobExpr(ATTR_REQUIREMENTS, answer.c_str());
	RETURN_IF_ABORT();

	return 0;
}


int SubmitHash::SetConcurrencyLimits()
{
	RETURN_IF_ABORT();
	MyString tmp = submit_param_mystring(SUBMIT_KEY_ConcurrencyLimits, NULL);
	MyString tmp2 = submit_param_mystring(SUBMIT_KEY_ConcurrencyLimitsExpr, NULL);

	if (!tmp.empty()) {
		if (!tmp2.empty()) {
			push_error( stderr, SUBMIT_KEY_ConcurrencyLimits " and " SUBMIT_KEY_ConcurrencyLimitsExpr " can't be used together\n" );
			ABORT_AND_RETURN( 1 );
		}
		char *str;

		tmp.lower_case();

		StringList list(tmp.c_str());

		char *limit;
		list.rewind();
		while ( (limit = list.next()) ) {
			double increment;
			char *limit_cpy = strdup( limit );

			if ( !ParseConcurrencyLimit(limit_cpy, increment) ) {
				push_error(stderr, "Invalid concurrency limit '%s'\n",
						 limit );
				ABORT_AND_RETURN( 1 );
			}
			free( limit_cpy );
		}

		list.qsort();

		str = list.print_to_string();
		if ( str ) {
			AssignJobString(ATTR_CONCURRENCY_LIMITS, str);
			free(str);
		}
	} else if (!tmp2.empty()) {
		AssignJobExpr(ATTR_CONCURRENCY_LIMITS, tmp2.c_str() );
	}

	return 0;
}


int SubmitHash::SetAccountingGroup()
{
	RETURN_IF_ABORT();

	// if nice-user is not a prefix, then it conflicts with accounting_group
	// TODO? should this be a knob?
	bool nice_user_is_prefix = false;

	// is a group setting in effect?
	auto_free_ptr group(submit_param(SUBMIT_KEY_AcctGroup, ATTR_ACCOUNTING_GROUP));

	// as of 8.9.9, nice_user is just a shorthand for accounting_group = nice-user
	bool nice_user = submit_param_bool(SUBMIT_KEY_NiceUser, ATTR_NICE_USER_deprecated, false);
	if (nice_user) {
		if (!group) {
			group.set(param("NICE_USER_ACCOUNTING_GROUP_NAME"));
		} else {
			MyString nicegroup;
			param(nicegroup, "NICE_USER_ACCOUNTING_GROUP_NAME");
			if (nicegroup != group) {
				if ( ! nice_user_is_prefix) {
					push_warning(stderr,
						SUBMIT_KEY_NiceUser " conflicts with "  SUBMIT_KEY_AcctGroup ". "
						SUBMIT_KEY_NiceUser " will be ignored");
				} else if ( ! nicegroup.empty()) {
					// append accounting group to nice-user group
					nicegroup += ".";
					nicegroup += group.ptr();
					group.set(nicegroup.StrDup());
				}
			}
		}
		// backward compat hack - nice_user jobs are pre-emptable
		// we assign a default of 0 here, but a user-specified value will overwrite this
		// when SetSimpleJobExprs is called.
		AssignJobVal(ATTR_MAX_JOB_RETIREMENT_TIME, 0);
	}

	// look for the group user setting, or default to owner
	auto_free_ptr gu(submit_param(SUBMIT_KEY_AcctGroupUser, ATTR_ACCT_GROUP_USER));
	if ( ! group && ! gu) {
		return 0; // nothing set, we are done
	}

	const char * group_user = NULL;
	if ( ! gu) {
		group_user = submit_username.c_str();
	} else {
		group_user = gu;
	}

	if (group && ! IsValidSubmitterName(group)) {
		push_error(stderr, "Invalid " SUBMIT_KEY_AcctGroup ": %s\n", group.ptr());
		ABORT_AND_RETURN( 1 );
	}
	if ( ! IsValidSubmitterName(group_user)) {
		push_error(stderr, "Invalid " SUBMIT_KEY_AcctGroupUser ": %s\n", group_user);
		ABORT_AND_RETURN( 1 );
	}

	// set attributes AcctGroup, AcctGroupUser and AccountingGroup on the job ad:

	// store the AcctGroupUser (currently unused)
	AssignJobString(ATTR_ACCT_GROUP_USER, group_user);

	if (group) {
		// store the group name in the (currently unused) AcctGroup attribute
		AssignJobString(ATTR_ACCT_GROUP, group);

		// store the AccountingGroup attribute as <group>.<user>
		MyString submitter;
		submitter.formatstr("%s.%s", group.ptr(), group_user);
		AssignJobString(ATTR_ACCOUNTING_GROUP, submitter.c_str());
	} else {
		// If no group, this is accounting group is really a user alias, just set AccountingGroup to be the user name
		AssignJobString(ATTR_ACCOUNTING_GROUP, group_user);
	}

	return 0;
}

int SubmitHash::SetOAuth()
{
	RETURN_IF_ABORT();
	std::string tokens;
	if (NeedsOAuthServices(tokens)) {
		AssignJobString(ATTR_OAUTH_SERVICES_NEEDED, tokens.c_str());
	}

	return 0;
}


// this function must be called after SetUniverse
int SubmitHash::SetVMParams()
{
	RETURN_IF_ABORT();

	if ( JobUniverse != CONDOR_UNIVERSE_VM ) {
		return 0;
	}

	bool VMCheckpoint = false;
	bool VMNetworking = false;
	int VMVCPUS = 0;
	bool VMVNC=false;
	bool param_exists = false;

	auto_free_ptr tmp_ptr(NULL);
	MyString buffer;

	// by the time we get here, we have already verified that vmtype is non-empty
	tmp_ptr.set(submit_param(SUBMIT_KEY_VM_Type, ATTR_JOB_VM_TYPE));
	if (tmp_ptr) {
		VMType = tmp_ptr.ptr();
		lower_case(VMType);

		// VM type is already set in SetUniverse
		AssignJobString(ATTR_JOB_VM_TYPE, VMType.c_str());
		RETURN_IF_ABORT();
	} else {
		// VMType already set, no need to check return value again
		(void) job->LookupString(ATTR_JOB_VM_TYPE, VMType);
	}

	// so we can easly do case-insensitive comparisons of the vmtype
	YourStringNoCase vmtype(VMType.c_str());

	// need vm checkpoint?
	VMCheckpoint = submit_param_bool(SUBMIT_KEY_VM_Checkpoint, ATTR_JOB_VM_CHECKPOINT, false, &param_exists);
	if (param_exists) {
		AssignJobVal(ATTR_JOB_VM_CHECKPOINT, VMCheckpoint);
	} else if (job->LookupBool(ATTR_JOB_VM_CHECKPOINT, VMCheckpoint)) {
		// nothing to do.
	} else {
		VMCheckpoint = false;
		AssignJobVal(ATTR_JOB_VM_CHECKPOINT, VMCheckpoint);
	}

	VMNetworking = submit_param_bool(SUBMIT_KEY_VM_Networking, ATTR_JOB_VM_NETWORKING, false, &param_exists);
	if (param_exists) {
		AssignJobVal(ATTR_JOB_VM_NETWORKING, VMNetworking);
	} else if (job->LookupBool(ATTR_JOB_VM_NETWORKING, VMNetworking)) {
		// nothing to do
	} else {
		VMNetworking = false;
		AssignJobVal(ATTR_JOB_VM_NETWORKING, VMNetworking);
	}

	// Here we need to set networking type
	if( VMNetworking ) {
		tmp_ptr.set(submit_param(SUBMIT_KEY_VM_Networking_Type, ATTR_JOB_VM_NETWORKING_TYPE));
		if (tmp_ptr) {
			AssignJobString(ATTR_JOB_VM_NETWORKING_TYPE, tmp_ptr.ptr());
		}
	}

	VMVNC = submit_param_bool(SUBMIT_KEY_VM_VNC, ATTR_JOB_VM_VNC, false, &param_exists);
	if (param_exists) {
		AssignJobVal(ATTR_JOB_VM_VNC, VMVNC);
	} else if (job->LookupBool(ATTR_JOB_VM_VNC, VMVNC)) {
		// nothing to do.
	} else {
		VMVNC = false;
		AssignJobVal(ATTR_JOB_VM_VNC, VMVNC);
	}

	// Set memory for virtual machine
	long long vm_mem = 0;
	tmp_ptr.set(submit_param(SUBMIT_KEY_VM_Memory, ATTR_JOB_VM_MEMORY));
	if (tmp_ptr) {
		// because gcc doesn't think that long long and int64_t are the same, we have to use a temp variable here
		int64_t mem64 = 0;
		parse_int64_bytes(tmp_ptr, mem64, 1024 * 1024);
		if (mem64 <= 0) {
			push_error(stderr, SUBMIT_KEY_VM_Memory " is incorrectly specified\n"
				"For example, for vm memroy of 128 Megabytes,\n"
				"you need to use 128 in your submit description file.\n");
			ABORT_AND_RETURN(1);
		}
		vm_mem = mem64;
		AssignJobVal(ATTR_JOB_VM_MEMORY, vm_mem);
	} else if ( ! job->LookupInt(ATTR_JOB_VM_MEMORY, vm_mem)) {
		push_error(stderr, SUBMIT_KEY_VM_Memory " cannot be found.\nPlease specify " SUBMIT_KEY_VM_Memory
			" for vm universe in your submit description file.\n");
		ABORT_AND_RETURN(1);
	}
	// In vm universe, when a VM is suspended, 
	// memory being used by the VM will be saved into a file. 
	// So we need as much disk space as the memory.
	// We call this the 'executable_size' for VM jobs, otherwise
	// ExecutableSize is the size of the cmd
	AssignJobVal(ATTR_EXECUTABLE_SIZE, vm_mem * 1024);

	/* 
	 * Set the number of VCPUs for this virtual machine
	 */
	tmp_ptr.set(submit_param(SUBMIT_KEY_VM_VCPUS, ATTR_JOB_VM_VCPUS));
	if (tmp_ptr) {
		VMVCPUS = (int)strtol(tmp_ptr, (char**)NULL, 10);
		dprintf(D_FULLDEBUG, "VCPUS = %s", tmp_ptr.ptr());
		VMVCPUS = MAX(VMVCPUS, 1);
		AssignJobVal(ATTR_JOB_VM_VCPUS, VMVCPUS);
	} else {
		long long cpus = 1;
		if (job->LookupInt(ATTR_JOB_VM_VCPUS, cpus)) {
			VMVCPUS = (int)cpus;
		} else {
			VMVCPUS = 1;
			AssignJobVal(ATTR_JOB_VM_VCPUS, VMVCPUS);
		}
	}

	/*
	 * Set the MAC address for this VM.
	 */
	tmp_ptr.set(submit_param(SUBMIT_KEY_VM_MACAddr, ATTR_JOB_VM_MACADDR));
	if (tmp_ptr) {
		AssignJobString(ATTR_JOB_VM_MACADDR, tmp_ptr.ptr());
	}

	/* 
	 * When the parameter of "vm_no_output_vm" is TRUE, 
	 * Condor will not transfer VM files back to a job user. 
	 * This parameter could be used if a job user uses 
	 * explict method to get output files from VM. 
	 * For example, if a job user uses a ftp program 
	 * to send output files inside VM to his/her dedicated machine for ouput, 
	 * Maybe the job user doesn't want to get modified VM files back. 
	 * So the job user can use this parameter
	 */
	bool vm_no_output_vm = submit_param_bool(SUBMIT_KEY_VM_NO_OUTPUT_VM, NULL, false, &param_exists);
	if (param_exists) {
		AssignJobVal(VMPARAM_NO_OUTPUT_VM, vm_no_output_vm);
	} else {
		job->LookupBool(VMPARAM_NO_OUTPUT_VM, vm_no_output_vm);
	}

	if (vmtype == CONDOR_VM_UNIVERSE_XEN) {

		// xen_kernel is a required parameter
		std::string xen_kernel = submit_param_mystring(SUBMIT_KEY_VM_XEN_KERNEL, VMPARAM_XEN_KERNEL);
		if ( ! xen_kernel.empty()) {
			AssignJobString(VMPARAM_XEN_KERNEL, xen_kernel.c_str());
		} else if ( ! job->LookupString(VMPARAM_XEN_KERNEL, xen_kernel)) {
			push_error(stderr, "'xen_kernel' cannot be found.\n"
				"Please specify 'xen_kernel' for the xen virtual machine "
				"in your submit description file.\n"
				"xen_kernel must be one of "
				"\"%s\", \"%s\", <file-name>.\n",
				XEN_KERNEL_INCLUDED, XEN_KERNEL_HW_VT);
			ABORT_AND_RETURN(1);
		}

		YourStringNoCase kernel(xen_kernel.c_str());
		bool real_xen_kernel_file = false;
		bool need_xen_root_device = false;
		if (kernel == XEN_KERNEL_INCLUDED) {
			// kernel image is included in a disk image file
			// so we will use bootloader(pygrub etc.) defined 
			// in a vmgahp config file on an excute machine 
			real_xen_kernel_file = false;
			need_xen_root_device = false;
		} else if (kernel == XEN_KERNEL_HW_VT) {
			// A job user want to use an unmodified OS in Xen.
			// so we require hardware virtualization.
			real_xen_kernel_file = false;
			need_xen_root_device = false;
			AssignJobVal(ATTR_JOB_VM_HARDWARE_VT, true);
		} else {
			// real kernel file
			real_xen_kernel_file = true;
			need_xen_root_device = true;
		}
			
		// xen_initrd is an optional parameter
		auto_free_ptr xen_initrd(submit_param(SUBMIT_KEY_VM_XEN_INITRD));
		if (xen_initrd) {
			if( !real_xen_kernel_file ) {
				push_error(stderr, "To use xen_initrd, "
						"xen_kernel should be a real kernel file.\n");
				ABORT_AND_RETURN(1);
			}
			AssignJobString(VMPARAM_XEN_INITRD, xen_initrd);
		}

		if( need_xen_root_device ) {
			auto_free_ptr xen_root(submit_param(SUBMIT_KEY_VM_XEN_ROOT));
			if( !xen_root ) {
				push_error(stderr, "'%s' cannot be found.\n"
						"Please specify '%s' for the xen virtual machine "
						"in your submit description file.\n", "xen_root", 
						"xen_root");
				ABORT_AND_RETURN(1);
			}else {
				AssignJobString(VMPARAM_XEN_ROOT, xen_root);
			}
		}

		// xen_kernel_params is a optional parameter
		MyString xen_kernel_params = submit_param_mystring(SUBMIT_KEY_VM_XEN_KERNEL_PARAMS, VMPARAM_XEN_KERNEL_PARAMS);
		if (! xen_kernel_params.empty()) {
			xen_kernel_params.trim_quotes("\"'");
			AssignJobString(VMPARAM_XEN_KERNEL_PARAMS, xen_kernel_params.c_str());
		}

	}// xen only params

	if (vmtype == CONDOR_VM_UNIVERSE_XEN || vmtype == CONDOR_VM_UNIVERSE_KVM) {

			// <x>_disk is a required parameter
		auto_free_ptr vmdisk(submit_param(SUBMIT_KEY_VM_DISK));
		if (vmdisk) {
			if( validate_disk_param(vmdisk,3,4) == false ) 
			{
				push_error(stderr, "'vm_disk' has incorrect format.\n"
						"The format shoud be like "
						"\"<filename>:<devicename>:<permission>\"\n"
						"e.g.> For single disk: <vm>_disk = filename1:hda1:w\n"
						"      For multiple disks: <vm>_disk = "
						"filename1:hda1:w,filename2:hda2:w\n");
				ABORT_AND_RETURN(1);
			}
			AssignJobString( VMPARAM_VM_DISK, vmdisk );
		} else if (!job->Lookup(VMPARAM_VM_DISK)) {
			push_error(stderr, "'%s' cannot be found.\n"
				"Please specify '%s' for the virtual machine "
				"in your submit description file.\n",
				"<vm>_disk", "<vm>_disk");
			ABORT_AND_RETURN(1);
		}

	} else if (vmtype == CONDOR_VM_UNIVERSE_VMWARE) {
		bool knob_exists = false;
		bool vmware_should_transfer_files = submit_param_bool(SUBMIT_KEY_VM_VMWARE_SHOULD_TRANSFER_FILES, NULL, false, &knob_exists);
		if (knob_exists) {
			AssignJobVal(VMPARAM_VMWARE_TRANSFER, vmware_should_transfer_files);
		} else if ( ! job->LookupBool(VMPARAM_VMWARE_TRANSFER, vmware_should_transfer_files)) {
			MyString err_msg;
			err_msg = "\nERROR: You must explicitly specify "
				"\"vmware_should_transfer_files\" "
				"in your submit description file. "
				"You need to define either: "
				"\"vmware_should_transfer_files = YES\" or "
				" \"vmware_should_transfer_files = NO\". "
				"If you define \"vmware_should_transfer_files = YES\", " 
				"vmx and vmdk files in the directory of \"vmware_dir\" "
				"will be transfered to an execute machine. "
				"If you define \"vmware_should_transfer_files = NO\", "
				"all files in the directory of \"vmware_dir\" should be "
				"accessible with a shared file system\n";
			print_wrapped_text( err_msg.c_str(), stderr );
			ABORT_AND_RETURN(1);
		}


		/* In default, vmware vm universe uses snapshot disks.
		 * However, when a user job is so IO-sensitive that 
		 * the user doesn't want to use snapshot, 
		 * the user must use both 
		 * vmware_should_transfer_files = YES and 
		 * vmware_snapshot_disk = FALSE
		 * In vmware_should_transfer_files = NO 
		 * snapshot disks is always used.
		 */
		bool vmware_snapshot_disk = submit_param_bool(SUBMIT_KEY_VM_VMWARE_SNAPSHOT_DISK, NULL, false, &param_exists);
		if (param_exists) {
			if ( ! vmware_should_transfer_files && ! vmware_snapshot_disk) {
				MyString err_msg;
				err_msg = "\nERROR: You should not use both "
					"vmware_should_transfer_files = FALSE and "
					"vmware_snapshot_disk = FALSE. "
					"Not using snapshot disk in a shared file system may cause "
					"problems when multiple jobs share the same disk\n";
				print_wrapped_text(err_msg.c_str(), stderr);
				ABORT_AND_RETURN(1);
			}
			AssignJobVal(VMPARAM_VMWARE_SNAPSHOTDISK, vmware_snapshot_disk);
		}

		// vmware_dir is a directory that includes vmx file and vmdk files.
		// Starting with 8.9, VMPARAM_VMWARE_DIR is not permitted to vary for procs in a cluster
		// because we don't want to enum a directory at materialization time. so we set
		// FACTORY.vm_input_files in the submit digest and use that instead of doing the directory walk
		//
		if (exists_macro_exact_no_default("FACTORY.vm_input_files", SubmitMacroSet)) {
			// PRAGMA_REMIND("TODO: check for a VMWARE_DIR that varies by ProcId")
		} else {
			auto_free_ptr vmware_dir(submit_param(SUBMIT_KEY_VM_VMWARE_DIR, VMPARAM_VMWARE_DIR));
			if (vmware_dir) {
				MyString f_dirname = full_path(vmware_dir, false);
				check_and_universalize_path(f_dirname);

				AssignJobString(VMPARAM_VMWARE_DIR, f_dirname.c_str());

				StringList vm_input_files(NULL, ",");
				Directory dir(f_dirname.c_str());
				dir.Rewind();
				while (dir.Next()) {
					if (vmware_should_transfer_files || has_suffix(dir.GetFullPath(), ".vmx")) {
						// The .vmx file is always transfered.
						vm_input_files.append(dir.GetFullPath());
					}
				}

				if ( ! vm_input_files.isEmpty()) {
					tmp_ptr.set(vm_input_files.print_to_string());
					set_submit_param("FACTORY.vm_input_files", tmp_ptr);
				}
			}
		}
	}

	return 0;
}

// merge vm input files into the input files list, returning the count of files added.
int SubmitHash::process_vm_input_files(StringList & input_files, long long * accumulate_size_kb)
{
	// we don't expect to be called for non-vm-universe.  but this double check is cheap.
	if (JobUniverse != CONDOR_UNIVERSE_VM)
		return 0;

	int count = 0;
	MyString tmp;

	// first merge files from "FACTORY.vm_input_files" into input_files list
	// NOTE: we assume that the files in the FACTORY.vm_input_files have 
	auto_free_ptr vmware_dir_files(submit_param("FACTORY.vm_input_files"));
	if (vmware_dir_files) {
		StringList list(vmware_dir_files, ",");
		for (char * file = list.first(); file != NULL; file = list.next()) {
			file = trim_and_strip_quotes_in_place(file);

			// Files that are not already in the input files list need to be processed.
			if ( ! filelist_contains_file(file, &input_files, true)) {
				tmp = file;
				check_and_universalize_path(tmp);
				input_files.append(tmp.c_str());
				++count;

				// check file access if the access checks have been enabled, and also
				// invoke the fnCheckFiles callback if one exists.
				//
				check_open(SFR_VM_INPUT, tmp.c_str(), O_RDONLY);

				// get file size, but only if the caller requests it.
				// in practice, we will check the sizes of files here in submit
				// but not when doing late materialization
				if (accumulate_size_kb) {
					*accumulate_size_kb += calc_image_size_kb(tmp.c_str());
				}

			}
		}
	}

	// if this is not VMWARE, we are done, just return the number of files added to the list
	if (YourStringNoCase(VMType.c_str()) != CONDOR_VM_UNIVERSE_VMWARE) {
		return count;
	}

	// for VMWARE we want to scan the input files list and set two job attributes
	// based on .vmx and .vmdk files we find in that list.
	//
	MyString vmx_file;
	StringList vmdk_files;

	for (const char * file = input_files.first(); file != NULL; file = input_files.next()) {
		if (has_suffix(file, ".vmx")) {
			if (vmx_file.empty()) {
				vmx_file = condor_basename(file);
			} else {
				push_error(stderr, "multiple vmx files exist. Only one vmx file should be present.\n");
				abort_code = 1;
				return count;
			}
		} else if (has_suffix(file, ".vmdk")) {
			vmdk_files.append(condor_basename(file));
		}
	}

	if (vmx_file.empty()) {
		push_error(stderr, "no vmx file for vmware can be found.\n");
		abort_code = 1;
		return count;
	} else {
		AssignJobString(VMPARAM_VMWARE_VMX_FILE, vmx_file.c_str());
	}

	auto_free_ptr tmp_ptr(vmdk_files.print_to_string());
	if (tmp_ptr) {
		AssignJobString(VMPARAM_VMWARE_VMDK_FILES, tmp_ptr);
	}

	return count;
}

int SubmitHash::process_input_file_list(StringList * input_list, long long * accumulate_size_kb)
{
	int count;
	MyString tmp;
	char* tmp_ptr;

	if( ! input_list->isEmpty() ) {
		input_list->rewind();
		count = 0;
		while ( (tmp_ptr=input_list->next()) ) {
			count++;
			tmp = tmp_ptr;
			if ( check_and_universalize_path(tmp) != 0) {
				// path was universalized, so update the string list
				input_list->deleteCurrent();
				input_list->insert(tmp.c_str());
			}
			check_open(SFR_INPUT, tmp.c_str(), O_RDONLY);
			// get file size, but only if the caller requests it.
			// in practice, we will check the sizes of files here in submit
			// but not when doing late materialization
			if (accumulate_size_kb) {
				*accumulate_size_kb += calc_image_size_kb(tmp.c_str());
			}
		}
		return count;
	}
	return 0;
}

// SetTransferFiles also sets a global "should_transfer", which is 
// used by SetRequirements().  So, SetTransferFiles must be called _before_
// calling SetRequirements() as well.
// If we are transfering files, and stdout or stderr contains
// path information, SetTransferFiles renames the output file to a plain
// file (and stores the original) in the ClassAd, so SetStdFile() should
// be called before getting here too.
int SubmitHash::SetTransferFiles()
{
	RETURN_IF_ABORT();

	char *macro_value;
	std::string tmp;
	bool in_files_specified = false;
	bool out_files_specified = false;
	StringList input_file_list(NULL, ",");
	StringList output_file_list(NULL, ",");
	ShouldTransferFiles_t should_transfer = STF_IF_NEEDED;
	MyString output_remaps;

	// check files to determine the size of the input sandbox only when we are not doing late materialization
	long long tmpInputFilesSizeKb = 0;
	long long * pInputFilesSizeKb = NULL;
	if (! clusterAd) {
		pInputFilesSizeKb = &tmpInputFilesSizeKb;
	}

	macro_value = submit_param(SUBMIT_KEY_TransferInputFiles, SUBMIT_KEY_TransferInputFilesAlt);
	if (macro_value) {
		// as a special case transferinputfiles="" will produce an empty list of input files, not a syntax error
		// PRAGMA_REMIND("replace this special case with code that correctly parses any input wrapped in double quotes")
		if (macro_value[0] == '"' && macro_value[1] == '"' && macro_value[2] == 0) {
			input_file_list.clearAll();
		} else {
			input_file_list.initializeFromString(macro_value);
		}
		free(macro_value); macro_value = NULL;
	}
	RETURN_IF_ABORT();


#if defined( WIN32 )
	if (JobUniverse == CONDOR_UNIVERSE_MPI) {
		// On NT, if we're an MPI job, we need to find the
		// mpich.dll file and automatically include that in the
		// transfer input files
		std::string dll_name("mpich.dll");

		// first, check to make sure the user didn't already
		// specify mpich.dll in transfer_input_files
		if (! input_file_list.contains(dll_name.c_str())) {
			// nothing there yet, try to find it ourselves
			std::string dll_path = which(dll_name);
			if (dll_path.length() == 0) {
				// File not found, fatal error.
				push_error(stderr, "Condor cannot find the "
					"\"mpich.dll\" file it needs to run your MPI job.\n"
					"Please specify the full path to this file in the "
					"\"transfer_input_files\"\n"
					"setting in your submit description file.\n");
				ABORT_AND_RETURN(1);
			}
			// If we made it here, which() gave us a real path.
			// so, now we just have to append that to our list of
			// files. 
			input_file_list.append(dll_path.c_str());
		}
	}
#endif /* WIN32 */

	if (process_input_file_list(&input_file_list, pInputFilesSizeKb) > 0) {
		in_files_specified = true;
	}
	RETURN_IF_ABORT();

	if (JobUniverse == CONDOR_UNIVERSE_VM) {
		if (process_vm_input_files(input_file_list, pInputFilesSizeKb) > 0) {
			in_files_specified = true;
		}
	}
	RETURN_IF_ABORT();

	// also account for the size of the stdin file, if any
	bool transfer_stdin = true;
	job->LookupBool(ATTR_TRANSFER_INPUT, transfer_stdin);
	if (transfer_stdin) {
		std::string stdin_fname;
		(void) job->LookupString(ATTR_JOB_INPUT, stdin_fname);
		if (!stdin_fname.empty()) {
			if (pInputFilesSizeKb) {
				*pInputFilesSizeKb += calc_image_size_kb(stdin_fname.c_str());
			}
		}
	}

	macro_value = submit_param(SUBMIT_KEY_TransferOutputFiles, SUBMIT_KEY_TransferOutputFilesAlt);
	if (macro_value)
	{
		// as a special case transferoutputfiles="" will produce an empty list of output files, not a syntax error
		// PRAGMA_REMIND("replace this special case with code that correctly parses any input wrapped in double quotes")
		if (macro_value[0] == '"' && macro_value[1] == '"' && macro_value[2] == 0) {
			output_file_list.clearAll();
			out_files_specified = true;
		} else {
			output_file_list.initializeFromString(macro_value);
			for (const char * file = output_file_list.first(); file != NULL; file = output_file_list.next()) {
				out_files_specified = true;
				MyString buf = file;
				if (check_and_universalize_path(buf) != 0)
				{
					// we universalized the path, so update the string list
					output_file_list.deleteCurrent();
					output_file_list.insert(buf.c_str());
				}
			}
		}
		free(macro_value);
	}
	RETURN_IF_ABORT();

	//
	// START FILE TRANSFER VALIDATION
	//
		// now that we've gathered up all the possible info on files
		// the user explicitly wants to transfer, see if they set the
		// right attributes controlling if and when to do the
		// transfers.  if they didn't tell us what to do, in some
		// cases, we can give reasonable defaults, but in others, it's
		// a fatal error.
		//
		// SHOULD_TRANSFER_FILES (STF) defaults to IF_NEEDED (STF_IF_NEEDED)
		// WHEN_TO_TRANSFER_OUTPUT (WTTO) defaults to ON_EXIT (FTO_ON_EXIT)
		// 
		// Error if:
		//  (A) bad user input - getShouldTransferFilesNum fails
		//  (B) bas user input - getFileTransferOutputNum fails
		//  (C) STF is STF_NO and WTTO is not FTO_NONE
		//  (D) STF is not STF_NO and WTTO is FTO_NONE
		//  (E) STF is STF_IF_NEEDED and WTTO is FTO_ON_EXIT_OR_EVICT
		//  (F) STF is STF_NO and transfer_input_files or transfer_output_files specified
	const char *should = "INTERNAL ERROR";
	const char *when = "INTERNAL ERROR";
	bool default_should = false;
	bool default_when;
	FileTransferOutput_t when_output;
	MyString err_msg;

	// check to see if the user specified should_transfer_files.
	// if they didn't check to see if the admin did. 
	auto_free_ptr should_param(submit_param(ATTR_SHOULD_TRANSFER_FILES, SUBMIT_KEY_ShouldTransferFiles));
	if (! should_param) {
		if (job->LookupString(ATTR_SHOULD_TRANSFER_FILES, tmp)) {
			should_param.set(strdup(tmp.c_str()));
		} else {
			should_param.set(param("SUBMIT_DEFAULT_SHOULD_TRANSFER_FILES"));
			if (should_param) {
				if (getShouldTransferFilesNum(should_param) < 0) {
					// if config default for should transfer files is invalid, just ignore it.
					// otherwise all submits would generate an error/warning which the users cannot fix.
					should_param.clear();
				} else {
					// admin specified should_transfer_files counts as a default should
					default_should = true;
				}
			}
		}
	}

	should = should_param;
	if (!should) {
		should = "IF_NEEDED";
		should_transfer = STF_IF_NEEDED;
		default_should = true;
	} else {
		should_transfer = getShouldTransferFilesNum(should);
		if (should_transfer < 0) { // (A)
			err_msg = "\nERROR: invalid value (";
			err_msg += should;
			err_msg += ") for " ATTR_SHOULD_TRANSFER_FILES ".  Please either specify YES, NO, or IF_NEEDED and try again.";
			print_wrapped_text(err_msg.c_str(), stderr);
			ABORT_AND_RETURN(1);
		}
	}

	//PRAGMA_REMIND("TJ: move this to ReportCommonMistakes")
	if (should_transfer == STF_NO &&
		(in_files_specified || out_files_specified)) { // (F)
		err_msg = "\nERROR: you specified files you want Condor to transfer via \"";
		if (in_files_specified) {
			err_msg += "transfer_input_files";
			if (out_files_specified) {
				err_msg += "\" and \"transfer_output_files\",";
			} else {
				err_msg += "\",";
			}
		} else {
			ASSERT(out_files_specified);
			err_msg += "transfer_output_files\",";
		}
		err_msg += " but you disabled should_transfer_files.";
		print_wrapped_text(err_msg.c_str(), stderr);
		ABORT_AND_RETURN(1);
	}

	auto_free_ptr when_param(submit_param(ATTR_WHEN_TO_TRANSFER_OUTPUT, SUBMIT_KEY_WhenToTransferOutput));
	if ( ! when_param) {
		if (job->LookupString(ATTR_WHEN_TO_TRANSFER_OUTPUT, tmp)) {
			when_param.set(strdup(tmp.c_str()));
		}
	}
	when = when_param;
	if (!when) {
		when = "ON_EXIT";
		when_output = FTO_ON_EXIT;
		default_when = true;
	} else {
		when_output = getFileTransferOutputNum(when);
		if (when_output < 0) { // (B)
			err_msg = "\nERROR: invalid value (";
			err_msg += when;
			err_msg += ") for " ATTR_WHEN_TO_TRANSFER_OUTPUT ".  Please either specify ON_EXIT"
				", or ON_EXIT_OR_EVICT and try again.";
			print_wrapped_text(err_msg.c_str(), stderr);
			ABORT_AND_RETURN( 1 );
		}
		default_when = false;
	}

		// for backward compatibility and user convenience -
		// if the user specifies should_transfer_files = NO and has
		// not specified when_to_transfer_output, we'll change
		// when_to_transfer_output to NEVER and avoid an unhelpful
		// error message later.
	if (!default_should && default_when &&
		should_transfer == STF_NO) {
		when = "NEVER";
		when_output = FTO_NONE;
	}

	//PRAGMA_REMIND("TJ: move this to ReportCommonMistakes")
		if ((should_transfer == STF_NO && when_output != FTO_NONE) || // (C)
		(should_transfer != STF_NO && when_output == FTO_NONE)) { // (D)
		err_msg = "\nERROR: " ATTR_WHEN_TO_TRANSFER_OUTPUT " specified as ";
		err_msg += when;
		err_msg += " yet " ATTR_SHOULD_TRANSFER_FILES " defined as ";
		err_msg += should;
		err_msg += ".  Please remove this contradiction from your submit file and try again.";
		print_wrapped_text(err_msg.c_str(), stderr);
		ABORT_AND_RETURN( 1 );
	}

		// for backward compatibility and user convenience -
		// if the user specifies only when_to_transfer_output =
		// ON_EXIT_OR_EVICT, which is incompatible with the default
		// should_transfer_files of IF_NEEDED, we'll change
		// should_transfer_files to YES for them.
	if (default_should &&
		when_output == FTO_ON_EXIT_OR_EVICT &&
		should_transfer == STF_IF_NEEDED) {
		should = "YES";
		should_transfer = STF_YES;
	}

	//PRAGMA_REMIND("TJ: move this to ReportCommonMistakes")
	if (when_output == FTO_ON_EXIT_OR_EVICT && 
		should_transfer == STF_IF_NEEDED) { // (E)
			// error, these are incompatible!
		err_msg = "\nERROR: \"when_to_transfer_output = ON_EXIT_OR_EVICT\" "
			"and \"should_transfer_files = IF_NEEDED\" are incompatible.  "
			"The behavior of these two settings together would produce "
			"incorrect file access in some cases.  Please decide which "
			"one of those two settings you're more interested in. "
			"If you really want \"IF_NEEDED\", set "
			"\"when_to_transfer_output = ON_EXIT\".  If you really want "
			"\"ON_EXIT_OR_EVICT\", please set \"should_transfer_files = "
			"YES\".  After you have corrected this incompatibility, "
			"please try running condor_submit again.\n";
		print_wrapped_text(err_msg.c_str(), stderr);
		ABORT_AND_RETURN( 1 );
	}

	//PRAGMA_REMIND("TJ: move this to ReportCommonMistakes")
		// actually shove the file transfer 'when' and 'should' into the job ad
	//
	if( should_transfer != STF_NO ) {
		if( ! when_output ) {
			push_error(stderr, "InsertFileTransAttrs() called we might transfer "
					   "files but when_output hasn't been set" );
			abort_code = 1;
			return abort_code;
		}
	}

	//
	// END FILE TRANSFER VALIDATION
	//

	AssignJobString(ATTR_SHOULD_TRANSFER_FILES, getShouldTransferFilesString( should_transfer ));
	if (should_transfer != STF_NO) {
		AssignJobString(ATTR_WHEN_TO_TRANSFER_OUTPUT, getFileTransferOutputString( when_output ));
	}

	// if should transfer files is not YES, then we need to make sure that
	// our filesystem domain is published in the job ad because it will be needed for matchmaking
	if (should_transfer != STF_YES && ! job->Lookup(ATTR_FILE_SYSTEM_DOMAIN)) {
		auto_free_ptr fs_domain(param("FILESYSTEM_DOMAIN"));
		if (fs_domain) {
			AssignJobString(ATTR_FILE_SYSTEM_DOMAIN, fs_domain);
		}
	}

		/*
		  If we're dealing w/ TDP and we might be transfering files,
		  we want to make sure the tool binary and input file (if
		  any) are included in the transfer_input_files list.
		*/
	if (should_transfer != STF_NO && job->LookupString(ATTR_TOOL_DAEMON_CMD, tmp)) {
		if ( ! input_file_list.contains(tmp.c_str())) {
			input_file_list.append(tmp.c_str());
			if (pInputFilesSizeKb) {
				*pInputFilesSizeKb += calc_image_size_kb(tmp.c_str());
			}
		}
		if (job->LookupString(ATTR_TOOL_DAEMON_INPUT, tmp)
			&& ! input_file_list.contains(tmp.c_str())) {
			input_file_list.append(tmp.c_str());
			if (pInputFilesSizeKb) {
				*pInputFilesSizeKb += calc_image_size_kb(tmp.c_str());
			}
		}
	}


	/*
	  In the Java universe, if we might be transfering files, we want
	  to automatically transfer the "executable" (i.e. the entry
	  class) and any requested .jar files.  However, the executable is
	  put directly into TransferInputFiles with TransferExecutable set
	  to false, because the FileTransfer object happily renames
	  executables left and right, which we don't want.
	*/

	/* 
	  We need to have our best guess of file transfer needs processed before
	  we change things to deal with the jar files and class file which
	  is the executable and should not be renamed. But we can't just
	  change and set ATTR_TRANSFER_INPUT_FILES as it is done later as the saved
	  settings in input_files and output_files is dumped out undoing our
	  careful efforts. So we will append to the input_file_list and regenerate
	  input_files. bt
	*/

	if( should_transfer!=STF_NO && JobUniverse==CONDOR_UNIVERSE_JAVA ) {
		if (job->LookupString(ATTR_JOB_CMD, tmp) && tmp != "java") {
			if ( ! input_file_list.contains(tmp.c_str())) {
				input_file_list.append(tmp.c_str());
				check_open(SFR_INPUT, tmp.c_str(), O_RDONLY);
				if (pInputFilesSizeKb) {
					*pInputFilesSizeKb += calc_image_size_kb(tmp.c_str());
				}
			}
		}

		if (job->LookupString(ATTR_JAR_FILES, tmp)) {
			MyString filepath;
			StringList files(tmp.c_str(), ",");
			for (const char * file = files.first(); file != NULL; file = files.next()) {
				filepath = file;
				check_and_universalize_path(filepath);
				input_file_list.append(filepath.c_str());
				check_open(SFR_INPUT, filepath.c_str(), O_RDONLY);
				if (pInputFilesSizeKb) {
					*pInputFilesSizeKb += calc_image_size_kb(filepath.c_str());
				}
			}
		}

		AssignJobString( ATTR_JOB_CMD, "java");

		AssignJobVal(ATTR_TRANSFER_EXECUTABLE, false);
	}

	// Set an attribute indicating the size of all files to be transferred
	auto_free_ptr disk_usage(submit_param(SUBMIT_KEY_DiskUsage, ATTR_DISK_USAGE));
	if (disk_usage) {
		int64_t disk_usage_kb = 0;
		if ( ! parse_int64_bytes(disk_usage, disk_usage_kb, 1024) || disk_usage_kb < 1) {
			push_error(stderr, "'%s' is not valid for disk_usage. It must be >= 1\n", disk_usage.ptr());
			ABORT_AND_RETURN(1);
		}
		AssignJobVal(ATTR_DISK_USAGE, disk_usage_kb);
	} else if (pInputFilesSizeKb) {
		long long exe_size_kb = 0;
		job->LookupInt(ATTR_EXECUTABLE_SIZE, exe_size_kb);
		AssignJobVal(ATTR_TRANSFER_INPUT_SIZE_MB, (exe_size_kb + *pInputFilesSizeKb) / 1024);
		long long disk_usage_kb = exe_size_kb + *pInputFilesSizeKb;
		AssignJobVal(ATTR_DISK_USAGE, disk_usage_kb);
	}


	// If either stdout or stderr contains path information, and the
	// file is being transfered back via the FileTransfer object,
	// substitute a safe name to use in the sandbox and stash the
	// original name in the output file "remaps".  The FileTransfer
	// object will take care of transferring the data back to the
	// correct path.

	// Starting with Condor 7.7.2, we only do this remapping if we're
	// spooling files to the schedd. The shadow/starter will do any
	// required renaming in the non-spooling case.
	CondorVersionInfo cvi(getScheddVersion());
	if ( (!cvi.built_since_version(7, 7, 2) && should_transfer != STF_NO &&
		  JobUniverse != CONDOR_UNIVERSE_GRID &&
		  JobUniverse != CONDOR_UNIVERSE_STANDARD) ||
		 IsRemoteJob ) {

		std::string output;
		std::string error;
		bool StreamStdout = false;
		bool StreamStderr = false;

		(void) job->LookupString(ATTR_JOB_OUTPUT,output);
		(void) job->LookupString(ATTR_JOB_ERROR,error);
		job->LookupBool(ATTR_STREAM_OUTPUT, StreamStdout);
		job->LookupBool(ATTR_STREAM_ERROR, StreamStderr);

		if(output.length() && output != condor_basename(output.c_str()) &&
		   strcmp(output.c_str(),"/dev/null") != 0 && !StreamStdout)
		{
			char const *working_name = StdoutRemapName;
				//Force setting value, even if we have already set it
				//in the cluster ad, because whatever was in the
				//cluster ad may have been overwritten (e.g. by a
				//filename containing $(Process)).  At this time, the
				//check in InsertJobExpr() is not smart enough to
				//notice that.
			AssignJobString(ATTR_JOB_OUTPUT, working_name);

			if(!output_remaps.empty()) output_remaps += ";";
			output_remaps.formatstr_cat("%s=%s",working_name,EscapeChars(output,";=\\",'\\').c_str());
		}

		if(error.length() && error != condor_basename(error.c_str()) &&
		   strcmp(error.c_str(),"/dev/null") != 0 && !StreamStderr)
		{
			char const *working_name = StderrRemapName;

			if(error == output) {
				//stderr will use same file as stdout
				working_name = StdoutRemapName;
			}
				//Force setting value, even if we have already set it
				//in the cluster ad, because whatever was in the
				//cluster ad may have been overwritten (e.g. by a
				//filename containing $(Process)).  At this time, the
				//check in InsertJobExpr() is not smart enough to
				//notice that.
			AssignJobString(ATTR_JOB_ERROR, working_name);

			if(!output_remaps.empty()) output_remaps += ";";
			output_remaps.formatstr_cat("%s=%s",working_name,EscapeChars(error,";=\\",'\\').c_str());
		}
	}

	// if we might be using file transfer, insert in input/output
	// exprs  
	if( should_transfer != STF_NO ) {
		if (in_files_specified) {
			auto_free_ptr input_files(input_file_list.print_to_string());
			AssignJobString (ATTR_TRANSFER_INPUT_FILES, input_files);
		}
#ifdef HAVE_HTTP_PUBLIC_FILES
		char *public_input_files = 
			submit_param(SUBMIT_KEY_PublicInputFiles, ATTR_PUBLIC_INPUT_FILES);
		if (public_input_files) {
			StringList pub_inp_file_list(NULL, ",");
			pub_inp_file_list.initializeFromString(public_input_files);
			// Process file list, but output string is for ATTR_TRANSFER_INPUT_FILES,
			// so it's not used here.
			// we don't count public files as part of the transfer size
			process_input_file_list(&pub_inp_file_list, NULL);
			if (pub_inp_file_list.isEmpty() == false) {
				char *inp_file_str = pub_inp_file_list.print_to_string();
				if (inp_file_str) {
					AssignJobString(ATTR_PUBLIC_INPUT_FILES, inp_file_str);
					free(inp_file_str);
				}
			}
			free(public_input_files);
		} 
#endif

		if ( out_files_specified ) {
			if (output_file_list.isEmpty()) {
				// transferoutputfiles="" will produce an empty list of output files
				// (this is so you can prevent the output directory from being transferred back, but still allowing for input transfer)
				AssignJobString (ATTR_TRANSFER_OUTPUT_FILES, "");
			} else {
				auto_free_ptr output_files(output_file_list.print_to_string());
				AssignJobString (ATTR_TRANSFER_OUTPUT_FILES, output_files);
			}
		}
	}

	//PRAGMA_REMIND("move this to ReportCommonMistakes")
	if( should_transfer == STF_NO && 
		JobUniverse != CONDOR_UNIVERSE_GRID &&
		JobUniverse != CONDOR_UNIVERSE_JAVA &&
		JobUniverse != CONDOR_UNIVERSE_VM )
	{
		// We check the keyword here, but not the job ad because we only want the warning when
		// the USER explicitly set transfer_executable = true.
		// Also, the default for transfer_executable is true, not false.  but we only want to
		// know if the user set it explicitly, so we pretend the default is false here...
		if (submit_param_bool(SUBMIT_KEY_TransferExecutable, ATTR_TRANSFER_EXECUTABLE, false)) {
			//User explicitly requested transfer_executable = true,
			//but they did not turn on transfer_files, so they are
			//going to be confused when the executable is _not_
			//transfered!  Better bail out.
			err_msg = "\nERROR: You explicitly requested that the "
				"executable be transfered, but for this to work, you must "
				"enable Condor's file transfer functionality.  You need "
				"to define either: \"when_to_transfer_output = ON_EXIT\" "
				"or \"when_to_transfer_output = ON_EXIT_OR_EVICT\".  "
				"Optionally, you can define \"should_transfer_files = "
				"IF_NEEDED\" if you do not want any files to be transfered "
				"if the job executes on a machine in the same "
				"FileSystemDomain.  See the Condor manual for more "
				"details.";
			print_wrapped_text( err_msg.c_str(), stderr );
			ABORT_AND_RETURN( 1 );
		}
	}

	macro_value = submit_param( SUBMIT_KEY_TransferOutputRemaps,ATTR_TRANSFER_OUTPUT_REMAPS);
	if(macro_value) {
		if(*macro_value != '"' || macro_value[1] == '\0' || macro_value[strlen(macro_value)-1] != '"') {
			push_error(stderr, "transfer_output_remaps must be a quoted string, not: %s\n",macro_value);
			ABORT_AND_RETURN( 1 );
		}

		macro_value[strlen(macro_value)-1] = '\0';  //get rid of terminal quote

		if(!output_remaps.empty()) output_remaps += ";";
		output_remaps += macro_value+1; // add user remaps to auto-generated ones

		free(macro_value);
	}

	if(!output_remaps.empty()) {
		AssignJobString(ATTR_TRANSFER_OUTPUT_REMAPS, output_remaps.c_str());
	}

		// Check accessibility of output files.
	output_file_list.rewind();
	char const *output_file;
	while ( (output_file=output_file_list.next()) ) {
		output_file = condor_basename(output_file);
		if( !output_file || !output_file[0] ) {
				// output_file may be empty if the entry in the list is
				// a path ending with a slash.  Since a path ending in a
				// slash means to get the contents of a directory, and we
				// don't know in advance what names will exist in the
				// directory, we can't do any check now.
			continue;
		}
		// Apply filename remaps if there are any.
		MyString remap_fname;
		if(filename_remap_find(output_remaps.c_str(),output_file,remap_fname)) {
			output_file = remap_fname.c_str();
		}

		check_open(SFR_OUTPUT, output_file, O_WRONLY|O_CREAT|O_TRUNC );
	}


	return 0;
}

int SubmitHash::FixupTransferInputFiles()
{
	RETURN_IF_ABORT();

		// See the comment in the function body of ExpandInputFileList
		// for an explanation of what is going on here.

	if ( ! IsRemoteJob ) {
		return 0;
	}

	std::string input_files;
	if( job->LookupString(ATTR_TRANSFER_INPUT_FILES,input_files) != 1 ) {
		return 0; // nothing to do
	}

	if (ComputeIWD()) { ABORT_AND_RETURN(1); }

	std::string error_msg;
	MyString expanded_list;
	bool success = FileTransfer::ExpandInputFileList(input_files.c_str(),JobIwd.c_str(),expanded_list,error_msg);
	if (success) {
		if (expanded_list != input_files) {
			dprintf(D_FULLDEBUG,"Expanded input file list: %s\n",expanded_list.c_str());
			job->Assign(ATTR_TRANSFER_INPUT_FILES,expanded_list.c_str());
		}
	} else {
		MyString err_msg;
		err_msg.formatstr( "\n%s\n",error_msg.c_str());
		print_wrapped_text( err_msg.c_str(), stderr );
		ABORT_AND_RETURN( 1 );
	}
	return 0;
}


// check to see if the job needs OAuth services, returns TRUE if it does
// if a services_ads collection is provided, it will be populated with OAuth service ads
// if return value is true, but *ads_error is not empty() then the request ads have missing fields
// that are required by configuration.
bool SubmitHash::NeedsOAuthServices(
	std::string & services,   // out: comma separated list of services names for OAuthServicesNeeded job attribute
	ClassAdList * request_ads /*=NULL*/, // out: optional list of request classads for the services
	std::string * ads_error /*=NULL*/) const // out: error message from building request_ads
{
	if (request_ads) { request_ads->Clear(); }
	if (ads_error) { ads_error->clear(); }
	services.clear();

	auto_free_ptr tokens_needed(submit_param(SUBMIT_KEY_UseOAuthServices, SUBMIT_KEY_UseOAuthServicesAlt));
	if (tokens_needed.empty()) {
		return false;
	}

	// enabled services it the bare service names from the use_oauth_services
	// these may not be the actual services names
	// because the use of handles modifies the effective service name
	classad::References enabled_services, services_with_handles;
	StringTokenIterator sti(tokens_needed);
	for (auto name = sti.first(); name != NULL; name = sti.next()) {
		enabled_services.insert(name);
	}

	// this will be populated with the fully qualifed service names
	// that have been enabled, these names will include the handle suffix
	classad::References service_names;

	// scan the submit keys for things that match the form
	// <service>_OAUTH_[PERMISSIONS|RESOURCE](_<handle>)?
	// and create a list of individual tokens (with handles)
	// that we need to have.

	const char *errptr;
	int erroffset;
	pcre * re = pcre_compile("_oauth_(permissions|resource)", PCRE_CASELESS, &errptr, &erroffset, NULL);
	if ( ! re) {
		dprintf(D_ALWAYS, "could not compile Oauth key regex!\n");
		return true;
	}
	const int ocount = 2; // 1 for (permissions|resource) capture group, and 1 for whole pattern
	int ovec[3 * ocount];
	const int ovec_service_end = 0;  // index into ovec for the end of the service name (start of pattern)
	const int ovec_handle_start = 1; // index into ovec for the start of the handle (end of the pattern)

	std::string service;

	// scan the keys in the hashtable, looking for keys that match the pattern
	// if we find any, check to see if they have a handle suffix.
	// so we can store <service>*<handle> as the actual service name
	HASHITER it = hash_iter_begin(const_cast<MACRO_SET&>(SubmitMacroSet));
	for (; !hash_iter_done(it); hash_iter_next(it)) {
		const char *key = hash_iter_key(it);
		if (*key == '+' || starts_with_ignore_case(key, "MY.")) continue;	// ignore job attrs, we care only about submit keywords
		int cch = (int)strlen(key);
		int onum = pcre_exec(re, NULL, key, cch, 0, PCRE_NOTBOL, ovec, ocount);
		if (onum >= 0 && ovec[ovec_service_end] > 0) {
			service.assign(key, ovec[ovec_service_end]);
			if (enabled_services.count(service) > 0) {

				// does this key have a handle suffix? of so append the suffix to the service name
				if (key[ovec[ovec_handle_start]]) {
					// add this to the list of services that have specialized names
					services_with_handles.insert(service);

					// now mutate the service name to include the handle
					service += "*";
					service += key + ovec[ovec_handle_start] + 1;
				}

				// store the effective service name
				service_names.insert(service);
			}
		}
	}
	hash_iter_delete(&it);
	pcre_free(re);

	// The services names that did *not* have a PERMISSIONS or RESOURCE key have not yet been added
	// we want to add these only if that service has not already been added with a handle
	for (auto name = enabled_services.begin(); name != enabled_services.end(); ++name) {
		if (services_with_handles.count(*name) > 0) continue;
		service_names.insert(*name);
	}

	// return the string that we will use for the OAuthServicesNeeded job attribute
	for (auto name = service_names.begin(); name != service_names.end(); ++name){
		if (!services.empty()) services += ",";
		services += *name;
	}

	// at this point, service_names has the list fully qualified service names, including the handle suffix
	// now we need to build services ads for these
	if (request_ads) {
		build_oauth_service_ads(service_names, *request_ads, *ads_error);
	}
	return true;
}

// fill out token request ads for the needed oauth services
// returns -1 and fills out error if the SubmitHash is missing a required field
// returns 0 on success
int SubmitHash::build_oauth_service_ads (
	classad::References & unique_names,
	ClassAdList & requests,
	std::string & error) const
{
	MyString param_name;
	MyString config_param_name;
	MyString param_val;

	error.clear();

	for (auto it = unique_names.begin(); it != unique_names.end(); ++it) {
		const char * token = it->c_str();
		ClassAd *request_ad = new ClassAd();
		MyString token_MyS = token;

		MyString service_name;
		MyString handle;
		int starpos = token_MyS.FindChar('*');
		if(starpos == -1) {
			// no handle, just service
			service_name = token_MyS;
		} else {
			// no split into two
			service_name = token_MyS.substr(0,starpos);
			handle = token_MyS.substr(starpos+1,token_MyS.length());
		}
		request_ad->Assign("Service", service_name);
		if ( ! handle.empty()) { request_ad->Assign("Handle", handle); }


		// get permissions (scopes) from submit file or config file if needed
		param_name.formatstr("%s_OAUTH_PERMISSIONS", service_name.c_str());
		if (handle.length()) {
			param_name += "_";
			param_name += handle;
		}
		param_val = submit_param_mystring(param_name.c_str(), NULL);
		if(param_val.length() == 0) {
			// not specified: is this required?
			config_param_name.formatstr("%s_USER_DEFINE_SCOPES", service_name.c_str());
			param_val  = param(config_param_name.c_str());
			if (param_val[0] == 'R') {
				formatstr(error, "You must specify %s to use OAuth service %s.", param_name.c_str(), service_name.c_str());
				return -1;
			}
			config_param_name.formatstr("%s_DEFAULT_SCOPES", service_name.c_str());
			param_val = param(config_param_name.c_str());
		}
		if (!param_val.empty()) { request_ad->Assign("Scopes", param_val); }

		// get resource (audience) from submit file or config file if needed
		param_name.formatstr("%s_OAUTH_RESOURCE", service_name.c_str());
		if (handle.length()) {
			param_name += "_";
			param_name += handle;
		}
		param_val = submit_param_mystring(param_name.c_str(), NULL);
		if (param_val.length() == 0) {
			// not specified: is this required?
			config_param_name.formatstr("%s_USER_DEFINE_AUDIENCE", service_name.c_str());
			param_val  = param(config_param_name.c_str());
			if (param_val[0] == 'R') {
				formatstr(error, "You must specify %s to use OAuth service %s.", param_name.c_str(), service_name.c_str());
				return -1;
			}
			config_param_name.formatstr("%s_DEFAULT_AUDIENCE", service_name.c_str());
			param_val = param(config_param_name.c_str());
		}
		if ( ! param_val.empty()) { request_ad->Assign("Audience", param_val); }

		// right now, we only ever want to obtain creds for the user
		// principal as determined by the CredD.  omitting username
		// tells the CredD to take the authenticated user from the
		// socket and use that.
		//
		// NOTE: this will fail when talking to a pre-8.9.7 CredD
		// because it is expecting this username and does not know to
		// use the authenticated from the socket.
		//
		// in the future, if we wish to obtain credentials on behalf of
		// another user, you would fill in this attribute, presumably
		// with some value obtained from the submit file.
		//
		// request_ad->Assign("Username", "<username>");

		requests.Insert(request_ad);
	}

	return 0;
}


void SubmitHash::delete_job_ad()
{
	delete job;
	job = NULL;
	delete procAd;
	procAd = NULL;
}

#ifdef WIN32
#if 0 // We documented in 8.5 that we don't do this anymore and no-one complained. so in 8.9 we remove it.
void publishWindowsOSVersionInfo(ClassAd & ad)
{
	// Publish the version of Windows we are running
	OSVERSIONINFOEX os_version_info;
	ZeroMemory ( &os_version_info, sizeof ( OSVERSIONINFOEX ) );
	os_version_info.dwOSVersionInfoSize = sizeof ( OSVERSIONINFOEX );
	BOOL ok = GetVersionEx ( (OSVERSIONINFO*) &os_version_info );
	if ( !ok ) {
		os_version_info.dwOSVersionInfoSize =
			sizeof ( OSVERSIONINFO );
		ok = GetVersionEx ( (OSVERSIONINFO*) &os_version_info );
		if ( !ok ) {
			dprintf ( D_FULLDEBUG, "Submit: failed to get Windows version information\n" );
		}
	}

	if ( ok ) {
		ad.Assign(ATTR_WINDOWS_MAJOR_VERSION, os_version_info.dwMajorVersion);
		ad.Assign(ATTR_WINDOWS_MINOR_VERSION, os_version_info.dwMinorVersion);
		ad.Assign(ATTR_WINDOWS_BUILD_NUMBER, os_version_info.dwBuildNumber);
		// publish the extended Windows version information if we have it at our disposal
		if (sizeof(OSVERSIONINFOEX) == os_version_info.dwOSVersionInfoSize) {
			ad.Assign(ATTR_WINDOWS_SERVICE_PACK_MAJOR, os_version_info.wServicePackMajor);
			ad.Assign(ATTR_WINDOWS_SERVICE_PACK_MINOR, os_version_info.wServicePackMinor);
			ad.Assign(ATTR_WINDOWS_PRODUCT_TYPE, os_version_info.wProductType);
		}
	}
}
#endif
#endif

int SubmitHash::set_cluster_ad(ClassAd * ad)
{
	delete job;
	job = NULL;
	delete procAd;
	procAd = NULL;

	if ( ! ad) {
		this->clusterAd = NULL;
		return 0;
	}

	MACRO_EVAL_CONTEXT ctx = mctx; mctx.use_mask = 0;
	ad->LookupString (ATTR_OWNER, submit_username);
	ad->LookupInteger(ATTR_CLUSTER_ID, jid.cluster);
	ad->LookupInteger(ATTR_PROC_ID, jid.proc);
	ad->LookupInteger(ATTR_Q_DATE, submit_time);
	if (ad->LookupString(ATTR_JOB_IWD, JobIwd) && ! JobIwd.empty()) {
		JobIwdInitialized = true;
		insert_macro("FACTORY.Iwd", JobIwd.c_str(), SubmitMacroSet, DetectedMacro, ctx);
	}

	this->clusterAd = ad;
	// Force the cluster IWD to be computed, so we can safely call getIWD and full_path
	ComputeIWD();
	return 0;
}

int SubmitHash::init_base_ad(time_t submit_time_in, const char * username)
{
	MyString buffer;
	submit_username.clear();
	if (username) { submit_username = username; }

	delete job; job = NULL;
	delete procAd; procAd = NULL;
	baseJob.Clear();
	base_job_is_cluster_ad = 0;

	// set up types of the ad
	SetMyTypeName (baseJob, JOB_ADTYPE);
	SetTargetTypeName (baseJob, STARTD_ADTYPE);

	if (submit_time_in) {
		submit_time = submit_time_in;
	} else {
		submit_time = time(NULL);
	}

	setup_submit_time_defaults(submit_time);

	// all jobs should end up with the same qdate, so we only query time once.
	baseJob.Assign(ATTR_Q_DATE, submit_time);
	baseJob.Assign(ATTR_COMPLETION_DATE, 0);

	// as of 8.9.5 we no longer think it is a good idea for submit to set the Owner attribute
	// for jobs, even for local jobs, but just in case, set this knob to true to enable the
	// pre 8.9.5 behavior.
	bool set_local_owner = param_boolean("SUBMIT_SHOULD_SET_LOCAL_OWNER", false);

	// Set the owner attribute to undefined for remote jobs or jobs where
	// the caller did not provide a username
	if (IsRemoteJob || submit_username.empty() || ! set_local_owner) {
		baseJob.AssignExpr(ATTR_OWNER, "Undefined");
	} else {
		baseJob.Assign(ATTR_OWNER, submit_username.c_str());
	}

#ifdef WIN32
	// put the NT domain into the ad as well
	auto_free_ptr ntdomain(my_domainname());
	if (ntdomain) baseJob.Assign(ATTR_NT_DOMAIN, ntdomain.ptr());


	#if 0 // We documented in 8.5 that we don't do this anymore and no-one complained. so in 8.9 we remove it.
	// Publish the version of Windows we are running
	if (param_boolean("SUBMIT_PUBLISH_WINDOWS_OSVERSIONINFO", false)) {
		publishWindowsOSVersionInfo(baseJob);
	}
	#endif
#endif

	baseJob.Assign(ATTR_JOB_REMOTE_WALL_CLOCK, 0.0);
	baseJob.Assign(ATTR_JOB_REMOTE_USER_CPU,   0.0);
	baseJob.Assign(ATTR_JOB_REMOTE_SYS_CPU,    0.0);
	baseJob.Assign(ATTR_JOB_CUMULATIVE_REMOTE_USER_CPU,   0.0);
	baseJob.Assign(ATTR_JOB_CUMULATIVE_REMOTE_SYS_CPU,    0.0);

	baseJob.Assign(ATTR_JOB_EXIT_STATUS, 0);
	baseJob.Assign(ATTR_NUM_CKPTS, 0);
	baseJob.Assign(ATTR_NUM_JOB_STARTS, 0);
	baseJob.Assign(ATTR_NUM_JOB_COMPLETIONS, 0);
	baseJob.Assign(ATTR_NUM_RESTARTS, 0);
	baseJob.Assign(ATTR_NUM_SYSTEM_HOLDS, 0);
	baseJob.Assign(ATTR_JOB_COMMITTED_TIME, 0);
	baseJob.Assign(ATTR_COMMITTED_SLOT_TIME, 0);
	baseJob.Assign(ATTR_CUMULATIVE_SLOT_TIME, 0);
	baseJob.Assign(ATTR_TOTAL_SUSPENSIONS, 0);
	baseJob.Assign(ATTR_LAST_SUSPENSION_TIME, 0);
	baseJob.Assign(ATTR_CUMULATIVE_SUSPENSION_TIME, 0);
	baseJob.Assign(ATTR_COMMITTED_SUSPENSION_TIME, 0);
	baseJob.Assign(ATTR_ON_EXIT_BY_SIGNAL, false);

#if 0
	// can't use this because of +attrs and My.attrs in SUBMIT_ATTRS
	config_fill_ad( job );
#else
	classad::References submit_attrs;
	param_and_insert_attrs("SUBMIT_ATTRS", submit_attrs);
	param_and_insert_attrs("SUBMIT_EXPRS", submit_attrs);
	param_and_insert_attrs("SYSTEM_SUBMIT_ATTRS", submit_attrs);

	if ( ! submit_attrs.empty()) {
		MyString buffer;

		for (classad::References::const_iterator it = submit_attrs.begin(); it != submit_attrs.end(); ++it) {
			if (starts_with(*it,"+")) {
				forcedSubmitAttrs.insert(it->substr(1));
				continue;
			} else if (starts_with_ignore_case(*it, "MY.")) {
				forcedSubmitAttrs.insert(it->substr(3));
				continue;
			}

			auto_free_ptr expr(param(it->c_str()));
			if ( ! expr) continue;
			ExprTree *tree = NULL;
			bool valid_expr = (0 == ParseClassAdRvalExpr(expr.ptr(), tree)) && tree != NULL;
			if ( ! valid_expr) {
				dprintf(D_ALWAYS, "could not insert SUBMIT_ATTR %s. did you forget to quote a string value?\n", it->c_str());
				//push_warning(stderr, "could not insert SUBMIT_ATTR %s. did you forget to quote a string value?\n", it->c_str());
			} else {
				baseJob.Insert(*it, tree);
			}
		}
	}
	
	/* Insert the version into the ClassAd */
	baseJob.Assign( ATTR_VERSION, CondorVersion() );
	baseJob.Assign( ATTR_PLATFORM, CondorPlatform() );
#endif

#if 0 // not used right now..
	// if there is an Attrs ad, copy from it into this ad.
	if (from_ad) {
		if ( baseJob.Update(*from_ad) == false ) {
			abort_code = 1;
		}
	}
#endif

	return abort_code;
}

// after calling make_job_ad for the Procid==0 ad, pass the returned job ad to this function
// to fold the job attributes into the base ad, thereby creating an internal clusterad (owned by the SubmitHash)
// The passed in job ad will be striped down to a proc0 ad and chained to the internal clusterad
// it is an error to pass any ad other than the most recent ad returned by make_job_ad()
// After calling this method, subsequent calls to make_job_ad() will produce a job ad that
// is chained to the cluster ad
// This function does nothing if the SubmitHash is using a foreign clusterad (i.e. you called set_cluster_ad())
//
bool SubmitHash::fold_job_into_base_ad(int cluster_id, ClassAd * jobad)
{
	// its only valid to call this function if not using a foreign clusterad
	// and if the job passed in is the same as the job we just returned from make_job_ad()
	if (clusterAd || ! jobad) {
		return false;
	}

	jobad->ChainToAd(NULL); // make sure that there is not currently a chained parent
	int procid = -1;
	if ( ! jobad->LookupInteger(ATTR_PROC_ID, procid) || procid < 0) {
		return false;
	}

	// grab the status from the jobad, this attribute is also one we want to force into the procad
	// although unlike the procid, it's ok if it is also in the cluster ad
	int status = IDLE;
	bool has_status = jobad->LookupInteger(ATTR_JOB_STATUS, status);

	// move all of the attributes from the job to the parent.
	baseJob.Update(*jobad);

	// put the proc id (and possibly status) back into the (now empty) jobad
	jobad->Clear();
	jobad->Assign(ATTR_PROC_ID, procid);
	if (has_status) jobad->Assign(ATTR_JOB_STATUS, status);

	// make sure that the base job has no procid assigment, and the correct cluster id
	baseJob.Delete(ATTR_PROC_ID);
	baseJob.Assign(ATTR_CLUSTER_ID, cluster_id);
	base_job_is_cluster_ad = jid.cluster; // so we notice if the cluster id changes and we need to make a new base ad

	// chain the job to the base clusterad
	jobad->ChainToAd(&baseJob);
	return true;
}


ClassAd* SubmitHash::make_job_ad (
	JOB_ID_KEY job_id, // ClusterId and ProcId
	int item_index, // Row or ItemIndex
	int step,       // Step
	bool interactive,
	bool remote,
	int (*check_file)(void*pv, SubmitHash * sub, _submit_file_role role, const char * name, int flags),
	void* pv_check_arg)
{
	jid = job_id;
	IsInteractiveJob = interactive;
	IsRemoteJob = remote;
	// save these for use by check_open
	FnCheckFile = check_file;
	CheckFileArg = pv_check_arg;

	strcpy(LiveNodeString,"");
	(void)sprintf(LiveClusterString, "%d", job_id.cluster);
	(void)sprintf(LiveProcessString, "%d", job_id.proc);
	(void)sprintf(LiveRowString, "%d", item_index);
	(void)sprintf(LiveStepString, "%d", step);

	// calling this function invalidates the job returned from the previous call
	delete job; job = NULL;
	delete procAd; procAd = NULL;

	// we only set the universe once per cluster.
	if (JobUniverse <= CONDOR_UNIVERSE_MIN || job_id.proc <= 0) {
		ClassAd universeAd;
		DeltaClassAd tmpDelta(universeAd);
		procAd = &universeAd;
		job =  &tmpDelta;
		SetUniverse();
		baseJob.Update(universeAd);
		if (clusterAd) {
			//PRAGMA_REMIND("tj: skip doing SetUniverse or do an abbreviated one if we have a clusterAd")
			int uni = CONDOR_UNIVERSE_MIN;
			if ( ! clusterAd->LookupInteger(ATTR_JOB_UNIVERSE, uni) || uni != JobUniverse) {
				clusterAd->Update(universeAd);
			}
		}
		job = NULL;
		procAd = NULL;
	}

	// Now that we know the universe, we can set the default NODE macro, note that dagman also uses NODE
	// but since this is a default macro, the dagman node will take precedence.
	// we set it to #pArAlLeLnOdE# for PARALLEL universe, for universe MPI, we need it to expand as "#MpInOdE#" instead.
	if (JobUniverse == CONDOR_UNIVERSE_PARALLEL) {
		strcpy(LiveNodeString, "#pArAlLeLnOdE#");
	} else if (JobUniverse == CONDOR_UNIVERSE_MPI) {
		strcpy(LiveNodeString, "#MpInOdE#");
	}

	if (clusterAd) {
		procAd = new ClassAd();
		procAd->ChainToAd(clusterAd);
	} else if ((jid.proc > 0) && base_job_is_cluster_ad) {
		procAd = new ClassAd();
		procAd->ChainToAd(&baseJob);
	} else {
		procAd = new ClassAd(baseJob);
	}
	job = new DeltaClassAd(*procAd);

	// really a command, needs to happen before any calls to check_open
	JobDisableFileChecks = submit_param_bool(SUBMIT_CMD_skip_filechecks, NULL, false);
	//PRAGMA_REMIND("TODO: several bits of grid code are ignoring JobDisableFileChecks and bypassing FnCheckFile, check to see if that is kosher.")

#if !defined(WIN32)
	SetRootDir();	// must be called very early
	if (!clusterAd) { // if no clusterAd, we also want to check for access
		if (check_root_dir_access()) { return NULL; }
	}
#endif
	SetIWD();		// must be called very early

	SetExecutable(); /* factory:ok */
	SetArguments(); /* factory:ok */
	SetGridParams(); /* factory:ok */
	SetVMParams(); /* factory:ok */
	SetJavaVMArgs(); /* factory:ok */
	SetParallelParams(); /* factory:ok */

	SetEnvironment(); /* factory:ok */

	SetJobStatus(); /* run always, factory:ok as long as hold keyword isn't pruned */

	SetTDP();	/* factory:ok as long as transfer fixed or tdp_cmd not pruned */ // before SetTransferFile() and SetRequirements()
	SetStdin(); /* factory:ok */
	SetStdout(); /* factory:ok */
	SetStderr(); /* factory:ok */
	SetGSICredentials(); /* factory:ok */

	SetNotification(); /* factory:ok */
	SetRank(); /* factory:ok */
	SetPeriodicExpressions(); /* factory:ok */
	SetLeaveInQueue(); /* factory:ok */
	SetJobRetries(); /* factory:ok */
	SetKillSig(); /* factory:ok  */

	// Orthogonal to all other functions.  This position is arbitrary.
	SetContainerSpecial();

	SetRequestResources(); /* n attrs, prunable by pattern, factory:ok */
	SetConcurrencyLimits(); /* 2 attrs, prunable, factory:ok */
	SetAccountingGroup(); /* 3 attrs, prunable, factory:ok */
	SetOAuth(); /* 1 attr, prunable, factory:ok */

	SetSimpleJobExprs();

	SetJobDeferral(); /* 4 attrs, prunable */

	SetImageSize();	/* run always, factory:ok */
	SetTransferFiles(); /* run once if */

	SetAutoAttributes();
	ReportCommonMistakes();

		// When we are NOT late materializing, set SUBMIT_ATTRS attributes that are +Attr or My.Attr second-to-last
	if ( ! clusterAd) { SetForcedSubmitAttrs(); }

		// SetForcedAttributes should be last so that it trumps values
		// set by normal submit attributes
	SetForcedAttributes();

	// Must be called _after_ SetTransferFiles(), SetJobDeferral(),
	// SetCronTab(), SetPerFileEncryption(), SetAutoAttributes().
	// and after SetForcedAttributes()
	SetRequirements();

	// This must come after all things that modify the input file list
	FixupTransferInputFiles();

	// if we aborted in any of the steps above, then delete the job and return NULL.
	if (abort_code) {
		delete job;
		job = NULL;
		delete procAd;
		procAd = NULL;
	} else if (procAd) {
		if (procAd->GetChainedParentAd()) {
			#if 0 // the delta ad does this so we don't need to
			// remove duplicate attributes between procad and chained parent
			procAd->PruneChildAd();
			#endif
			// we need to make sure that that job status is in the proc ad
			// because the job counters by status in the schedd depends on this.
			if ( ! procAd->LookupIgnoreChain(ATTR_JOB_STATUS)) {
				CopyAttribute(ATTR_JOB_STATUS, *procAd, ATTR_JOB_STATUS, *procAd->GetChainedParentAd());
			}
		} else if ( ! clusterAd && (base_job_is_cluster_ad != jid.cluster)) {
			// promote the procad to a clusterad
			fold_job_into_base_ad(jid.cluster, procAd);
		}
	}
	return procAd;
}


void SubmitHash::insert_source(const char * filename, MACRO_SOURCE & source)
{
	::insert_source(filename, SubmitMacroSet, source);
}

// Check to see if this is a queue statement, if it is, return a pointer to the queue arguments.
// 
const char * SubmitHash::is_queue_statement(const char * line)
{
	const int cchQueue = sizeof("queue")-1;
	if (starts_with_ignore_case(line, "queue") && (0 == line[cchQueue] || isspace(line[cchQueue]))) {
		const char * pqargs = line+cchQueue;
		while (*pqargs && isspace(*pqargs)) ++pqargs;
		return pqargs;
	}
	return NULL;
}


// set the slice by parsing a string [x:y:z], where
// the enclosing [] are required
// x,y & z are integers, y and z are optional
char *qslice::set(char* str) {
	flags = 0;
	if (*str == '[') {
		char * p = str;
		char * pend=NULL;
		flags |= 1;
		int val = (int)strtol(p+1, &pend, 10);
		if ( ! pend || (*pend != ':' && *pend != ']')) { flags = 0; return str; }
		start = val; if (pend > p+1) flags |= 2;
		p = pend;
		if (*p == ']') return p;
		val = (int)strtol(p+1, &pend, 10);
		if ( ! pend || (*pend != ':' && *pend != ']')) { flags = 0; return str; }
		end = val; if (pend > p+1) flags |= 4;
		p = pend;
		if (*p == ']') return p;
		val = (int)strtol(p+1, &pend, 10);
		if ( ! pend || *pend != ']') { flags = 0; return str; }
		step = val; if (pend > p+1) flags |= 8;
		return pend+1;
	}
	return str;
}

// convert ix based on slice start & step, returns true if translated ix is within slice start and length.
// input ix is assumed to be 0 based and increasing.
bool qslice::translate(int & ix, int len) const {
	if (!(flags & 1)) return ix >= 0 && ix < len;
	int im = (flags&8) ? step : 1;
	if (im <= 0) {
		ASSERT(0); // TODO: implement negative iteration.
	} else {
		int is = 0;   if (flags&2) { is = (start < 0) ? start+len : start; }
		int ie = len; if (flags&4) { ie = is + ((end < 0) ? end+len : end); }
		int iy = is + (ix*im);
		ix = iy;
		return ix >= is && ix < ie;
	}
}

// check to see if ix is selected for by the slice. negative iteration is ignored 
bool qslice::selected(int ix, int len) const {
	if (!(flags&1)) return ix >= 0 && ix < len;
	int is = 0; if (flags&2) { is = (start < 0) ? start+len : start; }
	int ie = len; if (flags&4) { ie = (end < 0) ? end+len : end; }
	return ix >= is && ix < ie && ( !(flags&8) || (0 == ((ix-is) % step)) );
}

// returns number of selected items for a list of the given length, result is never negative
// negative step values NOT handled correctly
int qslice::length_for(int len) const {
	if (!(flags&1)) return len;
	int is = 0; if (flags&2) { is = (start < 0) ? start+len : start; }
	int ie = len; if (flags&4) { ie = (end < 0) ? end+len : end; }
	int ret = ie - is;
	if ((flags&8) && step > 1) { 
		ret = (ret + step -1) / step;
	}
	// bound the return value to the range of 0 to len
	ret = MAX(0, ret);
	return MIN(ret, len);
}


int qslice::to_string(char * buf, int cch) const {
	char sz[16*3];
	if ( ! (flags&1)) return 0;
	char * p = sz;
	*p++  = '[';
	if (flags&2) { p += sprintf(p,"%d", start); }
	*p++ = ':';
	if (flags&4) { p += sprintf(p,"%d", end); }
	*p++ = ':';
	if (flags&8) { p += sprintf(p,"%d", step); }
	*p++ = ']';
	*p = 0;
	strncpy(buf, sz, cch); buf[cch-1] = 0;
	return (int)(p - sz);
}


// scan for a keyword from set of tokens, the keywords must be surrounded by whitespace
// or terminated by (.  if a token is found token_id is set, otherwise it is left untouched.
// the return value is a pointer to where scanning left off.

struct _qtoken { const char * name; int id; };

static char * queue_token_scan(char * ptr, const struct _qtoken tokens[], int ctokens, char** pptoken, int & token_id, bool scan_until_match)
{
	char *ptok = NULL;   // pointer to start of current token in pqargs when scanning for keyword
	char tokenbuf[sizeof("matching")+1] = ""; // temporary buffer to hold a potential keyword while scanning
	int  maxtok = (int)sizeof(tokenbuf)-1;
	int  cchtok = 0;

	char * p = ptr;

	while (*p) {
		int ch = *p;
		if (isspace(ch) || ch == '(') {
			if (cchtok >= 1 && cchtok <= maxtok) {
				tokenbuf[cchtok] = 0;
				int ix = 0;
				for (ix = 0; ix < ctokens; ++ix) {
					if (MATCH == strcasecmp(tokenbuf, tokens[ix].name))
						break;
				}
				if (ix < ctokens) { token_id = tokens[ix].id; *pptoken = ptok; break; }
			}
			if ( ! scan_until_match) { *pptoken = ptok; break; }
			cchtok = 0;
		} else {
			if ( ! cchtok) { ptok = p; }
			if (cchtok < maxtok) { tokenbuf[cchtok] = ch; }
			++cchtok;
		}
		++p;
	}

	return p;
}

// returns number of selected items
// the items member must have been populated
// or the mode must be foreach_not
// the return does not take queue_num into account.
int SubmitForeachArgs::item_len() const
{
	if (foreach_mode == foreach_not) return 1;
	return slice.length_for(items.number());
}

enum {
	PARSE_ERROR_INVALID_QNUM_EXPR = -2,
	PARSE_ERROR_QNUM_OUT_OF_RANGE = -3,
	PARSE_ERROR_UNEXPECTED_KEYWORD = -4,
	PARSE_ERROR_BAD_SLICE = -5,
};

// parse a the arguments for a Queue statement. this will be of the form
//
//    [<num-expr>] [[<var>[,<var2>]] in|from|matching [<slice>][<tokening>] (<items>)]
// 
//  {} indicates optional, <> indicates argument type rather than literal text, | is either or
//
//  <num-expr> is any classad expression that parses to an int it defines the number of
//             procs to queue per item in <items>.  If not present 1 is used.
//  <var>      is a variable name, case insensitive, case preserving, must begin with alpha and contain only alpha, numbers and _
//  in|from|matching  only one of these case-insensitive keywords may occur, these control interpretation of <items>
//  <slice>    is a python style slice controlling the start,end & step through the <items>
//  <tokening> arguments that control tokenizing <items>.
//  <items>    is a list of items to iterate and queue. the () surrounding items are optional, if they exist then
//             items may span multiple lines, in which case the final ) must be on a line by itself.
//
// The basic parsing strategy is:
//    1) find the in|from|matching keyword by scanning for whitespace or ( delimited words
//       if NOT FOUND, set end_num to end of input string and goto step 5 (because the whole input is <num-expr>)
//       else set end_num to start of keyword.
//    2) parse forwards from end of keyword looking for (
//       if no ( is found, parse remainder of line as single-line itemlist
//       if ( is found look to see if last char on line is )
//          if found both ( and ) parse content as a single-line itemlist
//          else set items_filename appropriately based on keyword.
//    3) FUTURE WORK: parse characters between keyword and ( as <slice> and <tokening>
//    4) parse backwards from start of keyword while you see valid VAR,VAR2,etc (basically look for bare numbers or non-alphanum chars)
//       set end_num to first char that cannot be VAR,VAR2
//       if VARS found, parse into vars stringlist.
///   4) eval from start of line to end_num and set queue_num.
//
int SubmitForeachArgs::parse_queue_args (
	char * pqargs)      // in:  queue line, THIS MAY BE MODIFIED!! \0 will be inserted to delimit things
{
	foreach_mode = foreach_not;
	vars.clearAll();
	// we can't clear this unconditionally, because it may already be filled with itemdata sent over from submit
	// items.clearAll();
	items_filename.clear();

	while (isspace(*pqargs)) ++pqargs;

	// empty queue args means queue 1
	if ( ! *pqargs) {
		queue_num = 1;
		return 0;
	}

	char *p = pqargs;    // pointer to current char while scanning
	char *ptok = NULL;   // pointer to start of current token in pqargs when scanning for keyword
	static const struct _qtoken foreach_tokens[] = { {"in", foreach_in }, {"from", foreach_from}, {"matching", foreach_matching} };
	p = queue_token_scan(p, foreach_tokens, COUNTOF(foreach_tokens), &ptok, foreach_mode, true);

	// for now assume that p points to the end of the queue count expression.
	char * pnum_end = p;

	// if we found a in,from, or matching keyword. we use that to anchor the rest of the parse
	// before the keyword is the optional vars list, and before that is the optional queue count.
	// after the keyword is the start of the items list.
	if (foreach_mode != foreach_not) {
		// if we found a keyword, then p points to the start of the itemlist
		// and we have to scan backwords to find the end of the queue count.
		while (*p && isspace(*p)) ++p;

		// check for qualifiers after the foreach keyword
		if (*p != '(') {
			static const struct _qtoken quals[] = { {"files", 1 }, {"dirs", 2}, {"any", 3} };
			for (;;) {
				char * p2 = p;
				int qual = -1;
				char * ptmp = NULL;
				p2 = queue_token_scan(p2, quals, COUNTOF(quals), &ptmp, qual, false);
				if (ptmp && *ptmp == '[') { qual = 4; }
				if (qual <= 0)
					break;

				switch (qual)
				{
				case 1:
					if (foreach_mode == foreach_matching) foreach_mode = foreach_matching_files;
					else return PARSE_ERROR_UNEXPECTED_KEYWORD;
					break;

				case 2:
					if (foreach_mode == foreach_matching) foreach_mode = foreach_matching_dirs;
					else return PARSE_ERROR_UNEXPECTED_KEYWORD;
					break;

				case 3:
					if (foreach_mode == foreach_matching) foreach_mode = foreach_matching_any;
					else return PARSE_ERROR_UNEXPECTED_KEYWORD;
					break;

				case 4:
					p2 = slice.set(ptmp);
					if ( ! slice.initialized()) return PARSE_ERROR_BAD_SLICE;
					if (*p2 == ']') ++p2;
					break;

				default:
					break;
				}

				if (p == p2) break; // just in case we don't advance.
				p = p2;
				while (*p && isspace(*p)) ++p;
			}
		}

		// parse the itemlist. this can be all on a single line, or spanning multiple lines.
		// we only parse the first line here, and set items_filename to indicate how to proceed
		char * plist = p;
		bool one_line_list = false;
		if (*plist == '(') {
			int cch = (int)strlen(plist);
			if (plist[cch-1] == ')') { plist[cch-1] = 0; ++plist; one_line_list = true; }
		}
		if (*plist == '(') {
			// this is a multiline list, if it is to be read from fp_submit, we can't do that here 
			// because reading from fp_submit will invalidate pqargs. instead we append whatever we
			// find on the current line, and then set the filename to "<" to tell the caller to read
			// the remainder from the submit file.
			++plist;
			while (isspace(*plist)) ++plist;
			if (*plist) {
				if (foreach_mode == foreach_from) {
					items.clearAll();
					items.append(plist);
				} else {
					items.initializeFromString(plist);
				}
			}
			items_filename = "<";
		} else if (foreach_mode == foreach_from) {
			while (isspace(*plist)) ++plist;
			if (one_line_list) {
				items.clearAll();
				items.append(plist);
			} else {
				items_filename = plist;
				trim(items_filename);
			}
		} else {
			while (isspace(*plist)) ++plist;
			items.initializeFromString(plist);
		}

		// trim trailing whitespace before the in,from, or matching keyword.
		char * pvars = ptok;
		while (pvars > pqargs && isspace(pvars[-1])) { --pvars; }

		// walk backwards until we get to something that can't be loop variable.
		// so we scan backwards over alpha, command and space, but only scan over
		// numbers if they are preceeded by alpha. this allows variables to be VAR1 but not 1VAR
		if (pvars > pqargs) {
			*pvars = 0; // null terminate the vars
			char * pt = pvars;
			while (pt > pqargs) {
				char ch = pt[-1];
				if (isdigit(ch)) {
					--pt;
					while (pt > pqargs) {
						ch = pt[-1];
						if (isalpha(ch)) { break; }
						if ( ! isdigit(ch)) { ch = '!'; break; } // force break out of outer loop
						--pt;
					}
				}
				if (isspace(ch) || isalpha(ch) || ch == ',' || ch == '_' || ch == '.') {
					pvars = pt-1;
				} else {
					break;
				}
				--pt;
			}
			// pvars should now point to a null-terminated string that is the var set.
			vars.initializeFromString(pvars);
		}
		// whatever remains from pvars to the start of the args is the queue count.
		pnum_end = pvars;
	}

	// parse the queue count.
	while (pnum_end > pqargs && isspace(pnum_end[-1])) { --pnum_end; }
	if (pnum_end > pqargs) {
		*pnum_end = 0;
		long long value = -1;
		if ( ! string_is_long_param(pqargs, value)) {
			return PARSE_ERROR_INVALID_QNUM_EXPR;
		} else if (value < 0 || value >= INT_MAX) {
			return PARSE_ERROR_QNUM_OUT_OF_RANGE;
		}
		queue_num = (int)value;
	} else {
		queue_num = 1;
	}

	return 0;
}


// destructively split the item, inserting \0 to terminate and trim and returning a vector of pointers to start of each value
int SubmitForeachArgs::split_item(char* item, std::vector<const char*> & values)
{
	values.clear();
	values.reserve(vars.number());
	if ( ! item) return 0;

	const char* token_seps = ", \t";
	const char* token_ws = " \t";

	char * var = vars.first();
	char * data = item;

	// skip leading separators and whitespace
	while (*data == ' ' || *data == '\t') ++data;
	values.push_back(data);

	// check for the use of US as a field separator
	// if we find one, then use that instead of the default token separator
	// In this case US is the only field separator, but we still want to trim
	// whitespace both before and after the values.  we do this because the submit hash
	// essentially assumes that all values have been pre-trimmed of whitespace
	// also, just be helpful, we also trim trailing \r\n from the data, although
	// for most use cases of this function, the caller will have already trimmed those.
	char * pus = strchr(data, '\x1F');
	if (pus) {
		for (;;) {
			*pus = 0;
			// trim token separator and also trailing whitespace
			char * endp = pus-1;
			while (endp >= data && (*endp == ' ' || *endp == '\t')) *endp-- = 0;
			if ( ! var) break;

			// advance to the next field and skip leading whitespace
			data = pus+1;
			while (*data == ' ' || *data == '\t') ++data;
			pus = strchr(data, '\x1F');
			var = vars.next();
			if (var) {
				values.push_back(data);
			}
			if ( ! pus) {
				// last field, check for trailing whitespace and \r\n 
				pus = data + strlen(data);
				if (pus > data && pus[-1] == '\n') --pus;
				if (pus > data && pus[-1] == '\r') --pus;
				if (pus == data) {
					// we ran out of fields!
					// we ran out of fields! use terminating null for all of the remaining fields
					while ((var = vars.next())) { values.push_back(data); }
				}
			}
		}
		return (int)values.size();
	}

	// if we get to here US was not the field separator, so use token_seps instead.

	// if there is more than a single loop variable, then assign them as well
	// we do this by destructively null terminating the item for each var
	// the last var gets all of the remaining item text (if any)
	while ((var = vars.next())) {
		// scan for next token separator
		while (*data && ! strchr(token_seps, *data)) ++data;
		// null terminate the previous token and advance to the start of the next token.
		if (*data) {
			*data++ = 0;
			// skip leading separators and whitespace
			while (*data && strchr(token_ws, *data)) ++data;
			values.push_back(data);
		}
	}

	return (int)values.size();
}

// destructively split the item, inserting \0 to terminate and trim
// populates a map with a key->value pair for each value. and returns the number of values
int SubmitForeachArgs::split_item(char* item, NOCASE_STRING_MAP & values)
{
	values.clear();
	if ( ! item) return 0;

	std::vector<const char*> splits;
	split_item(item, splits);

	int ix = 0;
	for (const char * key = vars.first(); key != NULL; key = vars.next()) {
		values[key] = splits[ix++];
	}
	return (int)values.size();
}

// parse the arguments after the Queue statement and populate a SubmitForeachArgs
// as much as possible without globbing or reading any files.
// if queue_args is "", then that is interpreted as Queue 1 just like condor_submit
int SubmitHash::parse_q_args(
	const char * queue_args,               // IN: arguments after Queue statement before macro expansion
	SubmitForeachArgs & o,                 // OUT: options & items from parsing the queue args
	std::string & errmsg)                  // OUT: error message if return value is not 0
{
	int rval = 0;

	auto_free_ptr expanded_queue_args(expand_macro(queue_args));
	char * pqargs = expanded_queue_args.ptr();
	ASSERT(pqargs);

	// skip whitespace before queue arguments (if any)
	while (isspace(*pqargs)) ++pqargs;

	// parse the queue arguments, handling the count and finding the in,from & matching keywords
	// on success pqargs will point to to \0 or to just after the keyword.
	rval = o.parse_queue_args(pqargs);
	if (rval < 0) {
		errmsg = "invalid Queue statement";
		return rval;
	}

	return 0;
}

// finish populating the items in a SubmitForeachArgs if they can be populated from the submit file itself.
//
int SubmitHash::load_inline_q_foreach_items (
	MacroStream & ms,
	SubmitForeachArgs & o,
	std::string & errmsg)
{
	bool items_are_external = false;

	// if no loop variable specified, but a foreach mode is used. use "Item" for the loop variable.
	if (o.vars.isEmpty() && (o.foreach_mode != foreach_not)) { o.vars.append("Item"); }

	if ( ! o.items_filename.empty()) {
		if (o.items_filename == "<") {
			MACRO_SOURCE & source = ms.source();
			if ( ! source.id) {
				errmsg = "unexpected error while attempting to read queue items from submit file.";
				return -1;
			}
			// read items from submit file until we see the closing brace on a line by itself.
			bool saw_close_brace = false;
			int item_list_begin_line = source.line;
			for(char * line=NULL; ; ) {
				line = getline_trim(ms);
				if ( ! line) break; // null indicates end of file
				if (line[0] == '#') continue; // skip comments.
				if (line[0] == ')') { saw_close_brace = true; break; }
				if (o.foreach_mode == foreach_from) {
					o.items.append(line);
				} else {
					o.items.initializeFromString(line);
				}
			}
			if ( ! saw_close_brace) {
				formatstr(errmsg, "Reached end of file without finding closing brace ')'"
					" for Queue command on line %d", item_list_begin_line);
				return -1;
			}
		} else {
			// items from an external source.
			items_are_external = true;
		}
	}

	switch (o.foreach_mode) {
	case foreach_in:
	case foreach_from:
		// itemlist is correct unless items were external
		break;

	case foreach_matching:
	case foreach_matching_files:
	case foreach_matching_dirs:
	case foreach_matching_any:
		items_are_external = true;
		break;

	default:
	case foreach_not:
		break;
	}

	return items_are_external ? 1 : 0;
}


// finish populating the items in a SubmitForeachArgs by reading files and/or globbing.
//
int SubmitHash::load_external_q_foreach_items (
	SubmitForeachArgs & o,                 // IN,OUT: options & items from parsing the queue args
	bool allow_stdin,                      // IN: allow items to be read from stdin.
	std::string & errmsg)                  // OUT: error message if return value is not 0
{
	// if no loop variable specified, but a foreach mode is used. use "Item" for the loop variable.
	if (o.vars.isEmpty() && (o.foreach_mode != foreach_not)) { o.vars.append("Item"); }

	// set glob expansion options from submit statements.
	int expand_options = 0;
	if (submit_param_bool("SubmitWarnEmptyMatches", "submit_warn_empty_matches", true)) {
		expand_options |= EXPAND_GLOBS_WARN_EMPTY;
	}
	if (submit_param_bool("SubmitFailEmptyMatches", "submit_fail_empty_matches", false)) {
		expand_options |= EXPAND_GLOBS_FAIL_EMPTY;
	}
	if (submit_param_bool("SubmitWarnDuplicateMatches", "submit_warn_duplicate_matches", true)) {
		expand_options |= EXPAND_GLOBS_WARN_DUPS;
	}
	if (submit_param_bool("SubmitAllowDuplicateMatches", "submit_allow_duplicate_matches", false)) {
		expand_options |= EXPAND_GLOBS_ALLOW_DUPS;
	}
	char* parm = submit_param("SubmitMatchDirectories", "submit_match_directories");
	if (parm) {
		if (MATCH == strcasecmp(parm, "never") || MATCH == strcasecmp(parm, "no") || MATCH == strcasecmp(parm, "false")) {
			expand_options |= EXPAND_GLOBS_TO_FILES;
		} else if (MATCH == strcasecmp(parm, "only")) {
			expand_options |= EXPAND_GLOBS_TO_DIRS;
		} else if (MATCH == strcasecmp(parm, "yes") || MATCH == strcasecmp(parm, "true")) {
			// nothing to do.
		} else {
			errmsg = parm;
			errmsg += " is not a valid value for SubmitMatchDirectories";
			return -1;
		}
		free(parm); parm = NULL;
	}

	if ( ! o.items_filename.empty()) {
		if (o.items_filename == "<") {
			// items should have been loaded already by a call to load_inline_q_foreach_items
		} else if (o.items_filename == "-") {
			if ( ! allow_stdin) {
				errmsg = "QUEUE FROM - (read from stdin) is not allowed in this context";
				return -1;
			}
			int lineno = 0;
			for (char* line=NULL;;) {
				line = getline_trim(stdin, lineno);
				if ( ! line) break;
				if (o.foreach_mode == foreach_from) {
					o.items.append(line);
				} else {
					o.items.initializeFromString(line);
				}
			}
		} else {
			MACRO_SOURCE ItemsSource;
			FILE * fp = Open_macro_source(ItemsSource, o.items_filename.c_str(), false, SubmitMacroSet, errmsg);
			if ( ! fp) {
				return -1;
			}
			for (char* line=NULL;;) {
				line = getline_trim(fp, ItemsSource.line);
				if ( ! line) break;
				o.items.append(line);
			}
			Close_macro_source(fp, ItemsSource, SubmitMacroSet, 0);
		}
	}

	int citems = 0;
	switch (o.foreach_mode) {
	case foreach_in:
	case foreach_from:
		// itemlist is already correct
		// PRAGMA_REMIND("do argument validation here?")
		// citems = o.items.number();
		break;

	case foreach_matching:
	case foreach_matching_files:
	case foreach_matching_dirs:
	case foreach_matching_any:
		if (o.foreach_mode == foreach_matching_files) {
			expand_options &= ~EXPAND_GLOBS_TO_DIRS;
			expand_options |= EXPAND_GLOBS_TO_FILES;
		} else if (o.foreach_mode == foreach_matching_dirs) {
			expand_options &= ~EXPAND_GLOBS_TO_FILES;
			expand_options |= EXPAND_GLOBS_TO_DIRS;
		} else if (o.foreach_mode == foreach_matching_any) {
			expand_options &= ~(EXPAND_GLOBS_TO_FILES|EXPAND_GLOBS_TO_DIRS);
		}
		citems = submit_expand_globs(o.items, expand_options, errmsg);
		if ( ! errmsg.empty()) {
			if (citems >= 0) {
				push_warning(stderr, "%s", errmsg.c_str());
			} else {
				push_error(stderr, "%s", errmsg.c_str());
			}
			errmsg.clear();
		}
		if (citems < 0) return citems;
		break;

	default:
	case foreach_not:
		// there is an implicit, single, empty item when the mode is foreach_not
		break;
	}

	return 0; // success
}

// parse a submit file from fp using the given parse_q callback for handling queue statements
int SubmitHash::parse_file(FILE* fp, MACRO_SOURCE & source, std::string & errmsg, FNSUBMITPARSE parse_q /*=NULL*/, void* parse_pv /*=NULL*/)
{
	MACRO_EVAL_CONTEXT ctx = mctx; ctx.use_mask = 2;
	MacroStreamYourFile ms(fp, source);

	return Parse_macros(ms,
		0, SubmitMacroSet, READ_MACROS_SUBMIT_SYNTAX,
		&ctx, errmsg, parse_q, parse_pv);
}

// parse a submit file from memory buffer using the given parse_q callback for handling queue statements
int SubmitHash::parse_mem(MacroStreamMemoryFile &fp, std::string & errmsg, FNSUBMITPARSE parse_q, void* parse_pv)
{
	MACRO_EVAL_CONTEXT ctx = mctx; ctx.use_mask = 2;
	return Parse_macros(fp,
		0, SubmitMacroSet, READ_MACROS_SUBMIT_SYNTAX,
		&ctx, errmsg, parse_q, parse_pv);
}


int SubmitHash::process_q_line(MACRO_SOURCE & source, char* line, std::string & errmsg, FNSUBMITPARSE parse_q, void* parse_pv)
{
	return parse_q(parse_pv, source, SubmitMacroSet, line, errmsg);
}

struct _parse_up_to_q_callback_args { char * line; int source_id; };

// static function to call the class method above....
static int parse_q_callback(void* pv, MACRO_SOURCE& source, MACRO_SET& /*macro_set*/, char * line, std::string & errmsg)
{
	struct _parse_up_to_q_callback_args * pargs = (struct _parse_up_to_q_callback_args *)pv;
	char * queue_args = const_cast<char*>(SubmitHash::is_queue_statement(line));
	if ( ! queue_args) {
		// not actually a queue line, so stop parsing and return error
		pargs->line = line;
		return -1;
	}
	if (source.id != pargs->source_id) {
		errmsg = "Queue statement not allowed in include file or command";
		return -5;
	}
	pargs->line = line;
	return 1; // stop scanning, return success
}
int SubmitHash::parse_up_to_q_line(MacroStream &ms, std::string & errmsg, char** qline)
{
	struct _parse_up_to_q_callback_args args = { NULL, ms.source().id };

	*qline = NULL;

	MACRO_EVAL_CONTEXT ctx = mctx; ctx.use_mask = 2;

	//PRAGMA_REMIND("move firstread (used by Parse_macros) and at_eof() into MacroStream class")

	int err = Parse_macros(ms,
		0, SubmitMacroSet, READ_MACROS_SUBMIT_SYNTAX,
		&ctx, errmsg, parse_q_callback, &args);
	if (err < 0)
		return err;

	//PRAGMA_REMIND("TJ:TODO qline is a pointer to a global (static) variable here, it should be instanced instead.")
	*qline = args.line;
	return 0;
}
int SubmitHash::parse_file_up_to_q_line(FILE* fp, MACRO_SOURCE & source, std::string & errmsg, char** qline)
{
	MacroStreamYourFile ms(fp, source);
	return parse_up_to_q_line(ms, errmsg, qline);
}

void SubmitHash::warn_unused(FILE* out, const char *app)
{
	if (SubmitMacroSet.size <= 0) return;
	if ( ! app) app = "condor_submit";

	// Force non-zero ref count for DAG_STATUS and FAILED_COUNT
	// these are specified for all DAG node jobs (see dagman_submit.cpp).
	// wenger 2012-03-26 (refactored by TJ 2015-March)
	increment_macro_use_count("DAG_STATUS", SubmitMacroSet);
	increment_macro_use_count("FAILED_COUNT", SubmitMacroSet);
	increment_macro_use_count("FACTORY.Iwd", SubmitMacroSet);
	increment_macro_use_count("FACTORY.Requirements", SubmitMacroSet);
	increment_macro_use_count("FACTORY.AppendReq", SubmitMacroSet);
	increment_macro_use_count("FACTORY.AppendRank", SubmitMacroSet);
	increment_macro_use_count("FACTORY.CREDD_HOST", SubmitMacroSet);

	HASHITER it = hash_iter_begin(SubmitMacroSet);
	for ( ; !hash_iter_done(it); hash_iter_next(it) ) {
		MACRO_META * pmeta = hash_iter_meta(it);
		if (pmeta && !pmeta->use_count && !pmeta->ref_count) {
			const char *key = hash_iter_key(it);
			if (*key && (*key=='+' || starts_with_ignore_case(key, "MY."))) { continue; }
			if (pmeta->source_id == LiveMacro.id) {
				push_warning(out, "the Queue variable '%s' was unused by %s. Is it a typo?\n", key, app);
			} else {
				const char *val = hash_iter_value(it);
				push_warning(out, "the line '%s = %s' was unused by %s. Is it a typo?\n", key, val, app);
			}
		}
	}
	hash_iter_delete(&it);
}

void SubmitHash::dump(FILE* out, int flags)
{
	HASHITER it = hash_iter_begin(SubmitMacroSet, flags);
	for ( ; ! hash_iter_done(it); hash_iter_next(it)) {
		const char * key = hash_iter_key(it);
		if (key && key[0] == '$') continue; // dont dump meta params.
		const char * val = hash_iter_value(it);
		//fprintf(out, "%s%s = %s\n", it.is_def ? "d " : "  ", key, val ? val : "NULL");
		fprintf(out, "  %s = %s\n", key, val ? val : "NULL");
	}
	hash_iter_delete(&it);
}

const char* SubmitHash::to_string(std::string & out, int flags)
{
	out.reserve(SubmitMacroSet.size * 80); // make a guess at how much space we need.

	HASHITER it = hash_iter_begin(SubmitMacroSet, flags);
	for ( ; ! hash_iter_done(it); hash_iter_next(it)) {
		const char * key = hash_iter_key(it);
		if (key && key[0] == '$') continue; // dont dump meta params.
		const char * val = hash_iter_value(it);
		out += key;
		out += "=";
		if (val) { out += val; }
		out += "\n";
	}
	hash_iter_delete(&it);
	return out.c_str();
}

enum FixupKeyId {
	idKeyNone=0,
	idKeyExecutable,
	idKeyInitialDir,
};

// struct for a table mapping attribute names to a flag indicating that the attribute
// must only be in cluster ad or only in proc ad, or can be either.
//
typedef struct digest_fixup_key {
	const char * key;
	FixupKeyId   id; //
	// a LessThan operator suitable for inserting into a sorted map or set
	bool operator<(const struct digest_fixup_key& rhs) const {
		return strcasecmp(this->key, rhs.key) < 0;
	}
} DIGEST_FIXUP_KEY;

// table if submit keywords that require special processing when building a submit digest
// NOTE: this table MUST be sorted by case-insensitive value of the first field.
static const DIGEST_FIXUP_KEY aDigestFixupAttrs[] = {
	                                            // these should end  up sorted case-insenstively
	{ ATTR_JOB_CMD,             idKeyExecutable }, // "Cmd"
	{ SUBMIT_KEY_Executable,    idKeyExecutable }, // "executable"
	{ SUBMIT_KEY_InitialDirAlt, idKeyInitialDir }, // "initial_dir" <- special case legacy hack (sigh) note '_' sorts before 'd' OR 'D'
	{ SUBMIT_KEY_InitialDir,    idKeyInitialDir }, // "initialdir"
	{ ATTR_JOB_IWD,             idKeyInitialDir }, // "Iwd"
	{ SUBMIT_KEY_JobIwd,        idKeyInitialDir }, // "job_iwd"     <- special case legacy hack (sigh)
};

// while building a submit digest, fixup right hand side for certain key=rhs pairs
// for now this is mostly used to promote some paths to fully qualified paths.
void SubmitHash::fixup_rhs_for_digest(const char * key, std::string & rhs)
{
	const DIGEST_FIXUP_KEY* found = NULL;
	found = BinaryLookup<DIGEST_FIXUP_KEY>(aDigestFixupAttrs, COUNTOF(aDigestFixupAttrs), key, strcasecmp);
	if ( ! found)
		return;

	// Some universes don't have an actual executable, so we have to look deeper for that key
	// TODO: capture pseudo-ness explicitly in SetExecutable? so we don't have to keep this in sync...
	bool pseudo = false;
	if (found->id == idKeyExecutable) {
		MyString sub_type;
		bool is_docker = false;
		int uni = query_universe(sub_type, is_docker);
		if (uni == CONDOR_UNIVERSE_VM) {
			pseudo = true;
		} else if (uni == CONDOR_UNIVERSE_GRID) {
			YourStringNoCase gridType(sub_type.c_str());
			pseudo = (sub_type == "ec2" || sub_type == "gce" || sub_type == "azure" || sub_type == "boinc");
		}
	}

	// the Executable and InitialDir should be expanded to a fully qualified path here.
	if (found->id == idKeyInitialDir || (found->id == idKeyExecutable && !pseudo)) {
		if (rhs.empty()) return;
		const char * path = rhs.c_str();
		if (strstr(path, "$$(")) return; // don't fixup if there is a pending $$() expansion.
		if (IsUrl(path)) return; // don't fixup URL paths
		// Convert to a full path it not already a full path
		rhs = full_path(path, false);
	}
}

// returns the universe and grid type, either by looking at the cached values
// or by querying the hashtable if the cached values haven't been set yet.
int SubmitHash::query_universe(MyString & sub_type, bool &is_docker)
{
	is_docker = IsDockerJob;
	if (JobUniverse != CONDOR_UNIVERSE_MIN) {
		if (JobUniverse == CONDOR_UNIVERSE_GRID) { sub_type = JobGridType; }
		else if (JobUniverse == CONDOR_UNIVERSE_VM) { sub_type = VMType; }
		return JobUniverse;
	}

	auto_free_ptr univ(submit_param(SUBMIT_KEY_Universe, ATTR_JOB_UNIVERSE));
	if (! univ) {
		// get a default universe from the config file
		univ.set(param("DEFAULT_UNIVERSE"));
	}

	int uni = CONDOR_UNIVERSE_MIN;
	if (univ) {
		uni = CondorUniverseNumberEx(univ.ptr());
		if (! uni) {
			// maybe it's a topping?
			if (MATCH == strcasecmp(univ.ptr(), "docker")) {
				uni = CONDOR_UNIVERSE_VANILLA;
				is_docker = true;
			}
		}
	} else {
		// if nothing else, it must be a vanilla universe
		//  *changed from "standard" for 7.2.0*
		uni = CONDOR_UNIVERSE_VANILLA;
	}

	if (uni == CONDOR_UNIVERSE_GRID) {
		sub_type = submit_param_mystring(SUBMIT_KEY_GridResource, ATTR_GRID_RESOURCE);
		if (starts_with(sub_type.c_str(), "$$(")) {
			sub_type.clear();
		} else {
			// truncate at the first space
			int ix = sub_type.FindChar(' ', 0);
			if (ix >= 0) { sub_type.truncate(ix); }
		}
	} else if (uni == CONDOR_UNIVERSE_VM) {
		sub_type = submit_param_mystring(SUBMIT_KEY_VM_Type, ATTR_JOB_VM_TYPE);
		sub_type.lower_case();
	}

	return uni;
}

// returns true if the key can be pruned from the submit digest.
// Prunable keys are known keys that will have no effect on make_job_ad()
// if they are missing.  These keys will be pruned *before* creating
// the cluster ad, so that any effect they have on the result will have already
// been captured.  It is the responsibility of make_digest to only
// prune keys that do not reference any of the itemdata $() expansions.
//
bool SubmitHash::key_is_prunable(const char * key)
{
	if (is_prunable_keyword(key))
		return true;
	// any keyword with a my. prefix is prunable
	if ((key[0] | 0x20) == 'm' && (key[1] | 0x20) == 'y' && key[2] == '.')
		return true;
	return false;
}

const char* SubmitHash::make_digest(std::string & out, int cluster_id, StringList & vars, int options)
{
	int flags = HASHITER_NO_DEFAULTS;
	out.reserve(SubmitMacroSet.size * 80); // make a guess at how much space we need.

	// make sure that the ctx has the current working directory in it, in case we need
	// to do a partial expand of $Ff(SUBMIT_FILE)
	MyString Cwd;
	const char * old_cwd = mctx.cwd;  // so we can put the current value back.
	if ( ! mctx.cwd) {
		condor_getcwd(Cwd);
		mctx.cwd = Cwd.c_str();
	}

	std::string rhs;

	// tell the job factory to skip processing SetRequirements and just use the cluster requirements for all jobs
	out += "FACTORY.Requirements=MY.Requirements\n";

	// when we selectively expand the submit hash, we want to skip over some knobs
	// because their values can change as we materialize jobs.
	classad::References skip_knobs;
	skip_knobs.insert("Process");
	skip_knobs.insert("ProcId");
	skip_knobs.insert("Step");
	skip_knobs.insert("Row");
	skip_knobs.insert("Node");
	skip_knobs.insert("Item");
	if ( ! vars.isEmpty()) {
		for (const char * var = vars.first(); var != NULL; var = vars.next()) {
			skip_knobs.insert(var);
		}
	}

	if (cluster_id > 0) {
		(void)sprintf(LiveClusterString, "%d", cluster_id);
	} else {
		skip_knobs.insert("Cluster");
		skip_knobs.insert("ClusterId");
	}

	// some knobs should never appear in the digest (i'm looking at you getenv)
	// we build of set of those knobs here
	classad::References omit_knobs;
	if (options == 0) { // options == 0 is the default behavior, perhaps turn this into a set of flags in the future?
		omit_knobs.insert(SUBMIT_CMD_GetEnvironment);
		omit_knobs.insert(SUBMIT_CMD_GetEnvironmentAlt);
		omit_knobs.insert(SUBMIT_CMD_AllowStartupScript);
		omit_knobs.insert(SUBMIT_CMD_AllowStartupScriptAlt);

		//PRAGMA_REMIND("tj: This will cause a bug where $() in user requirments are ignored during late materialization - a better fix is needed for this")
		// omit user specified requirements because we set FACTORY.Requirements
		// we set FACTORY.Requirements because we cannot afford to generate requirements using a pruned digest
		omit_knobs.insert(SUBMIT_KEY_Requirements);
	}

	HASHITER it = hash_iter_begin(SubmitMacroSet, flags);
	for ( ; ! hash_iter_done(it); hash_iter_next(it)) {
		const char * key = hash_iter_key(it);

		// ignore keys that are in the 'omit' set. They should never be copied into the digest.
		if (omit_knobs.find(key) != omit_knobs.end()) continue;

		if (key[0] == '$') continue; // dont dump meta params.

		bool has_pending_expansions = false; // assume that we will not have unexpanded $() macros for the value

		const char * val = hash_iter_value(it);
		if (val) {
			rhs = val;
			int iret = selective_expand_macro(rhs, skip_knobs, SubmitMacroSet, mctx);
			if (iret < 0) {
				// there was an error in selective expansion.
				// the SubmitMacroSet will have the error message already
				out.clear();
				break;
			}
			if (iret > 0) {
				has_pending_expansions = true;
			}
			fixup_rhs_for_digest(key, rhs);
		} else {
			rhs = "";
		}
		if (has_pending_expansions || !key_is_prunable(key)) {
			out += key;
			out += "=";
			out += rhs;
			out += "\n";
		}
	}
	hash_iter_delete(&it);

	mctx.cwd = old_cwd; // put the old cwd value back

	return out.c_str();
}

<|MERGE_RESOLUTION|>--- conflicted
+++ resolved
@@ -3088,14 +3088,11 @@
 		free( tmp );
 	}
 
-<<<<<<< HEAD
-=======
 	if( (tmp = submit_param(SUBMIT_KEY_ArcResources, ATTR_ARC_RESOURCES)) ) {
 		AssignJobString(ATTR_ARC_RESOURCES, tmp);
 		free( tmp );
 	}
 
->>>>>>> ee9d4650
 	if( (tmp = submit_param(SUBMIT_KEY_CreamAttributes, ATTR_CREAM_ATTRIBUTES)) ) {
 		AssignJobString ( ATTR_CREAM_ATTRIBUTES, tmp );
 		free( tmp );
