/***************************************************************
 *
 * Copyright (C) 1990-2016, Condor Team, Computer Sciences Department,
 * University of Wisconsin-Madison, WI.
 * 
 * Licensed under the Apache License, Version 2.0 (the "License"); you
 * may not use this file except in compliance with the License.  You may
 * obtain a copy of the License at
 * 
 *    http://www.apache.org/licenses/LICENSE-2.0
 * 
 * Unless required by applicable law or agreed to in writing, software
 * distributed under the License is distributed on an "AS IS" BASIS,
 * WITHOUT WARRANTIES OR CONDITIONS OF ANY KIND, either express or implied.
 * See the License for the specific language governing permissions and
 * limitations under the License.
 *
 ***************************************************************/

#include "condor_common.h"
#include "condor_config.h"
#include "condor_debug.h"
#include "condor_string.h"
#include "spooled_job_files.h" // for GetSpooledExecutablePath()
#include "basename.h"
#include "condor_getcwd.h"
#include "condor_classad.h"
#include "condor_attributes.h"
#include "condor_adtypes.h"
#include "domain_tools.h"
#include "sig_install.h"
#include "daemon.h"
#include "string_list.h"
#include "which.h"
#include "sig_name.h"
#include "print_wrapped_text.h"
#include "my_username.h" // for my_domainname
#include "globus_utils.h" // for 
#include "enum_utils.h" // for shouldtransferfiles_t
#include "directory.h"
#include "filename_tools.h"
#include "fs_util.h"
#include "condor_crontab.h"
#include "file_transfer.h"
#include "condor_holdcodes.h"
#include "condor_url.h"
#include "condor_version.h"
#include "NegotiationUtils.h"
#include "param_info.h" // for BinaryLookup
#include "classad_helpers.h"
#include "metric_units.h"
#include "submit_utils.h"

#include "list.h"
#include "condor_vm_universe_types.h"
#include "vm_univ_utils.h"
#include "my_popen.h"
#include "condor_base64.h"
#include "zkm_base64.h"

#include <algorithm>
#include <string>
#include <set>

/* Disable gcc warnings about floating point comparisons */
GCC_DIAG_OFF(float-equal)

#define ABORT_AND_RETURN(v) abort_code=v; return abort_code
#define RETURN_IF_ABORT() if (abort_code) return abort_code

#define exit(n)  poison_exit(n)

// When this class is wrapped around a classad that has a chained parent ad
// inserts and assignments will check to see if the value being assigned
// is the same as the value in the chained parent, and if so will NOT do
// the assigment, but let the parents value show through.
//
// This has the effect of leaving the ad containing only the differences from the parent
//
// Thus if this class is wrapped around a job ad chained to a cluster ad, the job ad
// will contain only those values that should be sent to the procAd in the schedd.
class DeltaClassAd
{
public:
	DeltaClassAd(ClassAd & _ad) : ad(_ad) {}
	virtual ~DeltaClassAd() {};

	bool Insert(const std::string & attr, ExprTree * tree);
	bool Assign(const char* attr, bool val);
	bool Assign(const char* attr, double val);
	bool Assign(const char* attr, long long val);
	bool Assign(const char* attr, const char * val);

	ExprTree * LookupExpr(const char * attr) { return ad.LookupExpr(attr); }
	ExprTree * Lookup(const std::string & attr) { return ad.Lookup(attr); }
	int LookupString(const char * attr, std::string & val) { return ad.LookupString(attr, val); }
	int LookupBool(const char * attr, bool & val) { return ad.LookupBool(attr, val); }
	int LookupInt(const char * attr, long long & val) { return ad.LookupInteger(attr, val); }
	classad::Value::ValueType LookupType(const std::string attr);
	classad::Value::ValueType LookupType(const std::string attr, classad::Value & val);

protected:
	ClassAd& ad;

	ExprTree * HasParentTree(const std::string & attr, classad::ExprTree::NodeKind kind);
	const classad::Value * HasParentValue(const std::string & attr, classad::Value::ValueType vt);
};

// returns the expr tree from the parent ad if it is of the given node kind.
// otherwise returns NULL.
ExprTree * DeltaClassAd::HasParentTree(const std::string & attr, classad::ExprTree::NodeKind kind)
{
	classad::ClassAd * parent = ad.GetChainedParentAd();
	if (parent) {
		ExprTree * expr = parent->Lookup(attr);
		if (expr) {
			expr = SkipExprEnvelope(expr);
			if (kind == expr->GetKind()) {
				return expr;
			}
		}
	}
	return NULL;
}

// returns a pointer to the value from the parent ad if the parent ad has a Literal node
// of the given value type.
const classad::Value * DeltaClassAd::HasParentValue(const std::string & attr, classad::Value::ValueType vt)
{
	ExprTree * expr = HasParentTree(attr, ExprTree::NodeKind::LITERAL_NODE);
	if ( ! expr)
		return NULL;
	classad::Value::NumberFactor f;
	const classad::Value * pval = &static_cast<classad::Literal*>(expr)->getValue(f);
	if (!pval || (pval->GetType() != vt))
		return NULL;
	return pval;
}

bool DeltaClassAd::Insert(const std::string & attr, ExprTree * tree)
{
	ExprTree * t2 = HasParentTree(attr, tree->GetKind());
	if (t2 && tree->SameAs(t2)) {
		delete tree;
		ad.PruneChildAttr(attr, false);
		return true;
	}
	return ad.Insert(attr, tree);
}

bool DeltaClassAd::Assign(const char* attr, bool val)
{
	bool bval = ! val;
	const classad::Value * pval = HasParentValue(attr, classad::Value::BOOLEAN_VALUE);
	if (pval && pval->IsBooleanValue(bval) && (val == bval)) {
		ad.PruneChildAttr(attr, false);
		return true;
	}
	return ad.Assign(attr, val);
}

bool DeltaClassAd::Assign(const char* attr, double val)
{
	double dval = -val;
	const classad::Value * pval = HasParentValue(attr, classad::Value::REAL_VALUE);
	if (pval && pval->IsRealValue(dval) && (val == dval)) {
		ad.PruneChildAttr(attr, false);
		return true;
	}
	return ad.Assign(attr, val);
}

bool DeltaClassAd::Assign(const char* attr, long long val)
{
	long long ival = -val;
	const classad::Value * pval = HasParentValue(attr, classad::Value::INTEGER_VALUE);
	if (pval && pval->IsIntegerValue(ival) && (val == ival)) {
		ad.PruneChildAttr(attr, false);
		return true;
	}
	return ad.Assign(attr, val);
}

bool DeltaClassAd::Assign(const char* attr, const char * val)
{
	const char * cstr = NULL;
	const classad::Value * pval = HasParentValue(attr, classad::Value::STRING_VALUE);
	if (val && pval && pval->IsStringValue(cstr) && cstr && (MATCH == strcmp(cstr, val))) {
		ad.PruneChildAttr(attr, false);
		return true;
	}
	return ad.Assign(attr, val);
}

classad::Value::ValueType DeltaClassAd::LookupType(const std::string attr)
{
	classad::Value val;
	return LookupType(attr, val);
}

classad::Value::ValueType DeltaClassAd::LookupType(const std::string attr, classad::Value & val)
{
	if (! ad.EvaluateAttr(attr, val))
		return classad::Value::ValueType::ERROR_VALUE;
	return val.GetType();
}

bool SubmitHash::AssignJobVal(const char * attr, bool val) { return job->Assign(attr, val); }
bool SubmitHash::AssignJobVal(const char * attr, double val) { return job->Assign(attr, val); }
bool SubmitHash::AssignJobVal(const char * attr, long long val) { return job->Assign(attr, val); }
//bool SubmitHash::AssignJobVal(const char * attr, int val) { return job->Assign(attr, val); }
//bool SubmitHash::AssignJobVal(const char * attr, long val) { return job->Assign(attr, val); }
//bool SubmitHash::AssignJobVal(const char * attr, time_t val) { return job->Assign(attr, val); }


// declare enough of the condor_params structure definitions so that we can define submit hashtable defaults
namespace condor_params {
	typedef struct string_value { char * psz; int flags; } string_value;
	struct key_value_pair { const char * key; const string_value * def; };
}

// values for submit hashtable defaults, these are declared as char rather than as const char to make g++ on fedora shut up.
static char OneString[] = "1", ZeroString[] = "0";
//static char ParallelNodeString[] = "#pArAlLeLnOdE#";
static char UnsetString[] = "";


static condor_params::string_value ArchMacroDef = { UnsetString, 0 };
static condor_params::string_value OpsysMacroDef = { UnsetString, 0 };
static condor_params::string_value OpsysVerMacroDef = { UnsetString, 0 };
static condor_params::string_value OpsysMajorVerMacroDef = { UnsetString, 0 };
static condor_params::string_value OpsysAndVerMacroDef = { UnsetString, 0 };
static condor_params::string_value SpoolMacroDef = { UnsetString, 0 };
#ifdef WIN32
static condor_params::string_value IsLinuxMacroDef = { ZeroString, 0 };
static condor_params::string_value IsWinMacroDef = { OneString, 0 };
#elif defined LINUX
static condor_params::string_value IsLinuxMacroDef = { OneString, 0 };
static condor_params::string_value IsWinMacroDef = { ZeroString, 0 };
#else
static condor_params::string_value IsLinuxMacroDef = { ZeroString, 0 };
static condor_params::string_value IsWinMacroDef = { ZeroString, 0 };
#endif
static condor_params::string_value UnliveSubmitFileMacroDef = { UnsetString, 0 };
static condor_params::string_value UnliveNodeMacroDef = { UnsetString, 0 };
static condor_params::string_value UnliveClusterMacroDef = { OneString, 0 };
static condor_params::string_value UnliveProcessMacroDef = { ZeroString, 0 };
static condor_params::string_value UnliveStepMacroDef = { ZeroString, 0 };
static condor_params::string_value UnliveRowMacroDef = { ZeroString, 0 };

static condor_params::string_value UnliveSubmitTimeMacroDef = { UnsetString, 0 };
static condor_params::string_value UnliveYearMacroDef = { UnsetString, 0 };
static condor_params::string_value UnliveMonthMacroDef = { UnsetString, 0 };
static condor_params::string_value UnliveDayMacroDef = { UnsetString, 0 };

static char rc[] = "$(Request_CPUs)";
static condor_params::string_value VMVCPUSMacroDef = { rc, 0 };
static char rm[] = "$(Request_Memory)";
static condor_params::string_value VMMemoryMacroDef = { rm, 0 };

// Necessary so that the user who sets request_memory instead of
// RequestMemory doesn't miss out on the default value for VM_MEMORY.
static char rem[] = "$(RequestMemory)";
static condor_params::string_value RequestMemoryMacroDef = { rem, 0 };
// The same for CPUs.
static char rec[] = "$(RequestCPUs)";
static condor_params::string_value RequestCPUsMacroDef = { rec, 0 };

static char StrictFalseMetaKnob[] = 
	"SubmitWarnEmptyMatches=false\n"
	"SubmitFailEmptyMatches=false\n"
	"SubmitWarnDuplicateMatches=false\n"
	"SubmitFailEmptyFields=false\n"
	"SubmitWarnEmptyFields=false\n";
static char StrictTrueMetaKnob[] = 
	"SubmitWarnEmptyMatches=true\n"
	"SubmitFailEmptyMatches=true\n"
	"SubmitWarnDuplicateMatches=true\n"
	"SubmitFailEmptyFields=false\n"
	"SubmitWarnEmptyFields=true\n";
static char StrictHarshMetaKnob[] = 
	"SubmitWarnEmptyMatches=true\n"
	"SubmitFailEmptyMatches=true\n"
	"SubmitWarnDuplicateMatches=true\n"
	"SubmitFailEmptyFields=true\n"
	"SubmitWarnEmptyFields=true\n";
static condor_params::string_value StrictFalseMetaDef = { StrictFalseMetaKnob, 0 };
static condor_params::string_value StrictTrueMetaDef = { StrictTrueMetaKnob, 0 };
static condor_params::string_value StrictHarshMetaDef = { StrictHarshMetaKnob, 0 };

// Table of submit macro 'defaults'. This provides a convenient way to inject things into the submit
// hashtable without actually running a bunch of code to stuff the table.
// Because they are defaults they will be ignored when scanning for unreferenced macros.
// NOTE: TABLE MUST BE SORTED BY THE FIRST FIELD!!
static MACRO_DEF_ITEM SubmitMacroDefaults[] = {
	{ "$STRICT.FALSE", &StrictFalseMetaDef },
	{ "$STRICT.HARSH", &StrictHarshMetaDef },
	{ "$STRICT.TRUE", &StrictTrueMetaDef },
	{ "ARCH",      &ArchMacroDef },
	{ "Cluster",   &UnliveClusterMacroDef },
	{ "ClusterId", &UnliveClusterMacroDef },
	{ "Day",       &UnliveDayMacroDef },
	{ "IsLinux",   &IsLinuxMacroDef },
	{ "IsWindows", &IsWinMacroDef },
	{ "ItemIndex", &UnliveRowMacroDef },
	{ "Month",     &UnliveMonthMacroDef },
	{ "Node",      &UnliveNodeMacroDef },
	{ "OPSYS",           &OpsysMacroDef },
	{ "OPSYSANDVER",     &OpsysAndVerMacroDef },
	{ "OPSYSMAJORVER",   &OpsysMajorVerMacroDef },
	{ "OPSYSVER",        &OpsysVerMacroDef },
	{ "Process",   &UnliveProcessMacroDef },
	{ "ProcId",    &UnliveProcessMacroDef },
	{ "Request_CPUs", &RequestCPUsMacroDef },
	{ "Request_Memory", &RequestMemoryMacroDef },
	{ "Row",       &UnliveRowMacroDef },
	{ "SPOOL",     &SpoolMacroDef },
	{ "Step",      &UnliveStepMacroDef },
	{ "SUBMIT_FILE", &UnliveSubmitFileMacroDef },
	{ "SUBMIT_TIME", &UnliveSubmitTimeMacroDef },
	{ "VM_MEMORY", &VMMemoryMacroDef },
	{ "VM_VCPUS",  &VMVCPUSMacroDef },
	{ "Year",       &UnliveYearMacroDef },
};


// these are used to keep track of the source of various macros in the table.
//const MACRO_SOURCE DetectedMacro = { true,  false, 0, -2, -1, -2 };
const MACRO_SOURCE DefaultMacro = { true, false, 1, -2, -1, -2 }; // for macros set by default
const MACRO_SOURCE ArgumentMacro = { true, false, 2, -2, -1, -2 }; // for macros set by command line
const MACRO_SOURCE LiveMacro = { true, false, 3, -2, -1, -2 };    // for macros use as queue loop variables

SubmitHash::FNSETATTRS SubmitHash::is_special_request_resource(const char * key)
{
	if (YourStringNoCase(SUBMIT_KEY_RequestCpus) == key) return &SubmitHash::SetRequestCpus;
	if (YourStringNoCase("request_cpu") == key) return &SubmitHash::SetRequestCpus; // so we get an error for this common mistake
	if (YourStringNoCase(SUBMIT_KEY_RequestGpus) == key) return &SubmitHash::SetRequestGpus;
	if (YourStringNoCase("request_gpu") == key) return &SubmitHash::SetRequestGpus; // so we get an error for this common mistake
	if (YourStringNoCase(SUBMIT_KEY_RequestDisk) == key) return &SubmitHash::SetRequestDisk;
	if (YourStringNoCase(SUBMIT_KEY_RequestMemory) == key) return &SubmitHash::SetRequestMem;
	return NULL;
}

// parse an expression string, and validate it, then wrap it in parens
// if needed in preparation for appending another expression string with the given operator
static bool check_expr_and_wrap_for_op(std::string &expr_str, classad::Operation::OpKind op)
{
	ExprTree * tree = NULL;
	bool valid_expr = (0 == ParseClassAdRvalExpr(expr_str.c_str(), tree));
	if (valid_expr && tree) { // figure out if we need to add parens
		ExprTree * expr = WrapExprTreeInParensForOp(tree, op);
		if (expr != tree) {
			tree = expr;
			expr_str.clear();
			ExprTreeToString(tree, expr_str);
		}
	}
	delete tree;
	return valid_expr;
}

condor_params::string_value * allocate_live_default_string(MACRO_SET &set, const condor_params::string_value & Def, int cch)
{
	condor_params::string_value * NewDef = reinterpret_cast<condor_params::string_value*>(set.apool.consume(sizeof(condor_params::string_value), sizeof(void*)));
	NewDef->flags = Def.flags;
	if (cch > 0) {
		NewDef->psz = set.apool.consume(cch, sizeof(void*));
		memset(NewDef->psz, 0, cch);
		if (Def.psz) strcpy(NewDef->psz, Def.psz);
	} else {
		NewDef->psz = NULL;
	}

	// change the defaults table pointers
	condor_params::key_value_pair *pdi = const_cast<condor_params::key_value_pair *>(set.defaults->table);
	for (int ii = 0; ii < set.defaults->size; ++ii) {
		if (pdi[ii].def == &Def) { pdi[ii].def = NewDef; }
	}

	// return the live string
	return NewDef;
}

// setup a MACRO_DEFAULTS table for the macro set, we have to re-do this each time we clear
// the macro set, because we allocate the defaults from the ALLOCATION_POOL.
void SubmitHash::setup_macro_defaults()
{
	// make an instance of the defaults table that is private to this function. 
	// we do this because of the 'live' keys in the 
	struct condor_params::key_value_pair* pdi = reinterpret_cast<struct condor_params::key_value_pair*> (SubmitMacroSet.apool.consume(sizeof(SubmitMacroDefaults), sizeof(void*)));
	memcpy((void*)pdi, SubmitMacroDefaults, sizeof(SubmitMacroDefaults));
	SubmitMacroSet.defaults = reinterpret_cast<MACRO_DEFAULTS*>(SubmitMacroSet.apool.consume(sizeof(MACRO_DEFAULTS), sizeof(void*)));
	SubmitMacroSet.defaults->size = COUNTOF(SubmitMacroDefaults);
	SubmitMacroSet.defaults->table = pdi;
	SubmitMacroSet.defaults->metat = NULL;

	// allocate space for the 'live' macro default string_values and for the strings themselves.
	LiveNodeString = allocate_live_default_string(SubmitMacroSet, UnliveNodeMacroDef, 24)->psz;
	LiveClusterString = allocate_live_default_string(SubmitMacroSet, UnliveClusterMacroDef, 24)->psz;
	LiveProcessString = allocate_live_default_string(SubmitMacroSet, UnliveProcessMacroDef, 24)->psz;
	LiveRowString = allocate_live_default_string(SubmitMacroSet, UnliveRowMacroDef, 24)->psz;
	LiveStepString = allocate_live_default_string(SubmitMacroSet, UnliveStepMacroDef, 24)->psz;
}

// set the value that $(SUBMIT_FILE) will expand to. (set into the defaults table, not the submit hash table)
void SubmitHash::insert_submit_filename(const char * filename, MACRO_SOURCE & source)
{
	// don't insert the source if already has a source id.
	bool insert_it = true;
	if (source.id > 0 && (size_t)source.id < SubmitMacroSet.sources.size()) {
		const char * tmp = macro_source_filename(source, SubmitMacroSet);
		if (strcmp(tmp, filename) == MATCH) {
			insert_it = false;
		}
	}
	if (insert_it) {
		insert_source(filename, source);
	}

	// if the defaults table pointer for SUBMIT_FILE is unset, set it to point to the filename we just inserted.
	condor_params::key_value_pair *pdi = const_cast<condor_params::key_value_pair *>(SubmitMacroSet.defaults->table);
	for (int ii = 0; ii < SubmitMacroSet.defaults->size; ++ii) {
		if (pdi[ii].def == &UnliveSubmitFileMacroDef) { 
			condor_params::string_value * NewDef = reinterpret_cast<condor_params::string_value*>(SubmitMacroSet.apool.consume(sizeof(condor_params::string_value), sizeof(void*)));
			NewDef->flags = UnliveSubmitFileMacroDef.flags;
			NewDef->psz = const_cast<char*>(macro_source_filename(source, SubmitMacroSet));
			pdi[ii].def = NewDef;
		}
	}
}

void SubmitHash::setup_submit_time_defaults(time_t stime)
{
	condor_params::string_value * sv;

	// allocate space for yyyy-mm-dd string for the $(SUBMIT_TIME) $(YEAR) $(MONTH) and $(DAY) default macros
	char * times = SubmitMacroSet.apool.consume(24, 4);
	strftime(times, 12, "%Y_%m_%d", localtime(&stime));
	times[4] = times[7] = 0;

	// set Year, Month, and Day macro values
	sv = allocate_live_default_string(SubmitMacroSet, UnliveYearMacroDef, 0);
	sv->psz = times;
	sv = allocate_live_default_string(SubmitMacroSet, UnliveMonthMacroDef, 0);
	sv->psz = &times[5];
	sv = allocate_live_default_string(SubmitMacroSet, UnliveDayMacroDef, 0);
	sv->psz = &times[8];

	// set SUBMIT_TIME macro value
	sprintf(&times[12], "%lu", (unsigned long)stime);
	sv = allocate_live_default_string(SubmitMacroSet, UnliveSubmitTimeMacroDef, 0);
	sv->psz = &times[12];
}


/* order dependencies
ComputeRootDir >> ComputeIWD
ComputeIWD >> FixupTransferInputFiles

SetUniverse >> SetArguments SetCronTab SetExecutable SetGSICredentials SetGridParams SetImageSize SetJobDeferral SetJobLease SetKillSig SetMachineCount SetMaxJobRetirementTime SetRank SetRequirements SetTransferFiles SetVMParams

SetPriority >> SetMaxJobRetirementTime

SetTDP >> SetTransferFiles
SetStderr >> SetTransferFiles
SetStdout >> SetTransferFiles

SetTransferFiles >> SetImageSize

SetCronTab >> SetJobDeferral

SetPerFileEncryption >> SetRequirements
SetMachineCount >> SetRequirements
SetImageSize >> SetRequirements
SetTransferFiles >> SetRequirements
SetEncryptExecuteDir >> SetRequirements

*/

SubmitHash::SubmitHash()
	: clusterAd(NULL)
	, procAd(NULL)
	, job(NULL)
	, submit_time(0)
	, abort_code(0)
	, abort_macro_name(NULL)
	, abort_raw_macro_val(NULL)
	, base_job_is_cluster_ad(0)
	, DisableFileChecks(true)
	, FakeFileCreationChecks(false)
	, IsInteractiveJob(false)
	, IsRemoteJob(false)
	, FnCheckFile(NULL)
	, CheckFileArg(NULL)
	, CheckProxyFile(true)
	, LiveNodeString(NULL)
	, LiveClusterString(NULL)
	, LiveProcessString(NULL)
	, LiveRowString(NULL)
	, LiveStepString(NULL)
	, JobUniverse(CONDOR_UNIVERSE_MIN)
	, JobIwdInitialized(false)
	, IsDockerJob(false)
	, JobDisableFileChecks(false)
	, SubmitOnHold(false)
	, SubmitOnHoldCode(0)
	, already_warned_requirements_disk(false)
	, already_warned_requirements_mem(false)
	, already_warned_job_lease_too_small(false)
	, already_warned_notification_never(false)
{
	SubmitMacroSet.initialize(CONFIG_OPT_WANT_META | CONFIG_OPT_KEEP_DEFAULTS | CONFIG_OPT_SUBMIT_SYNTAX);
	setup_macro_defaults();

	mctx.init("SUBMIT", 3);
}


SubmitHash::~SubmitHash()
{
	if (SubmitMacroSet.errors) delete SubmitMacroSet.errors;
	SubmitMacroSet.errors = NULL;

	delete job; job = NULL;
	delete procAd; procAd = NULL;

	// detach but do not delete the cluster ad
	//PRAGMA_REMIND("tj: should we copy/delete the cluster ad?")
	clusterAd = NULL;
}

void SubmitHash::push_error(FILE * fh, const char* format, ... ) const //CHECK_PRINTF_FORMAT(3,4);
{
	va_list ap;
	va_start(ap, format);
	int cch = vprintf_length(format, ap);
	char * message = (char*)malloc(cch + 1);
	vsprintf ( message, format, ap );
	va_end(ap);

	if (SubmitMacroSet.errors) {
		SubmitMacroSet.errors->push("Submit", -1, message);
	} else {
		fprintf(fh, "\nERROR: %s", message);
	}
	free(message);
}

void SubmitHash::push_warning(FILE * fh, const char* format, ... ) const //CHECK_PRINTF_FORMAT(3,4);
{
	va_list ap;
	va_start(ap, format);
	int cch = vprintf_length(format, ap);
	char * message = (char*)malloc(cch + 1);
	vsprintf ( message, format, ap );
	va_end(ap);

	if (SubmitMacroSet.errors) {
		SubmitMacroSet.errors->push("Submit", 0, message);
	} else {
		fprintf(fh, "\nWARNING: %s", message);
	}
	free(message);
}

// struct used to hold parameters which set attributes in the job ONLY when they are defined in the submit file
// they cannot have a default value. those that have an alternate keyword that differs from the attribute name
// will use a second struct with the f_alt_name flag set
// this table is also use to build the list of prunable attributes
// 
struct SimpleSubmitKeyword {
	char const *key;  // submit key
	char const *attr; // job attribute
	int opts;         // zero or more of the below option flags
	enum {
		f_as_expr     = 0,
		f_as_bool     = 0x01,
		f_as_int      = 0x02,
		f_as_uint     = 0x04,
		f_as_string   = 0x08,
		f_as_list     = 0x10,  // canonicalize the item as a list, removing extra spaces and using , as separator
		f_strip_quotes = 0x20, // if value has quotes already, remove them before inserting into the ad

		f_alt_name    = 0x080, // this is an alternate name, don't set if the previous keyword existed
		f_alt_err     = 0x0c0, // this is an alternate name, and it is an error to use both

		f_filemask = 0x700, // check file exists and pass to filecheck callback
		f_exefile  = 0x100,  // file is SFR_EXECUTABLE
		f_logfile  = 0x200,  // file is SFR_LOG
		f_infile   = 0x300,  // file is SFR_INPUT
		f_outfile  = 0x400,  // file is SFR_OUTPUT
		f_errfile  = 0x500,  // file is SFR_STDERR
		f_vm_input = 0x600,  // file is SFR_VM_INPUT
		f_genfile  = 0x700,  // file is SFR_GENERIC


		f_special  = 0x20000, // special parseing if the value is required
		f_special_mask = 0x3F000, // mask out the special group id
		f_special_exe     = f_special + 0x01000,
		f_special_args    = f_special + 0x02000,
		f_special_grid    = f_special + 0x03000,
		f_special_vm      = f_special + 0x04000,
		f_special_java    = f_special + 0x05000,
		f_special_env     = f_special + 0x06000,
		f_special_stdin   = f_special + 0x07000,
		f_special_stdout  = f_special + 0x08000,
		f_special_stderr  = f_special + 0x09000,
		f_special_notify  = f_special + 0x0a000,
		f_special_rank    = f_special + 0x0b000,
		f_special_concurr = f_special + 0x0c000,
		f_special_parallel  = f_special + 0x0d000,
		f_special_acctgroup = f_special + 0x0e000,
		f_special_periodic  = f_special + 0x10000,
		f_special_leaveinq  = f_special + 0x11000,
		f_special_retries   = f_special + 0x12000,
		f_special_container = f_special + 0x13000,

		f_special_killsig = f_special + 0x19000,
		f_special_gsicred = f_special + 0x1a000,
		f_special_tdp = f_special + 0x1b000,
		f_special_deferral = f_special + 0x1c000,
		f_special_imagesize = f_special + 0x1d000,
		f_special_transfer = f_special + 0x1f000,
	};
};

static char * trim_and_strip_quotes_in_place(char * str)
{
	char * p = str;
	while (isspace(*p)) ++p;
	char * pe = p + strlen(p);
	while (pe > p && isspace(pe[-1])) --pe;
	*pe = 0;

	if (*p == '"' && pe > p && pe[-1] == '"') {
		// if we also had both leading and trailing quotes, strip them.
		if (pe > p && pe[-1] == '"') {
			*--pe = 0;
			++p;
		}
	}
	return p;
}

static void compress_path( MyString &path )
{
	char	*src, *dst;
	char *str = strdup(path.c_str());

	src = str;
	dst = str;

#ifdef WIN32
	if (*src) {
		*dst++ = *src++;	// don't compress WIN32 "share" path
	}
#endif

	while( *src ) {
		*dst++ = *src++;
		while( (*(src - 1) == '\\' || *(src - 1) == '/') && (*src == '\\' || *src == '/') ) {
			src++;
		}
	}
	*dst = '\0';

	path = str;
	free( str );
}


/* check_path_length() has been deprecated in favor of 
 * check_and_universalize_path(), which not only checks
 * the length of the path string but also, on windows, it
 * takes any network drive paths and converts them to UNC
 * paths.
 */
int SubmitHash::check_and_universalize_path( MyString &path )
{
	(void) path;

	int retval = 0;
#ifdef WIN32
	/*
	 * On Windows, we need to convert all drive letters (mappings) 
	 * to their UNC equivalents, and make sure these network devices
	 * are accessable by the submitting user (not mapped as someone
	 * else).
	 */

	char volume[8];
	char netuser[80];
	unsigned char name_info_buf[MAX_PATH+1];
	DWORD name_info_buf_size = MAX_PATH+1;
	DWORD netuser_size = 80;
	DWORD result;
	UNIVERSAL_NAME_INFO *uni;

	result = 0;
	volume[0] = '\0';
	if ( path[0] && (path[1]==':') ) {
		sprintf(volume,"%c:",path[0]);
	}

	if (volume[0] && (GetDriveType(volume)==DRIVE_REMOTE))
	{
		char my_name[255];
		char *tmp, *net_name;

			// check if the user is the submitting user.
		
		result = WNetGetUser(volume, netuser, &netuser_size);
		tmp = my_username();
		strncpy(my_name, tmp, sizeof(my_name));
		free(tmp);
		tmp = NULL;
		getDomainAndName(netuser, tmp, net_name);

		if ( result == NOERROR ) {
			// We compare only the name (and not the domain) since
			// it's likely that the same account across different domains
			// has the same password, and is therefore a valid path for us
			// to use. It would be nice to check that the passwords truly
			// are the same on both accounts too, but since that would 
			// basically involve creating a whole separate mapping just to
			// test it, the expense is not worth it.
			
			if (strcasecmp(my_name, net_name) != 0 ) {
				push_error(stderr, "The path '%s' is associated with\n"
				"\tuser '%s', but you're '%s', so Condor can\n"
			    "\tnot access it. Currently Condor only supports network\n"
			    "\tdrives that are associated with the submitting user.\n", 
					path.Value(), net_name, my_name);
				return -1;
			}
		} else {
			push_error(stderr, "Unable to get name of user associated with \n"
				"the following network path (err=%d):"
				"\n\t%s\n", result, path.Value());
			return -1;
		}

		result = WNetGetUniversalName(path.Value(), UNIVERSAL_NAME_INFO_LEVEL, 
			name_info_buf, &name_info_buf_size);
		if ( result != NO_ERROR ) {
			push_error(stderr, "Unable to get universal name for path (err=%d):"
				"\n\t%s\n", result, path.Value());
			return -1;
		} else {
			uni = (UNIVERSAL_NAME_INFO*)&name_info_buf;
			path = uni->lpUniversalName;
			retval = 1; // signal that we changed somthing
		}
	}
	
#endif

	return retval;
}


/*
** Make a wild guess at the size of the image represented by this a.out.
** Should add up the text, data, and bss sizes, then allow something for
** the stack.  But how we gonna do that if the executable is for some
** other architecture??  Our answer is in kilobytes.
*/
int64_t SubmitHash::calc_image_size_kb( const char *name)
{
	struct stat	buf;

	if ( IsUrl( name ) ) {
		return 0;
	}

	if( stat(full_path(name),&buf) < 0 ) {
		// EXCEPT( "Cannot stat \"%s\"", name );
		return 0;
	}
	if( buf.st_mode & S_IFDIR ) {
		Directory dir(full_path(name));
		return ((int64_t)dir.GetDirectorySize() + 1023) / 1024;
	}
	return ((int64_t)buf.st_size + 1023) / 1024;
}


// check directories for input and output.  for now we do nothing
// other than to make sure that it actually IS a directory on Windows
// On Linux we already know that by the error code from safe_open below
//
static bool check_directory( const char* pathname, int /*flags*/, int err )
{
#if defined(WIN32)
	// Make sure that it actually is a directory
	DWORD dwAttribs = GetFileAttributes(pathname);
	if (INVALID_FILE_ATTRIBUTES == dwAttribs)
		return false;
	return (dwAttribs & FILE_ATTRIBUTE_DIRECTORY) != 0;
#else
	// will just do nothing here and leave
	// it up to the runtime to nicely report errors.
	(void)pathname;
	return (err == EISDIR);
#endif
}


const char * SubmitHash::full_path(const char *name, bool use_iwd /*=true*/)
{
	char const *p_iwd;
	MyString realcwd;

	if ( use_iwd ) {
		ASSERT(JobIwd.length());
		p_iwd = JobIwd.c_str();
	} else if (clusterAd) {
		// if there is a cluster ad, we NEVER want to use the current working directory
		// instead we want to treat the saved working directory of submit as the cwd.
		realcwd = submit_param_mystring("FACTORY.Iwd", NULL);
		p_iwd = realcwd.c_str();
	} else {
		condor_getcwd(realcwd);
		p_iwd = realcwd.c_str();
	}

#if defined(WIN32)
	if ( name[0] == '\\' || name[0] == '/' || (name[0] && name[1] == ':') ) {
		TempPathname = name;
	} else {
		TempPathname.formatstr( "%s\\%s", p_iwd, name );
	}
#else

	if( name[0] == '/' ) {	/* absolute wrt whatever the root is */
		TempPathname.formatstr( "%s%s", JobRootdir.c_str(), name );
	} else {	/* relative to iwd which is relative to the root */
		TempPathname.formatstr( "%s/%s/%s", JobRootdir.c_str(), p_iwd, name );
	}
#endif

	compress_path( TempPathname );

	return TempPathname.c_str();
}


// this function parses and checks xen disk parameters
static bool validate_disk_param(const char *pszDisk, int min_params, int max_params)
{
	if( !pszDisk ) {
		return false;
	}

	const char *ptr = pszDisk;
	// skip leading white spaces
	while( *ptr && ( *ptr == ' ' )) {
		ptr++;
	}

	// parse each disk
	// e.g.) disk = filename1:hda1:w, filename2:hda2:w
	StringList disk_files(ptr, ",");
	if( disk_files.isEmpty() ) {
		return false;
	}

	disk_files.rewind();
	const char *one_disk = NULL;
	while( (one_disk = disk_files.next() ) != NULL ) {

		// found disk file
		StringList single_disk_file(one_disk, ":");
        int iNumDiskParams = single_disk_file.number();
		if( iNumDiskParams < min_params || iNumDiskParams > max_params ) {
			return false;
		}
	}
	return true;
}


// lookup and expand an item from the submit hashtable
//
char * SubmitHash::submit_param( const char* name) const
{
	return submit_param(name, NULL);
}

// lookup and expand an item from the submit hashtable
//
char * SubmitHash::submit_param( const char* name, const char* alt_name ) const
{
	if (abort_code) return NULL;

	bool used_alt = false;
	const char *pval = lookup_macro(name, const_cast<MACRO_SET&>(SubmitMacroSet), const_cast<MACRO_EVAL_CONTEXT&>(mctx));
	char * pval_expanded = NULL;

#ifdef SUBMIT_ATTRS_IS_ALSO_CONDOR_PARAM
	// old submit (8.4 and earlier) did this, but we decided it was a bad idea because the rhs isn't always compatible
	static classad::References submit_attrs;
	static bool submit_attrs_initialized = false;
	if ( ! submit_attrs_initialized) {
		param_and_insert_attrs("SUBMIT_ATTRS", submit_attrs);
		param_and_insert_attrs("SUBMIT_EXPRS", submit_attrs);
		param_and_insert_attrs("SYSTEM_SUBMIT_ATTRS", submit_attrs);
		submit_attrs_initialized = true;
	}
#endif

	if( ! pval && alt_name ) {
		pval = lookup_macro(alt_name, const_cast<MACRO_SET&>(SubmitMacroSet), const_cast<MACRO_EVAL_CONTEXT&>(mctx));
		used_alt = true;
	}

	if( ! pval ) {
#ifdef SUBMIT_ATTRS_IS_ALSO_CONDOR_PARAM
			// if the value isn't in the submit file, check in the
			// submit_exprs list and use that as a default.  
		if ( ! submit_attrs.empty()) {
			if (submit_attrs.find(name) != submit_attrs.end()) {
				return param(name);
			}
			if (submit_attrs.find(alt_name) != submit_attrs.end()) {
				return param(alt_name);
			}
		}
#endif
		return NULL;
	}

	abort_macro_name = used_alt ? alt_name : name;
	abort_raw_macro_val = pval;

	pval_expanded = expand_macro(pval);

	abort_macro_name = NULL;
	abort_raw_macro_val = NULL;

	if( pval_expanded == NULL ) {
		push_error(stderr, "Failed to expand macros in: %s\n",
				 used_alt ? alt_name : name );
		abort_code = 1;
		return NULL;
	}

	if( * pval_expanded == '\0' ) {
		free( pval_expanded );
		return NULL;
	}


	return  pval_expanded;
}

bool SubmitHash::submit_param_exists(const char* name, const char * alt_name, std::string & value) const
{
	auto_free_ptr result(submit_param(name, alt_name));
	if ( ! result)
		return false;

	value = result.ptr();
	return true;
}

void SubmitHash::set_submit_param( const char *name, const char *value )
{
	MACRO_EVAL_CONTEXT ctx = this->mctx; ctx.use_mask = 2;
	insert_macro(name, value, SubmitMacroSet, DefaultMacro, ctx);
}

MyString SubmitHash::submit_param_mystring( const char * name, const char * alt_name ) const
{
	char * result = submit_param(name, alt_name);
	MyString ret = result;
	free(result);
	return ret;
}

bool SubmitHash::submit_param_long_exists(const char* name, const char * alt_name, long long & value, bool int_range /*=false*/) const
{
	auto_free_ptr result(submit_param(name, alt_name));
	if ( ! result)
		return false;

	if ( ! string_is_long_param(result.ptr(), value) ||
		(int_range && (value < INT_MIN || value >= INT_MAX)) ) {
		push_error(stderr, "%s=%s is invalid, must eval to an integer.\n", name, result.ptr());
		abort_code = 1;
		return false;
	}

	return true;
}

int SubmitHash::submit_param_int(const char* name, const char * alt_name, int def_value) const
{
	long long value = def_value;
	if ( ! submit_param_long_exists(name, alt_name, value, true)) {
		value = def_value;
	}
	return (int)value;
}


int SubmitHash::submit_param_bool(const char* name, const char * alt_name, bool def_value, bool * pexists) const
{
	char * result = submit_param(name, alt_name);
	if ( ! result) {
		if (pexists) *pexists = false;
		return def_value;
	}
	if (pexists) *pexists = true;

	bool value = def_value;
	if (*result) {
		if ( ! string_is_boolean_param(result, value)) {
			push_error(stderr, "%s=%s is invalid, must eval to a boolean.\n", name, result);
			ABORT_AND_RETURN(1);
		}
	}
	free(result);
	return value;
}

void SubmitHash::set_arg_variable(const char* name, const char * value)
{
	MACRO_EVAL_CONTEXT ctx = mctx; ctx.use_mask = 0;
	insert_macro(name, value, SubmitMacroSet, ArgumentMacro, ctx);
}

// stuff a live value into submit's hashtable.
// IT IS UP TO THE CALLER TO INSURE THAT live_value IS VALID FOR THE LIFE OF THE HASHTABLE
// this function is intended for use during queue iteration to stuff
// changing values like $(Cluster) and $(Process) into the hashtable.
// The pointer passed in as live_value may be changed at any time to
// affect subsequent macro expansion of name.
// live values are automatically marked as 'used'.
//
void SubmitHash::set_live_submit_variable( const char *name, const char *live_value, bool force_used /*=true*/ )
{
	MACRO_EVAL_CONTEXT ctx = mctx; ctx.use_mask = 2;
	MACRO_ITEM* pitem = find_macro_item(name, NULL, SubmitMacroSet);
	if ( ! pitem) {
		insert_macro(name, "", SubmitMacroSet, LiveMacro, ctx);
		pitem = find_macro_item(name, NULL, SubmitMacroSet);
	}
	ASSERT(pitem);
	pitem->raw_value = live_value;
	if (SubmitMacroSet.metat && force_used) {
		MACRO_META* pmeta = &SubmitMacroSet.metat[pitem - SubmitMacroSet.table];
		pmeta->use_count += 1;
	}
}

void SubmitHash::unset_live_submit_variable(const char *name)
{
	MACRO_ITEM* pitem = find_macro_item(name, NULL, SubmitMacroSet);
	if (pitem) { pitem->raw_value = UnsetString; }
}


void SubmitHash::set_submit_param_used( const char *name ) 
{
	increment_macro_use_count(name, SubmitMacroSet);
}


int SubmitHash::AssignJobExpr (const char * attr, const char *expr, const char * source_label /*=NULL*/)
{
	ExprTree *tree = NULL;
	if (ParseClassAdRvalExpr(expr, tree)!=0 || ! tree) {
		push_error(stderr, "Parse error in expression: \n\t%s = %s\n\t", attr, expr);
		if ( ! SubmitMacroSet.errors) {
			fprintf(stderr,"Error in %s\n", source_label ? source_label : "submit file");
		}
		ABORT_AND_RETURN( 1 );
	}

	if (!job->Insert (attr, tree)) {
		push_error(stderr, "Unable to insert expression: %s = %s\n", attr, expr);
		ABORT_AND_RETURN( 1 );
	}

	return 0;
}

bool SubmitHash::AssignJobString(const char * attr, const char * val)
{
	ASSERT(attr);
	ASSERT(val);

	if ( ! job->Assign(attr, val)) {
		push_error(stderr, "Unable to insert expression: %s = \"%s\"\n", attr, val);
		abort_code = 1;
		return false;
	}

	return true;
}

static void sort_prunable_keywords();

const char * init_submit_default_macros()
{
	static bool initialized = false;
	if (initialized)
		return NULL;
	initialized = true;

	sort_prunable_keywords();

	const char * ret = NULL; // null return is success.

	//PRAGMA_REMIND("tj: fix to reconfig properly")

	ArchMacroDef.psz = param( "ARCH" );
	if ( ! ArchMacroDef.psz) {
		ArchMacroDef.psz = UnsetString;
		ret = "ARCH not specified in config file";
	}

	OpsysMacroDef.psz = param( "OPSYS" );
	if( OpsysMacroDef.psz == NULL ) {
		OpsysMacroDef.psz = UnsetString;
		ret = "OPSYS not specified in config file";
	}
	// also pick up the variations on opsys if they are defined.
	OpsysAndVerMacroDef.psz = param( "OPSYSANDVER" );
	if ( ! OpsysAndVerMacroDef.psz) OpsysAndVerMacroDef.psz = UnsetString;
	OpsysMajorVerMacroDef.psz = param( "OPSYSMAJORVER" );
	if ( ! OpsysMajorVerMacroDef.psz) OpsysMajorVerMacroDef.psz = UnsetString;
	OpsysVerMacroDef.psz = param( "OPSYSVER" );
	if ( ! OpsysVerMacroDef.psz) OpsysVerMacroDef.psz = UnsetString;

	SpoolMacroDef.psz = param( "SPOOL" );
	if( SpoolMacroDef.psz == NULL ) {
		SpoolMacroDef.psz = UnsetString;
		ret = "SPOOL not specified in config file";
	}

	return ret;
}

void SubmitHash::init()
{
	clear();
	SubmitMacroSet.sources.push_back("<Detected>");
	SubmitMacroSet.sources.push_back("<Default>");
	SubmitMacroSet.sources.push_back("<Argument>");
	SubmitMacroSet.sources.push_back("<Live>");

	// in case this hasn't happened already.
	init_submit_default_macros();

	JobIwd.clear();
	mctx.cwd = NULL;
}

void SubmitHash::clear()
{
	if (SubmitMacroSet.table) {
		memset(SubmitMacroSet.table, 0, sizeof(SubmitMacroSet.table[0]) * SubmitMacroSet.allocation_size);
	}
	if (SubmitMacroSet.metat) {
		memset(SubmitMacroSet.metat, 0, sizeof(SubmitMacroSet.metat[0]) * SubmitMacroSet.allocation_size);
	}
	if (SubmitMacroSet.defaults && SubmitMacroSet.defaults->metat) {
		memset(SubmitMacroSet.defaults->metat, 0, sizeof(SubmitMacroSet.defaults->metat[0]) * SubmitMacroSet.defaults->size);
	}
	SubmitMacroSet.size = 0;
	SubmitMacroSet.sorted = 0;
	SubmitMacroSet.apool.clear();
	SubmitMacroSet.sources.clear();
	setup_macro_defaults(); // setup a defaults table for the macro_set. have to re-do this because we cleared the apool
}


int SubmitHash::SetJavaVMArgs()
{
	RETURN_IF_ABORT();

	ArgList args;
	MyString error_msg;
	MyString strbuffer;
	MyString value;
	char *args1 = submit_param(SUBMIT_KEY_JavaVMArgs); // for backward compatibility
	char *args1_ext=submit_param(SUBMIT_KEY_JavaVMArguments1,ATTR_JOB_JAVA_VM_ARGS1);
		// NOTE: no ATTR_JOB_JAVA_VM_ARGS2 in the following,
		// because that is the same as JavaVMArguments1.
	char *args2 = submit_param( SUBMIT_KEY_JavaVMArguments2 );
	bool allow_arguments_v1 = submit_param_bool(SUBMIT_CMD_AllowArgumentsV1, NULL, false);

	if(args1_ext && args1) {
		push_error(stderr, "you specified a value for both " SUBMIT_KEY_JavaVMArgs " and " SUBMIT_KEY_JavaVMArguments1 ".\n");
		ABORT_AND_RETURN( 1 );
	}
	RETURN_IF_ABORT();

	if(args1_ext) {
		free(args1);
		args1 = args1_ext;
		args1_ext = NULL;
	}

	if(args2 && args1 && ! allow_arguments_v1) {
		push_error(stderr, "If you wish to specify both 'java_vm_arguments' and\n"
		 "'java_vm_arguments2' for maximal compatibility with different\n"
		 "versions of Condor, then you must also specify\n"
		 "allow_arguments_v1=true.\n");
		ABORT_AND_RETURN(1);
	}

	bool args_success = true;

	if(args2) {
		args_success = args.AppendArgsV2Quoted(args2,&error_msg);
	}
	else if(args1) {
		args_success = args.AppendArgsV1WackedOrV2Quoted(args1,&error_msg);
	} else if (job->Lookup(ATTR_JOB_JAVA_VM_ARGS1) || job->Lookup(ATTR_JOB_JAVA_VM_ARGS2)) {
		return 0;
	}

	if(!args_success) {
		push_error(stderr,"failed to parse java VM arguments: %s\n"
				"The full arguments you specified were %s\n",
				error_msg.c_str(),args2 ? args2 : args1);
		ABORT_AND_RETURN( 1 );
	}

	// since we don't care about what version the schedd needs if it
	// is not present, we just default to no.... this only happens
	// in the case when we are dumping to a file.
	bool MyCondorVersionRequiresV1 = args.InputWasV1() || args.CondorVersionRequiresV1(getScheddVersion());
	if( MyCondorVersionRequiresV1 ) {
		args_success = args.GetArgsStringV1Raw(&value,&error_msg);
		if(!value.empty()) {
			AssignJobString(ATTR_JOB_JAVA_VM_ARGS1, value.c_str());
		}
	}
	else {
		args_success = args.GetArgsStringV2Raw(&value,&error_msg);
		if(!value.empty()) {
			AssignJobString(ATTR_JOB_JAVA_VM_ARGS2, value.c_str());
		}
	}

	if(!args_success) {
		push_error(stderr, "failed to insert java vm arguments into "
				"ClassAd: %s\n",error_msg.c_str());
		ABORT_AND_RETURN( 1 );
	}

	free(args1);
	free(args2);
	free(args1_ext);

	return 0;
}


int SubmitHash::check_open(_submit_file_role role,  const char *name, int flags )
{
	MyString strPathname;
	StringList *list;

		/* The user can disable file checks on a per job basis, in such a
		   case we avoid adding the files to CheckFilesWrite/Read.
		*/
	if ( JobDisableFileChecks ) return 0;

	/* No need to check for existence of the Null file. */
	if( strcmp(name, NULL_FILE) == MATCH ) {
		return 0;
	}

	if ( IsUrl( name ) || strstr(name, "$$(") ) {
		return 0;
	}

	strPathname = full_path(name);

	// is the last character a path separator?
	int namelen = (int)strlen(name);
	bool trailing_slash = namelen > 0 && IS_ANY_DIR_DELIM_CHAR(name[namelen-1]);

		/* This is only for MPI.  We test for our string that
		   we replaced "$(NODE)" with, and replace it with "0".  Thus, 
		   we will really only try and access the 0th file only */
	if ( JobUniverse == CONDOR_UNIVERSE_MPI ) {
		strPathname.replaceString("#MpInOdE#", "0");
	} else if ( JobUniverse == CONDOR_UNIVERSE_PARALLEL ) {
		strPathname.replaceString("#pArAlLeLnOdE#", "0");
	}


	/* If this file as marked as append-only, do not truncate it here */

	auto_free_ptr append_files(submit_param( SUBMIT_KEY_AppendFiles, ATTR_APPEND_FILES ));
	if (append_files.ptr()) {
		list = new StringList(append_files.ptr(), ",");
		if(list->contains_withwildcard(name)) {
			flags = flags & ~O_TRUNC;
		}
		delete list;
	}

	bool dryrun_create = FakeFileCreationChecks && ((flags & (O_CREAT|O_TRUNC)) != 0);
	if (FakeFileCreationChecks) {
		flags = flags & ~(O_CREAT|O_TRUNC);
	}

	if ( !DisableFileChecks ) {
		int fd = safe_open_wrapper_follow(strPathname.c_str(),flags | O_LARGEFILE,0664);
		if ((fd < 0) && (errno == ENOENT) && dryrun_create) {
			// we are doing dry-run, and the input flags were to create/truncate a file
			// we stripped the create/truncate flags, now we treate a 'file does not exist' error
			// as success since O_CREAT would have made it (probably).
		} else if ( fd < 0 ) {
			// note: Windows does not set errno to EISDIR for directories, instead you get back EACCESS (or ENOENT?)
			if( (trailing_slash || errno == EISDIR || errno == EACCES) &&
	                   check_directory( strPathname.c_str(), flags, errno ) ) {
					// Entries in the transfer output list may be
					// files or directories; no way to tell in
					// advance.  When there is already a directory by
					// the same name, it is not obvious what to do.
					// Therefore, we will just do nothing here and leave
					// it up to the runtime to nicely report errors.
				return 0;
			}
			push_error(stderr, "Can't open \"%s\"  with flags 0%o (%s)\n",
					 strPathname.c_str(), flags, strerror( errno ) );
			ABORT_AND_RETURN( 1 );
		} else {
			(void)close( fd );
		}
	}

	if (FnCheckFile) {
		FnCheckFile(CheckFileArg, this, role, strPathname.c_str(), flags);
	}
	return 0;
}


// Check that a stdin, stdout or stderr submit settings and files are valid
//
int SubmitHash::CheckStdFile(
	_submit_file_role role,
	const char * value, // in: filename to use, may be NULL
	int access,         // in: desired access if checking for file accessiblity
	MyString & file,    // out: filename, possibly fixed up.
	bool & transfer_it, // in,out: whether we expect to transfer it or not
	bool & stream_it)   // in,out: whether we expect to stream it or not
{
	file = value;
	if (file.empty())
	{
		transfer_it = false;
		stream_it = false;
		// always canonicalize to the UNIX null file (i.e. /dev/null)
		file = UNIX_NULL_FILE;
	} else if (file == UNIX_NULL_FILE) {
		transfer_it = false;
		stream_it = false;
	} else {
		if( JobUniverse == CONDOR_UNIVERSE_VM ) {
			push_error(stderr, "You cannot use input, ouput, "
					"and error parameters in the submit description "
					"file for vm universe\n");
			ABORT_AND_RETURN( 1 );
		}

		/* Globus jobs are allowed to specify urls */
		if (JobUniverse == CONDOR_UNIVERSE_GRID && is_globus_friendly_url(file.c_str())) {
			transfer_it = false;
			stream_it = false;
		} else {
			if (check_and_universalize_path(file) != 0) {
				ABORT_AND_RETURN( 1 );
			}

			if (transfer_it && ! JobDisableFileChecks) {
				check_open(role, file.c_str(), access);
				RETURN_IF_ABORT();
			}
		}
	}
	return 0;
}

int SubmitHash::SetStdin()
{
	bool transfer_it = true;
	bool must_set_it = false;
	job->LookupBool(ATTR_TRANSFER_INPUT, transfer_it);
	bool tmp = submit_param_bool(SUBMIT_KEY_TransferInput, ATTR_TRANSFER_INPUT, transfer_it);
	if (tmp != transfer_it) {
		must_set_it = true;
		transfer_it = tmp;
	}

	bool stream_it = false;
	job->LookupBool(ATTR_STREAM_INPUT, stream_it);
	stream_it = submit_param_bool(SUBMIT_KEY_StreamInput, ATTR_STREAM_INPUT, stream_it);

	auto_free_ptr value(submit_param(SUBMIT_KEY_Input, SUBMIT_KEY_Stdin));
	if (value || ! job->Lookup(ATTR_JOB_INPUT)) {
		MyString file;
		if (CheckStdFile(SFR_INPUT, value, O_RDONLY, file, transfer_it, stream_it) != 0) {
			ABORT_AND_RETURN( 1 );
		}

		AssignJobString(ATTR_JOB_INPUT, file.c_str());
		RETURN_IF_ABORT();
	}

	if (transfer_it) {
		AssignJobVal(ATTR_STREAM_INPUT, stream_it);
		if (must_set_it) AssignJobVal(ATTR_TRANSFER_INPUT, transfer_it);
	} else {
		AssignJobVal(ATTR_TRANSFER_INPUT, false);
	}
	return 0;
}

int SubmitHash::SetStdout()
{
	bool transfer_it = true;
	bool must_set_it = false;
	job->LookupBool(ATTR_TRANSFER_OUTPUT, transfer_it);
	bool tmp = submit_param_bool(SUBMIT_KEY_TransferOutput, ATTR_TRANSFER_OUTPUT, transfer_it);
	if (tmp != transfer_it) {
		must_set_it = true;
		transfer_it = tmp;
	}

	bool stream_it = false;
	job->LookupBool(ATTR_STREAM_OUTPUT, stream_it);
	stream_it = submit_param_bool(SUBMIT_KEY_StreamOutput, ATTR_STREAM_OUTPUT, stream_it);

	auto_free_ptr value(submit_param(SUBMIT_KEY_Output, SUBMIT_KEY_Stdout));
	if (value || ! job->Lookup(ATTR_JOB_OUTPUT)) {
		MyString file;
		if (CheckStdFile(SFR_STDOUT, value, O_WRONLY|O_CREAT|O_TRUNC, file, transfer_it, stream_it) != 0) {
			ABORT_AND_RETURN( 1 );
		}

		AssignJobString(ATTR_JOB_OUTPUT, file.c_str());
		RETURN_IF_ABORT();
	}

	if (transfer_it) {
		AssignJobVal(ATTR_STREAM_OUTPUT, stream_it);
		if (must_set_it) AssignJobVal(ATTR_TRANSFER_OUTPUT, transfer_it);
	} else {
		AssignJobVal(ATTR_TRANSFER_OUTPUT, false);
	}
	return 0;
}

int SubmitHash::SetStderr()
{
	bool transfer_it = true;
	bool must_set_it = false;
	job->LookupBool(ATTR_TRANSFER_ERROR, transfer_it);
	bool tmp = submit_param_bool(SUBMIT_KEY_TransferError, ATTR_TRANSFER_ERROR, transfer_it);
	if (tmp != transfer_it) {
		must_set_it = true;
		transfer_it = tmp;
	}

	bool stream_it = false;
	job->LookupBool(ATTR_STREAM_ERROR, stream_it);
	stream_it = submit_param_bool(SUBMIT_KEY_StreamError, ATTR_STREAM_ERROR, stream_it);

	auto_free_ptr value(submit_param(SUBMIT_KEY_Error, SUBMIT_KEY_Stderr));
	if (value || ! job->Lookup(ATTR_JOB_ERROR)) {
		MyString file;
		if (CheckStdFile(SFR_STDERR, value, O_WRONLY|O_CREAT|O_TRUNC, file, transfer_it, stream_it) != 0) {
			ABORT_AND_RETURN( 1 );
		}
		AssignJobString(ATTR_JOB_ERROR, file.c_str());
		RETURN_IF_ABORT();
	}

	if (transfer_it) {
		AssignJobVal(ATTR_STREAM_ERROR, stream_it);
		if (must_set_it) AssignJobVal(ATTR_TRANSFER_ERROR, transfer_it);
	} else {
		AssignJobVal(ATTR_TRANSFER_ERROR, false);
	}
	return 0;
}


class SubmitHashEnvFilter : public Env
{
public:
	SubmitHashEnvFilter( bool env1, bool env2 )
			: m_env1( env1 ),
			  m_env2( env2 ) {
		return;
	};
	virtual ~SubmitHashEnvFilter( void ) { };
	virtual bool ImportFilter( const MyString &var,
							   const MyString &val ) const;

	// take a string of the form  x* !y* *z* !bar
	// and split it into two string lists
	// items that start with ! go into the blacklist (without the leading !)
	// all other items go into the whitelist.  leading and trailing whitespace is trimmed
	// comma, semicolon and whitespace are item steparators
	void AddToImportWhiteBlackList(const char * list) {
		StringTokenIterator it(list,40,",; \t\r\n");
		MyString name;
		for (const char * str = it.first(); str != NULL; str = it.next()) {
			if (*str == '!') {
				name = str+1; name.trim();
				if (!name.empty()) {
					m_black.append(name.c_str());
				}
			} else {
				name = str; name.trim();
				if (!name.empty()) {
					m_white.append(name.c_str());
				}
			}
		}
	}
	// clear the white and black lists for Import()
	void ClearImportWhiteBlackList() {
		m_black.clearAll();
		m_white.clearAll();
	}
private:
	bool m_env1;
	bool m_env2;
	mutable StringList m_black;
	mutable StringList m_white;
};
bool SubmitHashEnvFilter::ImportFilter( const MyString & var, const MyString &val ) const
{
	if( !m_env2 && m_env1 && !IsSafeEnvV1Value(val.c_str())) {
		// We silently filter out anything that is not expressible
		// in the 'environment1' syntax.  This avoids breaking
		// our ability to submit jobs to older startds that do
		// not support 'environment2' syntax.
		return false;
	}
	if( !IsSafeEnvV2Value(val.c_str()) ) {
		// Silently filter out environment values containing
		// unsafe characters.  Example: newlines cause the
		// schedd to EXCEPT in 6.8.3.
		return false;
	}
#ifdef WIN32
	// on Windows, we have to do case-insensitive check for existance, luckily
	// we have m_sorted_varnames for just this purpose
	if (m_sorted_varnames.find(var.Value()) != m_sorted_varnames.end())
#else
	MyString existing_val;
	if ( GetEnv( var, existing_val ) )
#endif
	{
		// Don't override submit file environment settings --
		// check if environment variable is already set.
		return false;
	}
	// if there is a blacklist, and this nmake matches, filter it
	if (!m_black.isEmpty() && m_black.contains_anycase_withwildcard(var.c_str())) {
		return false;
	}
	// if there is a whitelist and this name does not match, filter it
	if (!m_white.isEmpty() && !m_white.contains_anycase_withwildcard(var.c_str())) {
		return false;
	}
	return true;
}

int SubmitHash::SetEnvironment()
{
	RETURN_IF_ABORT();

	// Most users will specify "environment" or "env" which is v1 or v2 quoted
	// It is permitted to specify "environment2" which must be v2, and it is also allowed
	// to specify both (for maximum backward compatibility)
	auto_free_ptr env1(submit_param(SUBMIT_KEY_Environment1, ATTR_JOB_ENVIRONMENT1));
	auto_free_ptr env2(submit_param(SUBMIT_KEY_Environment2)); // no alt keyword for env2
	bool allow_v1 = submit_param_bool( SUBMIT_CMD_AllowEnvironmentV1, NULL, false );

	RETURN_IF_ABORT();
	if( env1 && env2 && !allow_v1 ) {
		push_error(stderr, "If you wish to specify both 'environment' and\n"
		 "'environment2' for maximal compatibility with different\n"
		 "versions of Condor, then you must also specify\n"
		 "allow_environment_v1=true.\n");
		ABORT_AND_RETURN(1);
	}

	SubmitHashEnvFilter envobject(env1, env2);

	MyString error_msg;
	bool env_success = true; // specifying no env is allowed.

	const ClassAd * clusterAd = get_cluster_ad();
	if (clusterAd) {
		if ( ! env1 && ! env2) {
			// If we have a cluster ad, and no environment keywords
			// we just use whatever the clusterad has.
			return 0;
		}
		// if there is a cluster ad, initialize from it
		// this will happen when we are materializing jobs in the Schedd
		// but not when materializing in condor_submit (at present)
		env_success = envobject.MergeFrom(clusterAd, &error_msg);
	}

	if (env2) {
		env_success = envobject.MergeFromV2Quoted(env2,&error_msg);
	} else if (env1) {
		env_success = envobject.MergeFromV1RawOrV2Quoted(env1,&error_msg);
	}
	if ( ! env_success) {
		push_error(stderr, "%s\nThe environment you specified was: '%s'\n",
				error_msg.c_str(),
				env2 ? env2.ptr() : env1.ptr());
		ABORT_AND_RETURN(1);
	}

		// For standard universe, we set a special environment variable to tell it to skip the
	// check that the exec was linked with the standard universe runtime. The usual reason
	// to do that is that the executable is a script
	if (JobUniverse == CONDOR_UNIVERSE_STANDARD) {
		if (submit_param_bool(SUBMIT_CMD_AllowStartupScript, SUBMIT_CMD_AllowStartupScriptAlt, false)) {
			envobject.SetEnv("_CONDOR_NOCHECK", "1");
		}
	}

	// if getenv == TRUE, merge the variables from the user's environment that
	// are not already set in the envobject
	auto_free_ptr envlist(submit_param(SUBMIT_CMD_GetEnvironment, SUBMIT_CMD_GetEnvironmentAlt));
	if (envlist) {
		if (!param_boolean("SUBMIT_ALLOW_GETENV", true)) {
			push_error(stderr, "\ngetenv command not allowed because administrator has set SUBMIT_ALLOW_GETENV = false\n");
			ABORT_AND_RETURN(1);
		}
		// getenv can be a boolean, or it can be a whitelist/blacklist
		bool getenv_is_true = false;
		if (string_is_boolean_param(envlist, getenv_is_true)) {
			if (getenv_is_true) {
				envobject.Import();
			}
		} else {
			// getenv is not a boolean, it must be a blacklist/whitelist
			envobject.AddToImportWhiteBlackList(envlist);
			envobject.Import();
			envobject.ClearImportWhiteBlackList();
		}
	}

	// There may already be environment info in the ClassAd from SUBMIT_ATTRS.
	// or in the chained parent ad when doing late materialization.
	// Check for that now.

	bool ad_contains_env1 = job->LookupExpr(ATTR_JOB_ENVIRONMENT1);
	bool ad_contains_env2 = job->LookupExpr(ATTR_JOB_ENVIRONMENT2);

	bool MyCondorVersionRequiresV1 = envobject.InputWasV1() || envobject.CondorVersionRequiresV1(getScheddVersion());
	bool insert_env1 = MyCondorVersionRequiresV1;
	bool insert_env2 = !insert_env1;

	if(!env1 && !env2 && envobject.Count() == 0 && \
	   (ad_contains_env1 || ad_contains_env2)) {
			// User did not specify any environment, but SUBMIT_ATTRS did.
			// Do not do anything (i.e. avoid overwriting with empty env).
		insert_env1 = insert_env2 = false;
	}

	// If we are going to write new environment into the ad and if there
	// is already environment info in the ad, make sure we overwrite
	// whatever is there.  Instead of doing things this way, we could
	// remove the existing environment settings, but there is currently no
	// function that undoes all the effects of InsertJobExpr().
	if(insert_env1 && ad_contains_env2) insert_env2 = true;
	if(insert_env2 && ad_contains_env1) insert_env1 = true;

	env_success = true;

	if(insert_env1 && env_success) {
		MyString newenv_raw;

		env_success = envobject.getDelimitedStringV1Raw(&newenv_raw,&error_msg);
		AssignJobString(ATTR_JOB_ENVIRONMENT1, newenv_raw.c_str());

		// Record in the JobAd the V1 delimiter that is being used.
		// This way remote submits across platforms have a prayer.
		char delim[2];
		delim[0] = envobject.GetEnvV1Delimiter();
		delim[1] = 0;
		AssignJobString(ATTR_JOB_ENVIRONMENT1_DELIM, delim);
	}

	if(insert_env2 && env_success) {
		MyString newenv_raw;

		env_success = envobject.getDelimitedStringV2Raw(&newenv_raw,&error_msg);
		AssignJobString(ATTR_JOB_ENVIRONMENT2, newenv_raw.c_str());
	}

	if(!env_success) {
		push_error(stderr, "failed to insert environment into job ad: %s\n",
				error_msg.c_str());
		ABORT_AND_RETURN(1);
	}

	return 0;
}

// TJ:2019 - The tool_daemon_cmd probably doesn't work anymore, and we should remove it
// but in any case.  I am noting here that the fact that it uses class variables to hold
// values that affect the generation of job ads in other function means that it won't
// work with pruned submit digests - so it probably does't work with late materialization
// 
// PRAGMA_REMIND("TODO: kill TDP or make it work with late materialization")
//
int SubmitHash::SetTDP()
{
	RETURN_IF_ABORT();

	auto_free_ptr tdp_cmd(submit_param(SUBMIT_KEY_ToolDaemonCmd, ATTR_TOOL_DAEMON_CMD));
	if ( ! tdp_cmd) {
		// if no ToolDaemonCmd, don't even look for the other keywords
		return 0;
	}

	auto_free_ptr tdp_input(submit_param(SUBMIT_KEY_ToolDaemonInput, ATTR_TOOL_DAEMON_INPUT));
	auto_free_ptr tdp_args1(submit_param(SUBMIT_KEY_ToolDaemonArgs));
	auto_free_ptr tdp_args1_ext(submit_param(SUBMIT_KEY_ToolDaemonArguments1, ATTR_TOOL_DAEMON_ARGS1));

		// NOTE: no ATTR_TOOL_DAEMON_ARGS2 in the following,
		// because that is the same as ToolDaemonArguments1.
	auto_free_ptr tdp_args2(submit_param(SUBMIT_KEY_ToolDaemonArguments2));
	bool allow_arguments_v1 = submit_param_bool(SUBMIT_CMD_AllowArgumentsV1, NULL, false);
	auto_free_ptr tdp_error(submit_param(SUBMIT_KEY_ToolDaemonError, ATTR_TOOL_DAEMON_ERROR));
	auto_free_ptr tdp_output(submit_param( SUBMIT_KEY_ToolDaemonOutput, ATTR_TOOL_DAEMON_OUTPUT));
	bool suspend_at_exec_exists = false;
	bool suspend_at_exec = submit_param_bool( SUBMIT_KEY_SuspendJobAtExec,
										  ATTR_SUSPEND_JOB_AT_EXEC, false, &suspend_at_exec_exists );
	RETURN_IF_ABORT();

	MyString buf;
	MyString path;

	if( tdp_cmd ) {
		path = tdp_cmd.ptr();
		check_and_universalize_path( path );
		AssignJobString(ATTR_TOOL_DAEMON_CMD, path.c_str());
	}
	if( tdp_input ) {
		path = tdp_input.ptr();
		check_and_universalize_path( path );
		AssignJobString(ATTR_TOOL_DAEMON_INPUT, path.c_str());
	}
	if( tdp_output ) {
		path = tdp_output.ptr();
		check_and_universalize_path( path );
		AssignJobString(ATTR_TOOL_DAEMON_OUTPUT, path.c_str());
	}
	if( tdp_error ) {
		path = tdp_error.ptr();
		check_and_universalize_path( path );
		AssignJobString(ATTR_TOOL_DAEMON_ERROR, path.c_str());
	}

	if (suspend_at_exec_exists) {
		job->Assign(ATTR_SUSPEND_JOB_AT_EXEC, suspend_at_exec);
	}

	bool args_success = true;
	MyString error_msg;
	ArgList args;

	if(tdp_args1_ext && tdp_args1) {
		push_error(stderr, "you specified both tdp_daemon_args and tdp_daemon_arguments\n");
		ABORT_AND_RETURN(1);
	}
	if(tdp_args1_ext) {
		tdp_args1.set(tdp_args1_ext.detach());
	}

	if(tdp_args2 && tdp_args1 && ! allow_arguments_v1) {
		push_error(stderr, "If you wish to specify both 'tool_daemon_arguments' and\n"
		 "'tool_daemon_arguments2' for maximal compatibility with different\n"
		 "versions of Condor, then you must also specify\n"
		 "allow_arguments_v1=true.\n");
		ABORT_AND_RETURN(1);
	}

	if( tdp_args2 ) {
		args_success = args.AppendArgsV2Quoted(tdp_args2,&error_msg);
	}
	else if( tdp_args1 ) {
		args_success = args.AppendArgsV1WackedOrV2Quoted(tdp_args1,&error_msg);
	} else if (job->Lookup(ATTR_TOOL_DAEMON_ARGS1) || job->Lookup(ATTR_TOOL_DAEMON_ARGS2)) {
		return 0;
	}

	if(!args_success) {
		push_error(stderr,"failed to parse tool daemon arguments: %s\n"
				"The arguments you specified were: %s\n",
				error_msg.c_str(),
				tdp_args2 ? tdp_args2.ptr() : tdp_args1.ptr());
		ABORT_AND_RETURN(1);
	}

	MyString args_value;
	bool MyCondorVersionRequiresV1 = args.InputWasV1() || args.CondorVersionRequiresV1(getScheddVersion());
	if(MyCondorVersionRequiresV1) {
		args_success = args.GetArgsStringV1Raw(&args_value,&error_msg);
		if(!args_value.empty()) {
			AssignJobString(ATTR_TOOL_DAEMON_ARGS1, args_value.c_str());
		}
	}
	else if(args.Count()) {
		args_success = args.GetArgsStringV2Raw(&args_value,&error_msg);
		if(!args_value.empty()) {
			AssignJobString(ATTR_TOOL_DAEMON_ARGS2, args_value.c_str());
		}
	}

	if(!args_success) {
		push_error(stderr, "failed to insert tool daemon arguments: %s\n",
				error_msg.c_str());
		ABORT_AND_RETURN(1);
	}

	return 0;
}


int SubmitHash::SetRank()
{
	RETURN_IF_ABORT();

	auto_free_ptr orig_rank(submit_param(SUBMIT_KEY_Rank, SUBMIT_KEY_Preferences));
	auto_free_ptr default_rank;
	auto_free_ptr append_rank;
	std::string buffer;

	// when doing late materialization, we don't want to param for anything
	// instead we assume that the submit digest has the FULL rank expression, including
	// the submit side DEFAULT_RANK and APPEND_RANK expressions (if any)
	if (clusterAd) {
		//PRAGMA_REMIND("TJ: make_digest should build a full RANK expression")
		if ( ! orig_rank) {
			// if the submit digest has no rank expression - DON'T fall down to the code
			// that sets the Rank to 0 - instead we assume that the clusterAd already
			// has the appropriate Rank expression
			return 0;
		}
	} else {

		switch (JobUniverse) {
		case CONDOR_UNIVERSE_STANDARD:
			default_rank.set(param("DEFAULT_RANK_STANDARD"));
			append_rank.set(param("APPEND_RANK_STANDARD"));
			break;
		case CONDOR_UNIVERSE_VANILLA:
			default_rank.set(param("DEFAULT_RANK_VANILLA"));
			append_rank.set(param("APPEND_RANK_VANILLA"));
			break;
		}

		// If they're not yet defined, or they're defined but empty,
		// try the generic, non-universe-specific versions.
		if ( ! default_rank) { default_rank.set(param("DEFAULT_RANK")); }
		if ( ! append_rank) { append_rank.set(param("APPEND_RANK")); }
	}

	const char * rank = NULL;
	if (orig_rank) {
		rank = orig_rank;
	} else if (default_rank) {
		rank = default_rank;
	} 

	if (append_rank) {
		if (rank) {
			// We really want to ADD this expression to our
			// existing Rank expression, not && it, since Rank is
			// a float.  If we && it, we're forcing the whole
			// expression to be a bool that evaluates to
			// either 0 or 1, which is obviously not what we
			// want.  -Derek W. 8/21/98
			formatstr(buffer, "(%s) + (%s)", rank, append_rank.ptr());
			rank = buffer.c_str();
		} else {
			rank = append_rank;
		}
	}

	if (rank) {
		AssignJobExpr(ATTR_RANK, rank);
	} else {
		AssignJobVal(ATTR_RANK, 0.0);
	}

	return 0;
}

#if 0 // obsolete function, kept for temporary reference.
int SubmitHash::SetUserLog()
{
	RETURN_IF_ABORT();

	static const SimpleExprInfo logs[] = {
		/*submit_param*/ {SUBMIT_KEY_UserLogFile, ATTR_ULOG_FILE,
				ATTR_ULOG_FILE, NULL, true, false},
		/*submit_param*/ {SUBMIT_KEY_DagmanLogFile, ATTR_DAGMAN_WORKFLOW_LOG,
				ATTR_DAGMAN_WORKFLOW_LOG, NULL, true, false},
		{NULL,NULL,NULL,NULL,false,false}
	};

	for(const SimpleExprInfo * si = &logs[0]; si->key; ++si) {
		char *ulog_entry = submit_param( si->key, si->alt );

		if ( ulog_entry && strcmp( ulog_entry, "" ) != 0 ) {

				// Note:  I don't think the return value here can ever
				// be NULL.  wenger 2016-10-07
			MyString mulog(full_path(ulog_entry));
			if ( ! mulog.empty()) {
				if (FnCheckFile) {
					int rval = FnCheckFile(CheckFileArg, this, SFR_LOG, mulog.Value(), O_APPEND);
					if (rval) { ABORT_AND_RETURN( rval ); }
				}

				check_and_universalize_path(mulog);
			}
			AssignJobString(si->attr, mulog.Value());
			free(ulog_entry);
		}
	}

	RETURN_IF_ABORT();
	bool xml_exists;
	bool use_xml = submit_param_bool(SUBMIT_KEY_UserLogUseXML, ATTR_ULOG_USE_XML, false, &xml_exists);
	if (xml_exists) {
		AssignJobVal(ATTR_ULOG_USE_XML, use_xml);
	}

	return 0;
}

int SubmitHash::SetCoreSize()
{
	RETURN_IF_ABORT();
	char *size = submit_param( ATTR_CORE_SIZE, SUBMIT_KEY_CoreSize ); // attr before submit key for backward compat
	RETURN_IF_ABORT();

	long coresize = 0;

	if (size == NULL) {
#if defined(WIN32) /* RLIMIT_CORE not supported */
		size = "";
#else
		struct rlimit rl;
		if ( getrlimit( RLIMIT_CORE, &rl ) == -1) {
			push_error(stderr, "getrlimit failed");
			abort_code = 1;
			return abort_code;
		}

		// this will effectively become the hard limit for core files when
		// the job is executed
		coresize = (long)rl.rlim_cur;
#endif
	} else {
		coresize = atoi(size);
		free(size);
	}

	AssignJobVal(ATTR_CORE_SIZE, coresize);
	return 0;
}


int SubmitHash::SetJobLease()
{
	RETURN_IF_ABORT();

	long lease_duration = 0;
	auto_free_ptr tmp(submit_param( SUBMIT_KEY_JobLeaseDuration, ATTR_JOB_LEASE_DURATION ));
	if( ! tmp ) {
		if( universeCanReconnect(JobUniverse)) {
				/*
				  if the user didn't define a lease duration, but is
				  submitting a job from a universe that supports
				  reconnect and is NOT trying to use streaming I/O, we
				  want to define a default of 20 minutes so that
				  reconnectable jobs can survive schedd crashes and
				  the like...
				*/
			tmp.set(param("JOB_DEFAULT_LEASE_DURATION"));
		} else {
				// not defined and can't reconnect, we're done.
			return 0;
		}
	}

	// first try parsing as an integer
	if (tmp)
	{
		char *endptr = NULL;
		lease_duration = strtol(tmp.ptr(), &endptr, 10);
		if (endptr != tmp.ptr()) {
			while (isspace(*endptr)) {
				endptr++;
			}
		}
		bool is_number = (endptr != tmp.ptr() && *endptr == '\0');
		if ( ! is_number) {
			lease_duration = 0; // set to zero to indicate it's an expression
		} else {
			if (lease_duration == 0) {
				// User explicitly didn't want a lease, so we're done.
				return 0;
			}
			if (lease_duration < 20) {
				if (! already_warned_job_lease_too_small) { 
					push_warning(stderr, "%s less than 20 seconds is not allowed, using 20 instead\n",
							ATTR_JOB_LEASE_DURATION);
					already_warned_job_lease_too_small = true;
				}
				lease_duration = 20;
			}
		}
	}
	// if lease duration was an integer, lease_duration will have the value.
	if (lease_duration) {
		AssignJobVal(ATTR_JOB_LEASE_DURATION, lease_duration);
	} else if (tmp) {
		// lease is defined but not an int, try setting it as an expression
		AssignJobExpr(ATTR_JOB_LEASE_DURATION, tmp.ptr());
	}
	return 0;
}

#endif // above code is obsolete, kept temporarily for reference.

int SubmitHash::SetJobStatus()
{
	RETURN_IF_ABORT();

	bool hold_specified = false;
	bool hold = submit_param_bool( SUBMIT_KEY_Hold, NULL, false, &hold_specified);

	if (hold) {
		if ( IsRemoteJob ) {
			push_error(stderr, "Cannot set " SUBMIT_KEY_Hold " to 'true' when using -remote or -spool\n");
			ABORT_AND_RETURN( 1 );
		}
		AssignJobVal(ATTR_JOB_STATUS, HELD);
		AssignJobVal(ATTR_HOLD_REASON_CODE, CONDOR_HOLD_CODE_SubmittedOnHold);
		SubmitOnHold = true;
		SubmitOnHoldCode = CONDOR_HOLD_CODE_SubmittedOnHold;

		AssignJobString(ATTR_HOLD_REASON, "submitted on hold at user's request");
	} else 
	if ( IsRemoteJob ) {
		AssignJobVal(ATTR_JOB_STATUS, HELD);
		AssignJobVal(ATTR_HOLD_REASON_CODE, CONDOR_HOLD_CODE_SpoolingInput);
		SubmitOnHold = true;
		SubmitOnHoldCode = CONDOR_HOLD_CODE_SpoolingInput;

		AssignJobString(ATTR_HOLD_REASON, "Spooling input data files");
	} else {
		AssignJobVal(ATTR_JOB_STATUS, IDLE);
		SubmitOnHold = false;
		SubmitOnHoldCode = 0;
	}

	AssignJobVal(ATTR_ENTERED_CURRENT_STATUS, submit_time);
	return 0;
}


#if 0 // obsolete code kept temporarily for reference.

int SubmitHash::SetPriority()
{
	RETURN_IF_ABORT();

	int prioval = submit_param_int( SUBMIT_KEY_Priority, "prio", 0 );
	RETURN_IF_ABORT();

	AssignJobVal(ATTR_JOB_PRIO, prioval);
	return 0;
}

int SubmitHash::SetNiceUser()
{

	bool is_nice = submit_param_bool( SUBMIT_KEY_NiceUser, ATTR_NICE_USER, false );
	RETURN_IF_ABORT();

	AssignJobVal(ATTR_NICE_USER, is_nice);

	// Nice users get a default MaxJobRetirementTime of 0
	if (is_nice && ! job->Lookup(ATTR_MAX_JOB_RETIREMENT_TIME)) {
		// we assign a default of 0 here, but a user-specified value will overwrite this
		// when SetMaxJobRetirementTime is called.
		AssignJobVal(ATTR_MAX_JOB_RETIREMENT_TIME, 0);
	}

	return 0;
}

int SubmitHash::SetMaxJobRetirementTime()
{
	RETURN_IF_ABORT();

	auto_free_ptr value(submit_param(SUBMIT_KEY_MaxJobRetirementTime, ATTR_MAX_JOB_RETIREMENT_TIME));
	if (value) {
		AssignJobExpr(ATTR_MAX_JOB_RETIREMENT_TIME, value.ptr());
	} else if (JobUniverse == CONDOR_UNIVERSE_STANDARD) {
		// Regardless of the startd graceful retirement policy,
		// nice_user and standard universe jobs that do not specify
		// otherwise will self-limit their retirement time to 0.  So
		// the user plays nice by default, but they have the option to
		// override this (assuming, of course, that the startd policy
		// actually gives them any retirement time to play with).
		AssignJobVal(ATTR_MAX_JOB_RETIREMENT_TIME, 0);
	}
	return 0;
}

#endif // above code is obsolete, kept temporarily for reference

int SubmitHash::SetPeriodicExpressions()
{
	RETURN_IF_ABORT();

	auto_free_ptr pec(submit_param(SUBMIT_KEY_PeriodicHoldCheck, ATTR_PERIODIC_HOLD_CHECK));
	if ( ! pec)
	{
		/* user didn't have one, so add one */
		if ( ! job->Lookup(ATTR_PERIODIC_HOLD_CHECK)) {
			AssignJobVal(ATTR_PERIODIC_HOLD_CHECK, false);
		}
	}
	else
	{
		/* user had a value for it, leave it alone */
		AssignJobExpr(ATTR_PERIODIC_HOLD_CHECK, pec);
	}

	pec.set(submit_param(SUBMIT_KEY_PeriodicHoldReason, ATTR_PERIODIC_HOLD_REASON));
	if (pec) {
		AssignJobExpr(ATTR_PERIODIC_HOLD_REASON, pec);
	}

	pec.set(submit_param(SUBMIT_KEY_PeriodicHoldSubCode, ATTR_PERIODIC_HOLD_SUBCODE));
	if (pec) {
		AssignJobExpr(ATTR_PERIODIC_HOLD_SUBCODE, pec);
	}

	pec.set(submit_param(SUBMIT_KEY_PeriodicReleaseCheck, ATTR_PERIODIC_RELEASE_CHECK));
	if ( ! pec)
	{
		/* user didn't have one, so add one */
		if ( ! job->Lookup(ATTR_PERIODIC_RELEASE_CHECK)) {
			AssignJobVal(ATTR_PERIODIC_RELEASE_CHECK, false);
		}
	}
	else
	{
		/* user had a value for it, leave it alone */
		AssignJobExpr(ATTR_PERIODIC_RELEASE_CHECK, pec);
	}
	RETURN_IF_ABORT();

	pec.set(submit_param(SUBMIT_KEY_PeriodicRemoveCheck, ATTR_PERIODIC_REMOVE_CHECK));

	if ( ! pec)
	{
		/* user didn't have one, so add one */
		if ( ! job->Lookup(ATTR_PERIODIC_REMOVE_CHECK)) {
			AssignJobVal(ATTR_PERIODIC_REMOVE_CHECK, false);
		}
	}
	else
	{
		/* user had a value for it, leave it alone */
		AssignJobExpr(ATTR_PERIODIC_REMOVE_CHECK, pec);
	}

	// OnExitHoldCheck is now handled by SetJobRetries

	pec.set(submit_param(SUBMIT_KEY_OnExitHoldReason, ATTR_ON_EXIT_HOLD_REASON));
	if (pec) {
		AssignJobExpr(ATTR_ON_EXIT_HOLD_REASON, pec);
	}

	pec.set(submit_param(SUBMIT_KEY_OnExitHoldSubCode, ATTR_ON_EXIT_HOLD_SUBCODE));
	if (pec) {
		AssignJobExpr(ATTR_ON_EXIT_HOLD_SUBCODE, pec);
	}

	RETURN_IF_ABORT();

	return 0;
}


int SubmitHash::SetLeaveInQueue()
{
	RETURN_IF_ABORT();

	char *erc = submit_param(SUBMIT_KEY_LeaveInQueue, ATTR_JOB_LEAVE_IN_QUEUE);
	MyString buffer;

	if (erc == NULL)
	{
		if ( ! job->Lookup(ATTR_JOB_LEAVE_IN_QUEUE)) {
			/* user didn't have one, so add one */
			if (! IsRemoteJob) {
				AssignJobVal(ATTR_JOB_LEAVE_IN_QUEUE, false);
			} else {
				/* if remote spooling, leave in the queue after the job completes
				   for up to 10 days, so user can grab the output.
				 */
				buffer.formatstr(
					"%s == %d && (%s =?= UNDEFINED || %s == 0 || ((time() - %s) < %d))",
					ATTR_JOB_STATUS,
					COMPLETED,
					ATTR_COMPLETION_DATE,
					ATTR_COMPLETION_DATE,
					ATTR_COMPLETION_DATE,
					60 * 60 * 24 * 10
				);
				AssignJobExpr(ATTR_JOB_LEAVE_IN_QUEUE, buffer.c_str());
			}
		}
	}
	else
	{
		/* user had a value for it, leave it alone */
		AssignJobExpr(ATTR_JOB_LEAVE_IN_QUEUE, erc);
		free(erc);
	}

	RETURN_IF_ABORT();

	return 0;
}

#if 0 // obsolete code kept for reference

int SubmitHash::SetNoopJob()
{
	RETURN_IF_ABORT();
	MyString buffer;

	auto_free_ptr noop(submit_param(SUBMIT_KEY_Noop, ATTR_JOB_NOOP));
	if (noop) {
		/* user had a value for it, leave it alone */
		AssignJobExpr(ATTR_JOB_NOOP, noop.ptr());
		RETURN_IF_ABORT();
	}

	noop.set(submit_param(SUBMIT_KEY_NoopExitSignal, ATTR_JOB_NOOP_EXIT_SIGNAL));
	if (noop) {
		AssignJobExpr(ATTR_JOB_NOOP_EXIT_SIGNAL, noop.ptr());
		RETURN_IF_ABORT();
	}

	noop.set(submit_param(SUBMIT_KEY_NoopExitCode, ATTR_JOB_NOOP_EXIT_CODE));
	if (noop) {
		AssignJobExpr(ATTR_JOB_NOOP_EXIT_CODE, noop.ptr());
		RETURN_IF_ABORT();
	}

	return 0;
}

int SubmitHash::SetWantRemoteIO()
{
	RETURN_IF_ABORT();

	bool param_exists;
	bool remote_io = submit_param_bool( SUBMIT_KEY_WantRemoteIO, ATTR_WANT_REMOTE_IO, true, &param_exists );
	RETURN_IF_ABORT();

	AssignJobVal(ATTR_WANT_REMOTE_IO, remote_io);
	return abort_code;
}

#endif // above code is obsolete, kept temporarily for reference

#if !defined(WIN32)

int SubmitHash::ComputeRootDir()
{
	RETURN_IF_ABORT();

	JobRootdir = submit_param_mystring( SUBMIT_KEY_RootDir, ATTR_JOB_ROOT_DIR );
	if( JobRootdir.empty() )
	{
		JobRootdir = "/";
	}

	return 0;
}

int SubmitHash::check_root_dir_access()
{
	if ( ! JobRootdir.empty() && JobRootdir != "/")
	{
		if( access(JobRootdir.c_str(), F_OK|X_OK) < 0 ) {
			push_error(stderr, "No such directory: %s\n", JobRootdir.c_str());
			ABORT_AND_RETURN( 1 );
		}
	}
	return 0;
}


int SubmitHash::SetRootDir()
{
	RETURN_IF_ABORT();
	if (ComputeRootDir()) { ABORT_AND_RETURN(1); }
	AssignJobString (ATTR_JOB_ROOT_DIR, JobRootdir.c_str());
	return 0;
}


#endif

const char * SubmitHash::getIWD()
{
	ASSERT(JobIwdInitialized);
	return JobIwd.c_str();
}

int SubmitHash::ComputeIWD()
{
	char	*shortname;
	MyString	iwd;
	MyString	cwd;

	shortname = submit_param( SUBMIT_KEY_InitialDir, ATTR_JOB_IWD );
	if( ! shortname ) {
			// neither "initialdir" nor "iwd" were there, try some
			// others, just to be safe:
		shortname = submit_param( SUBMIT_KEY_InitialDirAlt, SUBMIT_KEY_JobIwd );
	}

	// for factories initalized with a cluster ad, we NEVER want to use the current working directory
	// as IWD, instead use FACTORY.Iwd
	if ( ! shortname && clusterAd) {
		shortname = submit_param("FACTORY.Iwd");
	}

#if !defined(WIN32)
	ComputeRootDir();
	if( JobRootdir != "/" )	{	/* Rootdir specified */
		if( shortname ) {
			iwd = shortname;
		} 
		else {
			iwd = "/";
		}
	} 
	else 
#endif
	{  //for WIN32, this is a block to make {}'s match. For unix, else block.
		if( shortname  ) {
#if defined(WIN32)
			// if a drive letter or share is specified, we have a full pathname
			if( shortname[1] == ':' || (shortname[0] == '\\' && shortname[1] == '\\')) 
#else
			if( shortname[0] == '/' ) 
#endif
			{
				iwd = shortname;
			}
			else {
				if (clusterAd) {
					cwd = submit_param_mystring("FACTORY.Iwd",NULL);
				} else {
					condor_getcwd( cwd );
				}
				iwd.formatstr( "%s%c%s", cwd.c_str(), DIR_DELIM_CHAR, shortname );
			}
		} 
		else {
			condor_getcwd( iwd );
		}
	}

	compress_path( iwd );
	check_and_universalize_path(iwd);

	// when doing late materialization, we only want to do an access check
	// for the first Iwd, otherwise we can skip the check if the iwd has not changed.
	if ( ! JobIwdInitialized || ( ! clusterAd && iwd != JobIwd)) {

	#if defined(WIN32)
		if (access(iwd.Value(), F_OK|X_OK) < 0) {
			push_error(stderr, "No such directory: %s\n", iwd.Value());
			ABORT_AND_RETURN(1);
		}
	#else
		MyString pathname;
		pathname.formatstr( "%s/%s", JobRootdir.c_str(), iwd.c_str() );
		compress_path( pathname );

		if( access(pathname.c_str(), F_OK|X_OK) < 0 ) {
			push_error(stderr, "No such directory: %s\n", pathname.c_str() );
			ABORT_AND_RETURN(1);
		}
	#endif
	}
	JobIwd = iwd;
	JobIwdInitialized = true;
	if ( ! JobIwd.empty()) { mctx.cwd = JobIwd.c_str(); }

	if ( shortname )
		free(shortname);

	return 0;
}

int SubmitHash::SetIWD()
{
	RETURN_IF_ABORT();
	if (ComputeIWD()) { ABORT_AND_RETURN(1); }
	AssignJobString(ATTR_JOB_IWD, JobIwd.c_str());
	RETURN_IF_ABORT();
	return 0;
}


int SubmitHash::SetGSICredentials()
{
	RETURN_IF_ABORT();

	MyString buffer;

		// Find the X509 user proxy
		// First param for it in the submit file. If it's not there
		// and the job type requires an x509 proxy (nordugrid),
		// then check the usual locations (as defined by GSI) and
		// bomb out if we can't find it.

	char *proxy_file = submit_param( SUBMIT_KEY_X509UserProxy );
	bool use_proxy = submit_param_bool( SUBMIT_KEY_UseX509UserProxy, NULL, false );

	YourStringNoCase gridType(JobGridType.c_str());
	if (JobUniverse == CONDOR_UNIVERSE_GRID &&
<<<<<<< HEAD
		(gridType == "gt2" ||
		 gridType == "gt5" ||
		 gridType == "cream" ||
		 gridType == "arc" ||
		 gridType == "nordugrid" ) )
=======
		gridType == "nordugrid" )
>>>>>>> 29605a64
	{
		use_proxy = true;
	}

	if ( proxy_file == NULL && use_proxy && ! clusterAd) {

		proxy_file = get_x509_proxy_filename();
		if ( proxy_file == NULL ) {

			push_error(stderr, "Can't determine proxy filename\nX509 user proxy is required for this job.\n" );
			ABORT_AND_RETURN( 1 );
		}
	}

	if (proxy_file != NULL && ! clusterAd) {
		char *full_proxy_file = strdup( full_path( proxy_file ) );
		free( proxy_file );
		proxy_file = full_proxy_file;
#if defined(HAVE_EXT_GLOBUS)
// this code should get torn out at some point (8.7.0) since the SchedD now
// manages these attributes securely and the values provided by submit should
// not be trusted.  in the meantime, though, we try to provide some cross
// compatibility between the old and new.  i also didn't indent this properly
// so as not to churn the old code.  -zmiller
// Exception: Checking the proxy lifetime and throwing an error if it's
// too short should remain. - jfrey

		if (CheckProxyFile) {
			// Starting in 8.5.8, schedd clients can't set X509-related attributes
			// other than the name of the proxy file.
			bool submit_sends_x509 = true;
			CondorVersionInfo cvi(getScheddVersion());
			if (cvi.built_since_version(8, 5, 8)) {
				submit_sends_x509 = false;
			}

			X509Credential* proxy_handle = x509_proxy_read( proxy_file );
			if ( proxy_handle == NULL ) {
				push_error(stderr, "%s\n", x509_error_string() );
				ABORT_AND_RETURN( 1 );
			}

			/* Insert the proxy expiration time into the ad */
			time_t proxy_expiration;
			proxy_expiration = x509_proxy_expiration_time(proxy_handle);
			if (proxy_expiration == -1) {
				push_error(stderr, "%s\n", x509_error_string() );
				delete proxy_handle;
				ABORT_AND_RETURN( 1 );
			} else if ( proxy_expiration < submit_time ) {
				push_error( stderr, "proxy has expired\n" );
				delete proxy_handle;
				ABORT_AND_RETURN( 1 );
			} else if ( proxy_expiration < submit_time + param_integer( "CRED_MIN_TIME_LEFT" ) ) {
				push_error( stderr, "proxy lifetime too short\n" );
				delete proxy_handle;
				ABORT_AND_RETURN( 1 );
			}

			if(submit_sends_x509) {

				AssignJobVal(ATTR_X509_USER_PROXY_EXPIRATION, proxy_expiration);

				/* Insert the proxy subject name into the ad */
				char *proxy_subject;
				proxy_subject = x509_proxy_identity_name(proxy_handle);

				if ( !proxy_subject ) {
					push_error(stderr, "%s\n", x509_error_string() );
					delete proxy_handle;
					ABORT_AND_RETURN( 1 );
				}

				(void) AssignJobString(ATTR_X509_USER_PROXY_SUBJECT, proxy_subject);
				free( proxy_subject );

				/* Insert the proxy email into the ad */
				char *proxy_email;
				proxy_email = x509_proxy_email(proxy_handle);

				if ( proxy_email ) {
					AssignJobString(ATTR_X509_USER_PROXY_EMAIL, proxy_email);
					free( proxy_email );
				}

				/* Insert the VOMS attributes into the ad */
				char *voname = NULL;
				char *firstfqan = NULL;
				char *quoted_DN_and_FQAN = NULL;

				int error = extract_VOMS_info( proxy_handle, 0, &voname, &firstfqan, &quoted_DN_and_FQAN);
				if ( error ) {
					if (error == 1) {
						// no attributes, skip silently.
					} else {
						// log all other errors
						push_warning(stderr, "unable to extract VOMS attributes (proxy: %s, erro: %i). continuing \n", proxy_file, error );
					}
				} else {
					AssignJobString(ATTR_X509_USER_PROXY_VONAME, voname);
					free( voname );

					AssignJobString(ATTR_X509_USER_PROXY_FIRST_FQAN, firstfqan);
					free( firstfqan );

					AssignJobString(ATTR_X509_USER_PROXY_FQAN, quoted_DN_and_FQAN);
					free( quoted_DN_and_FQAN );
				}

				// When new classads arrive, all this should be replaced with a
				// classad holding the VOMS atributes.  -zmiller
			}

			delete proxy_handle;
		}
// this is the end of the big, not-properly indented block (see above) that
// causes submit to send the x509 attributes only when talking to older
// schedds.  at some point, probably 8.7.0, this entire block should be ripped
// out. -zmiller
#endif

		AssignJobString(ATTR_X509_USER_PROXY, proxy_file);
		free( proxy_file );
	}

	char* tmp = submit_param(SUBMIT_KEY_DelegateJobGSICredentialsLifetime,ATTR_DELEGATE_JOB_GSI_CREDENTIALS_LIFETIME);
	if( tmp ) {
		char *endptr=NULL;
		int lifetime = strtol(tmp,&endptr,10);
		if( !endptr || *endptr != '\0' ) {
			push_error(stderr, "invalid integer setting %s = %s\n",SUBMIT_KEY_DelegateJobGSICredentialsLifetime,tmp);
			ABORT_AND_RETURN( 1 );
		}
		AssignJobVal(ATTR_DELEGATE_JOB_GSI_CREDENTIALS_LIFETIME,lifetime);
		free(tmp);
	}

	//ckireyev: MyProxy-related crap
	if ((tmp = submit_param (ATTR_MYPROXY_HOST_NAME))) {
		AssignJobString(ATTR_MYPROXY_HOST_NAME, tmp);
		free( tmp );
	}

	if ((tmp = submit_param (ATTR_MYPROXY_SERVER_DN))) {
		AssignJobString(ATTR_MYPROXY_SERVER_DN, tmp);
		free( tmp );
	}

	if ((tmp = submit_param (ATTR_MYPROXY_CRED_NAME))) {
		AssignJobString(ATTR_MYPROXY_CRED_NAME, tmp);
		free( tmp );
	}

	// if the password wasn't passed in when we initialized, check and see if it's in the submit file.
	if (MyProxyPassword.empty()) {
		tmp = submit_param (ATTR_MYPROXY_PASSWORD);
		MyProxyPassword = tmp; // tmp may be null here, that's ok because it's a mystring
		if (tmp) free(tmp);
	}

	if ( ! MyProxyPassword.empty()) {
		// note that the right hand side is NOT QUOTED. this seems wrong but the schedd
		// depends on this behavior, so we must preserve it.
		AssignJobExpr(ATTR_MYPROXY_PASSWORD, MyProxyPassword.c_str());
	}

	if ((tmp = submit_param (ATTR_MYPROXY_REFRESH_THRESHOLD))) {
		AssignJobExpr(ATTR_MYPROXY_REFRESH_THRESHOLD, tmp);
		free( tmp );
	}

	if ((tmp = submit_param (ATTR_MYPROXY_NEW_PROXY_LIFETIME))) { 
		AssignJobExpr(ATTR_MYPROXY_NEW_PROXY_LIFETIME, tmp);
		free( tmp );
	}

	// END MyProxy-related crap
	return 0;
}


// modifies the passed in kill sig name, possibly freeing it and allocating a new buffer
// free() the bufer when you are done.
char* SubmitHash::fixupKillSigName( char* sig )
{
	char *signame = NULL;
	const char *tmp;
	int signo;

	if (sig) {
		signo = atoi(sig);
		if( signo ) {
				// looks like they gave us an actual number, map that
				// into a string for the classad:
			tmp = signalName( signo );
			if( ! tmp ) {
				push_error(stderr, "invalid signal %s\n", sig );
				free(sig);
				abort_code=1;
				return NULL;
			}
			free(sig);
			signame = strdup( tmp );
		} else {
				// should just be a string, let's see if it's valid:
			signo = signalNumber( sig );
			if( signo == -1 ) {
				push_error(stderr, "invalid signal %s\n", sig );
				abort_code=1;
				free(sig);
				return NULL;
			}
				// cool, just use what they gave us.
			signame = strupr(sig);
		}
	}
	return signame;
}


int SubmitHash::SetKillSig()
{
	RETURN_IF_ABORT();

	char* sig_name;
	char* timeout;
	MyString buffer;

	sig_name = fixupKillSigName(submit_param(SUBMIT_KEY_KillSig, ATTR_KILL_SIG));
	RETURN_IF_ABORT();
	if( ! sig_name ) {
		switch(JobUniverse) {
		case CONDOR_UNIVERSE_STANDARD:
			sig_name = strdup( "SIGTSTP" );
			break;
		case CONDOR_UNIVERSE_VANILLA:
			// Don't define sig_name for Vanilla Universe
			sig_name = NULL;
			break;
		default:
			sig_name = strdup( "SIGTERM" );
			break;
		}
	}

	if ( sig_name ) {
		AssignJobString(ATTR_KILL_SIG, sig_name);
		free( sig_name );
	}

	sig_name = fixupKillSigName(submit_param(SUBMIT_KEY_RmKillSig, ATTR_REMOVE_KILL_SIG));
	RETURN_IF_ABORT();
	if( sig_name ) {
		AssignJobString(ATTR_REMOVE_KILL_SIG, sig_name);
		free( sig_name );
		sig_name = NULL;
	}

	sig_name = fixupKillSigName(submit_param(SUBMIT_KEY_HoldKillSig, ATTR_HOLD_KILL_SIG));
	RETURN_IF_ABORT();
	if( sig_name ) {
		AssignJobString(ATTR_HOLD_KILL_SIG, sig_name);
		free( sig_name );
		sig_name = NULL;
	}

	timeout = submit_param( SUBMIT_KEY_KillSigTimeout, ATTR_KILL_SIG_TIMEOUT );
	if( timeout ) {
		AssignJobVal(ATTR_KILL_SIG_TIMEOUT, atoi(timeout));
		free( timeout );
		sig_name = NULL;
	}
	return 0;
}

int SubmitHash::SetContainerSpecial()
{
	RETURN_IF_ABORT();

	if( IsDockerJob ) {
		auto_free_ptr serviceList( submit_param( SUBMIT_KEY_ContainerServiceNames, ATTR_CONTAINER_SERVICE_NAMES ));
		if( serviceList ) {
			AssignJobString( ATTR_CONTAINER_SERVICE_NAMES, serviceList );

			const char * service = NULL;
			StringList sl(serviceList);

			sl.rewind();
			while( (service = sl.next()) != NULL ) {
				std::string attrName;
				formatstr( attrName, "%s%s", service, SUBMIT_KEY_ContainerPortSuffix );
				int portNo = submit_param_int( attrName.c_str(), NULL, -1 );
				if( 0 <= portNo && portNo <= 65535 ) {
					formatstr( attrName, "%s%s", service, ATTR_CONTAINER_PORT_SUFFIX );
					AssignJobVal( attrName.c_str(), portNo );
				} else {
					push_error( stderr, "Requested container service '%s' was not assigned a port, or the assigned port was not valid.\n", service );
					ABORT_AND_RETURN( 1 );
				}
			}
		}
	}
	return 0;
}


// When submitting from condor_submit, we allow SUBMIT_ATTRS to have +Attr
// which wins over a user defined value.  If we are doing late materialization
// we do NOT want to do this, since it will param() to the the value.
//
int SubmitHash::SetForcedSubmitAttrs()
{
	RETURN_IF_ABORT();
	if (clusterAd) return 0;

	for (classad::References::const_iterator cit = forcedSubmitAttrs.begin(); cit != forcedSubmitAttrs.end(); ++cit) {
		char * value = param(cit->c_str());
		if (! value)
			continue;
		AssignJobExpr(cit->c_str(), value, "SUBMIT_ATTRS or SUBMIT_EXPRS value");
		free(value);
	}

	return abort_code;
}

int SubmitHash::SetForcedAttributes()
{
	RETURN_IF_ABORT();
	MyString buffer;

	HASHITER it = hash_iter_begin(SubmitMacroSet);
	for( ; ! hash_iter_done(it); hash_iter_next(it)) {
		const char *name = hash_iter_key(it);
		const char *raw_value = hash_iter_value(it);
		// submit will never generate +attr entries, but the python bindings can
		// so treat them the same as the canonical MY.attr entries
		if (*name == '+') {
			++name;
		} else if (starts_with_ignore_case(name, "MY.")) {
			name += sizeof("MY.")-1;
		} else {
			continue;
		}

		char * value = NULL;
		if (raw_value && raw_value[0]) {
			value = expand_macro(raw_value);
		}
		AssignJobExpr(name, (value && value[0]) ? value : "undefined" );
		RETURN_IF_ABORT();

		if (value) free(value);
	}
	hash_iter_delete(&it);

	// force clusterid and procid attributes.
	// we force the clusterid only for the proc=0 ad and the cluster ad (proc=-1)
	// for other jobs, the clusterid should be picked up by chaining with the cluster ad.
	if (jid.proc < 0) {
		AssignJobVal(ATTR_CLUSTER_ID, jid.cluster);
	} else {
		AssignJobVal(ATTR_PROC_ID, jid.proc);
	}
	return 0;
}

// check to see if the grid type is one of the allowed ones,
// and also canonicalize it if needed
static bool validate_gridtype(MyString & JobGridType) {
	if (JobGridType.empty()) {
		return true;
	}

	YourStringNoCase gridType(JobGridType.c_str());

	// Validate
	// Valid values are (as of 7.5.1): nordugrid, globus,
	//    gt2, gt5, blah, pbs, lsf, nqs, naregi, condor,
	//    unicore, cream, ec2, sge

	// CRUFT: grid-type 'blah' is deprecated. Now, the specific batch
	//   system names should be used (pbs, lsf). Glite are the only
	//   people who care about the old value. This changed happend in
	//   Condor 6.7.12.
	if (gridType == "blah" ||
		gridType == "batch" ||
		gridType == "pbs" ||
		gridType == "sge" ||
		gridType == "lsf" ||
		gridType == "nqs" ||
		gridType == "naregi" ||
		gridType == "condor" ||
		gridType == "nordugrid" ||
		gridType == "arc" ||
		gridType == "ec2" ||
		gridType == "gce" ||
		gridType == "azure" ||
		gridType == "unicore" ||
		gridType == "boinc") {
		// We're ok
		// Values are case-insensitive for gridmanager, so we don't need to change case
		return true;
	}

	return false;
}

// the grid type is the first token of the grid resource.
static bool extract_gridtype(const char * grid_resource, MyString & gtype) {
	if (starts_with(grid_resource, "$$(")) {
		gtype.clear();
		return true; // cannot be known at this time, assumed valid
	}
	// truncate at the first space
	const char * pend = strchr(grid_resource, ' ');
	if (pend) {
		gtype.set(grid_resource, (int)(pend - grid_resource));
	} else {
		gtype = grid_resource;
	}
	return validate_gridtype(gtype);
}

void SubmitHash::handleAVPairs( const char * submitKey, const char * jobKey,
  const char * submitPrefix, const char * jobPrefix, const YourStringNoCase & gridType ) {
	//
	// Collect all the tag names, then param for each.  In the glorious
	// future, we'll merge all our different pattern-based walks of the
	// hashtable and call a function with the keys (and probably values,
	// since it'll be cheaper to fetch them during he walk) of interest.
	//
	// EC2TagNames is needed because EC2 tags are case-sensitive
	// and ClassAd attribute names are not. We build it for the
	// user, but also let the user override entries in it with
	// their own case preference. Ours will always be lower-cased.
	//

	char * tmp;
	StringList tagNames;
	if ((tmp = submit_param(submitKey, jobKey))) {
		tagNames.initializeFromString(tmp);
		free(tmp); tmp = NULL;
	} else {
		std::string names;
		if (job->LookupString(jobKey, names)) {
			tagNames.initializeFromString(names.c_str());
		}
	}

	HASHITER it = hash_iter_begin(SubmitMacroSet);
	int submit_prefix_len = (int)strlen(submitPrefix);
	int job_prefix_len = (int)strlen(jobPrefix);
	for (;!hash_iter_done(it); hash_iter_next(it)) {
		const char *key = hash_iter_key(it);
		const char *name = NULL;
		if (!strncasecmp(key, submitPrefix, submit_prefix_len) &&
			key[submit_prefix_len]) {
			name = &key[submit_prefix_len];
		} else if (!strncasecmp(key, jobPrefix, job_prefix_len) &&
				   key[job_prefix_len]) {
			name = &key[job_prefix_len];
		} else {
			continue;
		}

		if (strncasecmp(name, "Names", 5) &&
			!tagNames.contains_anycase(name)) {
			tagNames.append(name);
		}
	}
	hash_iter_delete(&it);

	char *tagName;
	tagNames.rewind();
	while ((tagName = tagNames.next())) {
		// XXX: Check that tagName does not contain an equal sign (=)
		std::string submitKey(submitPrefix); submitKey.append(tagName);
		std::string jobKey(jobPrefix); jobKey.append(tagName);
		char *value = NULL;
		if ((value = submit_param(submitKey.c_str(), jobKey.c_str()))) {
			AssignJobString(jobKey.c_str(), value);
			free(value); value = NULL;
		} else {
			// this should only happen when tagNames is initialized from the base job ad
			// i.e. when make procid > 0, especially when doing late materialization
		}
	}

	// For compatibility with the AWS Console, set the Name tag to
	// be the executable, which is just a label for EC2 jobs
	tagNames.rewind();
	if( gridType == "ec2" && (!tagNames.contains_anycase("Name")) ) {
		bool wantsNameTag = submit_param_bool(SUBMIT_KEY_WantNameTag, NULL, true );
		if( wantsNameTag ) {
			std::string ename;
			if (job->LookupString(ATTR_JOB_CMD, ename)) {
				std::string attributeName;
				formatstr( attributeName, "%sName", jobPrefix );
				AssignJobString(attributeName.c_str(), ename.c_str());
			}
		}
	}

	if ( !tagNames.isEmpty() ) {
		auto_free_ptr names(tagNames.print_to_delimed_string(","));
		AssignJobString(jobKey, names);
	}
}





int SubmitHash::SetGridParams()
{
	RETURN_IF_ABORT();
	char *tmp;
	FILE* fp;

	if ( JobUniverse != CONDOR_UNIVERSE_GRID )
		return 0;

	tmp = submit_param( SUBMIT_KEY_GridResource, ATTR_GRID_RESOURCE );
	if ( tmp ) {
			// TODO validate number of fields in grid_resource?

		AssignJobString(ATTR_GRID_RESOURCE, tmp);

		if ( strstr(tmp,"$$") ) {
				// We need to perform matchmaking on the job in order
				// to fill GridResource.
			AssignJobVal(ATTR_JOB_MATCHED, false);
			AssignJobVal(ATTR_CURRENT_HOSTS, 0);
			AssignJobVal(ATTR_MAX_HOSTS, 1);
		}

		if ( strcasecmp( tmp, "ec2" ) == 0 ) {
			push_error(stderr, "EC2 grid jobs require a service URL\n");
			ABORT_AND_RETURN( 1 );
		}

		// force the grid type to be re-parsed from the grid resource
		// whenever we have a grid_resource keyword in the submit file
		JobGridType.clear();

		free( tmp );

	} else if ( ! job->Lookup(ATTR_GRID_RESOURCE)) {
			// TODO Make this allowable, triggering matchmaking for
			//   GridResource
		push_error(stderr, "No resource identifier was found.\n" );
		ABORT_AND_RETURN( 1 );
	}

	//  extract the grid type from the grid resource if we don't already know it
	if (JobGridType.empty()) {
		std::string gridres;
		if (job->LookupString(ATTR_GRID_RESOURCE, gridres)) {
			extract_gridtype(gridres.c_str(), JobGridType);
		}
	}

	YourStringNoCase gridType(JobGridType.c_str());
	if ( gridType == NULL ||
		 gridType == "nordugrid" ) {

		if( (tmp = submit_param(SUBMIT_KEY_GlobusResubmit,ATTR_GLOBUS_RESUBMIT_CHECK)) ) {
			AssignJobExpr(ATTR_GLOBUS_RESUBMIT_CHECK, tmp);
			free(tmp);
		} else if ( ! job->Lookup(ATTR_GLOBUS_RESUBMIT_CHECK)) {
			AssignJobVal(ATTR_GLOBUS_RESUBMIT_CHECK, false);
		}
	}

	AssignJobVal(ATTR_WANT_CLAIMING, false);

	if( (tmp = submit_param(SUBMIT_KEY_GlobusRematch,ATTR_REMATCH_CHECK)) ) {
		AssignJobExpr(ATTR_REMATCH_CHECK, tmp);
		free(tmp);
	}

	if( (tmp = submit_param(SUBMIT_KEY_NordugridRSL, ATTR_NORDUGRID_RSL)) ) {
		AssignJobString(ATTR_NORDUGRID_RSL, tmp);
		free( tmp );
	}

<<<<<<< HEAD
	if( (tmp = submit_param(SUBMIT_KEY_ArcRSL, ATTR_ARC_RSL)) ) {
		AssignJobString(ATTR_ARC_RSL, tmp);
		free( tmp );
	}

	if( (tmp = submit_param(SUBMIT_KEY_ArcRte, ATTR_ARC_RTE)) ) {
		AssignJobString(ATTR_ARC_RTE, tmp);
		free( tmp );
	}

	if( (tmp = submit_param(SUBMIT_KEY_ArcResources, ATTR_ARC_RESOURCES)) ) {
		AssignJobString(ATTR_ARC_RESOURCES, tmp);
		free( tmp );
	}

	if( (tmp = submit_param(SUBMIT_KEY_CreamAttributes, ATTR_CREAM_ATTRIBUTES)) ) {
		AssignJobString ( ATTR_CREAM_ATTRIBUTES, tmp );
		free( tmp );
	}

	if( (tmp = submit_param(SUBMIT_KEY_BatchExtraSubmitArgs, ATTR_BATCH_EXTRA_SUBMIT_ARGS)) ) {
		AssignJobString ( ATTR_BATCH_EXTRA_SUBMIT_ARGS, tmp );
		free( tmp );
	}

=======
>>>>>>> 29605a64
	if( (tmp = submit_param(SUBMIT_KEY_BatchProject, ATTR_BATCH_PROJECT)) ) {
		AssignJobString ( ATTR_BATCH_PROJECT, tmp );
		free( tmp );
	}

	if( (tmp = submit_param(SUBMIT_KEY_BatchQueue, ATTR_BATCH_QUEUE)) ) {
		AssignJobString ( ATTR_BATCH_QUEUE, tmp );
		free( tmp );
	}

	if( (tmp = submit_param(SUBMIT_KEY_BatchRuntime, ATTR_BATCH_RUNTIME)) ) {
		AssignJobExpr ( ATTR_BATCH_RUNTIME, tmp );
		free( tmp );
	}

	if ( (tmp = submit_param( SUBMIT_KEY_KeystoreFile, ATTR_KEYSTORE_FILE )) ) {
		AssignJobString(ATTR_KEYSTORE_FILE, tmp);
		free( tmp );
	} else if (gridType == "unicore" && ! job->Lookup(ATTR_KEYSTORE_FILE)) {
		push_error(stderr, "Unicore grid jobs require a " SUBMIT_KEY_KeystoreFile " parameter\n");
		ABORT_AND_RETURN( 1 );
	}

	if ( (tmp = submit_param( SUBMIT_KEY_KeystoreAlias, ATTR_KEYSTORE_ALIAS )) ) {
		AssignJobString(ATTR_KEYSTORE_ALIAS, tmp);
		free( tmp );
	} else if (gridType == "unicore" && ! job->Lookup(ATTR_KEYSTORE_ALIAS)) {
		push_error(stderr, "Unicore grid jobs require a " SUBMIT_KEY_KeystoreAlias " parameter\n");
		ABORT_AND_RETURN( 1 );
	}

	if ( (tmp = submit_param( SUBMIT_KEY_KeystorePassphraseFile,
							  ATTR_KEYSTORE_PASSPHRASE_FILE )) ) {
		AssignJobString(ATTR_KEYSTORE_PASSPHRASE_FILE, tmp);
		free( tmp );
	} else if (gridType == "unicore" && ! job->Lookup(ATTR_KEYSTORE_PASSPHRASE_FILE)) {
		push_error(stderr, "Unicore grid jobs require a " SUBMIT_KEY_KeystorePassphraseFile " parameter\n");
		ABORT_AND_RETURN( 1 );
	}

	//
	// EC2 grid-type submit attributes
	//
	if ( (tmp = submit_param( SUBMIT_KEY_EC2AccessKeyId, ATTR_EC2_ACCESS_KEY_ID ))
			|| (tmp = submit_param( SUBMIT_KEY_AWSAccessKeyIdFile, ATTR_EC2_ACCESS_KEY_ID )) ) {
		if( MATCH == strcasecmp( tmp, USE_INSTANCE_ROLE_MAGIC_STRING ) ) {
			AssignJobString(ATTR_EC2_ACCESS_KEY_ID, USE_INSTANCE_ROLE_MAGIC_STRING);
			AssignJobString(ATTR_EC2_SECRET_ACCESS_KEY, USE_INSTANCE_ROLE_MAGIC_STRING);
			free( tmp );
		} else {
			// check public key file can be opened
			if ( !DisableFileChecks ) {
				if( ( fp=safe_fopen_wrapper_follow(full_path(tmp),"r") ) == NULL ) {
					push_error(stderr, "Failed to open public key file %s (%s)\n", 
							 	full_path(tmp), strerror(errno));
					ABORT_AND_RETURN( 1 );
				}
				fclose(fp);

				StatInfo si(full_path(tmp));
				if (si.IsDirectory()) {
					push_error(stderr, "%s is a directory\n", full_path(tmp));
					ABORT_AND_RETURN( 1 );
				}
			}
			AssignJobString(ATTR_EC2_ACCESS_KEY_ID, full_path(tmp));
			free( tmp );
		}
	}

	if ( (tmp = submit_param( SUBMIT_KEY_EC2SecretAccessKey, ATTR_EC2_SECRET_ACCESS_KEY ))
			|| (tmp = submit_param( SUBMIT_KEY_AWSSecretAccessKeyFile, ATTR_EC2_SECRET_ACCESS_KEY)) ) {
		if( MATCH == strcasecmp( tmp, USE_INSTANCE_ROLE_MAGIC_STRING ) ) {
			AssignJobString(ATTR_EC2_ACCESS_KEY_ID, USE_INSTANCE_ROLE_MAGIC_STRING);
			AssignJobString(ATTR_EC2_SECRET_ACCESS_KEY, USE_INSTANCE_ROLE_MAGIC_STRING);
			free( tmp );
		} else {
			// check private key file can be opened
			if ( !DisableFileChecks ) {
				if( ( fp=safe_fopen_wrapper_follow(full_path(tmp),"r") ) == NULL ) {
					push_error(stderr, "Failed to open private key file %s (%s)\n", 
							 	full_path(tmp), strerror(errno));
					ABORT_AND_RETURN( 1 );
				}
				fclose(fp);

				StatInfo si(full_path(tmp));
				if (si.IsDirectory()) {
					push_error(stderr, "%s is a directory\n", full_path(tmp));
					ABORT_AND_RETURN( 1 );
				}
			}
			AssignJobString(ATTR_EC2_SECRET_ACCESS_KEY, full_path(tmp));
			free( tmp );
		}
	}

	if ( gridType == "ec2" ) {
		if(! job->Lookup( ATTR_EC2_ACCESS_KEY_ID )) {
			push_error(stderr, "EC2 jobs require a '" SUBMIT_KEY_EC2AccessKeyId "' or '" SUBMIT_KEY_AWSAccessKeyIdFile "' parameter\n" );
			ABORT_AND_RETURN( 1 );
		}
		if(! job->Lookup( ATTR_EC2_SECRET_ACCESS_KEY )) {
			push_error(stderr, "EC2 jobs require a '" SUBMIT_KEY_EC2SecretAccessKey "' or '" SUBMIT_KEY_AWSSecretAccessKeyFile "' parameter\n");
			ABORT_AND_RETURN( 1 );
		}
	}

	// EC2KeyPair is not a necessary parameter
	if( (tmp = submit_param( SUBMIT_KEY_EC2KeyPair, ATTR_EC2_KEY_PAIR )) ||
		(tmp = submit_param( SUBMIT_KEY_EC2KeyPairAlt, ATTR_EC2_KEY_PAIR ))) {
		AssignJobString(ATTR_EC2_KEY_PAIR, tmp);
		free( tmp );
	}

	// EC2KeyPairFile is not a necessary parameter
	if( (tmp = submit_param( SUBMIT_KEY_EC2KeyPairFile, ATTR_EC2_KEY_PAIR_FILE )) ||
		(tmp = submit_param( SUBMIT_KEY_EC2KeyPairFileAlt, ATTR_EC2_KEY_PAIR_FILE ))) {
		// for the relative path, the keypair output file will be written to the IWD
		if (job->Lookup(ATTR_EC2_KEY_PAIR)) {
			push_warning(stderr, "EC2 job(s) contain both ec2_keypair && ec2_keypair_file, ignoring ec2_keypair_file\n");
		} else {
			AssignJobString(ATTR_EC2_KEY_PAIR_FILE, full_path(tmp));
		}
		free( tmp );
	}


	// Optional.
	if( (tmp = submit_param( SUBMIT_KEY_EC2SecurityGroups, ATTR_EC2_SECURITY_GROUPS )) ) {
		AssignJobString(ATTR_EC2_SECURITY_GROUPS, tmp);
		free( tmp );
	}

	// Optional.
	if( (tmp = submit_param( SUBMIT_KEY_EC2SecurityIDs, ATTR_EC2_SECURITY_IDS )) ) {
		AssignJobString(ATTR_EC2_SECURITY_IDS, tmp);
		free( tmp );
	}

	if ( (tmp = submit_param( SUBMIT_KEY_EC2AmiID, ATTR_EC2_AMI_ID )) ) {
		AssignJobString(ATTR_EC2_AMI_ID, tmp);
		free( tmp );
	} else if (gridType == "ec2" && ! job->Lookup(ATTR_EC2_AMI_ID)) {
		push_error(stderr, "EC2 jobs require a \"%s\" parameter\n", SUBMIT_KEY_EC2AmiID );
		ABORT_AND_RETURN( 1 );
	}

	// EC2InstanceType is not a necessary parameter
	if( (tmp = submit_param( SUBMIT_KEY_EC2InstanceType, ATTR_EC2_INSTANCE_TYPE )) ) {
		AssignJobString(ATTR_EC2_INSTANCE_TYPE, tmp);
		free( tmp );
	}

	// EC2VpcSubnet is not a necessary parameter
	if( (tmp = submit_param( SUBMIT_KEY_EC2VpcSubnet, ATTR_EC2_VPC_SUBNET )) ) {
		AssignJobString(ATTR_EC2_VPC_SUBNET , tmp);
		free( tmp );
	}

	// EC2VpcIP is not a necessary parameter
	if( (tmp = submit_param( SUBMIT_KEY_EC2VpcIP, ATTR_EC2_VPC_IP )) ) {
		AssignJobString(ATTR_EC2_VPC_IP , tmp);
		free( tmp );
	}

	// EC2ElasticIP is not a necessary parameter
	if( (tmp = submit_param( SUBMIT_KEY_EC2ElasticIP, ATTR_EC2_ELASTIC_IP )) ) {
		AssignJobString(ATTR_EC2_ELASTIC_IP, tmp);
		free( tmp );
	}

	// EC2AvailabilityZone is not a necessary parameter
	if( (tmp = submit_param( SUBMIT_KEY_EC2AvailabilityZone, ATTR_EC2_AVAILABILITY_ZONE )) ) {
		AssignJobString(ATTR_EC2_AVAILABILITY_ZONE, tmp);
		free( tmp );
	}

	// EC2EBSVolumes is not a necessary parameter
	if( (tmp = submit_param( SUBMIT_KEY_EC2EBSVolumes, ATTR_EC2_EBS_VOLUMES )) ) {
		if( validate_disk_param(tmp, 2, 2) == false )
		{
			push_error(stderr, "'ec2_ebs_volumes' has incorrect format.\n"
					"The format shoud be like "
					"\"<instance_id>:<devicename>\"\n"
					"e.g.> For single volume: ec2_ebs_volumes = vol-35bcc15e:hda1\n"
					"      For multiple disks: ec2_ebs_volumes = "
					"vol-35bcc15e:hda1,vol-35bcc16f:hda2\n");
			ABORT_AND_RETURN(1);
		}

		if ( ! job->Lookup(ATTR_EC2_AVAILABILITY_ZONE))
		{
			push_error(stderr, "'ec2_ebs_volumes' requires 'ec2_availability_zone'\n");
			ABORT_AND_RETURN(1);
		}

		AssignJobString(ATTR_EC2_EBS_VOLUMES, tmp);
		free( tmp );
	}

	// EC2SpotPrice is not a necessary parameter
	if( (tmp = submit_param( SUBMIT_KEY_EC2SpotPrice, ATTR_EC2_SPOT_PRICE )) ) {
		AssignJobString(ATTR_EC2_SPOT_PRICE, tmp);
		free( tmp );
	}

	// EC2BlockDeviceMapping is not a necessary parameter
	if( (tmp = submit_param( SUBMIT_KEY_EC2BlockDeviceMapping, ATTR_EC2_BLOCK_DEVICE_MAPPING )) ) {
		AssignJobString(ATTR_EC2_BLOCK_DEVICE_MAPPING, tmp);
		free( tmp );
	}

	// EC2UserData is not a necessary parameter
	if( (tmp = submit_param( SUBMIT_KEY_EC2UserData, ATTR_EC2_USER_DATA )) ) {
		AssignJobString(ATTR_EC2_USER_DATA, tmp);
		free( tmp );
	}

	// EC2UserDataFile is not a necessary parameter
	if( (tmp = submit_param( SUBMIT_KEY_EC2UserDataFile, ATTR_EC2_USER_DATA_FILE )) ) {
		// check user data file can be opened
		if ( !DisableFileChecks ) {
			if( ( fp=safe_fopen_wrapper_follow(full_path(tmp),"r") ) == NULL ) {
				push_error(stderr, "Failed to open user data file %s (%s)\n", 
								 full_path(tmp), strerror(errno));
				ABORT_AND_RETURN( 1 );
			}
			fclose(fp);
		}
		AssignJobString(ATTR_EC2_USER_DATA_FILE, full_path(tmp));
		free( tmp );
	}

	// You can only have one IAM [Instance] Profile, so you can only use
	// one of the ARN or the Name.
	if( (tmp = submit_param( SUBMIT_KEY_EC2IamProfileArn, ATTR_EC2_IAM_PROFILE_ARN )) ) {
		AssignJobString(ATTR_EC2_IAM_PROFILE_ARN, tmp);
		free( tmp );
	}

	if( (tmp = submit_param( SUBMIT_KEY_EC2IamProfileName, ATTR_EC2_IAM_PROFILE_NAME )) ) {
		if( ! job->Lookup(ATTR_EC2_IAM_PROFILE_ARN) ) {
			push_warning( stderr, "EC2 job(s) contain both " SUBMIT_KEY_EC2IamProfileArn " and " SUBMIT_KEY_EC2IamProfileName "; ignoring " SUBMIT_KEY_EC2IamProfileName ".\n");
		} else {
			AssignJobString(ATTR_EC2_IAM_PROFILE_NAME, tmp);
		}
		free( tmp );
	}

	//
	// Handle arbitrary EC2 RunInstances parameters.
	//
	StringList paramNames;
	if( (tmp = submit_param( SUBMIT_KEY_EC2ParamNames, ATTR_EC2_PARAM_NAMES )) ) {
		paramNames.initializeFromString( tmp );
		free( tmp );
	} else {
		std::string names;
		if (job->LookupString(ATTR_EC2_PARAM_NAMES, names)) {
			paramNames.initializeFromString(names.c_str());
		}
	}

	std::string ec2attr;
	unsigned int prefixLength = (unsigned int)strlen( SUBMIT_KEY_EC2ParamPrefix );
	HASHITER smsIter = hash_iter_begin( SubmitMacroSet );
	for( ; ! hash_iter_done( smsIter ); hash_iter_next( smsIter ) ) {
		const char * key = hash_iter_key( smsIter );

		if( strcasecmp( key, SUBMIT_KEY_EC2ParamNames ) == 0 ) {
			continue;
		}

		if( strncasecmp( key, SUBMIT_KEY_EC2ParamPrefix, prefixLength ) != 0 ) {
			continue;
		}

		const char * paramName = &key[prefixLength];
		const char * paramValue = hash_iter_value( smsIter );
		ec2attr = ATTR_EC2_PARAM_PREFIX "_";
		ec2attr += paramName;
		AssignJobString(ec2attr.c_str(), paramValue);
		set_submit_param_used( key );

		bool found = false;
		paramNames.rewind();
		char * existingPN = NULL;
		while( (existingPN = paramNames.next()) != NULL ) {
			std::string converted = existingPN;
			std::replace( converted.begin(), converted.end(), '.', '_' );
			if( strcasecmp( converted.c_str(), paramName ) == 0 ) {
				found = true;
				break;
			}
		}
		if( ! found ) {
			paramNames.append( paramName );
		}
	}
	hash_iter_delete( & smsIter );

	if( ! paramNames.isEmpty() ) {
		char * paramNamesStr = paramNames.print_to_delimed_string( ", " );
		AssignJobString(ATTR_EC2_PARAM_NAMES, paramNamesStr);
		free( paramNamesStr );
	}

	//
	// Handle (EC2) tags and (GCE) labels.
	//
	handleAVPairs( SUBMIT_KEY_EC2TagNames, ATTR_EC2_TAG_NAMES,
		SUBMIT_KEY_EC2TagPrefix, ATTR_EC2_TAG_PREFIX, gridType );
	handleAVPairs( SUBMIT_KEY_CloudLabelNames, ATTR_CLOUD_LABEL_NAMES,
		SUBMIT_KEY_CloudLabelPrefix, ATTR_CLOUD_LABEL_PREFIX, gridType );

	if ( (tmp = submit_param( SUBMIT_KEY_BoincAuthenticatorFile,
							  ATTR_BOINC_AUTHENTICATOR_FILE )) ) {
		// check authenticator file can be opened
		if ( !DisableFileChecks ) {
			if( ( fp=safe_fopen_wrapper_follow(full_path(tmp),"r") ) == NULL ) {
				push_error(stderr, "Failed to open authenticator file %s (%s)\n", 
								 full_path(tmp), strerror(errno));
				ABORT_AND_RETURN( 1 );
			}
			fclose(fp);
		}
		AssignJobString(ATTR_BOINC_AUTHENTICATOR_FILE, full_path(tmp));
		free( tmp );
	} else if (gridType == "boinc" && ! job->Lookup(ATTR_BOINC_AUTHENTICATOR_FILE)) {
		push_error(stderr, "BOINC jobs require a \"%s\" parameter\n", SUBMIT_KEY_BoincAuthenticatorFile );
		ABORT_AND_RETURN( 1 );
	}

	//
	// GCE grid-type submit attributes
	//
	if ( (tmp = submit_param( SUBMIT_KEY_GceAuthFile, ATTR_GCE_AUTH_FILE )) ) {
		// check auth file can be opened
		if ( !DisableFileChecks ) {
			if( ( fp=safe_fopen_wrapper_follow(full_path(tmp),"r") ) == NULL ) {
				push_error(stderr, "Failed to open auth file %s (%s)\n", 
						 full_path(tmp), strerror(errno));
				ABORT_AND_RETURN( 1 );
			}
			fclose(fp);

			StatInfo si(full_path(tmp));
			if (si.IsDirectory()) {
				push_error(stderr, "%s is a directory\n", full_path(tmp));
				ABORT_AND_RETURN( 1 );
			}
		}
		AssignJobString(ATTR_GCE_AUTH_FILE, full_path(tmp));
		free( tmp );
	}

	if ( (tmp = submit_param( SUBMIT_KEY_GceAccount, ATTR_GCE_ACCOUNT )) ) {
		AssignJobString(ATTR_GCE_ACCOUNT, tmp);
		free( tmp );
	}

	if ( (tmp = submit_param( SUBMIT_KEY_GceImage, ATTR_GCE_IMAGE )) ) {
		AssignJobString(ATTR_GCE_IMAGE, tmp);
		free( tmp );
	} else if (gridType == "gce" && ! job->Lookup(ATTR_GCE_IMAGE)) {
		push_error(stderr, "GCE jobs require a \"%s\" parameter\n", SUBMIT_KEY_GceImage );
		ABORT_AND_RETURN( 1 );
	}

	if ( (tmp = submit_param( SUBMIT_KEY_GceMachineType, ATTR_GCE_MACHINE_TYPE )) ) {
		AssignJobString(ATTR_GCE_MACHINE_TYPE, tmp);
		free( tmp );
	} else if (gridType == "gce" && ! job->Lookup(ATTR_GCE_MACHINE_TYPE)) {
		push_error(stderr, "GCE jobs require a \"%s\" parameter\n", SUBMIT_KEY_GceMachineType );
		ABORT_AND_RETURN( 1 );
	}

	// GceMetadata is not a necessary parameter
	// This is a comma-separated list of name/value pairs
	if( (tmp = submit_param( SUBMIT_KEY_GceMetadata, ATTR_GCE_METADATA )) ) {
		StringList list( tmp, "," );
		char *list_str = list.print_to_string();
		AssignJobString(ATTR_GCE_METADATA, list_str);
		free( list_str );
		free(tmp);
	}

	// GceMetadataFile is not a necessary parameter
	if( (tmp = submit_param( SUBMIT_KEY_GceMetadataFile, ATTR_GCE_METADATA_FILE )) ) {
		// check metadata file can be opened
		if ( !DisableFileChecks ) {
			if( ( fp=safe_fopen_wrapper_follow(full_path(tmp),"r") ) == NULL ) {
				push_error(stderr, "Failed to open metadata file %s (%s)\n", 
								 full_path(tmp), strerror(errno));
				ABORT_AND_RETURN( 1 );
			}
			fclose(fp);
		}
		AssignJobString(ATTR_GCE_METADATA_FILE, full_path(tmp));
		free( tmp );
	}

	// GcePreemptible is not a necessary parameter
	bool exists = false;
	bool bool_val = submit_param_bool( SUBMIT_KEY_GcePreemptible, ATTR_GCE_PREEMPTIBLE, false, &exists );
	if( exists ) {
		AssignJobVal(ATTR_GCE_PREEMPTIBLE, bool_val);
	}

	// GceJsonFile is not a necessary parameter
	if( (tmp = submit_param( SUBMIT_KEY_GceJsonFile, ATTR_GCE_JSON_FILE )) ) {
		// check json file can be opened
		if ( !DisableFileChecks ) {
			if( ( fp=safe_fopen_wrapper_follow(full_path(tmp),"r") ) == NULL ) {
				fprintf( stderr, "\nERROR: Failed to open json file %s (%s)\n",
								 full_path(tmp), strerror(errno));
				ABORT_AND_RETURN( 1 );
			}
			fclose(fp);
		}
		AssignJobString( ATTR_GCE_JSON_FILE, full_path( tmp ) );
		free( tmp );
	}

	//
	// Azure grid-type submit attributes
	//
	if ( (tmp = submit_param( SUBMIT_KEY_AzureAuthFile, ATTR_AZURE_AUTH_FILE )) ) {
		// check auth file can be opened
		if ( !DisableFileChecks ) {
			if( ( fp=safe_fopen_wrapper_follow(full_path(tmp),"r") ) == NULL ) {
				push_error(stderr, "\nERROR: Failed to open auth file %s (%s)\n", 
				           full_path(tmp), strerror(errno));
				ABORT_AND_RETURN(1);
			}
			fclose(fp);

			StatInfo si(full_path(tmp));
			if (si.IsDirectory()) {
				push_error(stderr, "\nERROR: %s is a directory\n", full_path(tmp));
				ABORT_AND_RETURN( 1 );
			}
		}
		AssignJobString(ATTR_AZURE_AUTH_FILE, full_path(tmp));
		free( tmp );
	}

	if ( (tmp = submit_param( SUBMIT_KEY_AzureImage, ATTR_AZURE_IMAGE )) ) {
		AssignJobString(ATTR_AZURE_IMAGE, tmp);
		free( tmp );
	} else if (gridType == "azure" && ! job->Lookup(ATTR_AZURE_IMAGE)) {
		push_error(stderr, "\nERROR: Azure jobs require an \"%s\" parameter\n", SUBMIT_KEY_AzureImage );
		ABORT_AND_RETURN( 1 );
	}

	if ( (tmp = submit_param( SUBMIT_KEY_AzureLocation, ATTR_AZURE_LOCATION )) ) {
		AssignJobString(ATTR_AZURE_LOCATION, tmp);
		free( tmp );
	} else if (gridType == "azure" && ! job->Lookup(ATTR_AZURE_LOCATION)) {
		push_error(stderr, "\nERROR: Azure jobs require an \"%s\" parameter\n", SUBMIT_KEY_AzureLocation );
		ABORT_AND_RETURN( 1 );
	}

	if ( (tmp = submit_param( SUBMIT_KEY_AzureSize, ATTR_AZURE_SIZE )) ) {
		AssignJobString(ATTR_AZURE_SIZE, tmp);
		free( tmp );
	} else if (gridType == "azure" && ! job->Lookup(ATTR_AZURE_SIZE)) {
		push_error(stderr, "\nERROR: Azure jobs require an \"%s\" parameter\n", SUBMIT_KEY_AzureSize );
		ABORT_AND_RETURN( 1 );
	}

	if ( (tmp = submit_param( SUBMIT_KEY_AzureAdminUsername, ATTR_AZURE_ADMIN_USERNAME )) ) {
		AssignJobString(ATTR_AZURE_ADMIN_USERNAME, tmp);
		free( tmp );
	} else if (gridType == "azure" && ! job->Lookup(ATTR_AZURE_ADMIN_USERNAME)) {
		push_error(stderr, "\nERROR: Azure jobs require an \"%s\" parameter\n", SUBMIT_KEY_AzureAdminUsername );
		ABORT_AND_RETURN( 1 );
	}

	if ( (tmp = submit_param( SUBMIT_KEY_AzureAdminKey, ATTR_AZURE_ADMIN_KEY )) ) {
		AssignJobString(ATTR_AZURE_ADMIN_KEY, tmp);
		free( tmp );
	} else if (gridType == "azure" && ! job->Lookup(ATTR_AZURE_ADMIN_KEY)) {
		push_error(stderr, "\nERROR: Azure jobs require an \"%s\" parameter\n", SUBMIT_KEY_AzureAdminKey );
		ABORT_AND_RETURN( 1 );
	}
<<<<<<< HEAD

	// CREAM clients support an alternate representation for resources:
	//   host.edu:8443/cream-batchname-queuename
	// Transform this representation into our regular form:
	//   host.edu:8443/ce-cream/services/CREAM2 batchname queuename
	if ( gridType == "cream" ) {
		tmp = submit_param( SUBMIT_KEY_GridResource, ATTR_GRID_RESOURCE );
		MyString resource = tmp;
		free( tmp );

		int pos = resource.FindChar( ' ', 0 );
		if ( pos >= 0 && resource.FindChar( ' ', pos + 1 ) < 0 ) {
			int pos2 = resource.find( "://", pos + 1 );
			if ( pos2 < 0 ) {
				pos2 = pos + 1;
			} else {
				pos2 = pos2 + 3;
			}
			if ( ( pos = resource.find( "/cream-", pos2 ) ) >= 0 ) {
				// We found the shortened form
				resource.replaceString( "/cream-", "/ce-cream/services/CREAM2 ", pos );
				pos += 26;
				if ( ( pos2 = resource.find( "-", pos ) ) >= 0 ) {
					resource.setAt( pos2, ' ' );
				}

				AssignJobString(ATTR_GRID_RESOURCE, resource.c_str() );
			}
		}
	}
=======
>>>>>>> 29605a64
	return 0;
}


int SubmitHash::SetNotification()
{
	RETURN_IF_ABORT();
	char *how = submit_param( SUBMIT_KEY_Notification, ATTR_JOB_NOTIFICATION );
	int notification;
	MyString buffer;
	
	if( how == NULL ) {
		// if late materializing, just use the value from the cluster ad.
		if (clusterAd) return 0;
		how = param ( "JOB_DEFAULT_NOTIFICATION" );
	}
	if( (how == NULL) || (strcasecmp(how, "NEVER") == 0) ) {
		notification = NOTIFY_NEVER;
	} 
	else if( strcasecmp(how, "COMPLETE") == 0 ) {
		notification = NOTIFY_COMPLETE;
	} 
	else if( strcasecmp(how, "ALWAYS") == 0 ) {
		notification = NOTIFY_ALWAYS;
	} 
	else if( strcasecmp(how, "ERROR") == 0 ) {
		notification = NOTIFY_ERROR;
	} 
	else {
		push_error(stderr, "Notification must be 'Never', "
				 "'Always', 'Complete', or 'Error'\n" );
		ABORT_AND_RETURN( 1 );
	}

	AssignJobVal(ATTR_JOB_NOTIFICATION, notification);

	if ( how ) {
		free(how);
	}
	return 0;
}

// Called late in the process to set attributes automatically based on attributes that the user
// has already set or not set. 
// for instance, set the description of interative jobs to "interactive job" if there is no description yet
//
int SubmitHash::SetAutoAttributes()
{
	RETURN_IF_ABORT();

	// all jobs need min/max/current hosts count
	// but the counters can exist only in the clusterAd in most cases
	if ( ! job->Lookup(ATTR_MAX_HOSTS)) {
		if (JobUniverse != CONDOR_UNIVERSE_MPI) {
			AssignJobVal(ATTR_MIN_HOSTS, 1);
			AssignJobVal(ATTR_MAX_HOSTS, 1);
		}
	}
	if ( ! job->Lookup(ATTR_CURRENT_HOSTS)) {
		AssignJobVal(ATTR_CURRENT_HOSTS, 0);
	}

	// standard universe wants syscalls and checkpointing. other universes do not.
	// PRAGMA_REMIND("do we remove this as part of removing STANDARD universe?")
	if ( ! job->Lookup(ATTR_WANT_REMOTE_SYSCALLS)) {
		AssignJobVal(ATTR_WANT_REMOTE_SYSCALLS, JobUniverse == CONDOR_UNIVERSE_STANDARD);
	}
	if (! job->Lookup(ATTR_WANT_CHECKPOINT)) {
		AssignJobVal(ATTR_WANT_CHECKPOINT, JobUniverse == CONDOR_UNIVERSE_STANDARD);
	}

	// The starter ignores ATTR_CHECKPOINT_EXIT_CODE if ATTR_WANT_FT_ON_CHECKPOINT isn't set.
	if (job->Lookup(ATTR_CHECKPOINT_EXIT_CODE)) {
		AssignJobVal(ATTR_WANT_FT_ON_CHECKPOINT, true);
	}

	// Interactive jobs that don't specify a job description get the description "interactive job"
	if (IsInteractiveJob && ! job->Lookup(ATTR_JOB_DESCRIPTION)) {
		AssignJobString(ATTR_JOB_DESCRIPTION, "interactive job");
	}

	// Nice jobs and standard universe jobs get a MaxJobRetirementTime of 0 if they don't specify one
	if ( ! job->Lookup(ATTR_MAX_JOB_RETIREMENT_TIME)) {
		bool is_nice = false;
		job->LookupBool(ATTR_NICE_USER_deprecated, is_nice);
		if (is_nice || (JobUniverse == CONDOR_UNIVERSE_STANDARD)) {
			// Regardless of the startd graceful retirement policy,
			// nice_user and standard universe jobs that do not specify
			// otherwise will self-limit their retirement time to 0.  So
			// the user plays nice by default, but they have the option to
			// override this (assuming, of course, that the startd policy
			// actually gives them any retirement time to play with).
			AssignJobVal(ATTR_MAX_JOB_RETIREMENT_TIME, 0);
		}
	}

	// set a default lease duration for jobs that don't have one and can reconnect
	//
	if (universeCanReconnect(JobUniverse) && ! job->Lookup(ATTR_JOB_LEASE_DURATION)) {
		auto_free_ptr tmp(param("JOB_DEFAULT_LEASE_DURATION"));
		if (tmp) {
			AssignJobExpr(ATTR_JOB_LEASE_DURATION, tmp.ptr());
		}
	}

	// set a default coresize.  note that we really want to use the rlimit value from submit
	// and not from the schedd, but we can count on the Lookup() never failing when doing late materialization.
	if ( ! job->Lookup(ATTR_CORE_SIZE)) {
		long coresize = 0;
	#if defined(WIN32) /* RLIMIT_CORE not supported */
	#else
		struct rlimit rl;
		if (getrlimit(RLIMIT_CORE, &rl) == -1) {
			push_error(stderr, "getrlimit failed");
			abort_code = 1;
			return abort_code;
		}

		// this will effectively become the hard limit for core files when
		// the job is executed
		coresize = (long)rl.rlim_cur;
	#endif
		AssignJobVal(ATTR_CORE_SIZE, coresize);
	}

	// formerly SetPriority
	if ( ! job->Lookup(ATTR_JOB_PRIO)) {
		AssignJobVal(ATTR_JOB_PRIO, 0);
	}

	// formerly SetWantRemoteIO
	if ( ! job->Lookup(ATTR_WANT_REMOTE_IO)) {
		AssignJobVal(ATTR_WANT_REMOTE_IO, true);
	}

#if 1 // hacks to make it easier to see unintentional differences
	#ifdef NO_DEPRECATE_NICE_USER
	// formerly SetNiceUser
	if ( ! job->Lookup(ATTR_NICE_USER)) {
		AssignJobVal(ATTR_NICE_USER, false);
	}
	#endif

	// formerly SetEncryptExecuteDir
	if ( ! job->Lookup(ATTR_ENCRYPT_EXECUTE_DIRECTORY)) {
		AssignJobVal(ATTR_ENCRYPT_EXECUTE_DIRECTORY, false);
	}
#endif

	// Standard universe needs BufferSize and BufferBlockSize
	if (JobUniverse == CONDOR_UNIVERSE_STANDARD) {
		if ( ! job->Lookup(ATTR_BUFFER_SIZE)) {
			auto_free_ptr tmp(param("DEFAULT_IO_BUFFER_SIZE"));
			if ( ! tmp) {
				tmp = strdup("524288");
			}
			AssignJobExpr(ATTR_BUFFER_SIZE, tmp);
		}

		if ( ! job->Lookup(ATTR_BUFFER_BLOCK_SIZE)) {
			auto_free_ptr tmp(param("DEFAULT_IO_BUFFER_BLOCK_SIZE"));
			if ( ! tmp) {
				tmp = strdup("32768");
			}
			AssignJobExpr(ATTR_BUFFER_BLOCK_SIZE, tmp);
		}
	}

	return abort_code;
}

int SubmitHash::ReportCommonMistakes()
{
	std::string val;

	RETURN_IF_ABORT();

	// Check for setting notify_user=never instead of notification=never
	//
	if (!already_warned_notification_never &&
		job->LookupString(ATTR_NOTIFY_USER, val))
	{
		const char * who = val.c_str();
		bool needs_warning = false;
		if (!strcasecmp(who, "false")) {
			needs_warning = true;
		}
		if (!strcasecmp(who, "never")) {
			needs_warning = true;
		}
		if (needs_warning) {
			auto_free_ptr tmp(param("UID_DOMAIN"));

			push_warning(stderr, "You used  notify_user=%s  in your submit file.\n"
				"This means notification email will go to user \"%s@%s\".\n"
				"This is probably not what you expect!\n"
				"If you do not want notification email, put \"notification = never\"\n"
				"into your submit file, instead.\n",
				who, who, tmp.ptr());
			already_warned_notification_never = true;
		}
	}

	// check for out-of-range history size
	//
	long long history_len = 0;
	if (job->LookupInt(ATTR_JOB_MACHINE_ATTRS_HISTORY_LENGTH, history_len) &&
		(history_len > INT_MAX || history_len < 0)) {
		push_error(stderr, SUBMIT_KEY_JobMachineAttrsHistoryLength "=%lld is out of bounds 0 to %d\n", history_len, INT_MAX);
		ABORT_AND_RETURN(1);
	}

	// Check lease duration
	//
	if ( ! already_warned_job_lease_too_small) {
		long long lease_duration = 0;
		ExprTree * expr = job->Lookup(ATTR_JOB_LEASE_DURATION);
		if (expr && ExprTreeIsLiteralNumber(expr, lease_duration) && lease_duration > 0 && lease_duration < 20) {
			push_warning(stderr, ATTR_JOB_LEASE_DURATION " less than 20 seconds is not allowed, using 20 instead\n");
			already_warned_job_lease_too_small = true;
			AssignJobVal(ATTR_JOB_LEASE_DURATION, 20);
		}
	}

#if defined(WIN32)
	// make sure we have a CredD if job is run_as_owner
	bool bRunAsOwner = false;
	if (job->LookupBool(ATTR_JOB_RUNAS_OWNER, bRunAsOwner) && bRunAsOwner) {
		if (clusterAd) {
			RunAsOwnerCredD.set(submit_param("FACTORY.CREDD_HOST"));
		} else {
			RunAsOwnerCredD.set(param("CREDD_HOST"));
		}
		if (! RunAsOwnerCredD) {
			push_error(stderr, "run_as_owner requires a valid CREDD_HOST configuration macro\n");
			ABORT_AND_RETURN(1);
		}
	}
#endif

	// Because the scheduler universe doesn't use a Starter,
	// we can't let them use the job deferral feature
	//
	if ((JobUniverse == CONDOR_UNIVERSE_SCHEDULER) && job->Lookup(ATTR_DEFERRAL_TIME)) {
		const char *cron_attr = NeedsJobDeferral();
		if ( ! cron_attr) cron_attr = ATTR_DEFERRAL_TIME;
		push_error(stderr, "%s does not work for scheduler universe jobs.\n"
			"Consider submitting this job using the local universe, instead\n", cron_attr);
		ABORT_AND_RETURN(1);
	}

	return abort_code;
}

#if 0 // obsolete code kept for reference

int SubmitHash::SetNotifyUser()
{
	RETURN_IF_ABORT();
	bool needs_warning = false;
	MyString buffer;

	char *who = submit_param( SUBMIT_KEY_NotifyUser, ATTR_NOTIFY_USER );

	if (who) {
		if( ! already_warned_notification_never ) {
			if( !strcasecmp(who, "false") ) {
				needs_warning = true;
			}
			if( !strcasecmp(who, "never") ) {
				needs_warning = true;
			}
		}
		if( needs_warning && ! already_warned_notification_never ) {
			auto_free_ptr tmp(param("UID_DOMAIN"));

			push_warning( stderr, "You used  notify_user=%s  in your submit file.\n"
					"This means notification email will go to user \"%s@%s\".\n"
					"This is probably not what you expect!\n"
					"If you do not want notification email, put \"notification = never\"\n"
					"into your submit file, instead.\n",
					who, who, tmp.ptr() );
			already_warned_notification_never = true;
		}
		AssignJobString(ATTR_NOTIFY_USER, who);
		free(who);
	}
	return 0;
}

int SubmitHash::SetEmailAttributes()
{
	RETURN_IF_ABORT();
	char *attrs = submit_param( SUBMIT_KEY_EmailAttributes, ATTR_EMAIL_ATTRIBUTES );

	if ( attrs ) {
		StringList attr_list( attrs );

		if ( !attr_list.isEmpty() ) {
			char *tmp;
			MyString buffer;

			tmp = attr_list.print_to_string();
			AssignJobString(ATTR_EMAIL_ATTRIBUTES, tmp);
			free( tmp );
		}

		free( attrs );
	}
	return 0;
}

/**
 * We search to see if the ad has any CronTab attributes defined
 * If so, then we will check to make sure they are using the 
 * proper syntax and then stuff them in the ad
 **/
int SubmitHash::SetCronTab()
{
	RETURN_IF_ABORT();
	MyString buffer;
		//
		// For convienence I put all the attributes in array
		// and just run through the ad looking for them
		//

	static const SimpleExprInfo fields[] = {
		/*submit_param*/ {SUBMIT_KEY_CronMinute, ATTR_CRON_MINUTES,
				ATTR_CRON_MINUTES, NULL, true, false},
		/*submit_param*/ {SUBMIT_KEY_CronHour, ATTR_CRON_HOURS,
				ATTR_CRON_HOURS, NULL, true, false},
		/*submit_param*/ {SUBMIT_KEY_CronDayOfMonth, ATTR_CRON_DAYS_OF_MONTH,
				ATTR_CRON_DAYS_OF_MONTH, NULL, true, false},
		/*submit_param*/ {SUBMIT_KEY_CronMonth, ATTR_CRON_MONTHS,
				ATTR_CRON_MONTHS, NULL, true, false},
		/*submit_param*/ {SUBMIT_KEY_CronDayOfWeek, ATTR_CRON_DAYS_OF_WEEK,
				ATTR_CRON_DAYS_OF_WEEK, NULL, true, false},
		{NULL,NULL,NULL,NULL,false,false}
	};

	bool has_cron = false;

	CronTab::initRegexObject();
	for (int ctr = 0; fields[ctr].key != NULL; ctr++ ) {
		char *param = submit_param( fields[ctr].key, fields[ctr].alt );
		if (param) {
				//
				// We'll try to be nice and validate it first
				//
			MyString error;
			if ( ! CronTab::validateParameter( param, fields[ctr].attr, error ) ) {
				push_error( stderr, "%s\n", error.Value() );
				ABORT_AND_RETURN( 1 );
			}
				//
				// Go ahead and stuff it in the job ad now
				// The parameters all all strings
				//
			has_cron = true;
			AssignJobString(fields[ctr].attr, param);
			free( param );
		}
	} // for
		//
		// Validation
		// Because the scheduler universe doesn't use a Starter,
		// we can't let them use the CronTab scheduling which needs 
		// to be able to use the job deferral feature
		//
	if ( has_cron && JobUniverse == CONDOR_UNIVERSE_SCHEDULER ) {
		push_error( stderr, "CronTab scheduling does not work for scheduler universe jobs.\n"
						"Consider submitting this job using the local universe, instead\n");
		ABORT_AND_RETURN( 1 );
	} // validation
	return 0;
}

#endif // above code is obsolete, kept temporarily for reference

int SubmitHash::SetArguments()
{
	RETURN_IF_ABORT();
	ArgList arglist;
	char	*args1 = submit_param( SUBMIT_KEY_Arguments1, ATTR_JOB_ARGUMENTS1 );
		// NOTE: no ATTR_JOB_ARGUMENTS2 in the following,
		// because that is the same as Arguments1
	char    *args2 = submit_param( SUBMIT_KEY_Arguments2 );
	bool allow_arguments_v1 = submit_param_bool( SUBMIT_CMD_AllowArgumentsV1, NULL, false );
	bool args_success = true;
	MyString error_msg;

	if(args2 && args1 && ! allow_arguments_v1 ) {
		push_error(stderr, "If you wish to specify both 'arguments' and\n"
		 "'arguments2' for maximal compatibility with different\n"
		 "versions of Condor, then you must also specify\n"
		 "allow_arguments_v1=true.\n");
		ABORT_AND_RETURN(1);
	}

	if(args2) {
		args_success = arglist.AppendArgsV2Quoted(args2,&error_msg);
	}
	else if(args1) {
		args_success = arglist.AppendArgsV1WackedOrV2Quoted(args1,&error_msg);
	} else if (job->Lookup(ATTR_JOB_ARGUMENTS1) || job->Lookup(ATTR_JOB_ARGUMENTS2)) {
		return 0;
	}

	if(!args_success) {
		if(error_msg.empty()) {
			error_msg = "ERROR in arguments.";
		}
		push_error(stderr, "%s\nThe full arguments you specified were: %s\n",
				error_msg.c_str(),
				args2 ? args2 : args1);
		ABORT_AND_RETURN(1);
	}

	MyString value;
	bool MyCondorVersionRequiresV1 = arglist.InputWasV1() || arglist.CondorVersionRequiresV1(getScheddVersion());
	if(MyCondorVersionRequiresV1) {
		args_success = arglist.GetArgsStringV1Raw(&value,&error_msg);
		AssignJobString(ATTR_JOB_ARGUMENTS1, value.c_str());
	}
	else {
		args_success = arglist.GetArgsStringV2Raw(&value,&error_msg);
		AssignJobString(ATTR_JOB_ARGUMENTS2, value.c_str());
	}

	if(!args_success) {
		push_error(stderr, "failed to insert arguments: %s\n",
				error_msg.c_str());
		ABORT_AND_RETURN(1);
	}

	if( JobUniverse == CONDOR_UNIVERSE_JAVA && arglist.Count() == 0)
	{
		push_error(stderr, "In Java universe, you must specify the class name to run.\nExample:\n\narguments = MyClass\n\n");
		ABORT_AND_RETURN( 1 );
	}

	if(args1) free(args1);
	if(args2) free(args2);
	return 0;
}


//
// returns true if the job has one of the attributes set that requires job deferral
// used by SetRequirements and some of the validation code.
//
const char* SubmitHash::NeedsJobDeferral()
{
	static const char * const attrs[] = {
		ATTR_CRON_MINUTES, ATTR_CRON_HOURS, ATTR_CRON_DAYS_OF_MONTH, ATTR_CRON_MONTHS, ATTR_CRON_DAYS_OF_WEEK,
		ATTR_DEFERRAL_TIME,
	};
	for (size_t ii = 0; ii < COUNTOF(attrs); ++ii) {
		if (job->Lookup(attrs[ii])) {
			return attrs[ii];
		}
	}
	return NULL;
}

//
// SetDeferral()
// Inserts the job deferral time into the ad if present
// This needs to be called before SetRequirements()
//
int SubmitHash::SetJobDeferral()
{
	RETURN_IF_ABORT();

		// Job Deferral Time
		// Only update the job ad if they provided a deferral time
		// We will only be able to validate the deferral time when the
		// Starter evaluates it and tries to set the timer for it
		//
	MyString buffer;
	char *temp = submit_param( SUBMIT_KEY_DeferralTime, ATTR_DEFERRAL_TIME );
	if ( temp != NULL ) {
		// make certain the input is valid
		long long dtime = 0;
		bool valid = AssignJobExpr(ATTR_DEFERRAL_TIME, temp) == 0;
		classad::Value value;
		if (valid && ExprTreeIsLiteral(job->Lookup(ATTR_DEFERRAL_TIME), value)) {
			valid = value.IsIntegerValue(dtime) && dtime >= 0;
		}
		if ( ! valid) {
			push_error(stderr, SUBMIT_KEY_DeferralTime " = %s is invalid, must eval to a non-negative integer.\n", temp );
			ABORT_AND_RETURN( 1 );
		}
			
		free( temp );
	}
	
		//
		// If this job needs the job deferral functionality, we
		// need to make sure we always add in the DeferralWindow
		// and the DeferralPrepTime attributes.
		// We have a separate if clause because SetCronTab() can
		// also set attributes that trigger this.
		//
	const char *cron_attr = NeedsJobDeferral();
	if (cron_attr) {
			//
			// Job Deferral Window
			// The window allows for some slack if the Starter
			// misses the exact execute time for a job
			//
			// NOTE: There are two separate attributes, CronWindow and
			// DeferralWindow, but they are mapped to the same attribute
			// in the job's classad (ATTR_DEFERRAL_WINDOW). This is just
			// it is less confusing for users that are using one feature but
			// not the other. CronWindow overrides DeferralWindow if they
			// both are set. The manual should talk about this.
			//
		temp = submit_param( SUBMIT_KEY_CronWindow, ATTR_CRON_WINDOW );
		if ( ! temp) {
			temp = submit_param( SUBMIT_KEY_DeferralWindow, ATTR_DEFERRAL_WINDOW );
		}
			//
			// If we have a parameter from the job file, use that value
			//
		if ( temp != NULL ){
			
			// make certain the input is valid
			long long dtime = 0;
			bool valid = AssignJobExpr(ATTR_DEFERRAL_WINDOW, temp) == 0;
			classad::Value value;
			if (valid && ExprTreeIsLiteral(job->Lookup(ATTR_DEFERRAL_WINDOW), value)) {
				valid = value.IsIntegerValue(dtime) && dtime >= 0;
			}
			if (!valid) {
				push_error(stderr, SUBMIT_KEY_DeferralWindow " = %s is invalid, must eval to a non-negative integer.\n", temp );
				ABORT_AND_RETURN( 1 );
			}
			free( temp );
			//
			// Otherwise, use the default value
			//
		} else {
			AssignJobVal(ATTR_DEFERRAL_WINDOW, JOB_DEFERRAL_WINDOW_DEFAULT);
		}
		
			//
			// Job Deferral Prep Time
			// This is how many seconds before the job should run it is
			// sent over to the starter
			//
			// NOTE: There are two separate attributes, CronPrepTime and
			// DeferralPrepTime, but they are mapped to the same attribute
			// in the job's classad (ATTR_DEFERRAL_PREP_TIME). This is just
			// it is less confusing for users that are using one feature but
			// not the other. CronPrepTime overrides DeferralPrepTime if they
			// both are set. The manual should talk about this.
			//
		temp = submit_param(SUBMIT_KEY_CronPrepTime, ATTR_CRON_PREP_TIME);
		if ( ! temp) {
			temp = submit_param(SUBMIT_KEY_DeferralPrepTime, ATTR_DEFERRAL_PREP_TIME);
		}
			//
			// If we have a parameter from the job file, use that value
			//
		if ( temp != NULL ){
			// make certain the input is valid
			long long dtime = 0;
			bool valid = AssignJobExpr(ATTR_DEFERRAL_PREP_TIME, temp) == 0;
			classad::Value value;
			if (valid && ExprTreeIsLiteral(job->Lookup(ATTR_DEFERRAL_PREP_TIME), value)) {
				valid = value.IsIntegerValue(dtime) && dtime >= 0;
			}
			if (!valid) {
				push_error(stderr, SUBMIT_KEY_DeferralPrepTime " = %s is invalid, must eval to a non-negative integer.\n", temp );
				ABORT_AND_RETURN( 1 );
			}
			free( temp );
			//
			// Otherwise, use the default value
			//
		} else {
			AssignJobVal(ATTR_DEFERRAL_PREP_TIME, JOB_DEFERRAL_PREP_TIME_DEFAULT);
		}
		
	}

	return 0;
}


int SubmitHash::SetJobRetries()
{
	RETURN_IF_ABORT();

	std::string erc, ehc;
	submit_param_exists(SUBMIT_KEY_OnExitRemoveCheck, ATTR_ON_EXIT_REMOVE_CHECK, erc);
	submit_param_exists(SUBMIT_KEY_OnExitHoldCheck, ATTR_ON_EXIT_HOLD_CHECK, ehc);

	long long num_retries = -1;
	long long success_code = 0;
	std::string retry_until;
	bool num_retries_specified = false;

	bool enable_retries = false;
	bool success_exit_code_set = false;
	if (submit_param_long_exists(SUBMIT_KEY_MaxRetries, ATTR_JOB_MAX_RETRIES, num_retries)) { enable_retries = true; num_retries_specified = true; }
	if (submit_param_long_exists(SUBMIT_KEY_SuccessExitCode, ATTR_JOB_SUCCESS_EXIT_CODE, success_code, true)) { enable_retries = true; success_exit_code_set = true; }
	if (submit_param_exists(SUBMIT_KEY_RetryUntil, NULL, retry_until)) { enable_retries = true; }
	if ( ! enable_retries)
	{
		// if none of these knobs are defined, then there are no retries.
		// Just insert the default on-exit-hold and on-exit-remove expressions
		if (erc.empty()) {
			if (!job->Lookup(ATTR_ON_EXIT_REMOVE_CHECK)) { AssignJobVal(ATTR_ON_EXIT_REMOVE_CHECK, true); }
		} else {
			AssignJobExpr (ATTR_ON_EXIT_REMOVE_CHECK, erc.c_str());
		}
		if (ehc.empty()) {
			if (!job->Lookup(ATTR_ON_EXIT_HOLD_CHECK)) { AssignJobVal(ATTR_ON_EXIT_HOLD_CHECK, false); }
		} else {
			AssignJobExpr(ATTR_ON_EXIT_HOLD_CHECK, ehc.c_str());
		}
		RETURN_IF_ABORT();
		return 0;
	}

	// if there is a retry_until value, figure out of it is an fultility exit code or an expression
	// and validate it.
	if ( ! retry_until.empty()) {
		ExprTree * tree = NULL;
		bool valid_retry_until = (0 == ParseClassAdRvalExpr(retry_until.c_str(), tree));
		if (valid_retry_until && tree) {
			ClassAd tmp;
			classad::References refs;
			GetExprReferences(retry_until.c_str(), tmp, &refs, &refs);
			long long futility_code;
			if (refs.empty() && string_is_long_param(retry_until.c_str(), futility_code)) {
				if (futility_code < INT_MIN || futility_code > INT_MAX) {
					valid_retry_until = false;
				} else {
					retry_until.clear();
					formatstr(retry_until, ATTR_ON_EXIT_CODE " =?= %d", (int)futility_code);
				}
			} else {
				ExprTree * expr = WrapExprTreeInParensForOp(tree, classad::Operation::LOGICAL_OR_OP);
				if (expr != tree) {
					tree = expr; // expr now owns tree
					retry_until.clear();
					ExprTreeToString(tree, retry_until);
				}
			}
		}
		delete tree;

		if ( ! valid_retry_until) {
			push_error(stderr, "%s=%s is invalid, it must be an integer or boolean expression.\n", SUBMIT_KEY_RetryUntil, retry_until.c_str());
			ABORT_AND_RETURN( 1 );
		}
	}

	if ( ! num_retries_specified) {
		if ( ! job->Lookup(ATTR_JOB_MAX_RETRIES)) {
			num_retries = param_integer("DEFAULT_JOB_MAX_RETRIES", 2);
			num_retries_specified = true;
		}
	}
	if (num_retries_specified) {
		AssignJobVal(ATTR_JOB_MAX_RETRIES, num_retries);
	}

	// paste up the final OnExitHold expression and insert it into the job.
	if (ehc.empty()) {
		// TODO: remove this trvial default when it is no longer needed
		if (!job->Lookup(ATTR_ON_EXIT_HOLD_CHECK)) { AssignJobVal(ATTR_ON_EXIT_HOLD_CHECK, false); }
	} else {
		AssignJobExpr(ATTR_ON_EXIT_HOLD_CHECK, ehc.c_str());
	}
	RETURN_IF_ABORT();

	// we are done if the base job already has a remove check and they did not specify a modification to the remove check
	if (job->Lookup(ATTR_ON_EXIT_REMOVE_CHECK) && !success_exit_code_set && retry_until.empty()) {
		return 0;
	}

	// Build the appropriate OnExitRemove expression, we will fill in success exit status value and other clauses later.
	const char * basic_exit_remove_expr = ATTR_NUM_JOB_COMPLETIONS " > " ATTR_JOB_MAX_RETRIES " || " ATTR_ON_EXIT_CODE " =?= ";

	// build the sub expression that checks for exit codes that should end retries
	std::string code_check;
	if (success_exit_code_set) {
		AssignJobVal(ATTR_JOB_SUCCESS_EXIT_CODE, success_code);
		code_check = ATTR_JOB_SUCCESS_EXIT_CODE;
	} else {
		formatstr(code_check, "%d", (int)success_code);
	}
	if ( ! retry_until.empty()) {
		code_check += " || ";
		code_check += retry_until;
	}

	// paste up the final OnExitRemove expression
	std::string onexitrm(basic_exit_remove_expr);
	onexitrm += code_check;

	// if the user supplied an on_exit_remove expression, || it in
	if ( ! erc.empty()) {
		if ( ! check_expr_and_wrap_for_op(erc, classad::Operation::LOGICAL_OR_OP)) {
			push_error(stderr, "%s=%s is invalid, it must be a boolean expression.\n", SUBMIT_KEY_OnExitRemoveCheck, erc.c_str());
			ABORT_AND_RETURN( 1 );
		}
		onexitrm += " || ";
		onexitrm += erc;
	}
	// Insert the final OnExitRemove expression into the job
	AssignJobExpr(ATTR_ON_EXIT_REMOVE_CHECK, onexitrm.c_str());
	RETURN_IF_ABORT();

	return 0;
}


/** Given a universe in string form, return the number

Passing a universe in as a null terminated string in univ.  This can be
a case-insensitive word ("standard", "java"), or the associated number (1, 7).
Returns the integer of the universe.  In the event a given universe is not
understood, returns 0.

(The "Ex"tra functionality over CondorUniverseNumber is that it will
handle a string of "1".  This is primarily included for backward compatility
with the old icky way of specifying a Remote_Universe.
*/
static int CondorUniverseNumberEx(const char * univ)
{
	if( univ == 0 ) {
		return 0;
	}

	if( atoi(univ) != 0) {
		return atoi(univ);
	}

	return CondorUniverseNumber(univ);
}

#if 0 // obsolete code kept temporarily for reference.

/*
	Walk the list of submit commands (as stored in the
	insert() table) looking for a handful of Remote_FOO
	attributes we want to special case.  Translate them (if necessary)
	and stuff them into the ClassAd.
*/
int SubmitHash::SetRemoteAttrs()
{
	RETURN_IF_ABORT();
	const int REMOTE_PREFIX_LEN = (int)strlen(SUBMIT_KEY_REMOTE_PREFIX);

	struct ExprItem {
		const char * submit_expr;
		const char * special_expr;
		const char * attr;
	};

	ExprItem tostringize[] = {
		{ SUBMIT_KEY_NordugridRSL, "nordugrid_rsl", ATTR_NORDUGRID_RSL },
		{ SUBMIT_KEY_ArcRSL, "arc_rsl", ATTR_ARC_RSL },
		{ SUBMIT_KEY_GridResource, 0, ATTR_GRID_RESOURCE },
	};
	const int tostringizesz = sizeof(tostringize) / sizeof(tostringize[0]);


	HASHITER it = hash_iter_begin(SubmitMacroSet);
	for( ; ! hash_iter_done(it); hash_iter_next(it)) {

		const char * key = hash_iter_key(it);
		int remote_depth = 0;
		while(strncasecmp(key, SUBMIT_KEY_REMOTE_PREFIX, REMOTE_PREFIX_LEN) == 0) {
			remote_depth++;
			key += REMOTE_PREFIX_LEN;
		}

		if(remote_depth == 0) {
			continue;
		}

		MyString preremote = "";
		for(int i = 0; i < remote_depth; ++i) {
			preremote += SUBMIT_KEY_REMOTE_PREFIX;
		}

		if(strcasecmp(key, SUBMIT_KEY_Universe) == 0 || strcasecmp(key, ATTR_JOB_UNIVERSE) == 0) {
			MyString Univ1 = preremote + SUBMIT_KEY_Universe;
			MyString Univ2 = preremote + ATTR_JOB_UNIVERSE;
			MyString val = submit_param_mystring(Univ1.Value(), Univ2.Value());
			int univ = CondorUniverseNumberEx(val.Value());
			if(univ == 0) {
				push_error(stderr, "Unknown universe of '%s' specified\n", val.Value());
				ABORT_AND_RETURN( 1 );
			}
			MyString attr = preremote + ATTR_JOB_UNIVERSE;
			dprintf(D_FULLDEBUG, "Adding %s = %d\n", attr.Value(), univ);
			AssignJobVal(attr.Value(), univ);

		} else {

			for(int i = 0; i < tostringizesz; ++i) {
				ExprItem & item = tostringize[i];

				if(	strcasecmp(key, item.submit_expr) &&
					(item.special_expr == NULL || strcasecmp(key, item.special_expr)) &&
					strcasecmp(key, item.job_expr)) {
					continue;
				}
				MyString key1 = preremote + item.submit_expr;
				MyString key2 = preremote + item.special_expr;
				MyString key3 = preremote + item.job_expr;
				const char * ckey1 = key1.Value();
				const char * ckey2 = key2.Value();
				if(item.special_expr == NULL) { ckey2 = NULL; }
				const char * ckey3 = key3.Value();
				char * val = submit_param(ckey1, ckey2);
				if( val == NULL ) {
					val = submit_param(ckey3);
				}
				ASSERT(val); // Shouldn't have gotten here if it's missing.
				dprintf(D_FULLDEBUG, "Adding %s = %s\n", ckey3, val);
				AssignJobString(ckey3, val);
				free(val);
				break;
			}
		}
	}
	hash_iter_delete(&it);

	return 0;
}

int SubmitHash::SetJobMachineAttrs()
{
	RETURN_IF_ABORT();
	MyString job_machine_attrs = submit_param_mystring( SUBMIT_KEY_JobMachineAttrs, ATTR_JOB_MACHINE_ATTRS );
	MyString history_len_str = submit_param_mystring( SUBMIT_KEY_JobMachineAttrsHistoryLength, ATTR_JOB_MACHINE_ATTRS_HISTORY_LENGTH );
	MyString buffer;

	if( job_machine_attrs.Length() ) {
		AssignJobString(ATTR_JOB_MACHINE_ATTRS,job_machine_attrs.Value());
	}
	if( history_len_str.Length() ) {
		char *endptr=NULL;
		long history_len = strtol(history_len_str.Value(),&endptr,10);
		if( history_len > INT_MAX || history_len < 0 || *endptr) {
			push_error(stderr, SUBMIT_KEY_JobMachineAttrsHistoryLength "=%s is out of bounds 0 to %d\n",history_len_str.Value(),INT_MAX);
			ABORT_AND_RETURN( 1 );
		}
		AssignJobVal(ATTR_JOB_MACHINE_ATTRS_HISTORY_LENGTH, history_len);
	}
	return 0;
}

#endif // above code is obsolete, kept temporarily for reference.

static const char * check_docker_image(char * docker_image)
{
	// trim leading & trailing whitespace and remove surrounding "" if any.
	docker_image = trim_and_strip_quotes_in_place(docker_image);

	// TODO: add code here to validate docker image argument (if possible)
	return docker_image;
}


int SubmitHash::SetExecutable()
{
	RETURN_IF_ABORT();
	bool	transfer_it = true;
	bool	ignore_it = false;
	char	*ename = NULL;
	char	*macro_value = NULL;
	_submit_file_role role = SFR_EXECUTABLE;
	MyString	full_ename;
	MyString buffer;

	YourStringNoCase gridType(JobGridType.c_str());

	// In vm universe and ec2/boinc grid jobs, 'Executable'
	// parameter is not a real file but just the name of job.
	if ( JobUniverse == CONDOR_UNIVERSE_VM ||
		 ( JobUniverse == CONDOR_UNIVERSE_GRID &&
		   ( gridType == "ec2" ||
			 gridType == "gce"  ||
			 gridType == "azure"  ||
			 gridType == "boinc" ) ) ) {
		ignore_it = true;
		role = SFR_PSEUDO_EXECUTABLE;
	}

	if (IsDockerJob) {
		auto_free_ptr docker_image(submit_param(SUBMIT_KEY_DockerImage, ATTR_DOCKER_IMAGE));
		if (docker_image) {
			const char * image = check_docker_image(docker_image.ptr());
			if (! image || ! image[0]) {
				push_error(stderr, "'%s' is not a valid docker_image\n", docker_image.ptr());
				ABORT_AND_RETURN(1);
			}
			AssignJobString(ATTR_DOCKER_IMAGE, image);
		} else if ( ! job->Lookup(ATTR_DOCKER_IMAGE)) {
			push_error(stderr, "docker jobs require a docker_image\n");
			ABORT_AND_RETURN(1);
		}
		role = SFR_PSEUDO_EXECUTABLE;
	}

	ename = submit_param( SUBMIT_KEY_Executable, ATTR_JOB_CMD );
	if( ename == NULL ) {
		// if no executable keyword, but the job already has an executable we are done.
		if (job->Lookup(ATTR_JOB_CMD)) {
			return abort_code;
		}
		/*
		if (ignore_it || IsDockerJob) {
			// the Cmd attribute has no value, and it's ok to have no exe here
			// so set the value to ""
			AssignJobString(ATTR_JOB_CMD, "");
			return abort_code;
		}
		*/
		if (IsDockerJob) {
			// docker jobs don't require an executable.
			ignore_it = true;
			role = SFR_PSEUDO_EXECUTABLE;
		} else {
			push_error(stderr, "No '%s' parameter was provided\n", SUBMIT_KEY_Executable);
			ABORT_AND_RETURN( 1 );
		}
	}

	macro_value = submit_param( SUBMIT_KEY_TransferExecutable, ATTR_TRANSFER_EXECUTABLE );
	if ( macro_value ) {
		if ( macro_value[0] == 'F' || macro_value[0] == 'f' ) {
			AssignJobVal(ATTR_TRANSFER_EXECUTABLE, false);
			transfer_it = false;
		}
		free( macro_value );
	} else {
		// For Docker Universe, if xfer_exe not set at all, and we have an exe
		// heuristically set xfer_exe to false if is a absolute path
		if (IsDockerJob && ename && ename[0] == '/') {
			AssignJobVal(ATTR_TRANSFER_EXECUTABLE, false);
			transfer_it = false;
			ignore_it = true;
		}
	}

	if ( ignore_it ) {
		if( transfer_it == true ) {
			AssignJobVal(ATTR_TRANSFER_EXECUTABLE, false);
			transfer_it = false;
		}
	}

	// If we're not transfering the executable, leave a relative pathname
	// unresolved. This is mainly important for the Globus universe.
	if ( transfer_it ) {
		full_ename = full_path( ename, false );
	} else {
		full_ename = ename;
	}
	if ( !ignore_it ) {
		check_and_universalize_path(full_ename);
	}

	AssignJobString (ATTR_JOB_CMD, full_ename.c_str());

#if 1
	// code below moved to SetAutoAttributes
#else

		/* MPI REALLY doesn't like these! */
	if ( JobUniverse != CONDOR_UNIVERSE_MPI ) {
		AssignJobVal(ATTR_MIN_HOSTS, 1);
		AssignJobVal (ATTR_MAX_HOSTS, 1);
	} 

	if ( JobUniverse == CONDOR_UNIVERSE_PARALLEL) {
		AssignJobVal(ATTR_WANT_IO_PROXY, true);
		AssignJobVal(ATTR_JOB_REQUIRES_SANDBOX, true);
	}

	AssignJobVal (ATTR_CURRENT_HOSTS, 0);

	switch(JobUniverse) 
	{
	case CONDOR_UNIVERSE_STANDARD:
		AssignJobVal (ATTR_WANT_REMOTE_SYSCALLS, true);
		AssignJobVal (ATTR_WANT_CHECKPOINT, true);
		break;
	case CONDOR_UNIVERSE_MPI:  // for now
		/*
		if(!use_condor_mpi_universe) {
			push_error(stderr, "mpi universe no longer suppported. Please use parallel universe.\n"
					"You can submit mpi jobs using parallel universe. Most likely, a substitution of\n"
					"\nuniverse = parallel\n\n"
					"in place of\n"
					"\nuniverse = mpi\n\n"
					"in you submit description file will suffice.\n"
					"See the HTCondor Manual Parallel Applications section (2.9) for further details.\n");
			ABORT_AND_RETURN( 1 );
		}
		*/
		//Purposely fall through if use_condor_mpi_universe is true
	case CONDOR_UNIVERSE_VANILLA:
	case CONDOR_UNIVERSE_LOCAL:
	case CONDOR_UNIVERSE_SCHEDULER:
	case CONDOR_UNIVERSE_PARALLEL:
	case CONDOR_UNIVERSE_GRID:
	case CONDOR_UNIVERSE_JAVA:
	case CONDOR_UNIVERSE_VM:
		AssignJobVal (ATTR_WANT_REMOTE_SYSCALLS, false);
		AssignJobVal (ATTR_WANT_CHECKPOINT, false);
		break;
	default:
		push_error(stderr, "Unknown universe %d (%s)\n", JobUniverse, CondorUniverseName(JobUniverse) );
		ABORT_AND_RETURN( 1 );
	}
#endif


	if (FnCheckFile) {
		int rval = FnCheckFile(CheckFileArg, this, role, ename, (transfer_it ? 1 : 0));
		if (rval) { 
			if (ename) free(ename);
			ABORT_AND_RETURN( rval );
		}
	}
	if (ename) free(ename);
	return 0;
}


static bool mightTransfer( int universe )
{
	switch( universe ) {
	case CONDOR_UNIVERSE_VANILLA:
	case CONDOR_UNIVERSE_MPI:
	case CONDOR_UNIVERSE_PARALLEL:
	case CONDOR_UNIVERSE_JAVA:
	case CONDOR_UNIVERSE_VM:
		return true;
		break;
	default:
		return false;
		break;
	}
	return false;
}


int SubmitHash::SetUniverse()
{
	RETURN_IF_ABORT();
	std::string buffer;

	auto_free_ptr univ(submit_param(SUBMIT_KEY_Universe, ATTR_JOB_UNIVERSE));
	if ( ! univ) {
		// get a default universe from the config file
		univ.set(param("DEFAULT_UNIVERSE"));
	}

	IsDockerJob = false;
	JobUniverse = 0;
	JobGridType.clear();
	VMType.clear();

	if (univ) {
		JobUniverse = CondorUniverseNumberEx(univ.ptr());
		if ( ! JobUniverse) {
			// maybe it's a topping?
			if (MATCH == strcasecmp(univ.ptr(), "docker")) {
				JobUniverse = CONDOR_UNIVERSE_VANILLA;
				IsDockerJob = true;
			}
		}
	} else {
		// if nothing else, it must be a vanilla universe
		//  *changed from "standard" for 7.2.0*
		JobUniverse = CONDOR_UNIVERSE_VANILLA;
	}

	// set the universe into the job
	AssignJobVal(ATTR_JOB_UNIVERSE, JobUniverse);

	// set the Remote_Universe and Remote_Remote_Universe (if any)
	auto_free_ptr remote_univ(submit_param(SUBMIT_KEY_REMOTE_PREFIX SUBMIT_KEY_Universe,
		                                   SUBMIT_KEY_REMOTE_PREFIX ATTR_JOB_UNIVERSE));
	if (remote_univ) {
		int univ = CondorUniverseNumberEx(remote_univ);
		if ( ! univ) {
			push_error(stderr, "Unknown Remote_Universe of '%s' specified\n", remote_univ.ptr());
			ABORT_AND_RETURN(1);
		}
		AssignJobVal(SUBMIT_KEY_REMOTE_PREFIX ATTR_JOB_UNIVERSE, univ);
	}
	remote_univ.set(submit_param(SUBMIT_KEY_REMOTE_PREFIX SUBMIT_KEY_REMOTE_PREFIX SUBMIT_KEY_Universe,
		                         SUBMIT_KEY_REMOTE_PREFIX SUBMIT_KEY_REMOTE_PREFIX ATTR_JOB_UNIVERSE));
	if (remote_univ) {
		int univ = CondorUniverseNumberEx(remote_univ);
		if (! univ) {
			push_error(stderr, "Unknown Remote_Remote_Universe of '%s' specified\n", remote_univ.ptr());
			ABORT_AND_RETURN(1);
		}
		AssignJobVal(SUBMIT_KEY_REMOTE_PREFIX SUBMIT_KEY_REMOTE_PREFIX ATTR_JOB_UNIVERSE, univ);
	}

	// for "scheduler" or "local" or "parallel" universe, this is all we need to do
	if (JobUniverse == CONDOR_UNIVERSE_SCHEDULER ||
		JobUniverse == CONDOR_UNIVERSE_LOCAL ||
		JobUniverse == CONDOR_UNIVERSE_PARALLEL ||
		JobUniverse == CONDOR_UNIVERSE_MPI)
	{
		return 0;
	}

	// we only check WantParallelScheduling when building the cluster ad (like universe)
	bool wantParallel = submit_param_bool(ATTR_WANT_PARALLEL_SCHEDULING, NULL, false);
	if (wantParallel) {
		AssignJobVal(ATTR_WANT_PARALLEL_SCHEDULING, true);
	}

	if (JobUniverse == CONDOR_UNIVERSE_JAVA) {
		return 0;
	}

	// for vanilla universe, we have some special cases for toppings...
	if (JobUniverse == CONDOR_UNIVERSE_VANILLA) {
		if (IsDockerJob) {
			// TODO: remove this when the docker starter no longer requires it.
			AssignJobVal(ATTR_WANT_DOCKER, true);
		}
		return 0;
	}

	if (JobUniverse == CONDOR_UNIVERSE_STANDARD) {
		push_error(stderr, "You are trying to submit a \"%s\" job to Condor. "
				 "However, this installation of Condor does not support the "
				 "Standard Universe.\n%s\n%s\n",
				 univ.ptr(), CondorVersion(), CondorPlatform() );
		ABORT_AND_RETURN( 1 );
	};


	// "globus" or "grid" universe
	if (JobUniverse == CONDOR_UNIVERSE_GRID) {

		//PRAGMA_REMIND("tj: can this code be removed and the code in SetGridParams used instead?")
		bool valid_grid_type = false;
		auto_free_ptr grid_resource(submit_param(SUBMIT_KEY_GridResource, ATTR_GRID_RESOURCE));
		if (grid_resource) {
			valid_grid_type = extract_gridtype(grid_resource, JobGridType);
		} else if (job->LookupString(ATTR_GRID_RESOURCE, buffer)) {
			valid_grid_type = extract_gridtype(buffer.c_str(), JobGridType);
		} else if (clusterAd && clusterAd->LookupString(ATTR_GRID_RESOURCE, buffer)) {
			valid_grid_type = extract_gridtype(buffer.c_str(), JobGridType);
		} else {
			push_error(stderr, SUBMIT_KEY_GridResource " attribute not defined for grid universe job\n");
			ABORT_AND_RETURN(1);
		}

		if ( ! valid_grid_type) {
			push_error(stderr, "Invalid value '%s' for grid type\n"
<<<<<<< HEAD
				"Must be one of: gt2, gt5, pbs, lsf, sge, nqs, condor, nordugrid, arc, unicore, ec2, gce, azure, cream, or boinc\n",
				JobGridType.c_str());
=======
				"Must be one of: pbs, lsf, sge, nqs, condor, nordugrid, unicore, ec2, gce, azure, or boinc\n",
				JobGridType.Value());
>>>>>>> 29605a64
			ABORT_AND_RETURN(1);
		}

		return 0;
	};


	if (JobUniverse == CONDOR_UNIVERSE_VM) {

		//PRAGMA_REMIND("tj: move this to ReportCommonMistakes")

			// also lookup checkpoint an network so we can force file transfer submit knobs.
		bool VMCheckpoint = submit_param_bool(SUBMIT_KEY_VM_Checkpoint, ATTR_JOB_VM_CHECKPOINT, false);
		if( VMCheckpoint ) {
			bool VMNetworking = submit_param_bool(SUBMIT_KEY_VM_Networking, ATTR_JOB_VM_NETWORKING, false);
			if( VMNetworking ) {
				/*
				 * User explicitly requested vm_checkpoint = true, 
				 * but they also turned on vm_networking, 
				 * For now, vm_networking is not conflict with vm_checkpoint.
				 * If user still wants to use both vm_networking 
				 * and vm_checkpoint, they explicitly need to define 
				 * when_to_transfer_output = ON_EXIT_OR_EVICT.
				 */
				FileTransferOutput_t when_output = FTO_NONE;
				auto_free_ptr vm_tmp(submit_param( ATTR_WHEN_TO_TRANSFER_OUTPUT, SUBMIT_KEY_WhenToTransferOutput ));
				if ( vm_tmp ) {
					when_output = getFileTransferOutputNum(vm_tmp.ptr());
				}
				if( when_output != FTO_ON_EXIT_OR_EVICT ) {
					MyString err_msg;
					err_msg = "\nERROR: You explicitly requested "
						"both VM checkpoint and VM networking. "
						"However, VM networking is currently conflict "
						"with VM checkpoint. If you still want to use "
						"both VM networking and VM checkpoint, "
						"you explicitly must define "
						"\"when_to_transfer_output = ON_EXIT_OR_EVICT\"\n";
					print_wrapped_text( err_msg.c_str(), stderr );
					ABORT_AND_RETURN( 1 );
				}
			}
			// For vm checkpoint, we turn on condor file transfer
			set_submit_param( ATTR_SHOULD_TRANSFER_FILES, "YES");
			set_submit_param( ATTR_WHEN_TO_TRANSFER_OUTPUT, "ON_EXIT_OR_EVICT");
		} else {
			// Even if we don't use vm_checkpoint, 
			// we always turn on condor file transfer for VM universe.
			// Here there are several reasons.
			// For example, because we may use snapshot disks in vmware, 
			// those snapshot disks need to be transferred back 
			// to this submit machine.
			// For another example, a job user want to transfer vm_cdrom_files 
			// but doesn't want to transfer disk files.
			// If we need the same file system domain, 
			// we will add the requirement of file system domain later as well.
			set_submit_param( ATTR_SHOULD_TRANSFER_FILES, "YES");
			set_submit_param( ATTR_WHEN_TO_TRANSFER_OUTPUT, "ON_EXIT");
		}

		return 0;
	};

	// If we get to here, this is an unknown or unsupported universe.
	if (univ && ! JobUniverse) {
		push_error(stderr, "I don't know about the '%s' universe.\n", univ.ptr());
		ABORT_AND_RETURN( 1 );
	} else if (JobUniverse) {
		push_error(stderr, "'%s' is not a supported universe.\n", CondorUniverseNameUcFirst(JobUniverse));
		ABORT_AND_RETURN( 1 );
	}

	return 0;
}

int SubmitHash::SetParallelParams()
{
	RETURN_IF_ABORT();
	MyString buffer;

	bool wantParallel = false;
	job->LookupBool(ATTR_WANT_PARALLEL_SCHEDULING, wantParallel);
 
	if (JobUniverse == CONDOR_UNIVERSE_MPI ||
		JobUniverse == CONDOR_UNIVERSE_PARALLEL || wantParallel) {

		auto_free_ptr mach_count(submit_param(SUBMIT_KEY_MachineCount, ATTR_MACHINE_COUNT));
		if( ! mach_count ) { 
				// try an alternate name
			mach_count.set(submit_param(SUBMIT_KEY_NodeCount, SUBMIT_KEY_NodeCountAlt));
		}
		if (mach_count) {
			int tmp = atoi(mach_count);
			AssignJobVal(ATTR_MIN_HOSTS, tmp);
			AssignJobVal(ATTR_MAX_HOSTS, tmp);
		}
		else if ( ! job->Lookup(ATTR_MAX_HOSTS)) {
			push_error(stderr, "No machine_count specified!\n" );
			ABORT_AND_RETURN( 1 );
		}

		// to preserve pre 8.9 behavior. when building the cluster ad, set request_cpus for parallel jobs to 1
		// this will get overwritten by SetRequestCpus if the submit actually has a request_cpus keyword
		// but it will NOT be overwritten by JOB_DEFAULT_REQUESTCPUS
		if ( ! clusterAd) {
			AssignJobVal(ATTR_REQUEST_CPUS, 1);
		}
	}

	if (JobUniverse == CONDOR_UNIVERSE_PARALLEL && ! clusterAd) {
		AssignJobVal(ATTR_WANT_IO_PROXY, true);
		AssignJobVal(ATTR_JOB_REQUIRES_SANDBOX, true);
	}

	return 0;
}

/* This function is used to handle submit file commands that are inserted
 * into the job ClassAd verbatim, with no special treatment.
 */

static const SimpleSubmitKeyword prunable_keywords[] = {
	// formerly SetSimpleJobExprs
	{SUBMIT_KEY_NextJobStartDelay, ATTR_NEXT_JOB_START_DELAY, SimpleSubmitKeyword::f_as_expr},
	{SUBMIT_KEY_KeepClaimIdle, ATTR_JOB_KEEP_CLAIM_IDLE, SimpleSubmitKeyword::f_as_expr},
	{SUBMIT_KEY_JobAdInformationAttrs, ATTR_JOB_AD_INFORMATION_ATTRS, SimpleSubmitKeyword::f_as_string},
	{SUBMIT_KEY_JobMaterializeMaxIdle, ATTR_JOB_MATERIALIZE_MAX_IDLE, SimpleSubmitKeyword::f_as_expr},
	{SUBMIT_KEY_JobMaterializeMaxIdleAlt, ATTR_JOB_MATERIALIZE_MAX_IDLE, SimpleSubmitKeyword::f_as_expr | SimpleSubmitKeyword::f_alt_name},
	{SUBMIT_KEY_DockerNetworkType, ATTR_DOCKER_NETWORK_TYPE, SimpleSubmitKeyword::f_as_string},
	{SUBMIT_KEY_TransferPlugins, ATTR_TRANSFER_PLUGINS, SimpleSubmitKeyword::f_as_string},

	// formerly SetJobMachineAttrs
	{SUBMIT_KEY_JobMachineAttrs, ATTR_JOB_MACHINE_ATTRS, SimpleSubmitKeyword::f_as_string},
	{SUBMIT_KEY_JobMachineAttrsHistoryLength, ATTR_JOB_MACHINE_ATTRS_HISTORY_LENGTH, SimpleSubmitKeyword::f_as_int},

	// formerly SetNotifyUser
	{SUBMIT_KEY_NotifyUser, ATTR_NOTIFY_USER, SimpleSubmitKeyword::f_as_string},
	// formerly SetEmailAttributes
	{SUBMIT_KEY_EmailAttributes, ATTR_EMAIL_ATTRIBUTES, SimpleSubmitKeyword::f_as_string | SimpleSubmitKeyword::f_as_list},
	// formerly SetRemoteInitialDir
	{SUBMIT_KEY_RemoteInitialDir, ATTR_JOB_REMOTE_IWD, SimpleSubmitKeyword::f_as_string},
	// formerly SetRemoteAttrs (2 levels of remoteness hard coded here)
	{SUBMIT_KEY_REMOTE_PREFIX SUBMIT_KEY_GridResource,  SUBMIT_KEY_REMOTE_PREFIX ATTR_GRID_RESOURCE, SimpleSubmitKeyword::f_as_string},
	{SUBMIT_KEY_REMOTE_PREFIX SUBMIT_KEY_NordugridRSL, SUBMIT_KEY_REMOTE_PREFIX ATTR_NORDUGRID_RSL, SimpleSubmitKeyword::f_as_string},
	{SUBMIT_KEY_REMOTE_PREFIX SUBMIT_KEY_REMOTE_PREFIX SUBMIT_KEY_GridResource, SUBMIT_KEY_REMOTE_PREFIX SUBMIT_KEY_REMOTE_PREFIX ATTR_GRID_RESOURCE, SimpleSubmitKeyword::f_as_string},
	{SUBMIT_KEY_REMOTE_PREFIX SUBMIT_KEY_REMOTE_PREFIX SUBMIT_KEY_NordugridRSL, SUBMIT_KEY_REMOTE_PREFIX SUBMIT_KEY_REMOTE_PREFIX ATTR_NORDUGRID_RSL, SimpleSubmitKeyword::f_as_string},

	// formerly SetOutputDestination
	{SUBMIT_KEY_OutputDestination, ATTR_OUTPUT_DESTINATION, SimpleSubmitKeyword::f_as_string},
	// formerly SetWantGracefulRemoval
	{SUBMIT_KEY_WantGracefulRemoval, ATTR_WANT_GRACEFUL_REMOVAL, SimpleSubmitKeyword::f_as_expr},
	// formerly SetJobMaxVacateTime
	{SUBMIT_KEY_JobMaxVacateTime, ATTR_JOB_MAX_VACATE_TIME, SimpleSubmitKeyword::f_as_expr},
	// formerly SetEncryptExecuteDir
	{SUBMIT_KEY_EncryptExecuteDir, ATTR_ENCRYPT_EXECUTE_DIRECTORY, SimpleSubmitKeyword::f_as_bool},
	// formerly SetPerFileEncryption
	{SUBMIT_KEY_EncryptInputFiles, ATTR_ENCRYPT_INPUT_FILES, SimpleSubmitKeyword::f_as_string},
	{SUBMIT_KEY_EncryptOutputFiles, ATTR_ENCRYPT_OUTPUT_FILES, SimpleSubmitKeyword::f_as_string},
	{SUBMIT_KEY_DontEncryptInputFiles, ATTR_DONT_ENCRYPT_INPUT_FILES, SimpleSubmitKeyword::f_as_string},
	{SUBMIT_KEY_DontEncryptOutputFiles, ATTR_DONT_ENCRYPT_OUTPUT_FILES, SimpleSubmitKeyword::f_as_string},
	// formerly SetLoadProfile
	{SUBMIT_KEY_LoadProfile,  ATTR_JOB_LOAD_PROFILE, SimpleSubmitKeyword::f_as_bool},
	// formerly SetFileOptions
	{SUBMIT_KEY_FileRemaps, ATTR_FILE_REMAPS, SimpleSubmitKeyword::f_as_expr}, // TODO: should this be a string rather than an expression?
	{SUBMIT_KEY_BufferFiles, ATTR_BUFFER_FILES, SimpleSubmitKeyword::f_as_expr},
	{SUBMIT_KEY_BufferSize, ATTR_BUFFER_SIZE, SimpleSubmitKeyword::f_as_expr},
	{SUBMIT_KEY_BufferBlockSize, ATTR_BUFFER_BLOCK_SIZE, SimpleSubmitKeyword::f_as_expr},
	// formerly SetFetchFiles
	{SUBMIT_KEY_FetchFiles, ATTR_FETCH_FILES, SimpleSubmitKeyword::f_as_string},
	// formerly SetCompressFiles
	{SUBMIT_KEY_CompressFiles, ATTR_COMPRESS_FILES, SimpleSubmitKeyword::f_as_string},
	// formerly SetAppendFiles
	{SUBMIT_KEY_AppendFiles, ATTR_APPEND_FILES, SimpleSubmitKeyword::f_as_string},
	// formerly SetLocalFiles
	{SUBMIT_KEY_LocalFiles, ATTR_LOCAL_FILES, SimpleSubmitKeyword::f_as_string},
	// formerly SetUserLog
	{SUBMIT_KEY_UserLogFile, ATTR_ULOG_FILE, SimpleSubmitKeyword::f_as_string | SimpleSubmitKeyword::f_logfile},
	{SUBMIT_KEY_DagmanLogFile, ATTR_DAGMAN_WORKFLOW_LOG, SimpleSubmitKeyword::f_as_string | SimpleSubmitKeyword::f_logfile},
	{SUBMIT_KEY_UserLogUseXML, ATTR_ULOG_USE_XML, SimpleSubmitKeyword::f_as_bool},

	// formerly SetNoopJob
	{SUBMIT_KEY_Noop, ATTR_JOB_NOOP, SimpleSubmitKeyword::f_as_expr},
	{SUBMIT_KEY_NoopExitSignal, ATTR_JOB_NOOP_EXIT_SIGNAL, SimpleSubmitKeyword::f_as_expr},
	{SUBMIT_KEY_NoopExitCode, ATTR_JOB_NOOP_EXIT_CODE, SimpleSubmitKeyword::f_as_expr},
	// formerly SetDAGNodeName
	{ATTR_DAG_NODE_NAME_ALT, ATTR_DAG_NODE_NAME, SimpleSubmitKeyword::f_as_string},
	// formerly SetMatchListLen
	{SUBMIT_KEY_LastMatchListLength, ATTR_LAST_MATCH_LIST_LENGTH, SimpleSubmitKeyword::f_as_int},
	// formerly SetDAGManJobId
	{SUBMIT_KEY_DAGManJobId, ATTR_DAGMAN_JOB_ID, SimpleSubmitKeyword::f_as_uint},
	// formerly SetLogNotes
	{SUBMIT_KEY_LogNotesCommand, ATTR_SUBMIT_EVENT_NOTES, SimpleSubmitKeyword::f_as_string},
	// formerly SetUserNotes
	{SUBMIT_KEY_UserNotesCommand, ATTR_SUBMIT_EVENT_USER_NOTES, SimpleSubmitKeyword::f_as_string},
	// formerly SetStackSize
	{SUBMIT_KEY_StackSize, ATTR_STACK_SIZE, SimpleSubmitKeyword::f_as_expr},
	// formerly SetJarFiles
	{SUBMIT_KEY_JarFiles, ATTR_JAR_FILES, SimpleSubmitKeyword::f_as_string},
	// formerly SetParallelStartupScripts
	{SUBMIT_KEY_ParallelScriptShadow, ATTR_PARALLEL_SCRIPT_SHADOW, SimpleSubmitKeyword::f_as_string},
	{SUBMIT_KEY_ParallelScriptStarter, ATTR_PARALLEL_SCRIPT_STARTER, SimpleSubmitKeyword::f_as_string},
	// formerly SetCronTab
	{SUBMIT_KEY_CronMinute, ATTR_CRON_MINUTES, SimpleSubmitKeyword::f_as_string},
	{SUBMIT_KEY_CronHour, ATTR_CRON_HOURS, SimpleSubmitKeyword::f_as_string},
	{SUBMIT_KEY_CronDayOfMonth, ATTR_CRON_DAYS_OF_MONTH, SimpleSubmitKeyword::f_as_string},
	{SUBMIT_KEY_CronMonth, ATTR_CRON_MONTHS, SimpleSubmitKeyword::f_as_string},
	{SUBMIT_KEY_CronDayOfWeek, ATTR_CRON_DAYS_OF_WEEK, SimpleSubmitKeyword::f_as_string},
	// formerly SetDescription
	{SUBMIT_KEY_Description, ATTR_JOB_DESCRIPTION, SimpleSubmitKeyword::f_as_string},
	{SUBMIT_KEY_BatchName, ATTR_JOB_BATCH_NAME, SimpleSubmitKeyword::f_as_string | SimpleSubmitKeyword::f_strip_quotes},
	{SUBMIT_KEY_BatchId, ATTR_JOB_BATCH_ID, SimpleSubmitKeyword::f_as_string | SimpleSubmitKeyword::f_strip_quotes},
	#ifdef NO_DEPRECATE_NICE_USER
	// formerly SetNiceUser
	{SUBMIT_KEY_NiceUser, ATTR_NICE_USER, SimpleSubmitKeyword::f_as_bool},
	#endif
	// formerly SetMaxJobRetirementTime
	{SUBMIT_KEY_MaxJobRetirementTime, ATTR_MAX_JOB_RETIREMENT_TIME, SimpleSubmitKeyword::f_as_expr},
	// formerly SetJobLease
	{SUBMIT_KEY_JobLeaseDuration, ATTR_JOB_LEASE_DURATION, SimpleSubmitKeyword::f_as_expr},
	// formerly SetCoreSize.  NOTE: formerly ATTR_CORE_SIZE was looked up before SUBMIT_KEY_CoreSize
	{SUBMIT_KEY_CoreSize, ATTR_CORE_SIZE, SimpleSubmitKeyword::f_as_int},
	// formerly SetPrio
	{SUBMIT_KEY_Priority, ATTR_JOB_PRIO, SimpleSubmitKeyword::f_as_int},
	{SUBMIT_KEY_Prio, ATTR_JOB_PRIO, SimpleSubmitKeyword::f_as_int | SimpleSubmitKeyword::f_alt_name},
	// formerly SetWantRemoteIO
	{SUBMIT_KEY_WantRemoteIO, ATTR_WANT_REMOTE_IO, SimpleSubmitKeyword::f_as_bool},
	// formerly SetRunAsOwner
	{SUBMIT_KEY_RunAsOwner, ATTR_JOB_RUNAS_OWNER, SimpleSubmitKeyword::f_as_bool},
	// formerly SetTransferFiles
	{SUBMIT_KEY_MaxTransferInputMB, ATTR_MAX_TRANSFER_INPUT_MB, SimpleSubmitKeyword::f_as_expr},
	{SUBMIT_KEY_MaxTransferOutputMB, ATTR_MAX_TRANSFER_OUTPUT_MB, SimpleSubmitKeyword::f_as_expr},

	{SUBMIT_KEY_ManifestDesired, ATTR_JOB_MANIFEST_DESIRED, SimpleSubmitKeyword::f_as_bool},
	{SUBMIT_KEY_ManifestDir, ATTR_JOB_MANIFEST_DIR, SimpleSubmitKeyword::f_as_string},

	// Self-checkpointing
	{SUBMIT_KEY_CheckpointExitCode, ATTR_CHECKPOINT_EXIT_CODE, SimpleSubmitKeyword::f_as_int },

	// Presigned S3 URLs
	{SUBMIT_KEY_AWSRegion, ATTR_AWS_REGION, SimpleSubmitKeyword::f_as_string},
	{SUBMIT_KEY_AWSAccessKeyIdFile, ATTR_EC2_ACCESS_KEY_ID, SimpleSubmitKeyword::f_as_string},
	{SUBMIT_KEY_AWSSecretAccessKeyFile, ATTR_EC2_SECRET_ACCESS_KEY, SimpleSubmitKeyword::f_as_string},

	// Simple aliases for now; will eventually be their own thing.
	{SUBMIT_KEY_S3AccessKeyIdFile, ATTR_EC2_ACCESS_KEY_ID, SimpleSubmitKeyword::f_as_string},
	{SUBMIT_KEY_S3SecretAccessKeyFile, ATTR_EC2_SECRET_ACCESS_KEY, SimpleSubmitKeyword::f_as_string},
	{SUBMIT_KEY_GSAccessKeyIdFile, ATTR_EC2_ACCESS_KEY_ID, SimpleSubmitKeyword::f_as_string},
	{SUBMIT_KEY_GSSecretAccessKeyFile, ATTR_EC2_SECRET_ACCESS_KEY, SimpleSubmitKeyword::f_as_string},

	// EraseOutputAndErrorOnRestart only applies when when_to_transfer_output
	// is ON_EXIT_OR_EVICT, which we may want to warn people about.
	{SUBMIT_KEY_EraseOutputAndErrorOnRestart, ATTR_DONT_APPEND, SimpleSubmitKeyword::f_as_bool},

	// The only special processing that the checkpoint files list requires
	// is handled by SetRequirements().
	{SUBMIT_KEY_TransferCheckpointFiles, ATTR_CHECKPOINT_FILES, SimpleSubmitKeyword::f_as_string },
	{SUBMIT_KEY_PreserveRelativePaths, ATTR_PRESERVE_RELATIVE_PATHS, SimpleSubmitKeyword::f_as_bool },

	// The special processing for require_cuda_version is in SetRequirements().
	{SUBMIT_KEY_CUDAVersion, ATTR_CUDA_VERSION, SimpleSubmitKeyword::f_as_string },

	// Dataflow jobs
	{SUBMIT_KEY_SkipIfDataflow, ATTR_SKIP_IF_DATAFLOW, SimpleSubmitKeyword::f_as_bool },

	// items declared above this banner are inserted by SetSimpleJobExprs
	// -- SPECIAL HANDLING REQUIRED FOR THESE ---
	// items declared below this banner are inserted by the various SetXXX methods

	// invoke SetExecutable
	{SUBMIT_KEY_DockerImage, ATTR_DOCKER_IMAGE, SimpleSubmitKeyword::f_as_string | SimpleSubmitKeyword::f_special_exe},
	{SUBMIT_KEY_Executable, ATTR_JOB_CMD, SimpleSubmitKeyword::f_as_string | SimpleSubmitKeyword::f_exefile | SimpleSubmitKeyword::f_special_exe},
	{SUBMIT_KEY_TransferExecutable, ATTR_TRANSFER_EXECUTABLE, SimpleSubmitKeyword::f_as_bool | SimpleSubmitKeyword::f_special_exe},
	// invoke SetArguments
	{SUBMIT_KEY_Arguments1, ATTR_JOB_ARGUMENTS1, SimpleSubmitKeyword::f_as_string | SimpleSubmitKeyword::f_special_args},
	{SUBMIT_KEY_Arguments2, NULL, SimpleSubmitKeyword::f_as_string | SimpleSubmitKeyword::f_alt_err | SimpleSubmitKeyword::f_special_args },
	{SUBMIT_CMD_AllowArgumentsV1, NULL, SimpleSubmitKeyword::f_as_string | SimpleSubmitKeyword::f_special_args},
	// invoke SetRequestResources
	{SUBMIT_KEY_RequestCpus, ATTR_REQUEST_CPUS, SimpleSubmitKeyword::f_as_expr},
	{SUBMIT_KEY_RequestDisk, ATTR_REQUEST_DISK, SimpleSubmitKeyword::f_as_expr},
	{SUBMIT_KEY_RequestMemory, ATTR_REQUEST_MEMORY, SimpleSubmitKeyword::f_as_expr},
	{SUBMIT_KEY_RequestGpus, ATTR_REQUEST_GPUS, SimpleSubmitKeyword::f_as_expr},
	// invoke SetGridParams
	{SUBMIT_KEY_GridResource, ATTR_GRID_RESOURCE, SimpleSubmitKeyword::f_as_string | SimpleSubmitKeyword::f_special_grid},
	{SUBMIT_KEY_GlobusResubmit, ATTR_GLOBUS_RESUBMIT_CHECK, SimpleSubmitKeyword::f_as_expr | SimpleSubmitKeyword::f_special_grid },
	{SUBMIT_KEY_GlobusRematch, ATTR_REMATCH_CHECK, SimpleSubmitKeyword::f_as_expr | SimpleSubmitKeyword::f_special_grid },
	{SUBMIT_KEY_NordugridRSL, ATTR_NORDUGRID_RSL, SimpleSubmitKeyword::f_as_string | SimpleSubmitKeyword::f_special_grid },
<<<<<<< HEAD
	{SUBMIT_KEY_ArcRSL, ATTR_ARC_RSL, SimpleSubmitKeyword::f_as_string | SimpleSubmitKeyword::f_special_grid },
	{SUBMIT_KEY_ArcRte, ATTR_ARC_RTE, SimpleSubmitKeyword::f_as_string | SimpleSubmitKeyword::f_special_grid },
	{SUBMIT_KEY_CreamAttributes, ATTR_CREAM_ATTRIBUTES, SimpleSubmitKeyword::f_as_string | SimpleSubmitKeyword::f_special_grid },
	{SUBMIT_KEY_BatchExtraSubmitArgs, ATTR_BATCH_EXTRA_SUBMIT_ARGS, SimpleSubmitKeyword::f_as_string | SimpleSubmitKeyword::f_special_grid },
=======
>>>>>>> 29605a64
	{SUBMIT_KEY_BatchProject, ATTR_BATCH_PROJECT, SimpleSubmitKeyword::f_as_string | SimpleSubmitKeyword::f_special_grid },
	{SUBMIT_KEY_BatchQueue, ATTR_BATCH_QUEUE, SimpleSubmitKeyword::f_as_string | SimpleSubmitKeyword::f_special_grid },
	{SUBMIT_KEY_BatchRuntime, ATTR_BATCH_RUNTIME, SimpleSubmitKeyword::f_as_expr | SimpleSubmitKeyword::f_special_grid },
	{SUBMIT_KEY_KeystoreFile, ATTR_KEYSTORE_FILE, SimpleSubmitKeyword::f_as_string | SimpleSubmitKeyword::f_special_grid },
	{SUBMIT_KEY_KeystoreAlias, ATTR_KEYSTORE_ALIAS, SimpleSubmitKeyword::f_as_string | SimpleSubmitKeyword::f_special_grid },
	{SUBMIT_KEY_KeystorePassphraseFile,ATTR_KEYSTORE_PASSPHRASE_FILE, SimpleSubmitKeyword::f_as_string | SimpleSubmitKeyword::f_special_grid },
	{SUBMIT_KEY_EC2AccessKeyId, ATTR_EC2_ACCESS_KEY_ID, SimpleSubmitKeyword::f_as_string | SimpleSubmitKeyword::f_special_grid },
	{SUBMIT_KEY_EC2SecretAccessKey, ATTR_EC2_SECRET_ACCESS_KEY, SimpleSubmitKeyword::f_as_string | SimpleSubmitKeyword::f_special_grid },
	{SUBMIT_KEY_EC2KeyPair, ATTR_EC2_KEY_PAIR, SimpleSubmitKeyword::f_as_string | SimpleSubmitKeyword::f_special_grid },
	{SUBMIT_KEY_EC2KeyPairAlt, ATTR_EC2_KEY_PAIR, SimpleSubmitKeyword::f_as_string | SimpleSubmitKeyword::f_special_grid },
	{SUBMIT_KEY_EC2KeyPairFile, ATTR_EC2_KEY_PAIR_FILE, SimpleSubmitKeyword::f_as_string | SimpleSubmitKeyword::f_special_grid },
	{SUBMIT_KEY_EC2KeyPairFileAlt, ATTR_EC2_KEY_PAIR_FILE, SimpleSubmitKeyword::f_as_string | SimpleSubmitKeyword::f_special_grid },
	{SUBMIT_KEY_EC2SecurityGroups, ATTR_EC2_SECURITY_GROUPS, SimpleSubmitKeyword::f_as_string | SimpleSubmitKeyword::f_special_grid },
	{SUBMIT_KEY_EC2SecurityIDs, ATTR_EC2_SECURITY_IDS, SimpleSubmitKeyword::f_as_string | SimpleSubmitKeyword::f_special_grid },
	{SUBMIT_KEY_EC2AmiID, ATTR_EC2_AMI_ID, SimpleSubmitKeyword::f_as_string | SimpleSubmitKeyword::f_special_grid },
	{SUBMIT_KEY_EC2InstanceType, ATTR_EC2_INSTANCE_TYPE, SimpleSubmitKeyword::f_as_string | SimpleSubmitKeyword::f_special_grid },
	{SUBMIT_KEY_EC2VpcSubnet, ATTR_EC2_VPC_SUBNET, SimpleSubmitKeyword::f_as_string | SimpleSubmitKeyword::f_special_grid },
	{SUBMIT_KEY_EC2VpcIP, ATTR_EC2_VPC_IP, SimpleSubmitKeyword::f_as_string | SimpleSubmitKeyword::f_special_grid },
	{SUBMIT_KEY_EC2ElasticIP, ATTR_EC2_ELASTIC_IP, SimpleSubmitKeyword::f_as_string | SimpleSubmitKeyword::f_special_grid },
	{SUBMIT_KEY_EC2AvailabilityZone, ATTR_EC2_AVAILABILITY_ZONE, SimpleSubmitKeyword::f_as_string | SimpleSubmitKeyword::f_special_grid },
	{SUBMIT_KEY_EC2EBSVolumes, ATTR_EC2_EBS_VOLUMES, SimpleSubmitKeyword::f_as_string | SimpleSubmitKeyword::f_special_grid },
	{SUBMIT_KEY_EC2SpotPrice, ATTR_EC2_SPOT_PRICE, SimpleSubmitKeyword::f_as_string | SimpleSubmitKeyword::f_special_grid },
	{SUBMIT_KEY_EC2BlockDeviceMapping, ATTR_EC2_BLOCK_DEVICE_MAPPING, SimpleSubmitKeyword::f_as_string | SimpleSubmitKeyword::f_special_grid },
	{SUBMIT_KEY_EC2UserData, ATTR_EC2_USER_DATA, SimpleSubmitKeyword::f_as_string | SimpleSubmitKeyword::f_special_grid },
	{SUBMIT_KEY_EC2UserDataFile, ATTR_EC2_USER_DATA_FILE, SimpleSubmitKeyword::f_as_string | SimpleSubmitKeyword::f_special_grid },
	{SUBMIT_KEY_EC2IamProfileArn, ATTR_EC2_IAM_PROFILE_ARN, SimpleSubmitKeyword::f_as_string | SimpleSubmitKeyword::f_special_grid },
	{SUBMIT_KEY_EC2IamProfileName, ATTR_EC2_IAM_PROFILE_NAME, SimpleSubmitKeyword::f_as_string | SimpleSubmitKeyword::f_special_grid },
	{SUBMIT_KEY_EC2ParamNames, ATTR_EC2_PARAM_NAMES, SimpleSubmitKeyword::f_as_string | SimpleSubmitKeyword::f_special_grid },
	{SUBMIT_KEY_EC2TagNames, ATTR_EC2_TAG_NAMES, SimpleSubmitKeyword::f_as_string | SimpleSubmitKeyword::f_special_grid },
	{SUBMIT_KEY_BoincAuthenticatorFile,ATTR_BOINC_AUTHENTICATOR_FILE, SimpleSubmitKeyword::f_as_string | SimpleSubmitKeyword::f_special_grid },
	{SUBMIT_KEY_GceAuthFile, ATTR_GCE_AUTH_FILE, SimpleSubmitKeyword::f_as_string | SimpleSubmitKeyword::f_special_grid },
	{SUBMIT_KEY_GceAccount, ATTR_GCE_ACCOUNT, SimpleSubmitKeyword::f_as_string | SimpleSubmitKeyword::f_special_grid },
	{SUBMIT_KEY_GceImage, ATTR_GCE_IMAGE, SimpleSubmitKeyword::f_as_string | SimpleSubmitKeyword::f_special_grid },
	{SUBMIT_KEY_GceMachineType, ATTR_GCE_MACHINE_TYPE, SimpleSubmitKeyword::f_as_string | SimpleSubmitKeyword::f_special_grid },
	{SUBMIT_KEY_GceMetadata, ATTR_GCE_METADATA, SimpleSubmitKeyword::f_as_string | SimpleSubmitKeyword::f_special_grid },
	{SUBMIT_KEY_GceMetadataFile, ATTR_GCE_METADATA_FILE, SimpleSubmitKeyword::f_as_string | SimpleSubmitKeyword::f_special_grid },
	{SUBMIT_KEY_GcePreemptible, ATTR_GCE_PREEMPTIBLE, SimpleSubmitKeyword::f_as_bool | SimpleSubmitKeyword::f_special_grid },
	{SUBMIT_KEY_GceJsonFile, ATTR_GCE_JSON_FILE, SimpleSubmitKeyword::f_as_string | SimpleSubmitKeyword::f_special_grid },
	{SUBMIT_KEY_AzureAuthFile, ATTR_AZURE_AUTH_FILE, SimpleSubmitKeyword::f_as_string | SimpleSubmitKeyword::f_special_grid },
	{SUBMIT_KEY_AzureImage, ATTR_AZURE_IMAGE, SimpleSubmitKeyword::f_as_string | SimpleSubmitKeyword::f_special_grid },
	{SUBMIT_KEY_AzureLocation, ATTR_AZURE_LOCATION, SimpleSubmitKeyword::f_as_string | SimpleSubmitKeyword::f_special_grid },
	{SUBMIT_KEY_AzureSize, ATTR_AZURE_SIZE, SimpleSubmitKeyword::f_as_string | SimpleSubmitKeyword::f_special_grid },
	{SUBMIT_KEY_AzureAdminUsername, ATTR_AZURE_ADMIN_USERNAME, SimpleSubmitKeyword::f_as_string | SimpleSubmitKeyword::f_special_grid },
	{SUBMIT_KEY_AzureAdminKey, ATTR_AZURE_ADMIN_KEY, SimpleSubmitKeyword::f_as_string | SimpleSubmitKeyword::f_special_grid },
	// invoke SetVMParams
	{SUBMIT_KEY_VM_Type, ATTR_JOB_VM_TYPE, SimpleSubmitKeyword::f_as_string | SimpleSubmitKeyword::f_special_vm},
	{SUBMIT_KEY_VM_Checkpoint, ATTR_JOB_VM_CHECKPOINT, SimpleSubmitKeyword::f_as_bool | SimpleSubmitKeyword::f_special_vm},
	{SUBMIT_KEY_VM_Networking, ATTR_JOB_VM_NETWORKING, SimpleSubmitKeyword::f_as_bool | SimpleSubmitKeyword::f_special_vm},
	{SUBMIT_KEY_VM_Networking_Type, ATTR_JOB_VM_NETWORKING_TYPE, SimpleSubmitKeyword::f_as_string | SimpleSubmitKeyword::f_special_vm},
	{SUBMIT_KEY_VM_VNC, ATTR_JOB_VM_VNC, SimpleSubmitKeyword::f_as_bool | SimpleSubmitKeyword::f_special_vm},
	{SUBMIT_KEY_VM_Memory, NULL, SimpleSubmitKeyword::f_as_expr | SimpleSubmitKeyword::f_special_vm},
	{SUBMIT_KEY_VM_VCPUS, NULL, SimpleSubmitKeyword::f_as_int | SimpleSubmitKeyword::f_special_vm},
	{SUBMIT_KEY_VM_MACAddr, ATTR_JOB_VM_MACADDR, SimpleSubmitKeyword::f_as_string | SimpleSubmitKeyword::f_special_vm},
	{SUBMIT_KEY_VM_NO_OUTPUT_VM, NULL, SimpleSubmitKeyword::f_as_bool | SimpleSubmitKeyword::f_special_vm},
	{SUBMIT_KEY_VM_XEN_KERNEL, VMPARAM_XEN_KERNEL, SimpleSubmitKeyword::f_as_string | SimpleSubmitKeyword::f_special_vm},
	{SUBMIT_KEY_VM_XEN_INITRD, NULL, SimpleSubmitKeyword::f_as_string | SimpleSubmitKeyword::f_special_vm},
	{SUBMIT_KEY_VM_XEN_ROOT, NULL, SimpleSubmitKeyword::f_as_string | SimpleSubmitKeyword::f_special_vm},
	{SUBMIT_KEY_VM_XEN_KERNEL_PARAMS, NULL, SimpleSubmitKeyword::f_as_string | SimpleSubmitKeyword::f_special_vm},
	{SUBMIT_KEY_VM_DISK, NULL, SimpleSubmitKeyword::f_as_string | SimpleSubmitKeyword::f_special_vm},
	{SUBMIT_KEY_VM_VMWARE_SHOULD_TRANSFER_FILES, NULL, SimpleSubmitKeyword::f_as_bool | SimpleSubmitKeyword::f_special_vm},
	{SUBMIT_KEY_VM_VMWARE_SNAPSHOT_DISK, NULL, SimpleSubmitKeyword::f_as_bool | SimpleSubmitKeyword::f_special_vm},
	{SUBMIT_KEY_VM_VMWARE_DIR, VMPARAM_VMWARE_DIR, SimpleSubmitKeyword::f_as_string | SimpleSubmitKeyword::f_special_vm},
	// invoke SetJavaVMArgs
	{SUBMIT_KEY_JavaVMArguments1, ATTR_JOB_JAVA_VM_ARGS1, SimpleSubmitKeyword::f_as_string | SimpleSubmitKeyword::f_special_java},
	{SUBMIT_KEY_JavaVMArgs, ATTR_JOB_JAVA_VM_ARGS1, SimpleSubmitKeyword::f_as_string | SimpleSubmitKeyword::f_alt_err | SimpleSubmitKeyword::f_special_java},
	{SUBMIT_KEY_JavaVMArguments2, NULL, SimpleSubmitKeyword::f_as_string | SimpleSubmitKeyword::f_special_java},
	{SUBMIT_CMD_AllowArgumentsV1, NULL, SimpleSubmitKeyword::f_as_bool | SimpleSubmitKeyword::f_special_java},
	// invoke SetParallelParams, this sets different attributes for the same keyword depending on universe (sigh)
	{ATTR_WANT_PARALLEL_SCHEDULING, ATTR_WANT_PARALLEL_SCHEDULING, SimpleSubmitKeyword::f_as_bool | SimpleSubmitKeyword::f_special_parallel},
	{SUBMIT_KEY_MachineCount, ATTR_MACHINE_COUNT, SimpleSubmitKeyword::f_as_int | SimpleSubmitKeyword::f_special_parallel},
	{SUBMIT_KEY_NodeCount, ATTR_MACHINE_COUNT, SimpleSubmitKeyword::f_as_int | SimpleSubmitKeyword::f_alt_name | SimpleSubmitKeyword::f_special_parallel},
	{SUBMIT_KEY_NodeCountAlt, ATTR_MACHINE_COUNT, SimpleSubmitKeyword::f_as_int | SimpleSubmitKeyword::f_alt_name | SimpleSubmitKeyword::f_special_parallel},
	// invoke SetEnvironment
	{SUBMIT_KEY_Environment1, ATTR_JOB_ENVIRONMENT1, SimpleSubmitKeyword::f_as_string | SimpleSubmitKeyword::f_special_env},
	{SUBMIT_KEY_Environment2, NULL, SimpleSubmitKeyword::f_as_string | SimpleSubmitKeyword::f_special_env},
	{SUBMIT_CMD_AllowEnvironmentV1, NULL, SimpleSubmitKeyword::f_as_bool | SimpleSubmitKeyword::f_special_env},
	{SUBMIT_CMD_GetEnvironment, NULL, SimpleSubmitKeyword::f_as_bool | SimpleSubmitKeyword::f_special_env},
	{SUBMIT_CMD_GetEnvironmentAlt, NULL, SimpleSubmitKeyword::f_as_bool | SimpleSubmitKeyword::f_alt_name | SimpleSubmitKeyword::f_special_env},
	{SUBMIT_CMD_AllowStartupScript, NULL, SimpleSubmitKeyword::f_as_bool | SimpleSubmitKeyword::f_special_env},
	{SUBMIT_CMD_AllowStartupScriptAlt, NULL, SimpleSubmitKeyword::f_as_bool | SimpleSubmitKeyword::f_alt_name | SimpleSubmitKeyword::f_special_env},

	// invoke SetNotification
	{SUBMIT_KEY_Notification, ATTR_JOB_NOTIFICATION, SimpleSubmitKeyword::f_as_int | SimpleSubmitKeyword::f_special_notify},
	// invoke SetRank
	{SUBMIT_KEY_Rank, ATTR_RANK, SimpleSubmitKeyword::f_as_expr | SimpleSubmitKeyword::f_special_rank},
	{SUBMIT_KEY_Preferences, ATTR_RANK, SimpleSubmitKeyword::f_as_expr | SimpleSubmitKeyword::f_alt_name | SimpleSubmitKeyword::f_special_rank},
	// invoke SetConcurrencyLimits
	{SUBMIT_KEY_ConcurrencyLimits, ATTR_CONCURRENCY_LIMITS, SimpleSubmitKeyword::f_as_string | SimpleSubmitKeyword::f_special_concurr},
	{SUBMIT_KEY_ConcurrencyLimitsExpr, ATTR_CONCURRENCY_LIMITS, SimpleSubmitKeyword::f_as_expr | SimpleSubmitKeyword::f_special_concurr | SimpleSubmitKeyword::f_alt_err},
	// invoke SetAccountingGroup
	{SUBMIT_KEY_NiceUser, ATTR_NICE_USER_deprecated, SimpleSubmitKeyword::f_as_bool | SimpleSubmitKeyword::f_special_acctgroup},
	{SUBMIT_KEY_AcctGroup, ATTR_ACCOUNTING_GROUP, SimpleSubmitKeyword::f_as_string | SimpleSubmitKeyword::f_special_acctgroup},
	{SUBMIT_KEY_AcctGroupUser, ATTR_ACCT_GROUP_USER, SimpleSubmitKeyword::f_as_string | SimpleSubmitKeyword::f_special_acctgroup},
	//{ "+" ATTR_ACCOUNTING_GROUP, ATTR_ACCOUNTING_GROUP, SimpleSubmitKeyword::f_as_string | SimpleSubmitKeyword::f_special_acctgroup },
	// invoke SetOAuth
	{SUBMIT_KEY_NiceUser, ATTR_NICE_USER_deprecated, SimpleSubmitKeyword::f_as_bool | SimpleSubmitKeyword::f_special_acctgroup},
	// invoke SetStdin
	{SUBMIT_KEY_TransferInput, ATTR_TRANSFER_INPUT, SimpleSubmitKeyword::f_as_bool | SimpleSubmitKeyword::f_special_stdin},
	{SUBMIT_KEY_StreamInput, ATTR_STREAM_INPUT, SimpleSubmitKeyword::f_as_bool | SimpleSubmitKeyword::f_special_stdin},
	{SUBMIT_KEY_Input, ATTR_JOB_INPUT, SimpleSubmitKeyword::f_as_string | SimpleSubmitKeyword::f_special_stdin},
	{SUBMIT_KEY_Stdin, ATTR_JOB_INPUT, SimpleSubmitKeyword::f_as_string | SimpleSubmitKeyword::f_alt_name | SimpleSubmitKeyword::f_special_stdin},
		// invoke SetStdout
	{SUBMIT_KEY_TransferOutput, ATTR_TRANSFER_OUTPUT, SimpleSubmitKeyword::f_as_bool | SimpleSubmitKeyword::f_special_stdout},
	{SUBMIT_KEY_StreamOutput, ATTR_STREAM_OUTPUT, SimpleSubmitKeyword::f_as_bool | SimpleSubmitKeyword::f_special_stdout},
	{SUBMIT_KEY_Output, ATTR_JOB_OUTPUT, SimpleSubmitKeyword::f_as_string | SimpleSubmitKeyword::f_special_stdout},
	{SUBMIT_KEY_Stdout, ATTR_JOB_OUTPUT, SimpleSubmitKeyword::f_as_string | SimpleSubmitKeyword::f_alt_name | SimpleSubmitKeyword::f_special_stdout},
	// invoke SetStderr
	{SUBMIT_KEY_TransferError, ATTR_TRANSFER_ERROR, SimpleSubmitKeyword::f_as_bool | SimpleSubmitKeyword::f_special_stderr},
	{SUBMIT_KEY_StreamError, ATTR_STREAM_ERROR, SimpleSubmitKeyword::f_as_bool | SimpleSubmitKeyword::f_special_stderr},
	{SUBMIT_KEY_Error, ATTR_JOB_ERROR, SimpleSubmitKeyword::f_as_string | SimpleSubmitKeyword::f_special_stderr},
	{SUBMIT_KEY_Stderr, ATTR_JOB_ERROR, SimpleSubmitKeyword::f_as_string | SimpleSubmitKeyword::f_alt_name | SimpleSubmitKeyword::f_special_stderr},
	// invoke SetPeriodicExpressions
	{SUBMIT_KEY_PeriodicHoldCheck, ATTR_PERIODIC_HOLD_CHECK, SimpleSubmitKeyword::f_as_expr | SimpleSubmitKeyword::f_special_periodic },
	{SUBMIT_KEY_PeriodicHoldReason, ATTR_PERIODIC_HOLD_REASON, SimpleSubmitKeyword::f_as_expr | SimpleSubmitKeyword::f_special_periodic },
	{SUBMIT_KEY_PeriodicHoldSubCode, ATTR_PERIODIC_HOLD_SUBCODE, SimpleSubmitKeyword::f_as_expr | SimpleSubmitKeyword::f_special_periodic },
	{SUBMIT_KEY_PeriodicReleaseCheck, ATTR_PERIODIC_RELEASE_CHECK, SimpleSubmitKeyword::f_as_expr | SimpleSubmitKeyword::f_special_periodic },
	{SUBMIT_KEY_PeriodicRemoveCheck, ATTR_PERIODIC_REMOVE_CHECK, SimpleSubmitKeyword::f_as_expr | SimpleSubmitKeyword::f_special_periodic },
	{SUBMIT_KEY_OnExitHoldReason, ATTR_ON_EXIT_HOLD_REASON, SimpleSubmitKeyword::f_as_expr | SimpleSubmitKeyword::f_special_periodic },
	{SUBMIT_KEY_OnExitHoldSubCode, ATTR_ON_EXIT_HOLD_SUBCODE, SimpleSubmitKeyword::f_as_expr | SimpleSubmitKeyword::f_special_periodic },
	// invoke SetLeaveInQueue
	{SUBMIT_KEY_LeaveInQueue, ATTR_JOB_LEAVE_IN_QUEUE, SimpleSubmitKeyword::f_as_expr | SimpleSubmitKeyword::f_special_leaveinq },
	// invoke SetJobRetries
	{SUBMIT_KEY_OnExitRemoveCheck, ATTR_ON_EXIT_REMOVE_CHECK, SimpleSubmitKeyword::f_as_expr | SimpleSubmitKeyword::f_special_retries },
	{SUBMIT_KEY_OnExitHoldCheck, ATTR_ON_EXIT_HOLD_CHECK, SimpleSubmitKeyword::f_as_expr | SimpleSubmitKeyword::f_special_retries },
	{SUBMIT_KEY_MaxRetries, ATTR_JOB_MAX_RETRIES, SimpleSubmitKeyword::f_as_int | SimpleSubmitKeyword::f_special_retries },
	{SUBMIT_KEY_SuccessExitCode, ATTR_JOB_SUCCESS_EXIT_CODE, SimpleSubmitKeyword::f_as_int | SimpleSubmitKeyword::f_special_retries },
	{SUBMIT_KEY_RetryUntil, NULL, SimpleSubmitKeyword::f_as_expr | SimpleSubmitKeyword::f_special_retries },
	// invoke SetKillSig
	{SUBMIT_KEY_KillSig, ATTR_KILL_SIG, SimpleSubmitKeyword::f_as_string | SimpleSubmitKeyword::f_special_killsig },
	{SUBMIT_KEY_RmKillSig, ATTR_REMOVE_KILL_SIG, SimpleSubmitKeyword::f_as_string | SimpleSubmitKeyword::f_special_killsig },
	{SUBMIT_KEY_HoldKillSig, ATTR_HOLD_KILL_SIG, SimpleSubmitKeyword::f_as_string | SimpleSubmitKeyword::f_special_killsig },
	{SUBMIT_KEY_KillSigTimeout, ATTR_KILL_SIG_TIMEOUT, SimpleSubmitKeyword::f_as_int | SimpleSubmitKeyword::f_special_killsig },
	// invoke SetGSICredentials
	{SUBMIT_KEY_UseX509UserProxy, NULL, SimpleSubmitKeyword::f_as_bool | SimpleSubmitKeyword::f_special_gsicred },
	{SUBMIT_KEY_X509UserProxy, ATTR_X509_USER_PROXY, SimpleSubmitKeyword::f_as_string | SimpleSubmitKeyword::f_special_gsicred },
	{ATTR_DELEGATE_JOB_GSI_CREDENTIALS_LIFETIME, ATTR_DELEGATE_JOB_GSI_CREDENTIALS_LIFETIME, SimpleSubmitKeyword::f_as_int | SimpleSubmitKeyword::f_special_gsicred },
	{ATTR_MYPROXY_HOST_NAME, ATTR_MYPROXY_HOST_NAME, SimpleSubmitKeyword::f_as_string | SimpleSubmitKeyword::f_special_gsicred },
	{ATTR_MYPROXY_SERVER_DN, ATTR_MYPROXY_SERVER_DN, SimpleSubmitKeyword::f_as_string | SimpleSubmitKeyword::f_special_gsicred },
	{ATTR_MYPROXY_CRED_NAME, ATTR_MYPROXY_CRED_NAME, SimpleSubmitKeyword::f_as_string | SimpleSubmitKeyword::f_special_gsicred },
	{ATTR_MYPROXY_PASSWORD, ATTR_MYPROXY_PASSWORD, SimpleSubmitKeyword::f_as_expr | SimpleSubmitKeyword::f_special_gsicred }, // not a bug, it really is expr (backward compat)
	{ATTR_MYPROXY_REFRESH_THRESHOLD, ATTR_MYPROXY_REFRESH_THRESHOLD, SimpleSubmitKeyword::f_as_expr | SimpleSubmitKeyword::f_special_gsicred },
	{ATTR_MYPROXY_NEW_PROXY_LIFETIME, ATTR_MYPROXY_NEW_PROXY_LIFETIME, SimpleSubmitKeyword::f_as_expr | SimpleSubmitKeyword::f_special_gsicred },
	// invoke SetTDP
	{SUBMIT_KEY_ToolDaemonCmd, ATTR_TOOL_DAEMON_CMD, SimpleSubmitKeyword::f_as_string | SimpleSubmitKeyword::f_special_tdp },
	{SUBMIT_KEY_ToolDaemonInput, ATTR_TOOL_DAEMON_INPUT, SimpleSubmitKeyword::f_as_string | SimpleSubmitKeyword::f_special_tdp },
	{SUBMIT_KEY_ToolDaemonError, ATTR_TOOL_DAEMON_ERROR, SimpleSubmitKeyword::f_as_string | SimpleSubmitKeyword::f_special_tdp },
	{SUBMIT_KEY_ToolDaemonOutput, ATTR_TOOL_DAEMON_OUTPUT, SimpleSubmitKeyword::f_as_string | SimpleSubmitKeyword::f_special_tdp },
	{SUBMIT_KEY_ToolDaemonArguments1, ATTR_TOOL_DAEMON_ARGS1, SimpleSubmitKeyword::f_as_string | SimpleSubmitKeyword::f_special_tdp },
	{SUBMIT_KEY_ToolDaemonArgs, ATTR_TOOL_DAEMON_ARGS1, SimpleSubmitKeyword::f_as_string | SimpleSubmitKeyword::f_special_tdp | SimpleSubmitKeyword::f_alt_err },
	{SUBMIT_KEY_ToolDaemonArguments2, ATTR_TOOL_DAEMON_ARGS1, SimpleSubmitKeyword::f_as_string | SimpleSubmitKeyword::f_special_tdp },
	{SUBMIT_KEY_SuspendJobAtExec, ATTR_SUSPEND_JOB_AT_EXEC, SimpleSubmitKeyword::f_as_bool | SimpleSubmitKeyword::f_special_tdp },
	// invoke SetJobDeferral
	{SUBMIT_KEY_DeferralTime, ATTR_DEFERRAL_TIME, SimpleSubmitKeyword::f_as_int | SimpleSubmitKeyword::f_special_deferral },
	{SUBMIT_KEY_CronWindow, ATTR_DEFERRAL_WINDOW, SimpleSubmitKeyword::f_as_int | SimpleSubmitKeyword::f_special_deferral },
	{ATTR_CRON_WINDOW, ATTR_DEFERRAL_WINDOW, SimpleSubmitKeyword::f_as_int | SimpleSubmitKeyword::f_alt_name | SimpleSubmitKeyword::f_special_deferral },
	{SUBMIT_KEY_DeferralWindow, ATTR_DEFERRAL_WINDOW, SimpleSubmitKeyword::f_as_int | SimpleSubmitKeyword::f_alt_name  | SimpleSubmitKeyword::f_special_deferral },
	{SUBMIT_KEY_CronPrepTime, ATTR_DEFERRAL_PREP_TIME, SimpleSubmitKeyword::f_as_int | SimpleSubmitKeyword::f_special_deferral },
	{ATTR_CRON_PREP_TIME, ATTR_DEFERRAL_PREP_TIME, SimpleSubmitKeyword::f_as_int | SimpleSubmitKeyword::f_alt_name | SimpleSubmitKeyword::f_special_deferral },
	{SUBMIT_KEY_DeferralPrepTime, ATTR_DEFERRAL_PREP_TIME, SimpleSubmitKeyword::f_as_int | SimpleSubmitKeyword::f_alt_name | SimpleSubmitKeyword::f_special_deferral },
	// invoke SetImageSize
	{SUBMIT_KEY_ImageSize, ATTR_IMAGE_SIZE, SimpleSubmitKeyword::f_as_int | SimpleSubmitKeyword::f_special_imagesize },
	// invoke SetTransferFiles
	{SUBMIT_KEY_TransferInputFiles, ATTR_TRANSFER_INPUT_FILES, SimpleSubmitKeyword::f_as_string | SimpleSubmitKeyword::f_special_transfer },
	{SUBMIT_KEY_TransferInputFilesAlt, ATTR_TRANSFER_INPUT_FILES, SimpleSubmitKeyword::f_as_string | SimpleSubmitKeyword::f_alt_name | SimpleSubmitKeyword::f_special_transfer },
	{SUBMIT_KEY_TransferOutputFiles, ATTR_TRANSFER_OUTPUT_FILES, SimpleSubmitKeyword::f_as_string | SimpleSubmitKeyword::f_special_transfer },
	{SUBMIT_KEY_TransferOutputFilesAlt, ATTR_TRANSFER_OUTPUT_FILES, SimpleSubmitKeyword::f_as_string | SimpleSubmitKeyword::f_alt_name | SimpleSubmitKeyword::f_special_transfer },
	{SUBMIT_KEY_ShouldTransferFiles, ATTR_SHOULD_TRANSFER_FILES, SimpleSubmitKeyword::f_as_string | SimpleSubmitKeyword::f_special_transfer },
	{SUBMIT_KEY_WhenToTransferOutput, ATTR_WHEN_TO_TRANSFER_OUTPUT, SimpleSubmitKeyword::f_as_string | SimpleSubmitKeyword::f_special_transfer },
	{SUBMIT_KEY_TransferOutputRemaps, ATTR_TRANSFER_OUTPUT_REMAPS, SimpleSubmitKeyword::f_as_string | SimpleSubmitKeyword::f_strip_quotes | SimpleSubmitKeyword::f_special_transfer },
	// invoke SetContainerSpecial
	{SUBMIT_KEY_ContainerServiceNames, ATTR_CONTAINER_SERVICE_NAMES, SimpleSubmitKeyword::f_as_string | SimpleSubmitKeyword::f_special_container },

	{NULL, NULL, 0}, // end of table
};

// used for utility debug code in condor_submit
const struct SimpleSubmitKeyword * get_submit_keywords() { return prunable_keywords; }

// This struct is used to build a sorted table of SimpleSubmitKeywords when we first initialize this class
// the sorted table of SimpleSubmitKeywords is in turn used to enable a quick check to see if an keyword
// that we use while building the submit digest.
typedef struct _sorted_prunable_keyword {
	const char * key;
	const SimpleSubmitKeyword * val;
	_sorted_prunable_keyword(const char *k, const SimpleSubmitKeyword * v) : key(k), val(v) {}
	_sorted_prunable_keyword() : key(0), val(0) {}
	// a LessThan operator suitable for inserting into a sorted map or set
	bool operator<(const struct _sorted_prunable_keyword& rhs) const {
		return strcasecmp(this->key, rhs.key) < 0;
	}
} SORTED_PRUNABLE_KEYWORD;
static SORTED_PRUNABLE_KEYWORD aSortedPrunableKeywords[COUNTOF(prunable_keywords) * 2];
static int numSortedPrunableKeywords = 0;

static void sort_prunable_keywords() {
	std::set<SORTED_PRUNABLE_KEYWORD> sorted;
	const SimpleSubmitKeyword *i = prunable_keywords;
	for (i = prunable_keywords; i->key; i++) {
		sorted.insert(SORTED_PRUNABLE_KEYWORD(i->key, i));
		if (i->attr) sorted.insert(SORTED_PRUNABLE_KEYWORD(i->attr, i));
	}
	int ix = 0;
	for (auto it = sorted.begin(); it != sorted.end(); ++it) {
		aSortedPrunableKeywords[ix++] = *it;
	}
	ASSERT(ix <= (int)COUNTOF(aSortedPrunableKeywords));
	numSortedPrunableKeywords = ix;
}

const SORTED_PRUNABLE_KEYWORD * is_prunable_keyword(const char * key) {
	return BinaryLookup<SORTED_PRUNABLE_KEYWORD>(aSortedPrunableKeywords, numSortedPrunableKeywords, key, strcasecmp);
}

int SubmitHash::SetSimpleJobExprs()
{
	RETURN_IF_ABORT();

	const SimpleSubmitKeyword *i = prunable_keywords;
	bool last_one_existed = false;
	for (i = prunable_keywords; i->key; i++) {

		// stop when we get to the specials. these are handled by the SetXXX methods
		if (i->opts & SimpleSubmitKeyword::f_special)
			break;

		// if this keyword is an alternate name, and there was a match on the previous entry
		// then ignore this one
		if ((i->opts & SimpleSubmitKeyword::f_alt_name) && last_one_existed) {
			last_one_existed = false;
			continue;
		}

		auto_free_ptr expr(submit_param(i->key, i->attr));
		RETURN_IF_ABORT();

		last_one_existed = expr;
		if ( ! expr) continue;

		MyString buffer;
		if (i->opts & SimpleSubmitKeyword::f_as_string) {
			const char * str = expr;
			if (i->opts & SimpleSubmitKeyword::f_strip_quotes) {
				str = trim_and_strip_quotes_in_place(expr.ptr());
			}
			if (i->opts & SimpleSubmitKeyword::f_as_list) {
				StringList list(str);
				expr.set(list.print_to_string());
				str = expr;
			}
			if (i->opts & SimpleSubmitKeyword::f_filemask) {
				if (str && str[0]) {
					buffer = full_path(str);
					if ( ! buffer.empty()) {
						static const _submit_file_role asfr[] = {
							SFR_GENERIC,
							SFR_EXECUTABLE, // f_exefile = 0x100
							SFR_LOG,        // f_logfile = 0x200
							SFR_INPUT,      // f_infile = 0x300,
							SFR_OUTPUT,     // f_outfile = 0x400,
							SFR_STDERR,     // f_errfile = 0x500,
							SFR_VM_INPUT,
							SFR_GENERIC,
						};

						if (FnCheckFile) {
							int role_index = (i->opts & SimpleSubmitKeyword::f_filemask) >> 8;
							_submit_file_role sfr = asfr[role_index];
							int rval = FnCheckFile(CheckFileArg, this, sfr, buffer.c_str(), O_APPEND);
							if (rval) { ABORT_AND_RETURN(rval); }
						}

						check_and_universalize_path(buffer);
						str = buffer.c_str();
					}
				}
			}
			AssignJobString(i->attr, str);
		} else if (i->opts & SimpleSubmitKeyword::f_as_bool) {
			bool val = false;
			if (! string_is_boolean_param(expr, val)) {
				push_error(stderr, "%s=%s is invalid, must eval to a boolean.\n", i->key, expr.ptr());
				ABORT_AND_RETURN(1);
			}
			AssignJobVal(i->attr, val);
		} else if (i->opts & (SimpleSubmitKeyword::f_as_int | SimpleSubmitKeyword::f_as_uint)) {
			long long val = 0;
			if ( ! string_is_long_param(expr, val)) {
				push_error(stderr, "%s=%s is invalid, must eval to an integer.\n", i->key, expr.ptr());
				ABORT_AND_RETURN(1);
			} else if ((val < 0) && (i->opts & SimpleSubmitKeyword::f_as_uint)) {
				push_error(stderr, "%s=%s is invalid, must eval to a non-negative integer.\n", i->key, expr.ptr());
				ABORT_AND_RETURN(1);
			}
			AssignJobVal(i->attr, val);
		} else {
			AssignJobExpr(i->attr, expr);
		}

		RETURN_IF_ABORT();
	}
	return 0;
}


int SubmitHash::SetRequestMem(const char * /*key*/)
{
	RETURN_IF_ABORT();

	// set an intial value for RequestMemory
	auto_free_ptr mem(submit_param(SUBMIT_KEY_RequestMemory, ATTR_REQUEST_MEMORY));
	if ( ! mem) {
		if (job->Lookup(ATTR_REQUEST_MEMORY)) {
			// we already have a value for request memory, use that
		} else if ( ! clusterAd) {
			// we aren't (yet) doing late materialization, so it's ok to grab a default value of request_memory from somewhere
			if (job->Lookup(ATTR_JOB_VM_MEMORY)) {
				push_warning(stderr, SUBMIT_KEY_RequestMemory " was NOT specified.  Using " ATTR_REQUEST_MEMORY " = MY." ATTR_JOB_VM_MEMORY "\n");
				AssignJobExpr(ATTR_REQUEST_MEMORY, "MY." ATTR_JOB_VM_MEMORY);
			} else {
				// NOTE: that we don't expect to ever get here because in 8.9 this function is never called unless
				// the job has a request_mem keyword
				mem.set(param("JOB_DEFAULT_REQUESTMEMORY"));
			}
		}
	}

	if (mem) {
		// if input is an integer followed by K,M,G or T, scale it MB and 
		// insert it into the jobAd, otherwise assume it is an expression
		// and insert it as text into the jobAd.
		int64_t req_memory_mb = 0;
		if (parse_int64_bytes(mem, req_memory_mb, 1024 * 1024)) {
			AssignJobVal(ATTR_REQUEST_MEMORY, req_memory_mb);
		} else if (YourStringNoCase("undefined") == mem) {
			// no value of request memory is desired
		} else {
			AssignJobExpr(ATTR_REQUEST_MEMORY, mem);
		}
	}

	RETURN_IF_ABORT();
	return 0;
}

int SubmitHash::SetRequestDisk(const char * /*key*/)
{
	RETURN_IF_ABORT();

	// set an initial value for RequestDisk
	auto_free_ptr disk(submit_param(SUBMIT_KEY_RequestDisk, ATTR_REQUEST_DISK));
	if ( ! disk) {
		if (job->Lookup(ATTR_REQUEST_DISK)) {
			// we already have a value for request disk, use that
		} else if ( ! clusterAd) {
			// we aren't (yet) doing late materialization, so it's ok to grab a default value of request_memory from somewhere
			// NOTE: that we don't expect to ever get here because in 8.9 this function is never called unless
			// the job has a request_disk keyword
			disk.set(param("JOB_DEFAULT_REQUESTDISK"));
		}
	}

	if (disk) {
		// if input is an integer followed by K,M,G or T, scale it MB and 
		// insert it into the jobAd, otherwise assume it is an expression
		// and insert it as text into the jobAd.
		int64_t req_disk_kb = 0;
		if (parse_int64_bytes(disk, req_disk_kb, 1024)) {
			AssignJobVal(ATTR_REQUEST_DISK, req_disk_kb);
		} else if (YourStringNoCase("undefined") == disk) {
		} else {
			AssignJobExpr(ATTR_REQUEST_DISK, disk);
		}
	}

	RETURN_IF_ABORT();
	return 0;
}

int SubmitHash::SetRequestCpus(const char * key)
{
	RETURN_IF_ABORT();

	if (YourStringNoCase("request_cpu") == key || YourStringNoCase("RequestCpu") == key) {
		push_warning(stderr, "%s is not a valid submit keyword, did you mean request_cpus?\n", key);
		return 0;
	}

	auto_free_ptr req_cpus(submit_param(SUBMIT_KEY_RequestCpus, ATTR_REQUEST_CPUS));
	if ( ! req_cpus) {
		if (job->Lookup(ATTR_REQUEST_CPUS)) {
			// we already have a value for request cpus, use that
		} else if ( ! clusterAd) {
			// we aren't (yet) doing late materialization, so it's ok to grab a default value of request_cpus from somewhere
			// NOTE: that we don't expect to ever get here because in 8.9 this function is never called unless
			// the job has a request_cpus keyword
			req_cpus.set(param("JOB_DEFAULT_REQUESTCPUS"));
		}
	}

	if (req_cpus) {
		if (YourStringNoCase("undefined") == req_cpus) {
			// they want it to be undefined
		} else {
			AssignJobExpr(ATTR_REQUEST_CPUS, req_cpus);
		}
	}

	RETURN_IF_ABORT();
	return 0;
}

int SubmitHash::SetRequestGpus(const char * key)
{
	RETURN_IF_ABORT();

	if (YourStringNoCase("request_gpu") == key || YourStringNoCase("RequestGpu") == key) {
		push_warning(stderr, "%s is not a valid submit keyword, did you mean request_gpus?\n", key);
		return 0;
	}

	auto_free_ptr req_gpus(submit_param(SUBMIT_KEY_RequestGpus, ATTR_REQUEST_GPUS));
	if ( ! req_gpus) {
		if (job->Lookup(ATTR_REQUEST_GPUS)) {
			// we already have a value for request cpus, use that
		} else if ( ! clusterAd) {
			// we aren't (yet) doing late materialization, so it's ok to grab a default value of request_gpus from somewhere
			// NOTE: that we don't expect to ever get here because in 8.9 this function is never called unless
			// the job has a request_gpus keyword
			req_gpus.set(param("JOB_DEFAULT_REQUESTGPUS"));
		}
	}

	if (req_gpus) {
		if (YourStringNoCase("undefined") == req_gpus) {
			// they want it to be undefined
		} else {
			AssignJobExpr(ATTR_REQUEST_GPUS, req_gpus);
		}
	}

	RETURN_IF_ABORT();
	return 0;
}

int SubmitHash::SetImageSize()
{
	RETURN_IF_ABORT();

	if (JobUniverse == CONDOR_UNIVERSE_VM) {
		// SetVMParams() will set the executable size for VM universe jobs.
	} else {
		// we should only call calc_image_size_kb on the first
		// proc in the cluster, since the executable cannot change.
		if (jid.proc < 1) {
			std::string buffer;
			ASSERT(job->LookupString(ATTR_JOB_CMD, buffer));
			long long exe_size_kb = 0;
			if (buffer.empty()) { // this is allowed for docker universe
				exe_size_kb = 0;
			} else {
				YourStringNoCase gridType(JobGridType.c_str());
				// for some grid universe jobs, the executable is really description
				// or identifier, but NOT a filename. if it is not one of the grid types
				// then determine the size of the executable
				if (JobUniverse != CONDOR_UNIVERSE_GRID ||
					(gridType != "ec2" &&
					 gridType != "gce" &&
					 gridType != "azure" &&
					 gridType != "boinc"))
				{
					exe_size_kb = calc_image_size_kb(buffer.c_str());
				}
			}
			AssignJobVal(ATTR_EXECUTABLE_SIZE, exe_size_kb);
		}
	}

	// if the user specifies an initial image size, use that instead 
	// of the calculated image size
	auto_free_ptr tmp(submit_param(SUBMIT_KEY_ImageSize, ATTR_IMAGE_SIZE));
	if (tmp) {
		int64_t image_size_kb = 0;      // same as exe size unless user specified.
		if (! parse_int64_bytes(tmp, image_size_kb, 1024)) {
			push_error(stderr, "'%s' is not valid for Image Size\n", tmp.ptr());
			image_size_kb = 0;
		}
		if (image_size_kb < 1) {
			push_error(stderr, "Image Size must be positive\n");
			ABORT_AND_RETURN(1);
		}
		AssignJobVal(ATTR_IMAGE_SIZE, image_size_kb);
	} else if ( ! job->Lookup(ATTR_IMAGE_SIZE)) {
		// If ImageSize has not been set yet
		// use the same value as ExecutableSize
		long long exe_size_kb = 0;
		job->LookupInt(ATTR_EXECUTABLE_SIZE, exe_size_kb);
		AssignJobVal(ATTR_IMAGE_SIZE, exe_size_kb);
	}

	return 0;
}

#if 0 // obsolete, kept for reference

// Note: you must call SetTransferFiles() *before* calling SetImageSize().
int SubmitHash::SetImageSize()
{
	RETURN_IF_ABORT();

	char	*tmp;
	std::string buffer;

	int64_t exe_disk_size_kb = 0; // disk needed for the exe or vm memory
	int64_t executable_size_kb = 0; // calculated size of the exe
	int64_t image_size_kb = 0;      // same as exe size unless user specified.

	if (JobUniverse == CONDOR_UNIVERSE_VM) {
		// In vm universe, when a VM is suspended, 
		// memory being used by the VM will be saved into a file. 
		// So we need as much disk space as the memory.
		// We call this the 'executable_size' for VM jobs, otherwise
		// ExecutableSize is the size of the cmd
		exe_disk_size_kb = ExecutableSizeKb;
	} else {
		// we should only call calc_image_size_kb on the first
		// proc in the cluster, since the executable cannot change.
		if (jid.proc < 1 || ExecutableSizeKb <= 0) {
			ASSERT(job->LookupString(ATTR_JOB_CMD, buffer));
			ExecutableSizeKb = calc_image_size_kb(buffer.c_str());
		}
		executable_size_kb = ExecutableSizeKb;
		image_size_kb = ExecutableSizeKb;
		exe_disk_size_kb = ExecutableSizeKb;
	}


	// if the user specifies an initial image size, use that instead 
	// of the calculated 
	tmp = submit_param(SUBMIT_KEY_ImageSize, ATTR_IMAGE_SIZE);
	if (tmp) {
		if (! parse_int64_bytes(tmp, image_size_kb, 1024)) {
			push_error(stderr, "'%s' is not valid for Image Size\n", tmp);
			image_size_kb = 0;
		}
		free(tmp);
		if (image_size_kb < 1) {
			push_error(stderr, "Image Size must be positive\n");
			ABORT_AND_RETURN(1);
		}
	}

	/* It's reasonable to expect the image size will be at least the
		physical memory requirement, so make sure it is. */

		// At one time there was some stuff to attempt to gleen this from
		// the requirements line, but that caused many problems.
		// Jeff Ballard 11/4/98

	AssignJobVal(ATTR_IMAGE_SIZE, image_size_kb);
	AssignJobVal(ATTR_EXECUTABLE_SIZE, executable_size_kb);

	// set an initial value for memory usage
	//
	tmp = submit_param(SUBMIT_KEY_MemoryUsage, ATTR_MEMORY_USAGE);
	if (tmp) {
		int64_t memory_usage_mb = 0;
		if (! parse_int64_bytes(tmp, memory_usage_mb, 1024 * 1024) ||
			memory_usage_mb < 0) {
			push_error(stderr, "'%s' is not valid for Memory Usage\n", tmp);
			ABORT_AND_RETURN(1);
		}
		free(tmp);
		AssignJobVal(ATTR_MEMORY_USAGE, memory_usage_mb);
	}

	// set an initial value for disk usage based on the size of the input sandbox.
	//
	int64_t disk_usage_kb = 0;
	tmp = submit_param(SUBMIT_KEY_DiskUsage, ATTR_DISK_USAGE);
	if (tmp) {
		if (! parse_int64_bytes(tmp, disk_usage_kb, 1024) || disk_usage_kb < 1) {
			push_error(stderr, "'%s' is not valid for disk_usage. It must be >= 1\n", tmp);
			ABORT_AND_RETURN(1);
		}
		free(tmp);
	} else {
		disk_usage_kb = exe_disk_size_kb + TransferInputSizeKb;
	}
	AssignJobVal(ATTR_DISK_USAGE, disk_usage_kb);

	AssignJobVal(ATTR_TRANSFER_INPUT_SIZE_MB, (executable_size_kb + TransferInputSizeKb) / 1024);

	// set an intial value for RequestMemory
	tmp = submit_param(SUBMIT_KEY_RequestMemory, ATTR_REQUEST_MEMORY);
	if (tmp) {
		// if input is an integer followed by K,M,G or T, scale it MB and 
		// insert it into the jobAd, otherwise assume it is an expression
		// and insert it as text into the jobAd.
		int64_t req_memory_mb = 0;
		if (parse_int64_bytes(tmp, req_memory_mb, 1024 * 1024)) {
			AssignJobVal(ATTR_REQUEST_MEMORY, req_memory_mb);
		} else if (MATCH == strcasecmp(tmp, "undefined")) {
		} else {
			AssignJobExpr(ATTR_REQUEST_MEMORY, tmp);
		}
		free(tmp);
	} else if ((tmp = submit_param(SUBMIT_KEY_VM_Memory)) || (tmp = submit_param(ATTR_JOB_VM_MEMORY))) {
		push_warning(stderr, "'%s' was NOT specified.  Using %s = %s. \n", ATTR_REQUEST_MEMORY, ATTR_JOB_VM_MEMORY, tmp);
		AssignJobExpr(ATTR_REQUEST_MEMORY, "MY." ATTR_JOB_VM_MEMORY);
		free(tmp);
	} else if ((tmp = param("JOB_DEFAULT_REQUESTMEMORY"))) {
		if (MATCH == strcasecmp(tmp, "undefined")) {
		} else {
			AssignJobExpr(ATTR_REQUEST_MEMORY, tmp);
		}
		free(tmp);
	}

	// set an initial value for RequestDisk
	if ((tmp = submit_param(SUBMIT_KEY_RequestDisk, ATTR_REQUEST_DISK))) {
		// if input is an integer followed by K,M,G or T, scale it MB and 
		// insert it into the jobAd, otherwise assume it is an expression
		// and insert it as text into the jobAd.
		int64_t req_disk_kb = 0;
		if (parse_int64_bytes(tmp, req_disk_kb, 1024)) {
			AssignJobVal(ATTR_REQUEST_DISK, req_disk_kb);
		} else if (MATCH == strcasecmp(tmp, "undefined")) {
		} else {
			AssignJobExpr(ATTR_REQUEST_DISK, tmp);
		}
		free(tmp);
	} else if ((tmp = param("JOB_DEFAULT_REQUESTDISK"))) {
		if (MATCH == strcasecmp(tmp, "undefined")) {
		} else {
			AssignJobExpr(ATTR_REQUEST_DISK, tmp);
		}
		free(tmp);
	}
	return 0;
}

int SubmitHash::SetFileOptions()
{
	RETURN_IF_ABORT();
	char *tmp;
	MyString strbuffer;

	tmp = submit_param( SUBMIT_KEY_FileRemaps, ATTR_FILE_REMAPS );
	if(tmp) {
		AssignJobExpr(ATTR_FILE_REMAPS,tmp);
		free(tmp);
	}

	tmp = submit_param( SUBMIT_KEY_BufferFiles, ATTR_BUFFER_FILES );
	if(tmp) {
		AssignJobExpr(ATTR_BUFFER_FILES,tmp);
		free(tmp);
	}

	/* If no buffer size is given, use 512 KB */

	tmp = submit_param( SUBMIT_KEY_BufferSize, ATTR_BUFFER_SIZE );
	if(!tmp) {
		tmp = param("DEFAULT_IO_BUFFER_SIZE");
		if (!tmp) {
			tmp = strdup("524288");
		}
	}
	AssignJobExpr(ATTR_BUFFER_SIZE,tmp);
	free(tmp);

	/* If not buffer block size is given, use 32 KB */

	tmp = submit_param( SUBMIT_KEY_BufferBlockSize, ATTR_BUFFER_BLOCK_SIZE );
	if(!tmp) {
		tmp = param("DEFAULT_IO_BUFFER_BLOCK_SIZE");
		if (!tmp) {
			tmp = strdup("32768");
		}
	}
	AssignJobExpr(ATTR_BUFFER_BLOCK_SIZE,tmp);
	free(tmp);
	return 0;
}
#endif // above code is obsolete

int SubmitHash::SetRequestResources()
{
	RETURN_IF_ABORT();

	std::string attr;

	HASHITER it = hash_iter_begin(SubmitMacroSet);
	for (; !hash_iter_done(it); hash_iter_next(it)) {
		const char * key = hash_iter_key(it);
		// if key is not of form "request_xxx", ignore it:
		if (! starts_with_ignore_case(key, SUBMIT_KEY_RequestPrefix)) continue;
		// if key is one of the predefined request_cpus, request_memory, etc, that
		// has special processing, call the processing function
		FNSETATTRS fn = is_special_request_resource(key);
		if (fn) {
			(this->*(fn))(key);
			RETURN_IF_ABORT();
			continue;
		}

		const char * rname = key + strlen(SUBMIT_KEY_RequestPrefix);
		const size_t min_tag_len = 2;
		// resource name should be nonempty at least 2 characters long and not start with _
		if ((strlen(rname) < min_tag_len) || *rname == '_') continue;
		// could get this from 'it', but this prevents unused-line warnings:
		char * val = submit_param(key);
		if (val[0] == '\"')
		{
			stringReqRes.insert(rname);
		}

		attr = ATTR_REQUEST_PREFIX; attr.append(rname);
		AssignJobExpr(attr.c_str(), val);
		free(val);
		RETURN_IF_ABORT();
	}
	hash_iter_delete(&it);

	// make sure that the required request resources functions are called
	// this is a bit redundant, but guarantees that we honor the submit file, but also give the code
	// a chance to fetch the JOB_DEFAULT_REQUEST* params.
	if ( ! lookup(SUBMIT_KEY_RequestCpus)) { SetRequestCpus(SUBMIT_KEY_RequestCpus); }
	if ( ! lookup(SUBMIT_KEY_RequestGpus)) { SetRequestGpus(SUBMIT_KEY_RequestGpus); }
	if ( ! lookup(SUBMIT_KEY_RequestDisk)) { SetRequestDisk(SUBMIT_KEY_RequestDisk); }
	if ( ! lookup(SUBMIT_KEY_RequestMemory)) { SetRequestMem(SUBMIT_KEY_RequestMemory); }

	RETURN_IF_ABORT();
	return 0;
}

// generate effective requirements expression by merging default requirements
// with the specified requirements.
//
int SubmitHash::SetRequirements()
{
	RETURN_IF_ABORT();

	MyString answer;
	auto_free_ptr orig(submit_param(SUBMIT_KEY_Requirements));
	if (orig) {
		answer.formatstr( "(%s)", orig.ptr() );
	} else {
		// if the factory has a FACTORY.Requirements statement, then we use it and don't do ANY other processing
		auto_free_ptr effective_req(submit_param("FACTORY.Requirements"));
		if (effective_req) {
			if (YourStringNoCase("MY.Requirements") == effective_req) {
				// just use the cluser ad requirements
				if ( ! job->Lookup(ATTR_REQUIREMENTS)) {
					push_error(stderr, "'Requirements = MY.Requirements' when there are not yet any Requirements\n");
					ABORT_AND_RETURN(1);
				}
			} else {
				AssignJobExpr(ATTR_REQUIREMENTS, effective_req);
			}
			return abort_code;
		}
		answer = "";
	}

	// if a Requirements are forced. we will skip requirements generation
	// and just use the value that SetForcedAttributes already stuffed into the ad
	auto_free_ptr myreq(submit_param("MY." ATTR_REQUIREMENTS));
	if ( ! myreq) { myreq.set(submit_param("+" ATTR_REQUIREMENTS)); }
	if (myreq) {
		// warn if both My.Requirements and requirements are specified since they conflict
		if (orig) {
			push_warning(stderr,
				"Use of MY.Requirements or +Requirements  overrides requirements. "
				"You should remove one of these statements from your submit file.\n");
		}
		return abort_code;
	}

	std::string factory_req = lookup_macro_exact_no_default("FACTORY.AppendReq", SubmitMacroSet);
	if(! factory_req.empty()) {
		// We found something to append.
		if ( ! answer.empty()) { answer += " && "; }
		if (factory_req[0] == '(') { answer += factory_req; }
		else {
			answer += "(";
			answer += factory_req;
			answer += ")";
		}
	}
	else
	{
		auto_free_ptr append_req;
		switch( JobUniverse ) {
		case CONDOR_UNIVERSE_VANILLA:
			append_req.set(param("APPEND_REQ_VANILLA"));
			break;
		case CONDOR_UNIVERSE_STANDARD:
			append_req.set(param("APPEND_REQ_STANDARD"));
			break;
		case CONDOR_UNIVERSE_VM:
			append_req.set(param("APPEND_REQ_VM"));
			break;
		default:
			break;
		} 
		if ( ! append_req) {
				// Didn't find a per-universe version, try the generic,
				// non-universe specific one:
			append_req.set(param("APPEND_REQUIREMENTS"));
		}

		if (append_req) {
			// We found something to append.
			if( answer.length() ) {
					// We've already got something in requirements, so we
					// need to append an AND clause.
				answer += " && (";
			} else {
					// This is the first thing in requirements, so just
					// put this as the first clause.
				answer += "(";
			}
			answer += append_req.ptr();
			answer += ")";
		}
	}

	if ( JobUniverse == CONDOR_UNIVERSE_GRID ) {
		// We don't want any defaults at all w/ Globus...
		// If we don't have a req yet, set to TRUE
		if ( answer.empty() ) {
			answer = "TRUE";
		}
		AssignJobExpr(ATTR_REQUIREMENTS, answer.c_str());
		return abort_code;
	}

	ClassAd req_ad;
	classad::References job_refs;      // job attrs referenced by requirements
	classad::References machine_refs;  // machine attrs referenced by requirements

		// Insert dummy values for attributes of the job to which we
		// want to detect references.  Otherwise, unqualified references
		// get classified as external references.
	req_ad.Assign(ATTR_REQUEST_MEMORY,0);
	req_ad.Assign(ATTR_CKPT_ARCH,"");
	req_ad.Assign(ATTR_VM_CKPT_MAC, "");

	GetExprReferences(answer.c_str(),req_ad,&job_refs,&machine_refs);

	bool	checks_arch = IsDockerJob || machine_refs.count( ATTR_ARCH );
	bool	checks_opsys = IsDockerJob || machine_refs.count( ATTR_OPSYS ) ||
		machine_refs.count( ATTR_OPSYS_AND_VER ) ||
		machine_refs.count( ATTR_OPSYS_LONG_NAME ) ||
		machine_refs.count( ATTR_OPSYS_SHORT_NAME ) ||
		machine_refs.count( ATTR_OPSYS_NAME ) ||
		machine_refs.count( ATTR_OPSYS_LEGACY );
	bool	checks_disk =  machine_refs.count( ATTR_DISK );
	bool	checks_cpus =   machine_refs.count( ATTR_CPUS );
	bool	checks_tdp =  machine_refs.count( ATTR_HAS_TDP );
	bool	checks_encrypt_exec_dir = machine_refs.count( ATTR_ENCRYPT_EXECUTE_DIRECTORY );
#if defined(WIN32)
	bool	checks_credd = machine_refs.count( ATTR_LOCAL_CREDD );
#endif
	bool	checks_fsdomain = false;
	bool	checks_ckpt_arch = false;
	bool	checks_file_transfer = false;
	bool	checks_file_transfer_plugin_methods = false;
	bool	checks_per_file_encryption = false;
	bool	checks_mpi = false;
	bool	checks_hsct = false;

	if (JobUniverse == CONDOR_UNIVERSE_STANDARD || JobUniverse == CONDOR_UNIVERSE_VM) {
		checks_ckpt_arch = job_refs.count( ATTR_CKPT_ARCH );
	}
	if( JobUniverse == CONDOR_UNIVERSE_MPI ) {
		checks_mpi = machine_refs.count( ATTR_HAS_MPI );
	}
	if( mightTransfer(JobUniverse) ) { 
		checks_fsdomain = machine_refs.count(ATTR_FILE_SYSTEM_DOMAIN);
		checks_file_transfer = machine_refs.count(ATTR_HAS_FILE_TRANSFER) + machine_refs.count(ATTR_HAS_JOB_TRANSFER_PLUGINS);
		checks_file_transfer_plugin_methods = machine_refs.count(ATTR_HAS_FILE_TRANSFER_PLUGIN_METHODS);
		checks_per_file_encryption = machine_refs.count(ATTR_HAS_PER_FILE_ENCRYPTION);
	}
	checks_hsct = machine_refs.count( ATTR_HAS_SELF_CHECKPOINT_TRANSFERS );

	bool checks_mem = machine_refs.count(ATTR_MEMORY);
	//bool checks_reqmem = job_refs.count(ATTR_REQUEST_MEMORY);

	if( JobUniverse == CONDOR_UNIVERSE_JAVA ) {
		if( answer[0] ) {
			answer += " && ";
		}
		answer += "TARGET." ATTR_HAS_JAVA;
	} else if ( JobUniverse == CONDOR_UNIVERSE_VM ) {
		// For vm universe, we require the same archicture.
		if( !checks_arch ) {
			if( answer[0] ) {
				answer += " && ";
			}
			answer += "(TARGET.Arch == \"";
			answer += ArchMacroDef.psz;
			answer += "\")";
		}
		// add HasVM to requirements
		bool checks_vm = machine_refs.count( ATTR_HAS_VM );
		if( !checks_vm ) {
			answer += "&& (TARGET." ATTR_HAS_VM " =?= true)";
		}
		// add vm_type to requirements
		bool checks_vmtype = machine_refs.count( ATTR_VM_TYPE);
		if( !checks_vmtype ) {
			answer += " && (TARGET." ATTR_VM_TYPE " == MY." ATTR_JOB_VM_TYPE ")";
		}
		// check if the number of executable VM is more than 0
		bool checks_avail = machine_refs.count(ATTR_VM_AVAIL_NUM);
		if( !checks_avail ) {
			answer += " && (TARGET." ATTR_VM_AVAIL_NUM " > 0)";
		}
		bool uses_vmcheckpoint = false;
		if (job->LookupBool(ATTR_JOB_VM_CHECKPOINT, uses_vmcheckpoint) && uses_vmcheckpoint) {
			if (!checks_ckpt_arch) {
				// VM checkpoint files created on AMD 
				// can not be used in INTEL. vice versa.
				answer += " && ((MY.CkptArch == Arch) || (MY.CkptArch =?= UNDEFINED))";
			}
			bool checks_vm_ckpt_mac = job_refs.count(ATTR_VM_CKPT_MAC);
			if (!checks_vm_ckpt_mac) {
				// VMs with the same MAC address cannot run 
				// on the same execute machine
				answer += " && ((MY.VM_CkptMac =?= UNDEFINED) "
				               "|| (TARGET.VM_All_Guest_Macs =?= UNDEFINED) "
				               "|| (stringListIMember(MY.VM_CkptMac, TARGET.VM_All_Guest_Macs, \",\") == FALSE)"
				               ")";
			}
		}
	} else if (IsDockerJob) {
			if( answer[0] ) {
				answer += " && ";
			}
			answer += "TARGET.HasDocker";
	} else {
		if( !checks_arch ) {
			if( answer[0] ) {
				answer += " && ";
			}
			answer += "(TARGET.Arch == \"";
			answer += ArchMacroDef.psz;
			answer += "\")";
		}

		if( !checks_opsys ) {
			answer += " && (TARGET.OpSys == \"";
			answer += OpsysMacroDef.psz;
			answer += "\")";
		}
	}

	if ( JobUniverse == CONDOR_UNIVERSE_STANDARD && !checks_ckpt_arch ) {
		answer +=
			" && ((CkptArch =?= UNDEFINED) || (CkptArch == TARGET.Arch))"
			" && ((CkptOpSys =?= UNDEFINED) || (CkptOpSys == TARGET.OpSys))";
	}

	if( !checks_disk ) {
		ExprTree * expr = job->Lookup(ATTR_REQUEST_DISK);
		if (expr) {
			double disk = 0;
			if ( ! ExprTreeIsLiteralNumber(expr, disk) || (disk > 0.0)) {
				answer += " && (TARGET.Disk >= " ATTR_REQUEST_DISK ")";
			}
		}
		else if ( JobUniverse == CONDOR_UNIVERSE_VM ) {
			// VM universe uses Total Disk 
			// instead of Disk for Condor slot
			answer += " && (TARGET.TotalDisk >= DiskUsage)";
		}else {
			answer += " && (TARGET.Disk >= DiskUsage)";
		}
	} else {
		if (JobUniverse != CONDOR_UNIVERSE_VM) {
			if (job->Lookup(ATTR_REQUEST_DISK)) {
				answer += " && (TARGET.Disk >= " ATTR_REQUEST_DISK ")";
			}
			if ( ! already_warned_requirements_disk && param_boolean("ENABLE_DEPRECATION_WARNINGS", false)) {
				push_warning(stderr,
						"Your Requirements expression refers to TARGET.Disk. "
						"This is obsolete. Set request_disk and condor_submit will modify the "
						"Requirements expression as needed.\n");
				already_warned_requirements_disk = true;
			}
		}
	}

	if (JobUniverse == CONDOR_UNIVERSE_VM) {
		// so we can easly do case-insensitive comparisons of the vmtype
		YourStringNoCase vmtype(VMType.c_str());

		if (vmtype != CONDOR_VM_UNIVERSE_XEN) {
			answer += " && (TARGET." ATTR_TOTAL_MEMORY " >= MY." ATTR_JOB_VM_MEMORY ")";
		}

		// add vm_memory to requirements
		if ( ! machine_refs.count(ATTR_VM_MEMORY)) {
			answer += " && (TARGET." ATTR_VM_MEMORY " >= MY." ATTR_JOB_VM_MEMORY ")";
		}

		// add hardware vt to requirements
		bool vm_hardware_vt = false;
		if (job->LookupBool(ATTR_JOB_VM_HARDWARE_VT, vm_hardware_vt) && vm_hardware_vt) {
			if ( ! machine_refs.count(ATTR_VM_HARDWARE_VT)) {
				answer += " && TARGET." ATTR_VM_HARDWARE_VT;
			}
		}

		// add vm_networking to requirements
		bool vm_networking = false;
		if (job->LookupBool(ATTR_JOB_VM_NETWORKING, vm_networking) && vm_networking) {
			if ( ! machine_refs.count(ATTR_VM_NETWORKING)) {
				answer += " && TARGET." ATTR_VM_NETWORKING;
			}

			// add vm_networking_type to requirements
			if (job->Lookup(ATTR_JOB_VM_NETWORKING_TYPE)) {
				answer += " && stringListIMember(" ATTR_JOB_VM_NETWORKING_TYPE ",TARGET." ATTR_VM_NETWORKING_TYPES ",\",\")";
			}
		}


	} else {
		ExprTree * expr = job->Lookup(ATTR_REQUEST_MEMORY);
		if (expr) {
			double mem = 0;
			if ( ! ExprTreeIsLiteralNumber(expr, mem) || (mem > 1.0)) {
				answer += " && (TARGET.Memory >= " ATTR_REQUEST_MEMORY ")";
			}
		}
		if (checks_mem) {
			if ( ! already_warned_requirements_mem && param_boolean("ENABLE_DEPRECATION_WARNINGS", false)) {
				push_warning(stderr,
						"your Requirements expression refers to TARGET.Memory. "
						"This is obsolete. Set request_memory and condor_submit will modify the "
						"Requirements expression as needed.\n");
				already_warned_requirements_mem = true;
			}
		}

		/* we don't need to do this here so long as it's this simple. search for  "Request" just a few lines below
		expr = job->Lookup(ATTR_REQUEST_GPUS);
		if (expr && ! machine_refs.count( "GPUs" )) {
			double val = 0;
			if ( ! ExprTreeIsLiteralNumber(expr, val) || (val > 1.0)) {
				answer += " && (TARGET.Gpus >= " ATTR_REQUEST_GPUS ")";
			}
		}
		*/
	}

	if ( JobUniverse != CONDOR_UNIVERSE_GRID ) {
		if ( ! checks_cpus) {
			ExprTree * expr = job->Lookup(ATTR_REQUEST_CPUS);
			if (expr) {
				double cpus = 0;
				if ( ! ExprTreeIsLiteralNumber(expr, cpus) || (cpus > 1.0)) {
					answer += " && (TARGET.Cpus >= " ATTR_REQUEST_CPUS ")";
				}
			}
		}
	}

	// build a set of custom resource names from the attributes in the job with names that start with Request
	//
	classad::References tags;
	std::string request_pre("Request");
	const size_t prefix_len = sizeof("Request") - 1;
	const size_t min_tag_len = 2;
	const classad::ClassAd *parent = procAd->GetChainedParentAd();
	if (parent) {
		for (classad::ClassAd::const_iterator it = parent->begin(); it != parent->end(); ++it) {
			if (it->first.length() >= (prefix_len + min_tag_len) &&
			    starts_with_ignore_case(it->first, request_pre) &&
			    it->first[prefix_len] != '_') { // don't allow tags to start with _
				tags.insert(it->first);
			}
		}
	}
	for (classad::ClassAd::const_iterator it = procAd->begin(); it != procAd->end(); ++it) {
		if (it->first.length() >= (prefix_len + min_tag_len) &&
		    starts_with_ignore_case(it->first, request_pre) &&
		    it->first[prefix_len] != '_') { // don't allow tags to start with _
			tags.insert(it->first);
		}
	}
	// remove the resources that we already dealt with above.
	tags.erase("RequestCpus");
	tags.erase("RequestDisk");
	tags.erase("RequestMemory");
	// if custom resource requirements generation is disabled
	// remove all but GPUs
	if ( ! param_boolean("SUBMIT_GENERATE_CUSTOM_RESOURCE_REQUIREMENTS", true)) {
		bool req_gpus = tags.count(ATTR_REQUEST_GPUS) > 0;
		tags.clear();
		if (req_gpus) { tags.insert(ATTR_REQUEST_GPUS); }
	}
	for (auto it = tags.begin(); it != tags.end(); ++it) {
		const char * tag = it->c_str() + prefix_len;

		// resource tag name should be at least 2 characters long and not start with _
		if ((strlen(tag) < min_tag_len) || *tag == '_') continue;

		// don't add clause to the requirements expression if one already exists
		if (machine_refs.count(tag))
			continue;

		classad::Value value;
		auto vtype = job->LookupType(*it, value);
		if (vtype == classad::Value::ValueType::INTEGER_VALUE ||
			vtype == classad::Value::ValueType::REAL_VALUE ||
			vtype == classad::Value::ValueType::UNDEFINED_VALUE) {
			// gt6938, don't add a requirements clause when a custom resource request has a value <= 0
			double val = 0.0;
			if ( ! value.IsNumber(val) || val > 0) {
				formatstr_cat(answer, " && (TARGET.%s >= %s)", tag, it->c_str());
			}
		} else if (vtype == classad::Value::ValueType::STRING_VALUE) {
			// gt6938, don't add a requirements clause when a custom string resource request is the empty string
			int sz = 0;
			value.IsStringValue(sz);
			if (sz > 0) {
				formatstr_cat(answer, " && regexp(%s, TARGET.%s)", it->c_str(), tag);
			}
		}
	}

	if( !checks_tdp && job->Lookup(ATTR_TOOL_DAEMON_CMD)) {
		answer += " && TARGET." ATTR_HAS_TDP;
	}

	bool encrypt_it = false;
	if( !checks_encrypt_exec_dir &&
		job->LookupBool(ATTR_ENCRYPT_EXECUTE_DIRECTORY, encrypt_it) &&
		encrypt_it) {
		answer += " && TARGET." ATTR_HAS_ENCRYPT_EXECUTE_DIRECTORY;
	}

	if( JobUniverse == CONDOR_UNIVERSE_MPI ) {
		if( ! checks_mpi ) {
			answer += " && TARGET." ATTR_HAS_MPI;
		}
	}


	if( mightTransfer(JobUniverse) ) {
			/* 
			   This is a kind of job that might be using file transfer
			   or a shared filesystem.  so, tack on the appropriate
			   clause to make sure we're either at a machine that
			   supports file transfer, or that we're in the same file
			   system domain.
			*/
		const char * domain_check = "(TARGET." ATTR_FILE_SYSTEM_DOMAIN " == MY." ATTR_FILE_SYSTEM_DOMAIN ")";
		const char * xfer_check = "TARGET." ATTR_HAS_FILE_TRANSFER;
		const char * crypt_check = "";
		if (!checks_per_file_encryption &&
				(job->Lookup(ATTR_ENCRYPT_INPUT_FILES) || job->Lookup(ATTR_ENCRYPT_OUTPUT_FILES) ||
				job->Lookup(ATTR_DONT_ENCRYPT_INPUT_FILES) || job->Lookup(ATTR_DONT_ENCRYPT_OUTPUT_FILES))
			) {
			crypt_check = " && TARGET." ATTR_HAS_PER_FILE_ENCRYPTION;
		}

		ShouldTransferFiles_t should_transfer = STF_IF_NEEDED;
		std::string should;
		if (job->LookupString(ATTR_SHOULD_TRANSFER_FILES, should)) {
			should_transfer = getShouldTransferFilesNum(should.c_str());
		}
		if (should_transfer == STF_NO) {
				// no file transfer used.  if there's nothing about
				// the FileSystemDomain yet, tack on a clause for
				// that. 
			if( ! checks_fsdomain ) {
				answer += " && " ;
				answer += domain_check;
				checks_fsdomain = true;
			}
		} else if ( ! checks_file_transfer) {

			const char * join_op = " && (";
			const char * close_op = ")";
			if ( should_transfer == STF_IF_NEEDED && ! checks_fsdomain ) {
				answer += join_op;
				answer += domain_check;
				checks_fsdomain = true;
				join_op = " || (";
				close_op = "))";
			}


			// if the job is supplying transfer plugins, then we need to use a different xfer_check
			// expression, and we want to ignore plugin types that are supplied by the job when
			// fixing up the transfer plugin methods expression.
			std::string xferplugs;
			if (job->LookupString(ATTR_TRANSFER_PLUGINS, xferplugs) && ! xferplugs.empty()) {
				xfer_check = "TARGET." ATTR_HAS_JOB_TRANSFER_PLUGINS;
			}

			answer += join_op;
			answer += xfer_check;
			answer += crypt_check;


			bool addVersionCheck = false;

			std::string checkpointFiles;
			if( job->LookupString(ATTR_CHECKPOINT_FILES, checkpointFiles) ) {
				addVersionCheck = true;
			}

			bool preserveRelativePaths = false;
			if( job->LookupBool(ATTR_PRESERVE_RELATIVE_PATHS, preserveRelativePaths) ) {
				if( preserveRelativePaths ) {
					addVersionCheck = true;
				}
			}

			std::string whenString;
			if( job->LookupString(ATTR_WHEN_TO_TRANSFER_OUTPUT, whenString) ) {
				auto when = getFileTransferOutputNum(whenString.c_str());
				if( when == FTO_ON_SUCCESS ) {
					addVersionCheck = true;
				}
			}

			if( addVersionCheck ) {
				answer += " && versioncmp( split(TARGET." ATTR_CONDOR_VERSION ")[1], \"8.9.7\" ) >= 0";
			}


			if ( ! checks_file_transfer_plugin_methods) {
				classad::References methods;    // methods referened by TransferInputFiles that are not in TransferPlugins
				classad::References jobmethods; // plugin methods (like HTTP) that are supplied by the job's TransferPlugins

				// xferplugs is of the form "TAR=mytarplugin; HTTP,HTTPS=myhttplugin"
				StringTokenIterator plugs(xferplugs.c_str(), 100, ";");
				for (const char * plug = plugs.first(); plug != NULL; plug = plugs.next()) {
					const char * colon = strchr(plug, '=');
					if (colon) {
						std::string methods(plug, colon - plug);
						add_attrs_from_string_tokens(jobmethods, methods);
					}
				}

				// check input
				auto_free_ptr file_list(submit_param(SUBMIT_KEY_TransferInputFiles, SUBMIT_KEY_TransferInputFilesAlt));
				if (file_list) {
					StringList files(file_list.ptr(), ",");
					for (const char * file = files.first(); file; file = files.next()) {
						if (IsUrl(file)){
							MyString tag = getURLType(file, true);
							if ( ! jobmethods.count(tag.c_str())) { methods.insert(tag.c_str()); }
						}
					}
				}

				// check output (only a single file this time)
				file_list.set(submit_param(SUBMIT_KEY_OutputDestination, ATTR_OUTPUT_DESTINATION));
				if (file_list) {
					if (IsUrl(file_list)) {
						MyString tag = getURLType(file_list, true);
						if ( ! jobmethods.count(tag.c_str())) { methods.insert(tag.c_str()); }
					}
				}

				bool presignS3URLs = param_boolean( "SIGN_S3_URLS", true );
				for (auto it = methods.begin(); it != methods.end(); ++it) {
					answer += " && stringListIMember(\"";
					answer += *it;
					answer += "\",TARGET.HasFileTransferPluginMethods)";

					if( presignS3URLs &&
					  (strcasecmp( it->c_str(), "s3" ) == 0 || strcasecmp( it->c_str(), "gs" ) == 0) ) {
						bool present = true;
						if(! job->Lookup( ATTR_EC2_ACCESS_KEY_ID )) {
							present = false;
							push_error(stderr, "[s3|gs]:// URLs require "
								"[s3|aws|gs]_access_key_id_file"
								" to be set.\n" );
						}
						if(! job->Lookup( ATTR_EC2_SECRET_ACCESS_KEY )) {
							present = false;
							push_error(stderr, "[s3|gs]:// URLS require "
								"[s3|aws|gs]_secret_access_key_file"
								" to be set.\n" );
						}
						if(! present) {
							ABORT_AND_RETURN(1);
						}
					}
				}
			}

			// close of the file transfer requirements
			answer += close_op;
		}

		if (JobUniverse == CONDOR_UNIVERSE_VM) {
			bool vm_should_transfer = false;
			if (job->LookupBool(VMPARAM_VMWARE_TRANSFER, vm_should_transfer)) {
				if ( ! vm_should_transfer) {
					// if not transfering, we depend on a shared file system, so we
					// have to check for a matching FileSystemDomain 
					if ( ! checks_fsdomain) {
						answer += " && ";
						answer += domain_check;
						checks_fsdomain = true;
					}
					if ( ! job->Lookup(ATTR_FILE_SYSTEM_DOMAIN)) {
						auto_free_ptr fs_domain(param("FILESYSTEM_DOMAIN"));
						if (fs_domain) {
							AssignJobString(ATTR_FILE_SYSTEM_DOMAIN, fs_domain);
							RETURN_IF_ABORT();
						}
					}
				}
			}
		}
	}

		//
		// Job Deferral
		// If the flag was set true by SetJobDeferral() then we will
		// add the requirement in for this feature
		//
	if (NeedsJobDeferral()) {
			//
			// Add the HasJobDeferral to the attributes so that it will
			// match with a Starter that can actually provide this feature
			// We only need to do this if the job's universe isn't local
			// This is because the schedd doesn't pull out the Starter's
			// machine ad when trying to match local universe jobs
			//
			//
		if ( JobUniverse != CONDOR_UNIVERSE_LOCAL ) {
			answer += " && TARGET." ATTR_HAS_JOB_DEFERRAL;
		}

		// make sure the job has a ScheddInterval attribute
		// because we are about to write an expression that refers to it.
		if ( ! job->Lookup(ATTR_SCHEDD_INTERVAL)) {
			auto_free_ptr interval(param("SCHEDD_INTERVAL"));
			if (interval) {
				AssignJobExpr(ATTR_SCHEDD_INTERVAL, interval);
			} else {
				AssignJobVal(ATTR_SCHEDD_INTERVAL, SCHEDD_INTERVAL_DEFAULT);
			}
		}

			//
			// Prepare our new requirement attribute
			// This nifty expression will evaluate to true when
			// the job's prep start time is before the next schedd
			// polling interval. We also have a nice clause to prevent
			// our job from being matched and executed after it could
			// possibly run
			//
		const char * deferral_expr = "("
			"((time() + " ATTR_SCHEDD_INTERVAL ") >= (" ATTR_DEFERRAL_TIME " - " ATTR_DEFERRAL_PREP_TIME ")) && "
			"(time() < (" ATTR_DEFERRAL_TIME " + " ATTR_DEFERRAL_WINDOW "))"
			")";

		answer += " && ";
		answer += deferral_expr;
	} // !seenBefore

#if defined(WIN32)
		//
		// Windows CredD
		// run_as_owner jobs on Windows require that the remote starter can
		// reach the same credd as the submit machine. We add the following:
		//   - HasWindowsRunAsOwner
		//   - LocalCredd == <CREDD_HOST> (if LocalCredd not found)
		//
	bool as_owner = false;
	if (job->LookupBool(ATTR_JOB_RUNAS_OWNER, as_owner) && as_owner) {

		MyString tmp_rao = " && (TARGET." ATTR_HAS_WIN_RUN_AS_OWNER;
		if (RunAsOwnerCredD && !checks_credd) {
			tmp_rao += " && (TARGET." ATTR_LOCAL_CREDD " =?= \"";
			tmp_rao += RunAsOwnerCredD.ptr();
			tmp_rao += "\")";
		}
		tmp_rao += ")";
		answer += tmp_rao.Value();
	}
#endif

	bool want_ft_on_checkpoint = false;
	if (job->LookupBool(ATTR_WANT_FT_ON_CHECKPOINT, want_ft_on_checkpoint) && want_ft_on_checkpoint) {
		if( ! checks_hsct ) {
			answer += " && TARGET." ATTR_HAS_SELF_CHECKPOINT_TRANSFERS;
		}
	}

	std::string requiredCudaVersion;
	if (job->LookupString(ATTR_CUDA_VERSION, requiredCudaVersion)) {
		unsigned major, minor;
		int convertedLength = 0;
		bool setCUDAVersion = false;
		if( sscanf( requiredCudaVersion.c_str(), "%u.%u%n", & major, & minor, & convertedLength ) == 2 ) {
			if( (unsigned)convertedLength == requiredCudaVersion.length() ) {
				long long int rcv = (major * 1000) + (minor % 100);
				AssignJobVal(ATTR_CUDA_VERSION, rcv);
				answer += "&& " ATTR_CUDA_VERSION " <= TARGET.CUDAMaxSupportedVersion";
				setCUDAVersion = true;
			}
		} else if( sscanf( requiredCudaVersion.c_str(), "%u%n", & major, & convertedLength ) == 1 ) {
			if( (unsigned)convertedLength == requiredCudaVersion.length() ) {
				long long int rcv = major;
				if( major < 1000 ) { rcv = major * 1000; }
				AssignJobVal(ATTR_CUDA_VERSION, rcv);
				answer += "&& " ATTR_CUDA_VERSION " <= TARGET.CUDAMaxSupportedVersion";
				setCUDAVersion = true;
			}
		}

		if(! setCUDAVersion) {
			push_error(stderr, SUBMIT_KEY_CUDAVersion
				" must be of the form 'x' or 'x.y',"
				" where x and y are positive integers.\n" );
			ABORT_AND_RETURN(1);
		}
	}

	AssignJobExpr(ATTR_REQUIREMENTS, answer.c_str());
	RETURN_IF_ABORT();

	return 0;
}


int SubmitHash::SetConcurrencyLimits()
{
	RETURN_IF_ABORT();
	MyString tmp = submit_param_mystring(SUBMIT_KEY_ConcurrencyLimits, NULL);
	MyString tmp2 = submit_param_mystring(SUBMIT_KEY_ConcurrencyLimitsExpr, NULL);

	if (!tmp.empty()) {
		if (!tmp2.empty()) {
			push_error( stderr, SUBMIT_KEY_ConcurrencyLimits " and " SUBMIT_KEY_ConcurrencyLimitsExpr " can't be used together\n" );
			ABORT_AND_RETURN( 1 );
		}
		char *str;

		tmp.lower_case();

		StringList list(tmp.c_str());

		char *limit;
		list.rewind();
		while ( (limit = list.next()) ) {
			double increment;
			char *limit_cpy = strdup( limit );

			if ( !ParseConcurrencyLimit(limit_cpy, increment) ) {
				push_error(stderr, "Invalid concurrency limit '%s'\n",
						 limit );
				ABORT_AND_RETURN( 1 );
			}
			free( limit_cpy );
		}

		list.qsort();

		str = list.print_to_string();
		if ( str ) {
			AssignJobString(ATTR_CONCURRENCY_LIMITS, str);
			free(str);
		}
	} else if (!tmp2.empty()) {
		AssignJobExpr(ATTR_CONCURRENCY_LIMITS, tmp2.c_str() );
	}

	return 0;
}


int SubmitHash::SetAccountingGroup()
{
	RETURN_IF_ABORT();

	// if nice-user is not a prefix, then it conflicts with accounting_group
	// TODO? should this be a knob?
	bool nice_user_is_prefix = false;

	// is a group setting in effect?
	auto_free_ptr group(submit_param(SUBMIT_KEY_AcctGroup, ATTR_ACCOUNTING_GROUP));

	// as of 8.9.9, nice_user is just a shorthand for accounting_group = nice-user
	bool nice_user = submit_param_bool(SUBMIT_KEY_NiceUser, ATTR_NICE_USER_deprecated, false);
	if (nice_user) {
		if (!group) {
			group.set(param("NICE_USER_ACCOUNTING_GROUP_NAME"));
		} else {
			MyString nicegroup;
			param(nicegroup, "NICE_USER_ACCOUNTING_GROUP_NAME");
			if (nicegroup != group) {
				if ( ! nice_user_is_prefix) {
					push_warning(stderr,
						SUBMIT_KEY_NiceUser " conflicts with "  SUBMIT_KEY_AcctGroup ". "
						SUBMIT_KEY_NiceUser " will be ignored");
				} else if ( ! nicegroup.empty()) {
					// append accounting group to nice-user group
					nicegroup += ".";
					nicegroup += group.ptr();
					group.set(nicegroup.StrDup());
				}
			}
		}
		// backward compat hack - nice_user jobs are pre-emptable
		// we assign a default of 0 here, but a user-specified value will overwrite this
		// when SetSimpleJobExprs is called.
		AssignJobVal(ATTR_MAX_JOB_RETIREMENT_TIME, 0);
	}

	// look for the group user setting, or default to owner
	auto_free_ptr gu(submit_param(SUBMIT_KEY_AcctGroupUser, ATTR_ACCT_GROUP_USER));
	if ( ! group && ! gu) {
		return 0; // nothing set, we are done
	}

	const char * group_user = NULL;
	if ( ! gu) {
		group_user = submit_username.c_str();
	} else {
		group_user = gu;
	}

	if (group && ! IsValidSubmitterName(group)) {
		push_error(stderr, "Invalid " SUBMIT_KEY_AcctGroup ": %s\n", group.ptr());
		ABORT_AND_RETURN( 1 );
	}
	if ( ! IsValidSubmitterName(group_user)) {
		push_error(stderr, "Invalid " SUBMIT_KEY_AcctGroupUser ": %s\n", group_user);
		ABORT_AND_RETURN( 1 );
	}

	// set attributes AcctGroup, AcctGroupUser and AccountingGroup on the job ad:

	// store the AcctGroupUser (currently unused)
	AssignJobString(ATTR_ACCT_GROUP_USER, group_user);

	if (group) {
		// store the group name in the (currently unused) AcctGroup attribute
		AssignJobString(ATTR_ACCT_GROUP, group);

		// store the AccountingGroup attribute as <group>.<user>
		MyString submitter;
		submitter.formatstr("%s.%s", group.ptr(), group_user);
		AssignJobString(ATTR_ACCOUNTING_GROUP, submitter.c_str());
	} else {
		// If no group, this is accounting group is really a user alias, just set AccountingGroup to be the user name
		AssignJobString(ATTR_ACCOUNTING_GROUP, group_user);
	}

	return 0;
}

int SubmitHash::SetOAuth()
{
	RETURN_IF_ABORT();
	std::string tokens;
	if (NeedsOAuthServices(tokens)) {
		AssignJobString(ATTR_OAUTH_SERVICES_NEEDED, tokens.c_str());
	}

	return 0;
}


// this function must be called after SetUniverse
int SubmitHash::SetVMParams()
{
	RETURN_IF_ABORT();

	if ( JobUniverse != CONDOR_UNIVERSE_VM ) {
		return 0;
	}

	bool VMCheckpoint = false;
	bool VMNetworking = false;
	int VMVCPUS = 0;
	bool VMVNC=false;
	bool param_exists = false;

	auto_free_ptr tmp_ptr(NULL);
	MyString buffer;

	// by the time we get here, we have already verified that vmtype is non-empty
	tmp_ptr.set(submit_param(SUBMIT_KEY_VM_Type, ATTR_JOB_VM_TYPE));
	if (tmp_ptr) {
		VMType = tmp_ptr.ptr();
		lower_case(VMType);

		// VM type is already set in SetUniverse
		AssignJobString(ATTR_JOB_VM_TYPE, VMType.c_str());
		RETURN_IF_ABORT();
	} else {
		// VMType already set, no need to check return value again
		(void) job->LookupString(ATTR_JOB_VM_TYPE, VMType);
	}

	// so we can easly do case-insensitive comparisons of the vmtype
	YourStringNoCase vmtype(VMType.c_str());

	// need vm checkpoint?
	VMCheckpoint = submit_param_bool(SUBMIT_KEY_VM_Checkpoint, ATTR_JOB_VM_CHECKPOINT, false, &param_exists);
	if (param_exists) {
		AssignJobVal(ATTR_JOB_VM_CHECKPOINT, VMCheckpoint);
	} else if (job->LookupBool(ATTR_JOB_VM_CHECKPOINT, VMCheckpoint)) {
		// nothing to do.
	} else {
		VMCheckpoint = false;
		AssignJobVal(ATTR_JOB_VM_CHECKPOINT, VMCheckpoint);
	}

	VMNetworking = submit_param_bool(SUBMIT_KEY_VM_Networking, ATTR_JOB_VM_NETWORKING, false, &param_exists);
	if (param_exists) {
		AssignJobVal(ATTR_JOB_VM_NETWORKING, VMNetworking);
	} else if (job->LookupBool(ATTR_JOB_VM_NETWORKING, VMNetworking)) {
		// nothing to do
	} else {
		VMNetworking = false;
		AssignJobVal(ATTR_JOB_VM_NETWORKING, VMNetworking);
	}

	// Here we need to set networking type
	if( VMNetworking ) {
		tmp_ptr.set(submit_param(SUBMIT_KEY_VM_Networking_Type, ATTR_JOB_VM_NETWORKING_TYPE));
		if (tmp_ptr) {
			AssignJobString(ATTR_JOB_VM_NETWORKING_TYPE, tmp_ptr.ptr());
		}
	}

	VMVNC = submit_param_bool(SUBMIT_KEY_VM_VNC, ATTR_JOB_VM_VNC, false, &param_exists);
	if (param_exists) {
		AssignJobVal(ATTR_JOB_VM_VNC, VMVNC);
	} else if (job->LookupBool(ATTR_JOB_VM_VNC, VMVNC)) {
		// nothing to do.
	} else {
		VMVNC = false;
		AssignJobVal(ATTR_JOB_VM_VNC, VMVNC);
	}

	// Set memory for virtual machine
	long long vm_mem = 0;
	tmp_ptr.set(submit_param(SUBMIT_KEY_VM_Memory, ATTR_JOB_VM_MEMORY));
	if (tmp_ptr) {
		// because gcc doesn't think that long long and int64_t are the same, we have to use a temp variable here
		int64_t mem64 = 0;
		parse_int64_bytes(tmp_ptr, mem64, 1024 * 1024);
		if (mem64 <= 0) {
			push_error(stderr, SUBMIT_KEY_VM_Memory " is incorrectly specified\n"
				"For example, for vm memroy of 128 Megabytes,\n"
				"you need to use 128 in your submit description file.\n");
			ABORT_AND_RETURN(1);
		}
		vm_mem = mem64;
		AssignJobVal(ATTR_JOB_VM_MEMORY, vm_mem);
	} else if ( ! job->LookupInt(ATTR_JOB_VM_MEMORY, vm_mem)) {
		push_error(stderr, SUBMIT_KEY_VM_Memory " cannot be found.\nPlease specify " SUBMIT_KEY_VM_Memory
			" for vm universe in your submit description file.\n");
		ABORT_AND_RETURN(1);
	}
	// In vm universe, when a VM is suspended, 
	// memory being used by the VM will be saved into a file. 
	// So we need as much disk space as the memory.
	// We call this the 'executable_size' for VM jobs, otherwise
	// ExecutableSize is the size of the cmd
	AssignJobVal(ATTR_EXECUTABLE_SIZE, vm_mem * 1024);

	/* 
	 * Set the number of VCPUs for this virtual machine
	 */
	tmp_ptr.set(submit_param(SUBMIT_KEY_VM_VCPUS, ATTR_JOB_VM_VCPUS));
	if (tmp_ptr) {
		VMVCPUS = (int)strtol(tmp_ptr, (char**)NULL, 10);
		dprintf(D_FULLDEBUG, "VCPUS = %s", tmp_ptr.ptr());
		VMVCPUS = MAX(VMVCPUS, 1);
		AssignJobVal(ATTR_JOB_VM_VCPUS, VMVCPUS);
	} else {
		long long cpus = 1;
		if (job->LookupInt(ATTR_JOB_VM_VCPUS, cpus)) {
			VMVCPUS = (int)cpus;
		} else {
			VMVCPUS = 1;
			AssignJobVal(ATTR_JOB_VM_VCPUS, VMVCPUS);
		}
	}

	/*
	 * Set the MAC address for this VM.
	 */
	tmp_ptr.set(submit_param(SUBMIT_KEY_VM_MACAddr, ATTR_JOB_VM_MACADDR));
	if (tmp_ptr) {
		AssignJobString(ATTR_JOB_VM_MACADDR, tmp_ptr.ptr());
	}

	/* 
	 * When the parameter of "vm_no_output_vm" is TRUE, 
	 * Condor will not transfer VM files back to a job user. 
	 * This parameter could be used if a job user uses 
	 * explict method to get output files from VM. 
	 * For example, if a job user uses a ftp program 
	 * to send output files inside VM to his/her dedicated machine for ouput, 
	 * Maybe the job user doesn't want to get modified VM files back. 
	 * So the job user can use this parameter
	 */
	bool vm_no_output_vm = submit_param_bool(SUBMIT_KEY_VM_NO_OUTPUT_VM, NULL, false, &param_exists);
	if (param_exists) {
		AssignJobVal(VMPARAM_NO_OUTPUT_VM, vm_no_output_vm);
	} else {
		job->LookupBool(VMPARAM_NO_OUTPUT_VM, vm_no_output_vm);
	}

	if (vmtype == CONDOR_VM_UNIVERSE_XEN) {

		// xen_kernel is a required parameter
		std::string xen_kernel = submit_param_mystring(SUBMIT_KEY_VM_XEN_KERNEL, VMPARAM_XEN_KERNEL);
		if ( ! xen_kernel.empty()) {
			AssignJobString(VMPARAM_XEN_KERNEL, xen_kernel.c_str());
		} else if ( ! job->LookupString(VMPARAM_XEN_KERNEL, xen_kernel)) {
			push_error(stderr, "'xen_kernel' cannot be found.\n"
				"Please specify 'xen_kernel' for the xen virtual machine "
				"in your submit description file.\n"
				"xen_kernel must be one of "
				"\"%s\", \"%s\", <file-name>.\n",
				XEN_KERNEL_INCLUDED, XEN_KERNEL_HW_VT);
			ABORT_AND_RETURN(1);
		}

		YourStringNoCase kernel(xen_kernel.c_str());
		bool real_xen_kernel_file = false;
		bool need_xen_root_device = false;
		if (kernel == XEN_KERNEL_INCLUDED) {
			// kernel image is included in a disk image file
			// so we will use bootloader(pygrub etc.) defined 
			// in a vmgahp config file on an excute machine 
			real_xen_kernel_file = false;
			need_xen_root_device = false;
		} else if (kernel == XEN_KERNEL_HW_VT) {
			// A job user want to use an unmodified OS in Xen.
			// so we require hardware virtualization.
			real_xen_kernel_file = false;
			need_xen_root_device = false;
			AssignJobVal(ATTR_JOB_VM_HARDWARE_VT, true);
		} else {
			// real kernel file
			real_xen_kernel_file = true;
			need_xen_root_device = true;
		}
			
		// xen_initrd is an optional parameter
		auto_free_ptr xen_initrd(submit_param(SUBMIT_KEY_VM_XEN_INITRD));
		if (xen_initrd) {
			if( !real_xen_kernel_file ) {
				push_error(stderr, "To use xen_initrd, "
						"xen_kernel should be a real kernel file.\n");
				ABORT_AND_RETURN(1);
			}
			AssignJobString(VMPARAM_XEN_INITRD, xen_initrd);
		}

		if( need_xen_root_device ) {
			auto_free_ptr xen_root(submit_param(SUBMIT_KEY_VM_XEN_ROOT));
			if( !xen_root ) {
				push_error(stderr, "'%s' cannot be found.\n"
						"Please specify '%s' for the xen virtual machine "
						"in your submit description file.\n", "xen_root", 
						"xen_root");
				ABORT_AND_RETURN(1);
			}else {
				AssignJobString(VMPARAM_XEN_ROOT, xen_root);
			}
		}

		// xen_kernel_params is a optional parameter
		MyString xen_kernel_params = submit_param_mystring(SUBMIT_KEY_VM_XEN_KERNEL_PARAMS, VMPARAM_XEN_KERNEL_PARAMS);
		if (! xen_kernel_params.empty()) {
			xen_kernel_params.trim_quotes("\"'");
			AssignJobString(VMPARAM_XEN_KERNEL_PARAMS, xen_kernel_params.c_str());
		}

	}// xen only params

	if (vmtype == CONDOR_VM_UNIVERSE_XEN || vmtype == CONDOR_VM_UNIVERSE_KVM) {

			// <x>_disk is a required parameter
		auto_free_ptr vmdisk(submit_param(SUBMIT_KEY_VM_DISK));
		if (vmdisk) {
			if( validate_disk_param(vmdisk,3,4) == false ) 
			{
				push_error(stderr, "'vm_disk' has incorrect format.\n"
						"The format shoud be like "
						"\"<filename>:<devicename>:<permission>\"\n"
						"e.g.> For single disk: <vm>_disk = filename1:hda1:w\n"
						"      For multiple disks: <vm>_disk = "
						"filename1:hda1:w,filename2:hda2:w\n");
				ABORT_AND_RETURN(1);
			}
			AssignJobString( VMPARAM_VM_DISK, vmdisk );
		} else if (!job->Lookup(VMPARAM_VM_DISK)) {
			push_error(stderr, "'%s' cannot be found.\n"
				"Please specify '%s' for the virtual machine "
				"in your submit description file.\n",
				"<vm>_disk", "<vm>_disk");
			ABORT_AND_RETURN(1);
		}

	} else if (vmtype == CONDOR_VM_UNIVERSE_VMWARE) {
		bool knob_exists = false;
		bool vmware_should_transfer_files = submit_param_bool(SUBMIT_KEY_VM_VMWARE_SHOULD_TRANSFER_FILES, NULL, false, &knob_exists);
		if (knob_exists) {
			AssignJobVal(VMPARAM_VMWARE_TRANSFER, vmware_should_transfer_files);
		} else if ( ! job->LookupBool(VMPARAM_VMWARE_TRANSFER, vmware_should_transfer_files)) {
			MyString err_msg;
			err_msg = "\nERROR: You must explicitly specify "
				"\"vmware_should_transfer_files\" "
				"in your submit description file. "
				"You need to define either: "
				"\"vmware_should_transfer_files = YES\" or "
				" \"vmware_should_transfer_files = NO\". "
				"If you define \"vmware_should_transfer_files = YES\", " 
				"vmx and vmdk files in the directory of \"vmware_dir\" "
				"will be transfered to an execute machine. "
				"If you define \"vmware_should_transfer_files = NO\", "
				"all files in the directory of \"vmware_dir\" should be "
				"accessible with a shared file system\n";
			print_wrapped_text( err_msg.c_str(), stderr );
			ABORT_AND_RETURN(1);
		}


		/* In default, vmware vm universe uses snapshot disks.
		 * However, when a user job is so IO-sensitive that 
		 * the user doesn't want to use snapshot, 
		 * the user must use both 
		 * vmware_should_transfer_files = YES and 
		 * vmware_snapshot_disk = FALSE
		 * In vmware_should_transfer_files = NO 
		 * snapshot disks is always used.
		 */
		bool vmware_snapshot_disk = submit_param_bool(SUBMIT_KEY_VM_VMWARE_SNAPSHOT_DISK, NULL, false, &param_exists);
		if (param_exists) {
			if ( ! vmware_should_transfer_files && ! vmware_snapshot_disk) {
				MyString err_msg;
				err_msg = "\nERROR: You should not use both "
					"vmware_should_transfer_files = FALSE and "
					"vmware_snapshot_disk = FALSE. "
					"Not using snapshot disk in a shared file system may cause "
					"problems when multiple jobs share the same disk\n";
				print_wrapped_text(err_msg.c_str(), stderr);
				ABORT_AND_RETURN(1);
			}
			AssignJobVal(VMPARAM_VMWARE_SNAPSHOTDISK, vmware_snapshot_disk);
		}

		// vmware_dir is a directory that includes vmx file and vmdk files.
		// Starting with 8.9, VMPARAM_VMWARE_DIR is not permitted to vary for procs in a cluster
		// because we don't want to enum a directory at materialization time. so we set
		// FACTORY.vm_input_files in the submit digest and use that instead of doing the directory walk
		//
		if (exists_macro_exact_no_default("FACTORY.vm_input_files", SubmitMacroSet)) {
			// PRAGMA_REMIND("TODO: check for a VMWARE_DIR that varies by ProcId")
		} else {
			auto_free_ptr vmware_dir(submit_param(SUBMIT_KEY_VM_VMWARE_DIR, VMPARAM_VMWARE_DIR));
			if (vmware_dir) {
				MyString f_dirname = full_path(vmware_dir, false);
				check_and_universalize_path(f_dirname);

				AssignJobString(VMPARAM_VMWARE_DIR, f_dirname.c_str());

				StringList vm_input_files(NULL, ",");
				Directory dir(f_dirname.c_str());
				dir.Rewind();
				while (dir.Next()) {
					if (vmware_should_transfer_files || has_suffix(dir.GetFullPath(), ".vmx")) {
						// The .vmx file is always transfered.
						vm_input_files.append(dir.GetFullPath());
					}
				}

				if ( ! vm_input_files.isEmpty()) {
					tmp_ptr.set(vm_input_files.print_to_string());
					set_submit_param("FACTORY.vm_input_files", tmp_ptr);
				}
			}
		}
	}

	return 0;
}

// merge vm input files into the input files list, returning the count of files added.
int SubmitHash::process_vm_input_files(StringList & input_files, long long * accumulate_size_kb)
{
	// we don't expect to be called for non-vm-universe.  but this double check is cheap.
	if (JobUniverse != CONDOR_UNIVERSE_VM)
		return 0;

	int count = 0;
	MyString tmp;

	// first merge files from "FACTORY.vm_input_files" into input_files list
	// NOTE: we assume that the files in the FACTORY.vm_input_files have 
	auto_free_ptr vmware_dir_files(submit_param("FACTORY.vm_input_files"));
	if (vmware_dir_files) {
		StringList list(vmware_dir_files, ",");
		for (char * file = list.first(); file != NULL; file = list.next()) {
			file = trim_and_strip_quotes_in_place(file);

			// Files that are not already in the input files list need to be processed.
			if ( ! filelist_contains_file(file, &input_files, true)) {
				tmp = file;
				check_and_universalize_path(tmp);
				input_files.append(tmp.c_str());
				++count;

				// check file access if the access checks have been enabled, and also
				// invoke the fnCheckFiles callback if one exists.
				//
				check_open(SFR_VM_INPUT, tmp.c_str(), O_RDONLY);

				// get file size, but only if the caller requests it.
				// in practice, we will check the sizes of files here in submit
				// but not when doing late materialization
				if (accumulate_size_kb) {
					*accumulate_size_kb += calc_image_size_kb(tmp.c_str());
				}

			}
		}
	}

	// if this is not VMWARE, we are done, just return the number of files added to the list
	if (YourStringNoCase(VMType.c_str()) != CONDOR_VM_UNIVERSE_VMWARE) {
		return count;
	}

	// for VMWARE we want to scan the input files list and set two job attributes
	// based on .vmx and .vmdk files we find in that list.
	//
	MyString vmx_file;
	StringList vmdk_files;

	for (const char * file = input_files.first(); file != NULL; file = input_files.next()) {
		if (has_suffix(file, ".vmx")) {
			if (vmx_file.empty()) {
				vmx_file = condor_basename(file);
			} else {
				push_error(stderr, "multiple vmx files exist. Only one vmx file should be present.\n");
				abort_code = 1;
				return count;
			}
		} else if (has_suffix(file, ".vmdk")) {
			vmdk_files.append(condor_basename(file));
		}
	}

	if (vmx_file.empty()) {
		push_error(stderr, "no vmx file for vmware can be found.\n");
		abort_code = 1;
		return count;
	} else {
		AssignJobString(VMPARAM_VMWARE_VMX_FILE, vmx_file.c_str());
	}

	auto_free_ptr tmp_ptr(vmdk_files.print_to_string());
	if (tmp_ptr) {
		AssignJobString(VMPARAM_VMWARE_VMDK_FILES, tmp_ptr);
	}

	return count;
}

int SubmitHash::process_input_file_list(StringList * input_list, long long * accumulate_size_kb)
{
	int count;
	MyString tmp;
	char* tmp_ptr;

	if( ! input_list->isEmpty() ) {
		input_list->rewind();
		count = 0;
		while ( (tmp_ptr=input_list->next()) ) {
			count++;
			tmp = tmp_ptr;
			if ( check_and_universalize_path(tmp) != 0) {
				// path was universalized, so update the string list
				input_list->deleteCurrent();
				input_list->insert(tmp.c_str());
			}
			check_open(SFR_INPUT, tmp.c_str(), O_RDONLY);
			// get file size, but only if the caller requests it.
			// in practice, we will check the sizes of files here in submit
			// but not when doing late materialization
			if (accumulate_size_kb) {
				*accumulate_size_kb += calc_image_size_kb(tmp.c_str());
			}
		}
		return count;
	}
	return 0;
}

// SetTransferFiles also sets a global "should_transfer", which is 
// used by SetRequirements().  So, SetTransferFiles must be called _before_
// calling SetRequirements() as well.
// If we are transfering files, and stdout or stderr contains
// path information, SetTransferFiles renames the output file to a plain
// file (and stores the original) in the ClassAd, so SetStdFile() should
// be called before getting here too.
int SubmitHash::SetTransferFiles()
{
	RETURN_IF_ABORT();

	char *macro_value;
	std::string tmp;
	bool in_files_specified = false;
	bool out_files_specified = false;
	StringList input_file_list(NULL, ",");
	StringList output_file_list(NULL, ",");
	ShouldTransferFiles_t should_transfer = STF_IF_NEEDED;
	MyString output_remaps;

	// check files to determine the size of the input sandbox only when we are not doing late materialization
	long long tmpInputFilesSizeKb = 0;
	long long * pInputFilesSizeKb = NULL;
	if (! clusterAd) {
		pInputFilesSizeKb = &tmpInputFilesSizeKb;
	}

	macro_value = submit_param(SUBMIT_KEY_TransferInputFiles, SUBMIT_KEY_TransferInputFilesAlt);
	if (macro_value) {
		// as a special case transferinputfiles="" will produce an empty list of input files, not a syntax error
		// PRAGMA_REMIND("replace this special case with code that correctly parses any input wrapped in double quotes")
		if (macro_value[0] == '"' && macro_value[1] == '"' && macro_value[2] == 0) {
			input_file_list.clearAll();
		} else {
			input_file_list.initializeFromString(macro_value);
		}
		free(macro_value); macro_value = NULL;
	}
	RETURN_IF_ABORT();


#if defined( WIN32 )
	if (JobUniverse == CONDOR_UNIVERSE_MPI) {
		// On NT, if we're an MPI job, we need to find the
		// mpich.dll file and automatically include that in the
		// transfer input files
		std::string dll_name("mpich.dll");

		// first, check to make sure the user didn't already
		// specify mpich.dll in transfer_input_files
		if (! input_file_list.contains(dll_name.c_str())) {
			// nothing there yet, try to find it ourselves
			std::string dll_path = which(dll_name);
			if (dll_path.length() == 0) {
				// File not found, fatal error.
				push_error(stderr, "Condor cannot find the "
					"\"mpich.dll\" file it needs to run your MPI job.\n"
					"Please specify the full path to this file in the "
					"\"transfer_input_files\"\n"
					"setting in your submit description file.\n");
				ABORT_AND_RETURN(1);
			}
			// If we made it here, which() gave us a real path.
			// so, now we just have to append that to our list of
			// files. 
			input_file_list.append(dll_path.c_str());
		}
	}
#endif /* WIN32 */

	if (process_input_file_list(&input_file_list, pInputFilesSizeKb) > 0) {
		in_files_specified = true;
	}
	RETURN_IF_ABORT();

	if (JobUniverse == CONDOR_UNIVERSE_VM) {
		if (process_vm_input_files(input_file_list, pInputFilesSizeKb) > 0) {
			in_files_specified = true;
		}
	}
	RETURN_IF_ABORT();

	// also account for the size of the stdin file, if any
	bool transfer_stdin = true;
	job->LookupBool(ATTR_TRANSFER_INPUT, transfer_stdin);
	if (transfer_stdin) {
		std::string stdin_fname;
		(void) job->LookupString(ATTR_JOB_INPUT, stdin_fname);
		if (!stdin_fname.empty()) {
			if (pInputFilesSizeKb) {
				*pInputFilesSizeKb += calc_image_size_kb(stdin_fname.c_str());
			}
		}
	}

	macro_value = submit_param(SUBMIT_KEY_TransferOutputFiles, SUBMIT_KEY_TransferOutputFilesAlt);
	if (macro_value)
	{
		// as a special case transferoutputfiles="" will produce an empty list of output files, not a syntax error
		// PRAGMA_REMIND("replace this special case with code that correctly parses any input wrapped in double quotes")
		if (macro_value[0] == '"' && macro_value[1] == '"' && macro_value[2] == 0) {
			output_file_list.clearAll();
			out_files_specified = true;
		} else {
			output_file_list.initializeFromString(macro_value);
			for (const char * file = output_file_list.first(); file != NULL; file = output_file_list.next()) {
				out_files_specified = true;
				MyString buf = file;
				if (check_and_universalize_path(buf) != 0)
				{
					// we universalized the path, so update the string list
					output_file_list.deleteCurrent();
					output_file_list.insert(buf.c_str());
				}
			}
		}
		free(macro_value);
	}
	RETURN_IF_ABORT();

	//
	// START FILE TRANSFER VALIDATION
	//
		// now that we've gathered up all the possible info on files
		// the user explicitly wants to transfer, see if they set the
		// right attributes controlling if and when to do the
		// transfers.  if they didn't tell us what to do, in some
		// cases, we can give reasonable defaults, but in others, it's
		// a fatal error.
		//
		// SHOULD_TRANSFER_FILES (STF) defaults to IF_NEEDED (STF_IF_NEEDED)
		// WHEN_TO_TRANSFER_OUTPUT (WTTO) defaults to ON_EXIT (FTO_ON_EXIT)
		// 
		// Error if:
		//  (A) bad user input - getShouldTransferFilesNum fails
		//  (B) bas user input - getFileTransferOutputNum fails
		//  (C) STF is STF_NO and WTTO is not FTO_NONE
		//  (D) STF is not STF_NO and WTTO is FTO_NONE
		//  (E) STF is STF_IF_NEEDED and WTTO is FTO_ON_EXIT_OR_EVICT
		//  (F) STF is STF_NO and transfer_input_files or transfer_output_files specified
	const char *should = "INTERNAL ERROR";
	const char *when = "INTERNAL ERROR";
	bool default_should = false;
	bool default_when;
	FileTransferOutput_t when_output;
	MyString err_msg;

	// check to see if the user specified should_transfer_files.
	// if they didn't check to see if the admin did. 
	auto_free_ptr should_param(submit_param(ATTR_SHOULD_TRANSFER_FILES, SUBMIT_KEY_ShouldTransferFiles));
	if (! should_param) {
		if (job->LookupString(ATTR_SHOULD_TRANSFER_FILES, tmp)) {
			should_param.set(strdup(tmp.c_str()));
		} else {
			should_param.set(param("SUBMIT_DEFAULT_SHOULD_TRANSFER_FILES"));
			if (should_param) {
				if (getShouldTransferFilesNum(should_param) < 0) {
					// if config default for should transfer files is invalid, just ignore it.
					// otherwise all submits would generate an error/warning which the users cannot fix.
					should_param.clear();
				} else {
					// admin specified should_transfer_files counts as a default should
					default_should = true;
				}
			}
		}
	}

	should = should_param;
	if (!should) {
		should = "IF_NEEDED";
		should_transfer = STF_IF_NEEDED;
		default_should = true;
	} else {
		should_transfer = getShouldTransferFilesNum(should);
		if (should_transfer < 0) { // (A)
			err_msg = "\nERROR: invalid value (";
			err_msg += should;
			err_msg += ") for " ATTR_SHOULD_TRANSFER_FILES ".  Please either specify YES, NO, or IF_NEEDED and try again.";
			print_wrapped_text(err_msg.c_str(), stderr);
			ABORT_AND_RETURN(1);
		}
	}

	//PRAGMA_REMIND("TJ: move this to ReportCommonMistakes")
	if (should_transfer == STF_NO &&
		(in_files_specified || out_files_specified)) { // (F)
		err_msg = "\nERROR: you specified files you want Condor to transfer via \"";
		if (in_files_specified) {
			err_msg += "transfer_input_files";
			if (out_files_specified) {
				err_msg += "\" and \"transfer_output_files\",";
			} else {
				err_msg += "\",";
			}
		} else {
			ASSERT(out_files_specified);
			err_msg += "transfer_output_files\",";
		}
		err_msg += " but you disabled should_transfer_files.";
		print_wrapped_text(err_msg.c_str(), stderr);
		ABORT_AND_RETURN(1);
	}

	auto_free_ptr when_param(submit_param(ATTR_WHEN_TO_TRANSFER_OUTPUT, SUBMIT_KEY_WhenToTransferOutput));
	if ( ! when_param) {
		if (job->LookupString(ATTR_WHEN_TO_TRANSFER_OUTPUT, tmp)) {
			when_param.set(strdup(tmp.c_str()));
		}
	}
	when = when_param;
	if (!when) {
		when = "ON_EXIT";
		when_output = FTO_ON_EXIT;
		default_when = true;
	} else {
		when_output = getFileTransferOutputNum(when);
		if (when_output < 0) { // (B)
			err_msg = "\nERROR: invalid value (";
			err_msg += when;
			err_msg += ") for " ATTR_WHEN_TO_TRANSFER_OUTPUT ".  Please either specify ON_EXIT"
				", or ON_EXIT_OR_EVICT and try again.";
			print_wrapped_text(err_msg.c_str(), stderr);
			ABORT_AND_RETURN( 1 );
		}
		default_when = false;
	}

		// for backward compatibility and user convenience -
		// if the user specifies should_transfer_files = NO and has
		// not specified when_to_transfer_output, we'll change
		// when_to_transfer_output to NEVER and avoid an unhelpful
		// error message later.
	if (!default_should && default_when &&
		should_transfer == STF_NO) {
		when = "NEVER";
		when_output = FTO_NONE;
	}

	//PRAGMA_REMIND("TJ: move this to ReportCommonMistakes")
		if ((should_transfer == STF_NO && when_output != FTO_NONE) || // (C)
		(should_transfer != STF_NO && when_output == FTO_NONE)) { // (D)
		err_msg = "\nERROR: " ATTR_WHEN_TO_TRANSFER_OUTPUT " specified as ";
		err_msg += when;
		err_msg += " yet " ATTR_SHOULD_TRANSFER_FILES " defined as ";
		err_msg += should;
		err_msg += ".  Please remove this contradiction from your submit file and try again.";
		print_wrapped_text(err_msg.c_str(), stderr);
		ABORT_AND_RETURN( 1 );
	}

		// for backward compatibility and user convenience -
		// if the user specifies only when_to_transfer_output =
		// ON_EXIT_OR_EVICT, which is incompatible with the default
		// should_transfer_files of IF_NEEDED, we'll change
		// should_transfer_files to YES for them.
	if (default_should &&
		when_output == FTO_ON_EXIT_OR_EVICT &&
		should_transfer == STF_IF_NEEDED) {
		should = "YES";
		should_transfer = STF_YES;
	}

	//PRAGMA_REMIND("TJ: move this to ReportCommonMistakes")
	if (when_output == FTO_ON_EXIT_OR_EVICT && 
		should_transfer == STF_IF_NEEDED) { // (E)
			// error, these are incompatible!
		err_msg = "\nERROR: \"when_to_transfer_output = ON_EXIT_OR_EVICT\" "
			"and \"should_transfer_files = IF_NEEDED\" are incompatible.  "
			"The behavior of these two settings together would produce "
			"incorrect file access in some cases.  Please decide which "
			"one of those two settings you're more interested in. "
			"If you really want \"IF_NEEDED\", set "
			"\"when_to_transfer_output = ON_EXIT\".  If you really want "
			"\"ON_EXIT_OR_EVICT\", please set \"should_transfer_files = "
			"YES\".  After you have corrected this incompatibility, "
			"please try running condor_submit again.\n";
		print_wrapped_text(err_msg.c_str(), stderr);
		ABORT_AND_RETURN( 1 );
	}

	//PRAGMA_REMIND("TJ: move this to ReportCommonMistakes")
		// actually shove the file transfer 'when' and 'should' into the job ad
	//
	if( should_transfer != STF_NO ) {
		if( ! when_output ) {
			push_error(stderr, "InsertFileTransAttrs() called we might transfer "
					   "files but when_output hasn't been set" );
			abort_code = 1;
			return abort_code;
		}
	}

	//
	// END FILE TRANSFER VALIDATION
	//

	AssignJobString(ATTR_SHOULD_TRANSFER_FILES, getShouldTransferFilesString( should_transfer ));
	if (should_transfer != STF_NO) {
		AssignJobString(ATTR_WHEN_TO_TRANSFER_OUTPUT, getFileTransferOutputString( when_output ));
	}

	// if should transfer files is not YES, then we need to make sure that
	// our filesystem domain is published in the job ad because it will be needed for matchmaking
	if (should_transfer != STF_YES && ! job->Lookup(ATTR_FILE_SYSTEM_DOMAIN)) {
		auto_free_ptr fs_domain(param("FILESYSTEM_DOMAIN"));
		if (fs_domain) {
			AssignJobString(ATTR_FILE_SYSTEM_DOMAIN, fs_domain);
		}
	}

		/*
		  If we're dealing w/ TDP and we might be transfering files,
		  we want to make sure the tool binary and input file (if
		  any) are included in the transfer_input_files list.
		*/
	if (should_transfer != STF_NO && job->LookupString(ATTR_TOOL_DAEMON_CMD, tmp)) {
		if ( ! input_file_list.contains(tmp.c_str())) {
			input_file_list.append(tmp.c_str());
			if (pInputFilesSizeKb) {
				*pInputFilesSizeKb += calc_image_size_kb(tmp.c_str());
			}
		}
		if (job->LookupString(ATTR_TOOL_DAEMON_INPUT, tmp)
			&& ! input_file_list.contains(tmp.c_str())) {
			input_file_list.append(tmp.c_str());
			if (pInputFilesSizeKb) {
				*pInputFilesSizeKb += calc_image_size_kb(tmp.c_str());
			}
		}
	}


	/*
	  In the Java universe, if we might be transfering files, we want
	  to automatically transfer the "executable" (i.e. the entry
	  class) and any requested .jar files.  However, the executable is
	  put directly into TransferInputFiles with TransferExecutable set
	  to false, because the FileTransfer object happily renames
	  executables left and right, which we don't want.
	*/

	/* 
	  We need to have our best guess of file transfer needs processed before
	  we change things to deal with the jar files and class file which
	  is the executable and should not be renamed. But we can't just
	  change and set ATTR_TRANSFER_INPUT_FILES as it is done later as the saved
	  settings in input_files and output_files is dumped out undoing our
	  careful efforts. So we will append to the input_file_list and regenerate
	  input_files. bt
	*/

	if( should_transfer!=STF_NO && JobUniverse==CONDOR_UNIVERSE_JAVA ) {
		if (job->LookupString(ATTR_JOB_CMD, tmp) && tmp != "java") {
			if ( ! input_file_list.contains(tmp.c_str())) {
				input_file_list.append(tmp.c_str());
				check_open(SFR_INPUT, tmp.c_str(), O_RDONLY);
				if (pInputFilesSizeKb) {
					*pInputFilesSizeKb += calc_image_size_kb(tmp.c_str());
				}
			}
		}

		if (job->LookupString(ATTR_JAR_FILES, tmp)) {
			MyString filepath;
			StringList files(tmp.c_str(), ",");
			for (const char * file = files.first(); file != NULL; file = files.next()) {
				filepath = file;
				check_and_universalize_path(filepath);
				input_file_list.append(filepath.c_str());
				check_open(SFR_INPUT, filepath.c_str(), O_RDONLY);
				if (pInputFilesSizeKb) {
					*pInputFilesSizeKb += calc_image_size_kb(filepath.c_str());
				}
			}
		}

		AssignJobString( ATTR_JOB_CMD, "java");

		AssignJobVal(ATTR_TRANSFER_EXECUTABLE, false);
	}

	// Set an attribute indicating the size of all files to be transferred
	auto_free_ptr disk_usage(submit_param(SUBMIT_KEY_DiskUsage, ATTR_DISK_USAGE));
	if (disk_usage) {
		int64_t disk_usage_kb = 0;
		if ( ! parse_int64_bytes(disk_usage, disk_usage_kb, 1024) || disk_usage_kb < 1) {
			push_error(stderr, "'%s' is not valid for disk_usage. It must be >= 1\n", disk_usage.ptr());
			ABORT_AND_RETURN(1);
		}
		AssignJobVal(ATTR_DISK_USAGE, disk_usage_kb);
	} else if (pInputFilesSizeKb) {
		long long exe_size_kb = 0;
		job->LookupInt(ATTR_EXECUTABLE_SIZE, exe_size_kb);
		AssignJobVal(ATTR_TRANSFER_INPUT_SIZE_MB, (exe_size_kb + *pInputFilesSizeKb) / 1024);
		long long disk_usage_kb = exe_size_kb + *pInputFilesSizeKb;
		AssignJobVal(ATTR_DISK_USAGE, disk_usage_kb);
	}


	// If either stdout or stderr contains path information, and the
	// file is being transfered back via the FileTransfer object,
	// substitute a safe name to use in the sandbox and stash the
	// original name in the output file "remaps".  The FileTransfer
	// object will take care of transferring the data back to the
	// correct path.

	// Starting with Condor 7.7.2, we only do this remapping if we're
	// spooling files to the schedd. The shadow/starter will do any
	// required renaming in the non-spooling case.
	CondorVersionInfo cvi(getScheddVersion());
	if ( (!cvi.built_since_version(7, 7, 2) && should_transfer != STF_NO &&
		  JobUniverse != CONDOR_UNIVERSE_GRID &&
		  JobUniverse != CONDOR_UNIVERSE_STANDARD) ||
		 IsRemoteJob ) {

		std::string output;
		std::string error;
		bool StreamStdout = false;
		bool StreamStderr = false;

		(void) job->LookupString(ATTR_JOB_OUTPUT,output);
		(void) job->LookupString(ATTR_JOB_ERROR,error);
		job->LookupBool(ATTR_STREAM_OUTPUT, StreamStdout);
		job->LookupBool(ATTR_STREAM_ERROR, StreamStderr);

		if(output.length() && output != condor_basename(output.c_str()) &&
		   strcmp(output.c_str(),"/dev/null") != 0 && !StreamStdout)
		{
			char const *working_name = StdoutRemapName;
				//Force setting value, even if we have already set it
				//in the cluster ad, because whatever was in the
				//cluster ad may have been overwritten (e.g. by a
				//filename containing $(Process)).  At this time, the
				//check in InsertJobExpr() is not smart enough to
				//notice that.
			AssignJobString(ATTR_JOB_OUTPUT, working_name);

			if(!output_remaps.empty()) output_remaps += ";";
			output_remaps.formatstr_cat("%s=%s",working_name,EscapeChars(output,";=\\",'\\').c_str());
		}

		if(error.length() && error != condor_basename(error.c_str()) &&
		   strcmp(error.c_str(),"/dev/null") != 0 && !StreamStderr)
		{
			char const *working_name = StderrRemapName;

			if(error == output) {
				//stderr will use same file as stdout
				working_name = StdoutRemapName;
			}
				//Force setting value, even if we have already set it
				//in the cluster ad, because whatever was in the
				//cluster ad may have been overwritten (e.g. by a
				//filename containing $(Process)).  At this time, the
				//check in InsertJobExpr() is not smart enough to
				//notice that.
			AssignJobString(ATTR_JOB_ERROR, working_name);

			if(!output_remaps.empty()) output_remaps += ";";
			output_remaps.formatstr_cat("%s=%s",working_name,EscapeChars(error,";=\\",'\\').c_str());
		}
	}

	// if we might be using file transfer, insert in input/output
	// exprs  
	if( should_transfer != STF_NO ) {
		if (in_files_specified) {
			auto_free_ptr input_files(input_file_list.print_to_string());
			AssignJobString (ATTR_TRANSFER_INPUT_FILES, input_files);
		}
#ifdef HAVE_HTTP_PUBLIC_FILES
		char *public_input_files = 
			submit_param(SUBMIT_KEY_PublicInputFiles, ATTR_PUBLIC_INPUT_FILES);
		if (public_input_files) {
			StringList pub_inp_file_list(NULL, ",");
			pub_inp_file_list.initializeFromString(public_input_files);
			// Process file list, but output string is for ATTR_TRANSFER_INPUT_FILES,
			// so it's not used here.
			// we don't count public files as part of the transfer size
			process_input_file_list(&pub_inp_file_list, NULL);
			if (pub_inp_file_list.isEmpty() == false) {
				char *inp_file_str = pub_inp_file_list.print_to_string();
				if (inp_file_str) {
					AssignJobString(ATTR_PUBLIC_INPUT_FILES, inp_file_str);
					free(inp_file_str);
				}
			}
			free(public_input_files);
		} 
#endif

		if ( out_files_specified ) {
			if (output_file_list.isEmpty()) {
				// transferoutputfiles="" will produce an empty list of output files
				// (this is so you can prevent the output directory from being transferred back, but still allowing for input transfer)
				AssignJobString (ATTR_TRANSFER_OUTPUT_FILES, "");
			} else {
				auto_free_ptr output_files(output_file_list.print_to_string());
				AssignJobString (ATTR_TRANSFER_OUTPUT_FILES, output_files);
			}
		}
	}

	//PRAGMA_REMIND("move this to ReportCommonMistakes")
	if( should_transfer == STF_NO && 
		JobUniverse != CONDOR_UNIVERSE_GRID &&
		JobUniverse != CONDOR_UNIVERSE_JAVA &&
		JobUniverse != CONDOR_UNIVERSE_VM )
	{
		// We check the keyword here, but not the job ad because we only want the warning when
		// the USER explicitly set transfer_executable = true.
		// Also, the default for transfer_executable is true, not false.  but we only want to
		// know if the user set it explicitly, so we pretend the default is false here...
		if (submit_param_bool(SUBMIT_KEY_TransferExecutable, ATTR_TRANSFER_EXECUTABLE, false)) {
			//User explicitly requested transfer_executable = true,
			//but they did not turn on transfer_files, so they are
			//going to be confused when the executable is _not_
			//transfered!  Better bail out.
			err_msg = "\nERROR: You explicitly requested that the "
				"executable be transfered, but for this to work, you must "
				"enable Condor's file transfer functionality.  You need "
				"to define either: \"when_to_transfer_output = ON_EXIT\" "
				"or \"when_to_transfer_output = ON_EXIT_OR_EVICT\".  "
				"Optionally, you can define \"should_transfer_files = "
				"IF_NEEDED\" if you do not want any files to be transfered "
				"if the job executes on a machine in the same "
				"FileSystemDomain.  See the Condor manual for more "
				"details.";
			print_wrapped_text( err_msg.c_str(), stderr );
			ABORT_AND_RETURN( 1 );
		}
	}

	macro_value = submit_param( SUBMIT_KEY_TransferOutputRemaps,ATTR_TRANSFER_OUTPUT_REMAPS);
	if(macro_value) {
		if(*macro_value != '"' || macro_value[1] == '\0' || macro_value[strlen(macro_value)-1] != '"') {
			push_error(stderr, "transfer_output_remaps must be a quoted string, not: %s\n",macro_value);
			ABORT_AND_RETURN( 1 );
		}

		macro_value[strlen(macro_value)-1] = '\0';  //get rid of terminal quote

		if(!output_remaps.empty()) output_remaps += ";";
		output_remaps += macro_value+1; // add user remaps to auto-generated ones

		free(macro_value);
	}

	if(!output_remaps.empty()) {
		AssignJobString(ATTR_TRANSFER_OUTPUT_REMAPS, output_remaps.c_str());
	}

		// Check accessibility of output files.
	output_file_list.rewind();
	char const *output_file;
	while ( (output_file=output_file_list.next()) ) {
		output_file = condor_basename(output_file);
		if( !output_file || !output_file[0] ) {
				// output_file may be empty if the entry in the list is
				// a path ending with a slash.  Since a path ending in a
				// slash means to get the contents of a directory, and we
				// don't know in advance what names will exist in the
				// directory, we can't do any check now.
			continue;
		}
		// Apply filename remaps if there are any.
		MyString remap_fname;
		if(filename_remap_find(output_remaps.c_str(),output_file,remap_fname)) {
			output_file = remap_fname.c_str();
		}

		check_open(SFR_OUTPUT, output_file, O_WRONLY|O_CREAT|O_TRUNC );
	}


	return 0;
}

int SubmitHash::FixupTransferInputFiles()
{
	RETURN_IF_ABORT();

		// See the comment in the function body of ExpandInputFileList
		// for an explanation of what is going on here.

	if ( ! IsRemoteJob ) {
		return 0;
	}

	std::string input_files;
	if( job->LookupString(ATTR_TRANSFER_INPUT_FILES,input_files) != 1 ) {
		return 0; // nothing to do
	}

	if (ComputeIWD()) { ABORT_AND_RETURN(1); }

	std::string error_msg;
	MyString expanded_list;
	bool success = FileTransfer::ExpandInputFileList(input_files.c_str(),JobIwd.c_str(),expanded_list,error_msg);
	if (success) {
		if (expanded_list != input_files) {
			dprintf(D_FULLDEBUG,"Expanded input file list: %s\n",expanded_list.c_str());
			job->Assign(ATTR_TRANSFER_INPUT_FILES,expanded_list.c_str());
		}
	} else {
		MyString err_msg;
		err_msg.formatstr( "\n%s\n",error_msg.c_str());
		print_wrapped_text( err_msg.c_str(), stderr );
		ABORT_AND_RETURN( 1 );
	}
	return 0;
}


// check to see if the job needs OAuth services, returns TRUE if it does
// if a services_ads collection is provided, it will be populated with OAuth service ads
// if return value is true, but *ads_error is not empty() then the request ads have missing fields
// that are required by configuration.
bool SubmitHash::NeedsOAuthServices(
	std::string & services,   // out: comma separated list of services names for OAuthServicesNeeded job attribute
	ClassAdList * request_ads /*=NULL*/, // out: optional list of request classads for the services
	std::string * ads_error /*=NULL*/) const // out: error message from building request_ads
{
	if (request_ads) { request_ads->Clear(); }
	if (ads_error) { ads_error->clear(); }
	services.clear();

	auto_free_ptr tokens_needed(submit_param(SUBMIT_KEY_UseOAuthServices, SUBMIT_KEY_UseOAuthServicesAlt));
	if (tokens_needed.empty()) {
		return false;
	}

	// enabled services it the bare service names from the use_oauth_services
	// these may not be the actual services names
	// because the use of handles modifies the effective service name
	classad::References enabled_services, services_with_handles;
	StringTokenIterator sti(tokens_needed);
	for (auto name = sti.first(); name != NULL; name = sti.next()) {
		enabled_services.insert(name);
	}

	// this will be populated with the fully qualifed service names
	// that have been enabled, these names will include the handle suffix
	classad::References service_names;

	// scan the submit keys for things that match the form
	// <service>_OAUTH_[PERMISSIONS|RESOURCE](_<handle>)?
	// and create a list of individual tokens (with handles)
	// that we need to have.

	const char *errptr;
	int erroffset;
	pcre * re = pcre_compile("_oauth_(permissions|resource)", PCRE_CASELESS, &errptr, &erroffset, NULL);
	if ( ! re) {
		dprintf(D_ALWAYS, "could not compile Oauth key regex!\n");
		return true;
	}
	const int ocount = 2; // 1 for (permissions|resource) capture group, and 1 for whole pattern
	int ovec[3 * ocount];
	const int ovec_service_end = 0;  // index into ovec for the end of the service name (start of pattern)
	const int ovec_handle_start = 1; // index into ovec for the start of the handle (end of the pattern)

	std::string service;

	// scan the keys in the hashtable, looking for keys that match the pattern
	// if we find any, check to see if they have a handle suffix.
	// so we can store <service>*<handle> as the actual service name
	HASHITER it = hash_iter_begin(const_cast<MACRO_SET&>(SubmitMacroSet));
	for (; !hash_iter_done(it); hash_iter_next(it)) {
		const char *key = hash_iter_key(it);
		if (*key == '+' || starts_with_ignore_case(key, "MY.")) continue;	// ignore job attrs, we care only about submit keywords
		int cch = (int)strlen(key);
		int onum = pcre_exec(re, NULL, key, cch, 0, PCRE_NOTBOL, ovec, ocount);
		if (onum >= 0 && ovec[ovec_service_end] > 0) {
			service.assign(key, ovec[ovec_service_end]);
			if (enabled_services.count(service) > 0) {

				// does this key have a handle suffix? of so append the suffix to the service name
				if (key[ovec[ovec_handle_start]]) {
					// add this to the list of services that have specialized names
					services_with_handles.insert(service);

					// now mutate the service name to include the handle
					service += "*";
					service += key + ovec[ovec_handle_start] + 1;
				}

				// store the effective service name
				service_names.insert(service);
			}
		}
	}
	hash_iter_delete(&it);
	pcre_free(re);

	// The services names that did *not* have a PERMISSIONS or RESOURCE key have not yet been added
	// we want to add these only if that service has not already been added with a handle
	for (auto name = enabled_services.begin(); name != enabled_services.end(); ++name) {
		if (services_with_handles.count(*name) > 0) continue;
		service_names.insert(*name);
	}

	// return the string that we will use for the OAuthServicesNeeded job attribute
	for (auto name = service_names.begin(); name != service_names.end(); ++name){
		if (!services.empty()) services += ",";
		services += *name;
	}

	// at this point, service_names has the list fully qualified service names, including the handle suffix
	// now we need to build services ads for these
	if (request_ads) {
		build_oauth_service_ads(service_names, *request_ads, *ads_error);
	}
	return true;
}

// fill out token request ads for the needed oauth services
// returns -1 and fills out error if the SubmitHash is missing a required field
// returns 0 on success
int SubmitHash::build_oauth_service_ads (
	classad::References & unique_names,
	ClassAdList & requests,
	std::string & error) const
{
	MyString param_name;
	MyString config_param_name;
	MyString param_val;

	error.clear();

	for (auto it = unique_names.begin(); it != unique_names.end(); ++it) {
		const char * token = it->c_str();
		ClassAd *request_ad = new ClassAd();
		MyString token_MyS = token;

		MyString service_name;
		MyString handle;
		int starpos = token_MyS.FindChar('*');
		if(starpos == -1) {
			// no handle, just service
			service_name = token_MyS;
		} else {
			// no split into two
			service_name = token_MyS.substr(0,starpos);
			handle = token_MyS.substr(starpos+1,token_MyS.length());
		}
		request_ad->Assign("Service", service_name);
		if ( ! handle.empty()) { request_ad->Assign("Handle", handle); }


		// get permissions (scopes) from submit file or config file if needed
		param_name.formatstr("%s_OAUTH_PERMISSIONS", service_name.c_str());
		if (handle.length()) {
			param_name += "_";
			param_name += handle;
		}
		param_val = submit_param_mystring(param_name.c_str(), NULL);
		if(param_val.length() == 0) {
			// not specified: is this required?
			config_param_name.formatstr("%s_USER_DEFINE_SCOPES", service_name.c_str());
			param_val  = param(config_param_name.c_str());
			if (param_val[0] == 'R') {
				formatstr(error, "You must specify %s to use OAuth service %s.", param_name.c_str(), service_name.c_str());
				return -1;
			}
			config_param_name.formatstr("%s_DEFAULT_SCOPES", service_name.c_str());
			param_val = param(config_param_name.c_str());
		}
		if (!param_val.empty()) { request_ad->Assign("Scopes", param_val); }

		// get resource (audience) from submit file or config file if needed
		param_name.formatstr("%s_OAUTH_RESOURCE", service_name.c_str());
		if (handle.length()) {
			param_name += "_";
			param_name += handle;
		}
		param_val = submit_param_mystring(param_name.c_str(), NULL);
		if (param_val.length() == 0) {
			// not specified: is this required?
			config_param_name.formatstr("%s_USER_DEFINE_AUDIENCE", service_name.c_str());
			param_val  = param(config_param_name.c_str());
			if (param_val[0] == 'R') {
				formatstr(error, "You must specify %s to use OAuth service %s.", param_name.c_str(), service_name.c_str());
				return -1;
			}
			config_param_name.formatstr("%s_DEFAULT_AUDIENCE", service_name.c_str());
			param_val = param(config_param_name.c_str());
		}
		if ( ! param_val.empty()) { request_ad->Assign("Audience", param_val); }

		// right now, we only ever want to obtain creds for the user
		// principal as determined by the CredD.  omitting username
		// tells the CredD to take the authenticated user from the
		// socket and use that.
		//
		// NOTE: this will fail when talking to a pre-8.9.7 CredD
		// because it is expecting this username and does not know to
		// use the authenticated from the socket.
		//
		// in the future, if we wish to obtain credentials on behalf of
		// another user, you would fill in this attribute, presumably
		// with some value obtained from the submit file.
		//
		// request_ad->Assign("Username", "<username>");

		requests.Insert(request_ad);
	}

	return 0;
}


void SubmitHash::delete_job_ad()
{
	delete job;
	job = NULL;
	delete procAd;
	procAd = NULL;
}

#ifdef WIN32
#if 0 // We documented in 8.5 that we don't do this anymore and no-one complained. so in 8.9 we remove it.
void publishWindowsOSVersionInfo(ClassAd & ad)
{
	// Publish the version of Windows we are running
	OSVERSIONINFOEX os_version_info;
	ZeroMemory ( &os_version_info, sizeof ( OSVERSIONINFOEX ) );
	os_version_info.dwOSVersionInfoSize = sizeof ( OSVERSIONINFOEX );
	BOOL ok = GetVersionEx ( (OSVERSIONINFO*) &os_version_info );
	if ( !ok ) {
		os_version_info.dwOSVersionInfoSize =
			sizeof ( OSVERSIONINFO );
		ok = GetVersionEx ( (OSVERSIONINFO*) &os_version_info );
		if ( !ok ) {
			dprintf ( D_FULLDEBUG, "Submit: failed to get Windows version information\n" );
		}
	}

	if ( ok ) {
		ad.Assign(ATTR_WINDOWS_MAJOR_VERSION, os_version_info.dwMajorVersion);
		ad.Assign(ATTR_WINDOWS_MINOR_VERSION, os_version_info.dwMinorVersion);
		ad.Assign(ATTR_WINDOWS_BUILD_NUMBER, os_version_info.dwBuildNumber);
		// publish the extended Windows version information if we have it at our disposal
		if (sizeof(OSVERSIONINFOEX) == os_version_info.dwOSVersionInfoSize) {
			ad.Assign(ATTR_WINDOWS_SERVICE_PACK_MAJOR, os_version_info.wServicePackMajor);
			ad.Assign(ATTR_WINDOWS_SERVICE_PACK_MINOR, os_version_info.wServicePackMinor);
			ad.Assign(ATTR_WINDOWS_PRODUCT_TYPE, os_version_info.wProductType);
		}
	}
}
#endif
#endif

int SubmitHash::set_cluster_ad(ClassAd * ad)
{
	delete job;
	job = NULL;
	delete procAd;
	procAd = NULL;

	if ( ! ad) {
		this->clusterAd = NULL;
		return 0;
	}

	MACRO_EVAL_CONTEXT ctx = mctx; mctx.use_mask = 0;
	ad->LookupString (ATTR_OWNER, submit_username);
	ad->LookupInteger(ATTR_CLUSTER_ID, jid.cluster);
	ad->LookupInteger(ATTR_PROC_ID, jid.proc);
	ad->LookupInteger(ATTR_Q_DATE, submit_time);
	if (ad->LookupString(ATTR_JOB_IWD, JobIwd) && ! JobIwd.empty()) {
		JobIwdInitialized = true;
		insert_macro("FACTORY.Iwd", JobIwd.c_str(), SubmitMacroSet, DetectedMacro, ctx);
	}

	this->clusterAd = ad;
	// Force the cluster IWD to be computed, so we can safely call getIWD and full_path
	ComputeIWD();
	return 0;
}

int SubmitHash::init_base_ad(time_t submit_time_in, const char * username)
{
	MyString buffer;
	submit_username.clear();
	if (username) { submit_username = username; }

	delete job; job = NULL;
	delete procAd; procAd = NULL;
	baseJob.Clear();
	base_job_is_cluster_ad = 0;

	// set up types of the ad
	SetMyTypeName (baseJob, JOB_ADTYPE);
	SetTargetTypeName (baseJob, STARTD_ADTYPE);

	if (submit_time_in) {
		submit_time = submit_time_in;
	} else {
		submit_time = time(NULL);
	}

	setup_submit_time_defaults(submit_time);

	// all jobs should end up with the same qdate, so we only query time once.
	baseJob.Assign(ATTR_Q_DATE, submit_time);
	baseJob.Assign(ATTR_COMPLETION_DATE, 0);

	// as of 8.9.5 we no longer think it is a good idea for submit to set the Owner attribute
	// for jobs, even for local jobs, but just in case, set this knob to true to enable the
	// pre 8.9.5 behavior.
	bool set_local_owner = param_boolean("SUBMIT_SHOULD_SET_LOCAL_OWNER", false);

	// Set the owner attribute to undefined for remote jobs or jobs where
	// the caller did not provide a username
	if (IsRemoteJob || submit_username.empty() || ! set_local_owner) {
		baseJob.AssignExpr(ATTR_OWNER, "Undefined");
	} else {
		baseJob.Assign(ATTR_OWNER, submit_username.c_str());
	}

#ifdef WIN32
	// put the NT domain into the ad as well
	auto_free_ptr ntdomain(my_domainname());
	if (ntdomain) baseJob.Assign(ATTR_NT_DOMAIN, ntdomain.ptr());


	#if 0 // We documented in 8.5 that we don't do this anymore and no-one complained. so in 8.9 we remove it.
	// Publish the version of Windows we are running
	if (param_boolean("SUBMIT_PUBLISH_WINDOWS_OSVERSIONINFO", false)) {
		publishWindowsOSVersionInfo(baseJob);
	}
	#endif
#endif

	baseJob.Assign(ATTR_JOB_REMOTE_WALL_CLOCK, 0.0);
	baseJob.Assign(ATTR_JOB_REMOTE_USER_CPU,   0.0);
	baseJob.Assign(ATTR_JOB_REMOTE_SYS_CPU,    0.0);
	baseJob.Assign(ATTR_JOB_CUMULATIVE_REMOTE_USER_CPU,   0.0);
	baseJob.Assign(ATTR_JOB_CUMULATIVE_REMOTE_SYS_CPU,    0.0);

	baseJob.Assign(ATTR_JOB_EXIT_STATUS, 0);
	baseJob.Assign(ATTR_NUM_CKPTS, 0);
	baseJob.Assign(ATTR_NUM_JOB_STARTS, 0);
	baseJob.Assign(ATTR_NUM_JOB_COMPLETIONS, 0);
	baseJob.Assign(ATTR_NUM_RESTARTS, 0);
	baseJob.Assign(ATTR_NUM_SYSTEM_HOLDS, 0);
	baseJob.Assign(ATTR_JOB_COMMITTED_TIME, 0);
	baseJob.Assign(ATTR_COMMITTED_SLOT_TIME, 0);
	baseJob.Assign(ATTR_CUMULATIVE_SLOT_TIME, 0);
	baseJob.Assign(ATTR_TOTAL_SUSPENSIONS, 0);
	baseJob.Assign(ATTR_LAST_SUSPENSION_TIME, 0);
	baseJob.Assign(ATTR_CUMULATIVE_SUSPENSION_TIME, 0);
	baseJob.Assign(ATTR_COMMITTED_SUSPENSION_TIME, 0);
	baseJob.Assign(ATTR_ON_EXIT_BY_SIGNAL, false);

#if 0
	// can't use this because of +attrs and My.attrs in SUBMIT_ATTRS
	config_fill_ad( job );
#else
	classad::References submit_attrs;
	param_and_insert_attrs("SUBMIT_ATTRS", submit_attrs);
	param_and_insert_attrs("SUBMIT_EXPRS", submit_attrs);
	param_and_insert_attrs("SYSTEM_SUBMIT_ATTRS", submit_attrs);

	if ( ! submit_attrs.empty()) {
		MyString buffer;

		for (classad::References::const_iterator it = submit_attrs.begin(); it != submit_attrs.end(); ++it) {
			if (starts_with(*it,"+")) {
				forcedSubmitAttrs.insert(it->substr(1));
				continue;
			} else if (starts_with_ignore_case(*it, "MY.")) {
				forcedSubmitAttrs.insert(it->substr(3));
				continue;
			}

			auto_free_ptr expr(param(it->c_str()));
			if ( ! expr) continue;
			ExprTree *tree = NULL;
			bool valid_expr = (0 == ParseClassAdRvalExpr(expr.ptr(), tree)) && tree != NULL;
			if ( ! valid_expr) {
				dprintf(D_ALWAYS, "could not insert SUBMIT_ATTR %s. did you forget to quote a string value?\n", it->c_str());
				//push_warning(stderr, "could not insert SUBMIT_ATTR %s. did you forget to quote a string value?\n", it->c_str());
			} else {
				baseJob.Insert(*it, tree);
			}
		}
	}
	
	/* Insert the version into the ClassAd */
	baseJob.Assign( ATTR_VERSION, CondorVersion() );
	baseJob.Assign( ATTR_PLATFORM, CondorPlatform() );
#endif

#if 0 // not used right now..
	// if there is an Attrs ad, copy from it into this ad.
	if (from_ad) {
		if ( baseJob.Update(*from_ad) == false ) {
			abort_code = 1;
		}
	}
#endif

	return abort_code;
}

// after calling make_job_ad for the Procid==0 ad, pass the returned job ad to this function
// to fold the job attributes into the base ad, thereby creating an internal clusterad (owned by the SubmitHash)
// The passed in job ad will be striped down to a proc0 ad and chained to the internal clusterad
// it is an error to pass any ad other than the most recent ad returned by make_job_ad()
// After calling this method, subsequent calls to make_job_ad() will produce a job ad that
// is chained to the cluster ad
// This function does nothing if the SubmitHash is using a foreign clusterad (i.e. you called set_cluster_ad())
//
bool SubmitHash::fold_job_into_base_ad(int cluster_id, ClassAd * jobad)
{
	// its only valid to call this function if not using a foreign clusterad
	// and if the job passed in is the same as the job we just returned from make_job_ad()
	if (clusterAd || ! jobad) {
		return false;
	}

	jobad->ChainToAd(NULL); // make sure that there is not currently a chained parent
	int procid = -1;
	if ( ! jobad->LookupInteger(ATTR_PROC_ID, procid) || procid < 0) {
		return false;
	}

	// grab the status from the jobad, this attribute is also one we want to force into the procad
	// although unlike the procid, it's ok if it is also in the cluster ad
	int status = IDLE;
	bool has_status = jobad->LookupInteger(ATTR_JOB_STATUS, status);

	// move all of the attributes from the job to the parent.
	baseJob.Update(*jobad);

	// put the proc id (and possibly status) back into the (now empty) jobad
	jobad->Clear();
	jobad->Assign(ATTR_PROC_ID, procid);
	if (has_status) jobad->Assign(ATTR_JOB_STATUS, status);

	// make sure that the base job has no procid assigment, and the correct cluster id
	baseJob.Delete(ATTR_PROC_ID);
	baseJob.Assign(ATTR_CLUSTER_ID, cluster_id);
	base_job_is_cluster_ad = jid.cluster; // so we notice if the cluster id changes and we need to make a new base ad

	// chain the job to the base clusterad
	jobad->ChainToAd(&baseJob);
	return true;
}


ClassAd* SubmitHash::make_job_ad (
	JOB_ID_KEY job_id, // ClusterId and ProcId
	int item_index, // Row or ItemIndex
	int step,       // Step
	bool interactive,
	bool remote,
	int (*check_file)(void*pv, SubmitHash * sub, _submit_file_role role, const char * name, int flags),
	void* pv_check_arg)
{
	jid = job_id;
	IsInteractiveJob = interactive;
	IsRemoteJob = remote;
	// save these for use by check_open
	FnCheckFile = check_file;
	CheckFileArg = pv_check_arg;

	strcpy(LiveNodeString,"");
	(void)sprintf(LiveClusterString, "%d", job_id.cluster);
	(void)sprintf(LiveProcessString, "%d", job_id.proc);
	(void)sprintf(LiveRowString, "%d", item_index);
	(void)sprintf(LiveStepString, "%d", step);

	// calling this function invalidates the job returned from the previous call
	delete job; job = NULL;
	delete procAd; procAd = NULL;

	// we only set the universe once per cluster.
	if (JobUniverse <= CONDOR_UNIVERSE_MIN || job_id.proc <= 0) {
		ClassAd universeAd;
		DeltaClassAd tmpDelta(universeAd);
		procAd = &universeAd;
		job =  &tmpDelta;
		SetUniverse();
		baseJob.Update(universeAd);
		if (clusterAd) {
			//PRAGMA_REMIND("tj: skip doing SetUniverse or do an abbreviated one if we have a clusterAd")
			int uni = CONDOR_UNIVERSE_MIN;
			if ( ! clusterAd->LookupInteger(ATTR_JOB_UNIVERSE, uni) || uni != JobUniverse) {
				clusterAd->Update(universeAd);
			}
		}
		job = NULL;
		procAd = NULL;
	}

	// Now that we know the universe, we can set the default NODE macro, note that dagman also uses NODE
	// but since this is a default macro, the dagman node will take precedence.
	// we set it to #pArAlLeLnOdE# for PARALLEL universe, for universe MPI, we need it to expand as "#MpInOdE#" instead.
	if (JobUniverse == CONDOR_UNIVERSE_PARALLEL) {
		strcpy(LiveNodeString, "#pArAlLeLnOdE#");
	} else if (JobUniverse == CONDOR_UNIVERSE_MPI) {
		strcpy(LiveNodeString, "#MpInOdE#");
	}

	if (clusterAd) {
		procAd = new ClassAd();
		procAd->ChainToAd(clusterAd);
	} else if ((jid.proc > 0) && base_job_is_cluster_ad) {
		procAd = new ClassAd();
		procAd->ChainToAd(&baseJob);
	} else {
		procAd = new ClassAd(baseJob);
	}
	job = new DeltaClassAd(*procAd);

	// really a command, needs to happen before any calls to check_open
	JobDisableFileChecks = submit_param_bool(SUBMIT_CMD_skip_filechecks, NULL, false);
	//PRAGMA_REMIND("TODO: several bits of grid code are ignoring JobDisableFileChecks and bypassing FnCheckFile, check to see if that is kosher.")

#if !defined(WIN32)
	SetRootDir();	// must be called very early
	if (!clusterAd) { // if no clusterAd, we also want to check for access
		if (check_root_dir_access()) { return NULL; }
	}
#endif
	SetIWD();		// must be called very early

	SetExecutable(); /* factory:ok */
	SetArguments(); /* factory:ok */
	SetGridParams(); /* factory:ok */
	SetVMParams(); /* factory:ok */
	SetJavaVMArgs(); /* factory:ok */
	SetParallelParams(); /* factory:ok */

	SetEnvironment(); /* factory:ok */

	SetJobStatus(); /* run always, factory:ok as long as hold keyword isn't pruned */

	SetTDP();	/* factory:ok as long as transfer fixed or tdp_cmd not pruned */ // before SetTransferFile() and SetRequirements()
	SetStdin(); /* factory:ok */
	SetStdout(); /* factory:ok */
	SetStderr(); /* factory:ok */
	SetGSICredentials(); /* factory:ok */

	SetNotification(); /* factory:ok */
	SetRank(); /* factory:ok */
	SetPeriodicExpressions(); /* factory:ok */
	SetLeaveInQueue(); /* factory:ok */
	SetJobRetries(); /* factory:ok */
	SetKillSig(); /* factory:ok  */

	// Orthogonal to all other functions.  This position is arbitrary.
	SetContainerSpecial();

	SetRequestResources(); /* n attrs, prunable by pattern, factory:ok */
	SetConcurrencyLimits(); /* 2 attrs, prunable, factory:ok */
	SetAccountingGroup(); /* 3 attrs, prunable, factory:ok */
	SetOAuth(); /* 1 attr, prunable, factory:ok */

	SetSimpleJobExprs();

	SetJobDeferral(); /* 4 attrs, prunable */

	SetImageSize();	/* run always, factory:ok */
	SetTransferFiles(); /* run once if */

	SetAutoAttributes();
	ReportCommonMistakes();

		// When we are NOT late materializing, set SUBMIT_ATTRS attributes that are +Attr or My.Attr second-to-last
	if ( ! clusterAd) { SetForcedSubmitAttrs(); }

		// SetForcedAttributes should be last so that it trumps values
		// set by normal submit attributes
	SetForcedAttributes();

	// Must be called _after_ SetTransferFiles(), SetJobDeferral(),
	// SetCronTab(), SetPerFileEncryption(), SetAutoAttributes().
	// and after SetForcedAttributes()
	SetRequirements();

	// This must come after all things that modify the input file list
	FixupTransferInputFiles();

	// if we aborted in any of the steps above, then delete the job and return NULL.
	if (abort_code) {
		delete job;
		job = NULL;
		delete procAd;
		procAd = NULL;
	} else if (procAd) {
		if (procAd->GetChainedParentAd()) {
			#if 0 // the delta ad does this so we don't need to
			// remove duplicate attributes between procad and chained parent
			procAd->PruneChildAd();
			#endif
			// we need to make sure that that job status is in the proc ad
			// because the job counters by status in the schedd depends on this.
			if ( ! procAd->LookupIgnoreChain(ATTR_JOB_STATUS)) {
				CopyAttribute(ATTR_JOB_STATUS, *procAd, ATTR_JOB_STATUS, *procAd->GetChainedParentAd());
			}
		} else if ( ! clusterAd && (base_job_is_cluster_ad != jid.cluster)) {
			// promote the procad to a clusterad
			fold_job_into_base_ad(jid.cluster, procAd);
		}
	}
	return procAd;
}


void SubmitHash::insert_source(const char * filename, MACRO_SOURCE & source)
{
	::insert_source(filename, SubmitMacroSet, source);
}

// Check to see if this is a queue statement, if it is, return a pointer to the queue arguments.
// 
const char * SubmitHash::is_queue_statement(const char * line)
{
	const int cchQueue = sizeof("queue")-1;
	if (starts_with_ignore_case(line, "queue") && (0 == line[cchQueue] || isspace(line[cchQueue]))) {
		const char * pqargs = line+cchQueue;
		while (*pqargs && isspace(*pqargs)) ++pqargs;
		return pqargs;
	}
	return NULL;
}


// set the slice by parsing a string [x:y:z], where
// the enclosing [] are required
// x,y & z are integers, y and z are optional
char *qslice::set(char* str) {
	flags = 0;
	if (*str == '[') {
		char * p = str;
		char * pend=NULL;
		flags |= 1;
		int val = (int)strtol(p+1, &pend, 10);
		if ( ! pend || (*pend != ':' && *pend != ']')) { flags = 0; return str; }
		start = val; if (pend > p+1) flags |= 2;
		p = pend;
		if (*p == ']') return p;
		val = (int)strtol(p+1, &pend, 10);
		if ( ! pend || (*pend != ':' && *pend != ']')) { flags = 0; return str; }
		end = val; if (pend > p+1) flags |= 4;
		p = pend;
		if (*p == ']') return p;
		val = (int)strtol(p+1, &pend, 10);
		if ( ! pend || *pend != ']') { flags = 0; return str; }
		step = val; if (pend > p+1) flags |= 8;
		return pend+1;
	}
	return str;
}

// convert ix based on slice start & step, returns true if translated ix is within slice start and length.
// input ix is assumed to be 0 based and increasing.
bool qslice::translate(int & ix, int len) const {
	if (!(flags & 1)) return ix >= 0 && ix < len;
	int im = (flags&8) ? step : 1;
	if (im <= 0) {
		ASSERT(0); // TODO: implement negative iteration.
	} else {
		int is = 0;   if (flags&2) { is = (start < 0) ? start+len : start; }
		int ie = len; if (flags&4) { ie = is + ((end < 0) ? end+len : end); }
		int iy = is + (ix*im);
		ix = iy;
		return ix >= is && ix < ie;
	}
}

// check to see if ix is selected for by the slice. negative iteration is ignored 
bool qslice::selected(int ix, int len) const {
	if (!(flags&1)) return ix >= 0 && ix < len;
	int is = 0; if (flags&2) { is = (start < 0) ? start+len : start; }
	int ie = len; if (flags&4) { ie = (end < 0) ? end+len : end; }
	return ix >= is && ix < ie && ( !(flags&8) || (0 == ((ix-is) % step)) );
}

// returns number of selected items for a list of the given length, result is never negative
// negative step values NOT handled correctly
int qslice::length_for(int len) const {
	if (!(flags&1)) return len;
	int is = 0; if (flags&2) { is = (start < 0) ? start+len : start; }
	int ie = len; if (flags&4) { ie = (end < 0) ? end+len : end; }
	int ret = ie - is;
	if ((flags&8) && step > 1) { 
		ret = (ret + step -1) / step;
	}
	// bound the return value to the range of 0 to len
	ret = MAX(0, ret);
	return MIN(ret, len);
}


int qslice::to_string(char * buf, int cch) const {
	char sz[16*3];
	if ( ! (flags&1)) return 0;
	char * p = sz;
	*p++  = '[';
	if (flags&2) { p += sprintf(p,"%d", start); }
	*p++ = ':';
	if (flags&4) { p += sprintf(p,"%d", end); }
	*p++ = ':';
	if (flags&8) { p += sprintf(p,"%d", step); }
	*p++ = ']';
	*p = 0;
	strncpy(buf, sz, cch); buf[cch-1] = 0;
	return (int)(p - sz);
}


// scan for a keyword from set of tokens, the keywords must be surrounded by whitespace
// or terminated by (.  if a token is found token_id is set, otherwise it is left untouched.
// the return value is a pointer to where scanning left off.

struct _qtoken { const char * name; int id; };

static char * queue_token_scan(char * ptr, const struct _qtoken tokens[], int ctokens, char** pptoken, int & token_id, bool scan_until_match)
{
	char *ptok = NULL;   // pointer to start of current token in pqargs when scanning for keyword
	char tokenbuf[sizeof("matching")+1] = ""; // temporary buffer to hold a potential keyword while scanning
	int  maxtok = (int)sizeof(tokenbuf)-1;
	int  cchtok = 0;

	char * p = ptr;

	while (*p) {
		int ch = *p;
		if (isspace(ch) || ch == '(') {
			if (cchtok >= 1 && cchtok <= maxtok) {
				tokenbuf[cchtok] = 0;
				int ix = 0;
				for (ix = 0; ix < ctokens; ++ix) {
					if (MATCH == strcasecmp(tokenbuf, tokens[ix].name))
						break;
				}
				if (ix < ctokens) { token_id = tokens[ix].id; *pptoken = ptok; break; }
			}
			if ( ! scan_until_match) { *pptoken = ptok; break; }
			cchtok = 0;
		} else {
			if ( ! cchtok) { ptok = p; }
			if (cchtok < maxtok) { tokenbuf[cchtok] = ch; }
			++cchtok;
		}
		++p;
	}

	return p;
}

// returns number of selected items
// the items member must have been populated
// or the mode must be foreach_not
// the return does not take queue_num into account.
int SubmitForeachArgs::item_len() const
{
	if (foreach_mode == foreach_not) return 1;
	return slice.length_for(items.number());
}

enum {
	PARSE_ERROR_INVALID_QNUM_EXPR = -2,
	PARSE_ERROR_QNUM_OUT_OF_RANGE = -3,
	PARSE_ERROR_UNEXPECTED_KEYWORD = -4,
	PARSE_ERROR_BAD_SLICE = -5,
};

// parse a the arguments for a Queue statement. this will be of the form
//
//    [<num-expr>] [[<var>[,<var2>]] in|from|matching [<slice>][<tokening>] (<items>)]
// 
//  {} indicates optional, <> indicates argument type rather than literal text, | is either or
//
//  <num-expr> is any classad expression that parses to an int it defines the number of
//             procs to queue per item in <items>.  If not present 1 is used.
//  <var>      is a variable name, case insensitive, case preserving, must begin with alpha and contain only alpha, numbers and _
//  in|from|matching  only one of these case-insensitive keywords may occur, these control interpretation of <items>
//  <slice>    is a python style slice controlling the start,end & step through the <items>
//  <tokening> arguments that control tokenizing <items>.
//  <items>    is a list of items to iterate and queue. the () surrounding items are optional, if they exist then
//             items may span multiple lines, in which case the final ) must be on a line by itself.
//
// The basic parsing strategy is:
//    1) find the in|from|matching keyword by scanning for whitespace or ( delimited words
//       if NOT FOUND, set end_num to end of input string and goto step 5 (because the whole input is <num-expr>)
//       else set end_num to start of keyword.
//    2) parse forwards from end of keyword looking for (
//       if no ( is found, parse remainder of line as single-line itemlist
//       if ( is found look to see if last char on line is )
//          if found both ( and ) parse content as a single-line itemlist
//          else set items_filename appropriately based on keyword.
//    3) FUTURE WORK: parse characters between keyword and ( as <slice> and <tokening>
//    4) parse backwards from start of keyword while you see valid VAR,VAR2,etc (basically look for bare numbers or non-alphanum chars)
//       set end_num to first char that cannot be VAR,VAR2
//       if VARS found, parse into vars stringlist.
///   4) eval from start of line to end_num and set queue_num.
//
int SubmitForeachArgs::parse_queue_args (
	char * pqargs)      // in:  queue line, THIS MAY BE MODIFIED!! \0 will be inserted to delimit things
{
	foreach_mode = foreach_not;
	vars.clearAll();
	// we can't clear this unconditionally, because it may already be filled with itemdata sent over from submit
	// items.clearAll();
	items_filename.clear();

	while (isspace(*pqargs)) ++pqargs;

	// empty queue args means queue 1
	if ( ! *pqargs) {
		queue_num = 1;
		return 0;
	}

	char *p = pqargs;    // pointer to current char while scanning
	char *ptok = NULL;   // pointer to start of current token in pqargs when scanning for keyword
	static const struct _qtoken foreach_tokens[] = { {"in", foreach_in }, {"from", foreach_from}, {"matching", foreach_matching} };
	p = queue_token_scan(p, foreach_tokens, COUNTOF(foreach_tokens), &ptok, foreach_mode, true);

	// for now assume that p points to the end of the queue count expression.
	char * pnum_end = p;

	// if we found a in,from, or matching keyword. we use that to anchor the rest of the parse
	// before the keyword is the optional vars list, and before that is the optional queue count.
	// after the keyword is the start of the items list.
	if (foreach_mode != foreach_not) {
		// if we found a keyword, then p points to the start of the itemlist
		// and we have to scan backwords to find the end of the queue count.
		while (*p && isspace(*p)) ++p;

		// check for qualifiers after the foreach keyword
		if (*p != '(') {
			static const struct _qtoken quals[] = { {"files", 1 }, {"dirs", 2}, {"any", 3} };
			for (;;) {
				char * p2 = p;
				int qual = -1;
				char * ptmp = NULL;
				p2 = queue_token_scan(p2, quals, COUNTOF(quals), &ptmp, qual, false);
				if (ptmp && *ptmp == '[') { qual = 4; }
				if (qual <= 0)
					break;

				switch (qual)
				{
				case 1:
					if (foreach_mode == foreach_matching) foreach_mode = foreach_matching_files;
					else return PARSE_ERROR_UNEXPECTED_KEYWORD;
					break;

				case 2:
					if (foreach_mode == foreach_matching) foreach_mode = foreach_matching_dirs;
					else return PARSE_ERROR_UNEXPECTED_KEYWORD;
					break;

				case 3:
					if (foreach_mode == foreach_matching) foreach_mode = foreach_matching_any;
					else return PARSE_ERROR_UNEXPECTED_KEYWORD;
					break;

				case 4:
					p2 = slice.set(ptmp);
					if ( ! slice.initialized()) return PARSE_ERROR_BAD_SLICE;
					if (*p2 == ']') ++p2;
					break;

				default:
					break;
				}

				if (p == p2) break; // just in case we don't advance.
				p = p2;
				while (*p && isspace(*p)) ++p;
			}
		}

		// parse the itemlist. this can be all on a single line, or spanning multiple lines.
		// we only parse the first line here, and set items_filename to indicate how to proceed
		char * plist = p;
		bool one_line_list = false;
		if (*plist == '(') {
			int cch = (int)strlen(plist);
			if (plist[cch-1] == ')') { plist[cch-1] = 0; ++plist; one_line_list = true; }
		}
		if (*plist == '(') {
			// this is a multiline list, if it is to be read from fp_submit, we can't do that here 
			// because reading from fp_submit will invalidate pqargs. instead we append whatever we
			// find on the current line, and then set the filename to "<" to tell the caller to read
			// the remainder from the submit file.
			++plist;
			while (isspace(*plist)) ++plist;
			if (*plist) {
				if (foreach_mode == foreach_from) {
					items.clearAll();
					items.append(plist);
				} else {
					items.initializeFromString(plist);
				}
			}
			items_filename = "<";
		} else if (foreach_mode == foreach_from) {
			while (isspace(*plist)) ++plist;
			if (one_line_list) {
				items.clearAll();
				items.append(plist);
			} else {
				items_filename = plist;
				trim(items_filename);
			}
		} else {
			while (isspace(*plist)) ++plist;
			items.initializeFromString(plist);
		}

		// trim trailing whitespace before the in,from, or matching keyword.
		char * pvars = ptok;
		while (pvars > pqargs && isspace(pvars[-1])) { --pvars; }

		// walk backwards until we get to something that can't be loop variable.
		// so we scan backwards over alpha, command and space, but only scan over
		// numbers if they are preceeded by alpha. this allows variables to be VAR1 but not 1VAR
		if (pvars > pqargs) {
			*pvars = 0; // null terminate the vars
			char * pt = pvars;
			while (pt > pqargs) {
				char ch = pt[-1];
				if (isdigit(ch)) {
					--pt;
					while (pt > pqargs) {
						ch = pt[-1];
						if (isalpha(ch)) { break; }
						if ( ! isdigit(ch)) { ch = '!'; break; } // force break out of outer loop
						--pt;
					}
				}
				if (isspace(ch) || isalpha(ch) || ch == ',' || ch == '_' || ch == '.') {
					pvars = pt-1;
				} else {
					break;
				}
				--pt;
			}
			// pvars should now point to a null-terminated string that is the var set.
			vars.initializeFromString(pvars);
		}
		// whatever remains from pvars to the start of the args is the queue count.
		pnum_end = pvars;
	}

	// parse the queue count.
	while (pnum_end > pqargs && isspace(pnum_end[-1])) { --pnum_end; }
	if (pnum_end > pqargs) {
		*pnum_end = 0;
		long long value = -1;
		if ( ! string_is_long_param(pqargs, value)) {
			return PARSE_ERROR_INVALID_QNUM_EXPR;
		} else if (value < 0 || value >= INT_MAX) {
			return PARSE_ERROR_QNUM_OUT_OF_RANGE;
		}
		queue_num = (int)value;
	} else {
		queue_num = 1;
	}

	return 0;
}


// destructively split the item, inserting \0 to terminate and trim and returning a vector of pointers to start of each value
int SubmitForeachArgs::split_item(char* item, std::vector<const char*> & values)
{
	values.clear();
	values.reserve(vars.number());
	if ( ! item) return 0;

	const char* token_seps = ", \t";
	const char* token_ws = " \t";

	char * var = vars.first();
	char * data = item;

	// skip leading separators and whitespace
	while (*data == ' ' || *data == '\t') ++data;
	values.push_back(data);

	// check for the use of US as a field separator
	// if we find one, then use that instead of the default token separator
	// In this case US is the only field separator, but we still want to trim
	// whitespace both before and after the values.  we do this because the submit hash
	// essentially assumes that all values have been pre-trimmed of whitespace
	// also, just be helpful, we also trim trailing \r\n from the data, although
	// for most use cases of this function, the caller will have already trimmed those.
	char * pus = strchr(data, '\x1F');
	if (pus) {
		for (;;) {
			*pus = 0;
			// trim token separator and also trailing whitespace
			char * endp = pus-1;
			while (endp >= data && (*endp == ' ' || *endp == '\t')) *endp-- = 0;
			if ( ! var) break;

			// advance to the next field and skip leading whitespace
			data = pus+1;
			while (*data == ' ' || *data == '\t') ++data;
			pus = strchr(data, '\x1F');
			var = vars.next();
			if (var) {
				values.push_back(data);
			}
			if ( ! pus) {
				// last field, check for trailing whitespace and \r\n 
				pus = data + strlen(data);
				if (pus > data && pus[-1] == '\n') --pus;
				if (pus > data && pus[-1] == '\r') --pus;
				if (pus == data) {
					// we ran out of fields!
					// we ran out of fields! use terminating null for all of the remaining fields
					while ((var = vars.next())) { values.push_back(data); }
				}
			}
		}
		return (int)values.size();
	}

	// if we get to here US was not the field separator, so use token_seps instead.

	// if there is more than a single loop variable, then assign them as well
	// we do this by destructively null terminating the item for each var
	// the last var gets all of the remaining item text (if any)
	while ((var = vars.next())) {
		// scan for next token separator
		while (*data && ! strchr(token_seps, *data)) ++data;
		// null terminate the previous token and advance to the start of the next token.
		if (*data) {
			*data++ = 0;
			// skip leading separators and whitespace
			while (*data && strchr(token_ws, *data)) ++data;
			values.push_back(data);
		}
	}

	return (int)values.size();
}

// destructively split the item, inserting \0 to terminate and trim
// populates a map with a key->value pair for each value. and returns the number of values
int SubmitForeachArgs::split_item(char* item, NOCASE_STRING_MAP & values)
{
	values.clear();
	if ( ! item) return 0;

	std::vector<const char*> splits;
	split_item(item, splits);

	int ix = 0;
	for (const char * key = vars.first(); key != NULL; key = vars.next()) {
		values[key] = splits[ix++];
	}
	return (int)values.size();
}

// parse the arguments after the Queue statement and populate a SubmitForeachArgs
// as much as possible without globbing or reading any files.
// if queue_args is "", then that is interpreted as Queue 1 just like condor_submit
int SubmitHash::parse_q_args(
	const char * queue_args,               // IN: arguments after Queue statement before macro expansion
	SubmitForeachArgs & o,                 // OUT: options & items from parsing the queue args
	std::string & errmsg)                  // OUT: error message if return value is not 0
{
	int rval = 0;

	auto_free_ptr expanded_queue_args(expand_macro(queue_args));
	char * pqargs = expanded_queue_args.ptr();
	ASSERT(pqargs);

	// skip whitespace before queue arguments (if any)
	while (isspace(*pqargs)) ++pqargs;

	// parse the queue arguments, handling the count and finding the in,from & matching keywords
	// on success pqargs will point to to \0 or to just after the keyword.
	rval = o.parse_queue_args(pqargs);
	if (rval < 0) {
		errmsg = "invalid Queue statement";
		return rval;
	}

	return 0;
}

// finish populating the items in a SubmitForeachArgs if they can be populated from the submit file itself.
//
int SubmitHash::load_inline_q_foreach_items (
	MacroStream & ms,
	SubmitForeachArgs & o,
	std::string & errmsg)
{
	bool items_are_external = false;

	// if no loop variable specified, but a foreach mode is used. use "Item" for the loop variable.
	if (o.vars.isEmpty() && (o.foreach_mode != foreach_not)) { o.vars.append("Item"); }

	if ( ! o.items_filename.empty()) {
		if (o.items_filename == "<") {
			MACRO_SOURCE & source = ms.source();
			if ( ! source.id) {
				errmsg = "unexpected error while attempting to read queue items from submit file.";
				return -1;
			}
			// read items from submit file until we see the closing brace on a line by itself.
			bool saw_close_brace = false;
			int item_list_begin_line = source.line;
			for(char * line=NULL; ; ) {
				line = getline_trim(ms);
				if ( ! line) break; // null indicates end of file
				if (line[0] == '#') continue; // skip comments.
				if (line[0] == ')') { saw_close_brace = true; break; }
				if (o.foreach_mode == foreach_from) {
					o.items.append(line);
				} else {
					o.items.initializeFromString(line);
				}
			}
			if ( ! saw_close_brace) {
				formatstr(errmsg, "Reached end of file without finding closing brace ')'"
					" for Queue command on line %d", item_list_begin_line);
				return -1;
			}
		} else {
			// items from an external source.
			items_are_external = true;
		}
	}

	switch (o.foreach_mode) {
	case foreach_in:
	case foreach_from:
		// itemlist is correct unless items were external
		break;

	case foreach_matching:
	case foreach_matching_files:
	case foreach_matching_dirs:
	case foreach_matching_any:
		items_are_external = true;
		break;

	default:
	case foreach_not:
		break;
	}

	return items_are_external ? 1 : 0;
}


// finish populating the items in a SubmitForeachArgs by reading files and/or globbing.
//
int SubmitHash::load_external_q_foreach_items (
	SubmitForeachArgs & o,                 // IN,OUT: options & items from parsing the queue args
	bool allow_stdin,                      // IN: allow items to be read from stdin.
	std::string & errmsg)                  // OUT: error message if return value is not 0
{
	// if no loop variable specified, but a foreach mode is used. use "Item" for the loop variable.
	if (o.vars.isEmpty() && (o.foreach_mode != foreach_not)) { o.vars.append("Item"); }

	// set glob expansion options from submit statements.
	int expand_options = 0;
	if (submit_param_bool("SubmitWarnEmptyMatches", "submit_warn_empty_matches", true)) {
		expand_options |= EXPAND_GLOBS_WARN_EMPTY;
	}
	if (submit_param_bool("SubmitFailEmptyMatches", "submit_fail_empty_matches", false)) {
		expand_options |= EXPAND_GLOBS_FAIL_EMPTY;
	}
	if (submit_param_bool("SubmitWarnDuplicateMatches", "submit_warn_duplicate_matches", true)) {
		expand_options |= EXPAND_GLOBS_WARN_DUPS;
	}
	if (submit_param_bool("SubmitAllowDuplicateMatches", "submit_allow_duplicate_matches", false)) {
		expand_options |= EXPAND_GLOBS_ALLOW_DUPS;
	}
	char* parm = submit_param("SubmitMatchDirectories", "submit_match_directories");
	if (parm) {
		if (MATCH == strcasecmp(parm, "never") || MATCH == strcasecmp(parm, "no") || MATCH == strcasecmp(parm, "false")) {
			expand_options |= EXPAND_GLOBS_TO_FILES;
		} else if (MATCH == strcasecmp(parm, "only")) {
			expand_options |= EXPAND_GLOBS_TO_DIRS;
		} else if (MATCH == strcasecmp(parm, "yes") || MATCH == strcasecmp(parm, "true")) {
			// nothing to do.
		} else {
			errmsg = parm;
			errmsg += " is not a valid value for SubmitMatchDirectories";
			return -1;
		}
		free(parm); parm = NULL;
	}

	if ( ! o.items_filename.empty()) {
		if (o.items_filename == "<") {
			// items should have been loaded already by a call to load_inline_q_foreach_items
		} else if (o.items_filename == "-") {
			if ( ! allow_stdin) {
				errmsg = "QUEUE FROM - (read from stdin) is not allowed in this context";
				return -1;
			}
			int lineno = 0;
			for (char* line=NULL;;) {
				line = getline_trim(stdin, lineno);
				if ( ! line) break;
				if (o.foreach_mode == foreach_from) {
					o.items.append(line);
				} else {
					o.items.initializeFromString(line);
				}
			}
		} else {
			MACRO_SOURCE ItemsSource;
			FILE * fp = Open_macro_source(ItemsSource, o.items_filename.c_str(), false, SubmitMacroSet, errmsg);
			if ( ! fp) {
				return -1;
			}
			for (char* line=NULL;;) {
				line = getline_trim(fp, ItemsSource.line);
				if ( ! line) break;
				o.items.append(line);
			}
			Close_macro_source(fp, ItemsSource, SubmitMacroSet, 0);
		}
	}

	int citems = 0;
	switch (o.foreach_mode) {
	case foreach_in:
	case foreach_from:
		// itemlist is already correct
		// PRAGMA_REMIND("do argument validation here?")
		// citems = o.items.number();
		break;

	case foreach_matching:
	case foreach_matching_files:
	case foreach_matching_dirs:
	case foreach_matching_any:
		if (o.foreach_mode == foreach_matching_files) {
			expand_options &= ~EXPAND_GLOBS_TO_DIRS;
			expand_options |= EXPAND_GLOBS_TO_FILES;
		} else if (o.foreach_mode == foreach_matching_dirs) {
			expand_options &= ~EXPAND_GLOBS_TO_FILES;
			expand_options |= EXPAND_GLOBS_TO_DIRS;
		} else if (o.foreach_mode == foreach_matching_any) {
			expand_options &= ~(EXPAND_GLOBS_TO_FILES|EXPAND_GLOBS_TO_DIRS);
		}
		citems = submit_expand_globs(o.items, expand_options, errmsg);
		if ( ! errmsg.empty()) {
			if (citems >= 0) {
				push_warning(stderr, "%s", errmsg.c_str());
			} else {
				push_error(stderr, "%s", errmsg.c_str());
			}
			errmsg.clear();
		}
		if (citems < 0) return citems;
		break;

	default:
	case foreach_not:
		// there is an implicit, single, empty item when the mode is foreach_not
		break;
	}

	return 0; // success
}

// parse a submit file from fp using the given parse_q callback for handling queue statements
int SubmitHash::parse_file(FILE* fp, MACRO_SOURCE & source, std::string & errmsg, FNSUBMITPARSE parse_q /*=NULL*/, void* parse_pv /*=NULL*/)
{
	MACRO_EVAL_CONTEXT ctx = mctx; ctx.use_mask = 2;
	MacroStreamYourFile ms(fp, source);

	return Parse_macros(ms,
		0, SubmitMacroSet, READ_MACROS_SUBMIT_SYNTAX,
		&ctx, errmsg, parse_q, parse_pv);
}

// parse a submit file from memory buffer using the given parse_q callback for handling queue statements
int SubmitHash::parse_mem(MacroStreamMemoryFile &fp, std::string & errmsg, FNSUBMITPARSE parse_q, void* parse_pv)
{
	MACRO_EVAL_CONTEXT ctx = mctx; ctx.use_mask = 2;
	return Parse_macros(fp,
		0, SubmitMacroSet, READ_MACROS_SUBMIT_SYNTAX,
		&ctx, errmsg, parse_q, parse_pv);
}


int SubmitHash::process_q_line(MACRO_SOURCE & source, char* line, std::string & errmsg, FNSUBMITPARSE parse_q, void* parse_pv)
{
	return parse_q(parse_pv, source, SubmitMacroSet, line, errmsg);
}

struct _parse_up_to_q_callback_args { char * line; int source_id; };

// static function to call the class method above....
static int parse_q_callback(void* pv, MACRO_SOURCE& source, MACRO_SET& /*macro_set*/, char * line, std::string & errmsg)
{
	struct _parse_up_to_q_callback_args * pargs = (struct _parse_up_to_q_callback_args *)pv;
	char * queue_args = const_cast<char*>(SubmitHash::is_queue_statement(line));
	if ( ! queue_args) {
		// not actually a queue line, so stop parsing and return error
		pargs->line = line;
		return -1;
	}
	if (source.id != pargs->source_id) {
		errmsg = "Queue statement not allowed in include file or command";
		return -5;
	}
	pargs->line = line;
	return 1; // stop scanning, return success
}
int SubmitHash::parse_up_to_q_line(MacroStream &ms, std::string & errmsg, char** qline)
{
	struct _parse_up_to_q_callback_args args = { NULL, ms.source().id };

	*qline = NULL;

	MACRO_EVAL_CONTEXT ctx = mctx; ctx.use_mask = 2;

	//PRAGMA_REMIND("move firstread (used by Parse_macros) and at_eof() into MacroStream class")

	int err = Parse_macros(ms,
		0, SubmitMacroSet, READ_MACROS_SUBMIT_SYNTAX,
		&ctx, errmsg, parse_q_callback, &args);
	if (err < 0)
		return err;

	//PRAGMA_REMIND("TJ:TODO qline is a pointer to a global (static) variable here, it should be instanced instead.")
	*qline = args.line;
	return 0;
}
int SubmitHash::parse_file_up_to_q_line(FILE* fp, MACRO_SOURCE & source, std::string & errmsg, char** qline)
{
	MacroStreamYourFile ms(fp, source);
	return parse_up_to_q_line(ms, errmsg, qline);
}

void SubmitHash::warn_unused(FILE* out, const char *app)
{
	if (SubmitMacroSet.size <= 0) return;
	if ( ! app) app = "condor_submit";

	// Force non-zero ref count for DAG_STATUS and FAILED_COUNT
	// these are specified for all DAG node jobs (see dagman_submit.cpp).
	// wenger 2012-03-26 (refactored by TJ 2015-March)
	increment_macro_use_count("DAG_STATUS", SubmitMacroSet);
	increment_macro_use_count("FAILED_COUNT", SubmitMacroSet);
	increment_macro_use_count("FACTORY.Iwd", SubmitMacroSet);
	increment_macro_use_count("FACTORY.Requirements", SubmitMacroSet);
	increment_macro_use_count("FACTORY.AppendReq", SubmitMacroSet);
	increment_macro_use_count("FACTORY.AppendRank", SubmitMacroSet);
	increment_macro_use_count("FACTORY.CREDD_HOST", SubmitMacroSet);

	HASHITER it = hash_iter_begin(SubmitMacroSet);
	for ( ; !hash_iter_done(it); hash_iter_next(it) ) {
		MACRO_META * pmeta = hash_iter_meta(it);
		if (pmeta && !pmeta->use_count && !pmeta->ref_count) {
			const char *key = hash_iter_key(it);
			if (*key && (*key=='+' || starts_with_ignore_case(key, "MY."))) { continue; }
			if (pmeta->source_id == LiveMacro.id) {
				push_warning(out, "the Queue variable '%s' was unused by %s. Is it a typo?\n", key, app);
			} else {
				const char *val = hash_iter_value(it);
				push_warning(out, "the line '%s = %s' was unused by %s. Is it a typo?\n", key, val, app);
			}
		}
	}
	hash_iter_delete(&it);
}

void SubmitHash::dump(FILE* out, int flags)
{
	HASHITER it = hash_iter_begin(SubmitMacroSet, flags);
	for ( ; ! hash_iter_done(it); hash_iter_next(it)) {
		const char * key = hash_iter_key(it);
		if (key && key[0] == '$') continue; // dont dump meta params.
		const char * val = hash_iter_value(it);
		//fprintf(out, "%s%s = %s\n", it.is_def ? "d " : "  ", key, val ? val : "NULL");
		fprintf(out, "  %s = %s\n", key, val ? val : "NULL");
	}
	hash_iter_delete(&it);
}

const char* SubmitHash::to_string(std::string & out, int flags)
{
	out.reserve(SubmitMacroSet.size * 80); // make a guess at how much space we need.

	HASHITER it = hash_iter_begin(SubmitMacroSet, flags);
	for ( ; ! hash_iter_done(it); hash_iter_next(it)) {
		const char * key = hash_iter_key(it);
		if (key && key[0] == '$') continue; // dont dump meta params.
		const char * val = hash_iter_value(it);
		out += key;
		out += "=";
		if (val) { out += val; }
		out += "\n";
	}
	hash_iter_delete(&it);
	return out.c_str();
}

enum FixupKeyId {
	idKeyNone=0,
	idKeyExecutable,
	idKeyInitialDir,
};

// struct for a table mapping attribute names to a flag indicating that the attribute
// must only be in cluster ad or only in proc ad, or can be either.
//
typedef struct digest_fixup_key {
	const char * key;
	FixupKeyId   id; //
	// a LessThan operator suitable for inserting into a sorted map or set
	bool operator<(const struct digest_fixup_key& rhs) const {
		return strcasecmp(this->key, rhs.key) < 0;
	}
} DIGEST_FIXUP_KEY;

// table if submit keywords that require special processing when building a submit digest
// NOTE: this table MUST be sorted by case-insensitive value of the first field.
static const DIGEST_FIXUP_KEY aDigestFixupAttrs[] = {
	                                            // these should end  up sorted case-insenstively
	{ ATTR_JOB_CMD,             idKeyExecutable }, // "Cmd"
	{ SUBMIT_KEY_Executable,    idKeyExecutable }, // "executable"
	{ SUBMIT_KEY_InitialDirAlt, idKeyInitialDir }, // "initial_dir" <- special case legacy hack (sigh) note '_' sorts before 'd' OR 'D'
	{ SUBMIT_KEY_InitialDir,    idKeyInitialDir }, // "initialdir"
	{ ATTR_JOB_IWD,             idKeyInitialDir }, // "Iwd"
	{ SUBMIT_KEY_JobIwd,        idKeyInitialDir }, // "job_iwd"     <- special case legacy hack (sigh)
};

// while building a submit digest, fixup right hand side for certain key=rhs pairs
// for now this is mostly used to promote some paths to fully qualified paths.
void SubmitHash::fixup_rhs_for_digest(const char * key, std::string & rhs)
{
	const DIGEST_FIXUP_KEY* found = NULL;
	found = BinaryLookup<DIGEST_FIXUP_KEY>(aDigestFixupAttrs, COUNTOF(aDigestFixupAttrs), key, strcasecmp);
	if ( ! found)
		return;

	// Some universes don't have an actual executable, so we have to look deeper for that key
	// TODO: capture pseudo-ness explicitly in SetExecutable? so we don't have to keep this in sync...
	bool pseudo = false;
	if (found->id == idKeyExecutable) {
		MyString sub_type;
		bool is_docker = false;
		int uni = query_universe(sub_type, is_docker);
		if (uni == CONDOR_UNIVERSE_VM) {
			pseudo = true;
		} else if (uni == CONDOR_UNIVERSE_GRID) {
			YourStringNoCase gridType(sub_type.c_str());
			pseudo = (sub_type == "ec2" || sub_type == "gce" || sub_type == "azure" || sub_type == "boinc");
		}
	}

	// the Executable and InitialDir should be expanded to a fully qualified path here.
	if (found->id == idKeyInitialDir || (found->id == idKeyExecutable && !pseudo)) {
		if (rhs.empty()) return;
		const char * path = rhs.c_str();
		if (strstr(path, "$$(")) return; // don't fixup if there is a pending $$() expansion.
		if (IsUrl(path)) return; // don't fixup URL paths
		// Convert to a full path it not already a full path
		rhs = full_path(path, false);
	}
}

// returns the universe and grid type, either by looking at the cached values
// or by querying the hashtable if the cached values haven't been set yet.
int SubmitHash::query_universe(MyString & sub_type, bool &is_docker)
{
	is_docker = IsDockerJob;
	if (JobUniverse != CONDOR_UNIVERSE_MIN) {
		if (JobUniverse == CONDOR_UNIVERSE_GRID) { sub_type = JobGridType; }
		else if (JobUniverse == CONDOR_UNIVERSE_VM) { sub_type = VMType; }
		return JobUniverse;
	}

	auto_free_ptr univ(submit_param(SUBMIT_KEY_Universe, ATTR_JOB_UNIVERSE));
	if (! univ) {
		// get a default universe from the config file
		univ.set(param("DEFAULT_UNIVERSE"));
	}

	int uni = CONDOR_UNIVERSE_MIN;
	if (univ) {
		uni = CondorUniverseNumberEx(univ.ptr());
		if (! uni) {
			// maybe it's a topping?
			if (MATCH == strcasecmp(univ.ptr(), "docker")) {
				uni = CONDOR_UNIVERSE_VANILLA;
				is_docker = true;
			}
		}
	} else {
		// if nothing else, it must be a vanilla universe
		//  *changed from "standard" for 7.2.0*
		uni = CONDOR_UNIVERSE_VANILLA;
	}

	if (uni == CONDOR_UNIVERSE_GRID) {
		sub_type = submit_param_mystring(SUBMIT_KEY_GridResource, ATTR_GRID_RESOURCE);
		if (starts_with(sub_type.c_str(), "$$(")) {
			sub_type.clear();
		} else {
			// truncate at the first space
			int ix = sub_type.FindChar(' ', 0);
			if (ix >= 0) { sub_type.truncate(ix); }
		}
	} else if (uni == CONDOR_UNIVERSE_VM) {
		sub_type = submit_param_mystring(SUBMIT_KEY_VM_Type, ATTR_JOB_VM_TYPE);
		sub_type.lower_case();
	}

	return uni;
}

// returns true if the key can be pruned from the submit digest.
// Prunable keys are known keys that will have no effect on make_job_ad()
// if they are missing.  These keys will be pruned *before* creating
// the cluster ad, so that any effect they have on the result will have already
// been captured.  It is the responsibility of make_digest to only
// prune keys that do not reference any of the itemdata $() expansions.
//
bool SubmitHash::key_is_prunable(const char * key)
{
	if (is_prunable_keyword(key))
		return true;
	// any keyword with a my. prefix is prunable
	if ((key[0] | 0x20) == 'm' && (key[1] | 0x20) == 'y' && key[2] == '.')
		return true;
	return false;
}

const char* SubmitHash::make_digest(std::string & out, int cluster_id, StringList & vars, int options)
{
	int flags = HASHITER_NO_DEFAULTS;
	out.reserve(SubmitMacroSet.size * 80); // make a guess at how much space we need.

	// make sure that the ctx has the current working directory in it, in case we need
	// to do a partial expand of $Ff(SUBMIT_FILE)
	MyString Cwd;
	const char * old_cwd = mctx.cwd;  // so we can put the current value back.
	if ( ! mctx.cwd) {
		condor_getcwd(Cwd);
		mctx.cwd = Cwd.c_str();
	}

	std::string rhs;

	// tell the job factory to skip processing SetRequirements and just use the cluster requirements for all jobs
	out += "FACTORY.Requirements=MY.Requirements\n";

	// when we selectively expand the submit hash, we want to skip over some knobs
	// because their values can change as we materialize jobs.
	classad::References skip_knobs;
	skip_knobs.insert("Process");
	skip_knobs.insert("ProcId");
	skip_knobs.insert("Step");
	skip_knobs.insert("Row");
	skip_knobs.insert("Node");
	skip_knobs.insert("Item");
	if ( ! vars.isEmpty()) {
		for (const char * var = vars.first(); var != NULL; var = vars.next()) {
			skip_knobs.insert(var);
		}
	}

	if (cluster_id > 0) {
		(void)sprintf(LiveClusterString, "%d", cluster_id);
	} else {
		skip_knobs.insert("Cluster");
		skip_knobs.insert("ClusterId");
	}

	// some knobs should never appear in the digest (i'm looking at you getenv)
	// we build of set of those knobs here
	classad::References omit_knobs;
	if (options == 0) { // options == 0 is the default behavior, perhaps turn this into a set of flags in the future?
		omit_knobs.insert(SUBMIT_CMD_GetEnvironment);
		omit_knobs.insert(SUBMIT_CMD_GetEnvironmentAlt);
		omit_knobs.insert(SUBMIT_CMD_AllowStartupScript);
		omit_knobs.insert(SUBMIT_CMD_AllowStartupScriptAlt);

		//PRAGMA_REMIND("tj: This will cause a bug where $() in user requirments are ignored during late materialization - a better fix is needed for this")
		// omit user specified requirements because we set FACTORY.Requirements
		// we set FACTORY.Requirements because we cannot afford to generate requirements using a pruned digest
		omit_knobs.insert(SUBMIT_KEY_Requirements);
	}

	HASHITER it = hash_iter_begin(SubmitMacroSet, flags);
	for ( ; ! hash_iter_done(it); hash_iter_next(it)) {
		const char * key = hash_iter_key(it);

		// ignore keys that are in the 'omit' set. They should never be copied into the digest.
		if (omit_knobs.find(key) != omit_knobs.end()) continue;

		if (key[0] == '$') continue; // dont dump meta params.

		bool has_pending_expansions = false; // assume that we will not have unexpanded $() macros for the value

		const char * val = hash_iter_value(it);
		if (val) {
			rhs = val;
			int iret = selective_expand_macro(rhs, skip_knobs, SubmitMacroSet, mctx);
			if (iret < 0) {
				// there was an error in selective expansion.
				// the SubmitMacroSet will have the error message already
				out.clear();
				break;
			}
			if (iret > 0) {
				has_pending_expansions = true;
			}
			fixup_rhs_for_digest(key, rhs);
		} else {
			rhs = "";
		}
		if (has_pending_expansions || !key_is_prunable(key)) {
			out += key;
			out += "=";
			out += rhs;
			out += "\n";
		}
	}
	hash_iter_delete(&it);

	mctx.cwd = old_cwd; // put the old cwd value back

	return out.c_str();
}

<|MERGE_RESOLUTION|>--- conflicted
+++ resolved
@@ -2462,15 +2462,8 @@
 
 	YourStringNoCase gridType(JobGridType.c_str());
 	if (JobUniverse == CONDOR_UNIVERSE_GRID &&
-<<<<<<< HEAD
-		(gridType == "gt2" ||
-		 gridType == "gt5" ||
-		 gridType == "cream" ||
-		 gridType == "arc" ||
+		(gridType == "arc" ||
 		 gridType == "nordugrid" ) )
-=======
-		gridType == "nordugrid" )
->>>>>>> 29605a64
 	{
 		use_proxy = true;
 	}
@@ -3058,7 +3051,6 @@
 		free( tmp );
 	}
 
-<<<<<<< HEAD
 	if( (tmp = submit_param(SUBMIT_KEY_ArcRSL, ATTR_ARC_RSL)) ) {
 		AssignJobString(ATTR_ARC_RSL, tmp);
 		free( tmp );
@@ -3074,18 +3066,11 @@
 		free( tmp );
 	}
 
-	if( (tmp = submit_param(SUBMIT_KEY_CreamAttributes, ATTR_CREAM_ATTRIBUTES)) ) {
-		AssignJobString ( ATTR_CREAM_ATTRIBUTES, tmp );
-		free( tmp );
-	}
-
 	if( (tmp = submit_param(SUBMIT_KEY_BatchExtraSubmitArgs, ATTR_BATCH_EXTRA_SUBMIT_ARGS)) ) {
 		AssignJobString ( ATTR_BATCH_EXTRA_SUBMIT_ARGS, tmp );
 		free( tmp );
 	}
 
-=======
->>>>>>> 29605a64
 	if( (tmp = submit_param(SUBMIT_KEY_BatchProject, ATTR_BATCH_PROJECT)) ) {
 		AssignJobString ( ATTR_BATCH_PROJECT, tmp );
 		free( tmp );
@@ -3573,39 +3558,6 @@
 		push_error(stderr, "\nERROR: Azure jobs require an \"%s\" parameter\n", SUBMIT_KEY_AzureAdminKey );
 		ABORT_AND_RETURN( 1 );
 	}
-<<<<<<< HEAD
-
-	// CREAM clients support an alternate representation for resources:
-	//   host.edu:8443/cream-batchname-queuename
-	// Transform this representation into our regular form:
-	//   host.edu:8443/ce-cream/services/CREAM2 batchname queuename
-	if ( gridType == "cream" ) {
-		tmp = submit_param( SUBMIT_KEY_GridResource, ATTR_GRID_RESOURCE );
-		MyString resource = tmp;
-		free( tmp );
-
-		int pos = resource.FindChar( ' ', 0 );
-		if ( pos >= 0 && resource.FindChar( ' ', pos + 1 ) < 0 ) {
-			int pos2 = resource.find( "://", pos + 1 );
-			if ( pos2 < 0 ) {
-				pos2 = pos + 1;
-			} else {
-				pos2 = pos2 + 3;
-			}
-			if ( ( pos = resource.find( "/cream-", pos2 ) ) >= 0 ) {
-				// We found the shortened form
-				resource.replaceString( "/cream-", "/ce-cream/services/CREAM2 ", pos );
-				pos += 26;
-				if ( ( pos2 = resource.find( "-", pos ) ) >= 0 ) {
-					resource.setAt( pos2, ' ' );
-				}
-
-				AssignJobString(ATTR_GRID_RESOURCE, resource.c_str() );
-			}
-		}
-	}
-=======
->>>>>>> 29605a64
 	return 0;
 }
 
@@ -4777,13 +4729,8 @@
 
 		if ( ! valid_grid_type) {
 			push_error(stderr, "Invalid value '%s' for grid type\n"
-<<<<<<< HEAD
-				"Must be one of: gt2, gt5, pbs, lsf, sge, nqs, condor, nordugrid, arc, unicore, ec2, gce, azure, cream, or boinc\n",
+				"Must be one of: pbs, lsf, sge, nqs, condor, nordugrid, arc, unicore, ec2, gce, azure, or boinc\n",
 				JobGridType.c_str());
-=======
-				"Must be one of: pbs, lsf, sge, nqs, condor, nordugrid, unicore, ec2, gce, azure, or boinc\n",
-				JobGridType.Value());
->>>>>>> 29605a64
 			ABORT_AND_RETURN(1);
 		}
 
@@ -5070,13 +5017,9 @@
 	{SUBMIT_KEY_GlobusResubmit, ATTR_GLOBUS_RESUBMIT_CHECK, SimpleSubmitKeyword::f_as_expr | SimpleSubmitKeyword::f_special_grid },
 	{SUBMIT_KEY_GlobusRematch, ATTR_REMATCH_CHECK, SimpleSubmitKeyword::f_as_expr | SimpleSubmitKeyword::f_special_grid },
 	{SUBMIT_KEY_NordugridRSL, ATTR_NORDUGRID_RSL, SimpleSubmitKeyword::f_as_string | SimpleSubmitKeyword::f_special_grid },
-<<<<<<< HEAD
 	{SUBMIT_KEY_ArcRSL, ATTR_ARC_RSL, SimpleSubmitKeyword::f_as_string | SimpleSubmitKeyword::f_special_grid },
 	{SUBMIT_KEY_ArcRte, ATTR_ARC_RTE, SimpleSubmitKeyword::f_as_string | SimpleSubmitKeyword::f_special_grid },
-	{SUBMIT_KEY_CreamAttributes, ATTR_CREAM_ATTRIBUTES, SimpleSubmitKeyword::f_as_string | SimpleSubmitKeyword::f_special_grid },
 	{SUBMIT_KEY_BatchExtraSubmitArgs, ATTR_BATCH_EXTRA_SUBMIT_ARGS, SimpleSubmitKeyword::f_as_string | SimpleSubmitKeyword::f_special_grid },
-=======
->>>>>>> 29605a64
 	{SUBMIT_KEY_BatchProject, ATTR_BATCH_PROJECT, SimpleSubmitKeyword::f_as_string | SimpleSubmitKeyword::f_special_grid },
 	{SUBMIT_KEY_BatchQueue, ATTR_BATCH_QUEUE, SimpleSubmitKeyword::f_as_string | SimpleSubmitKeyword::f_special_grid },
 	{SUBMIT_KEY_BatchRuntime, ATTR_BATCH_RUNTIME, SimpleSubmitKeyword::f_as_expr | SimpleSubmitKeyword::f_special_grid },
