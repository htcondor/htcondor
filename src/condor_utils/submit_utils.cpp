--- conflicted
+++ resolved
@@ -5159,190 +5159,6 @@
 	return 0;
 }
 
-<<<<<<< HEAD
-=======
-#if 0 // obsolete, kept for reference
-
-// Note: you must call SetTransferFiles() *before* calling SetImageSize().
-int SubmitHash::SetImageSize()
-{
-	RETURN_IF_ABORT();
-
-	char	*tmp;
-	std::string buffer;
-
-	int64_t exe_disk_size_kb = 0; // disk needed for the exe or vm memory
-	int64_t executable_size_kb = 0; // calculated size of the exe
-	int64_t image_size_kb = 0;      // same as exe size unless user specified.
-
-	if (JobUniverse == CONDOR_UNIVERSE_VM) {
-		// In vm universe, when a VM is suspended, 
-		// memory being used by the VM will be saved into a file. 
-		// So we need as much disk space as the memory.
-		// We call this the 'executable_size' for VM jobs, otherwise
-		// ExecutableSize is the size of the cmd
-		exe_disk_size_kb = ExecutableSizeKb;
-	} else {
-		// we should only call calc_image_size_kb on the first
-		// proc in the cluster, since the executable cannot change.
-		if (jid.proc < 1 || ExecutableSizeKb <= 0) {
-			ASSERT(job->LookupString(ATTR_JOB_CMD, buffer));
-			ExecutableSizeKb = calc_image_size_kb(buffer.c_str());
-		}
-		executable_size_kb = ExecutableSizeKb;
-		image_size_kb = ExecutableSizeKb;
-		exe_disk_size_kb = ExecutableSizeKb;
-	}
-
-
-	// if the user specifies an initial image size, use that instead 
-	// of the calculated 
-	tmp = submit_param(SUBMIT_KEY_ImageSize, ATTR_IMAGE_SIZE);
-	if (tmp) {
-		if (! parse_int64_bytes(tmp, image_size_kb, 1024)) {
-			push_error(stderr, "'%s' is not valid for Image Size\n", tmp);
-			image_size_kb = 0;
-		}
-		free(tmp);
-		if (image_size_kb < 1) {
-			push_error(stderr, "Image Size must be positive\n");
-			ABORT_AND_RETURN(1);
-		}
-	}
-
-	/* It's reasonable to expect the image size will be at least the
-		physical memory requirement, so make sure it is. */
-
-		// At one time there was some stuff to attempt to gleen this from
-		// the requirements line, but that caused many problems.
-		// Jeff Ballard 11/4/98
-
-	AssignJobVal(ATTR_IMAGE_SIZE, image_size_kb);
-	AssignJobVal(ATTR_EXECUTABLE_SIZE, executable_size_kb);
-
-	// set an initial value for memory usage
-	//
-	tmp = submit_param(SUBMIT_KEY_MemoryUsage, ATTR_MEMORY_USAGE);
-	if (tmp) {
-		int64_t memory_usage_mb = 0;
-		if (! parse_int64_bytes(tmp, memory_usage_mb, 1024 * 1024) ||
-			memory_usage_mb < 0) {
-			push_error(stderr, "'%s' is not valid for Memory Usage\n", tmp);
-			ABORT_AND_RETURN(1);
-		}
-		free(tmp);
-		AssignJobVal(ATTR_MEMORY_USAGE, memory_usage_mb);
-	}
-
-	// set an initial value for disk usage based on the size of the input sandbox.
-	//
-	int64_t disk_usage_kb = 0;
-	tmp = submit_param(SUBMIT_KEY_DiskUsage, ATTR_DISK_USAGE);
-	if (tmp) {
-		if (! parse_int64_bytes(tmp, disk_usage_kb, 1024) || disk_usage_kb < 1) {
-			push_error(stderr, "'%s' is not valid for disk_usage. It must be >= 1\n", tmp);
-			ABORT_AND_RETURN(1);
-		}
-		free(tmp);
-	} else {
-		disk_usage_kb = exe_disk_size_kb + TransferInputSizeKb;
-	}
-	AssignJobVal(ATTR_DISK_USAGE, disk_usage_kb);
-
-	AssignJobVal(ATTR_TRANSFER_INPUT_SIZE_MB, (executable_size_kb + TransferInputSizeKb) / 1024);
-
-	// set an intial value for RequestMemory
-	tmp = submit_param(SUBMIT_KEY_RequestMemory, ATTR_REQUEST_MEMORY);
-	if (tmp) {
-		// if input is an integer followed by K,M,G or T, scale it MB and 
-		// insert it into the jobAd, otherwise assume it is an expression
-		// and insert it as text into the jobAd.
-		int64_t req_memory_mb = 0;
-		if (parse_int64_bytes(tmp, req_memory_mb, 1024 * 1024)) {
-			AssignJobVal(ATTR_REQUEST_MEMORY, req_memory_mb);
-		} else if (MATCH == strcasecmp(tmp, "undefined")) {
-		} else {
-			AssignJobExpr(ATTR_REQUEST_MEMORY, tmp);
-		}
-		free(tmp);
-	} else if ((tmp = submit_param(SUBMIT_KEY_VM_Memory)) || (tmp = submit_param(ATTR_JOB_VM_MEMORY))) {
-		push_warning(stderr, "'%s' was NOT specified.  Using %s = %s. \n", ATTR_REQUEST_MEMORY, ATTR_JOB_VM_MEMORY, tmp);
-		AssignJobExpr(ATTR_REQUEST_MEMORY, "MY." ATTR_JOB_VM_MEMORY);
-		free(tmp);
-	} else if ((tmp = param("JOB_DEFAULT_REQUESTMEMORY"))) {
-		if (MATCH == strcasecmp(tmp, "undefined")) {
-		} else {
-			AssignJobExpr(ATTR_REQUEST_MEMORY, tmp);
-		}
-		free(tmp);
-	}
-
-	// set an initial value for RequestDisk
-	if ((tmp = submit_param(SUBMIT_KEY_RequestDisk, ATTR_REQUEST_DISK))) {
-		// if input is an integer followed by K,M,G or T, scale it MB and 
-		// insert it into the jobAd, otherwise assume it is an expression
-		// and insert it as text into the jobAd.
-		int64_t req_disk_kb = 0;
-		if (parse_int64_bytes(tmp, req_disk_kb, 1024)) {
-			AssignJobVal(ATTR_REQUEST_DISK, req_disk_kb);
-		} else if (MATCH == strcasecmp(tmp, "undefined")) {
-		} else {
-			AssignJobExpr(ATTR_REQUEST_DISK, tmp);
-		}
-		free(tmp);
-	} else if ((tmp = param("JOB_DEFAULT_REQUESTDISK"))) {
-		if (MATCH == strcasecmp(tmp, "undefined")) {
-		} else {
-			AssignJobExpr(ATTR_REQUEST_DISK, tmp);
-		}
-		free(tmp);
-	}
-	return 0;
-}
-
-int SubmitHash::SetFileOptions()
-{
-	RETURN_IF_ABORT();
-	char *tmp;
-
-	tmp = submit_param( SUBMIT_KEY_FileRemaps, ATTR_FILE_REMAPS );
-	if(tmp) {
-		AssignJobExpr(ATTR_FILE_REMAPS,tmp);
-		free(tmp);
-	}
-
-	tmp = submit_param( SUBMIT_KEY_BufferFiles, ATTR_BUFFER_FILES );
-	if(tmp) {
-		AssignJobExpr(ATTR_BUFFER_FILES,tmp);
-		free(tmp);
-	}
-
-	/* If no buffer size is given, use 512 KB */
-
-	tmp = submit_param( SUBMIT_KEY_BufferSize, ATTR_BUFFER_SIZE );
-	if(!tmp) {
-		tmp = param("DEFAULT_IO_BUFFER_SIZE");
-		if (!tmp) {
-			tmp = strdup("524288");
-		}
-	}
-	AssignJobExpr(ATTR_BUFFER_SIZE,tmp);
-	free(tmp);
-
-	/* If not buffer block size is given, use 32 KB */
-
-	tmp = submit_param( SUBMIT_KEY_BufferBlockSize, ATTR_BUFFER_BLOCK_SIZE );
-	if(!tmp) {
-		tmp = param("DEFAULT_IO_BUFFER_BLOCK_SIZE");
-		if (!tmp) {
-			tmp = strdup("32768");
-		}
-	}
-	AssignJobExpr(ATTR_BUFFER_BLOCK_SIZE,tmp);
-	free(tmp);
-	return 0;
-}
-#endif // above code is obsolete
 
 // return true for "request_*" submit keys that are disallowed submit keywords
 static bool is_disallowed_request_resource(const char * key) {
@@ -5353,7 +5169,6 @@
 	return false;
 }
 
->>>>>>> e389507c
 int SubmitHash::SetRequestResources()
 {
 	RETURN_IF_ABORT();
