--- conflicted
+++ resolved
@@ -2978,11 +2978,7 @@
 			const char *name = hash_iter_key(it);
 			if ( ! starts_with_ignore_case(name, "JOBSET.")) continue;
 
-<<<<<<< HEAD
-			// const char *raw_value = hash_iter_value(it);
-=======
 			//const char *raw_value = hash_iter_value(it);
->>>>>>> 35f7b175
 			auto_free_ptr value(submit_param(name));
 
 			// For now, treat JOBSET.Name = x as a synonym for JOBSET.JobSetName = "x"
