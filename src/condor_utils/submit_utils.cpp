--- conflicted
+++ resolved
@@ -4782,13 +4782,8 @@
 
 		if ( ! valid_grid_type) {
 			push_error(stderr, "Invalid value '%s' for grid type\n"
-<<<<<<< HEAD
-				"Must be one of: gt2, gt5, pbs, lsf, sge, nqs, condor, nordugrid, unicore, ec2, gce, azure, cream, or boinc\n",
+				"Must be one of: gt2, gt5, pbs, lsf, sge, nqs, condor, nordugrid, arc, unicore, ec2, gce, azure, cream, or boinc\n",
 				JobGridType.c_str());
-=======
-				"Must be one of: gt2, gt5, pbs, lsf, sge, nqs, condor, nordugrid, arc, unicore, ec2, gce, azure, cream, or boinc\n",
-				JobGridType.Value());
->>>>>>> 51491929
 			ABORT_AND_RETURN(1);
 		}
 
