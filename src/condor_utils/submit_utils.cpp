/***************************************************************
 *
 * Copyright (C) 1990-2016, Condor Team, Computer Sciences Department,
 * University of Wisconsin-Madison, WI.
 * 
 * Licensed under the Apache License, Version 2.0 (the "License"); you
 * may not use this file except in compliance with the License.  You may
 * obtain a copy of the License at
 * 
 *    http://www.apache.org/licenses/LICENSE-2.0
 * 
 * Unless required by applicable law or agreed to in writing, software
 * distributed under the License is distributed on an "AS IS" BASIS,
 * WITHOUT WARRANTIES OR CONDITIONS OF ANY KIND, either express or implied.
 * See the License for the specific language governing permissions and
 * limitations under the License.
 *
 ***************************************************************/

#include "condor_common.h"
#include "condor_config.h"
#include "condor_debug.h"
#include "condor_string.h"
#include "spooled_job_files.h" // for GetSpooledExecutablePath()
#include "basename.h"
#include "condor_getcwd.h"
#include "condor_classad.h"
#include "condor_attributes.h"
#include "condor_adtypes.h"
#include "domain_tools.h"
#include "sig_install.h"
#include "daemon.h"
#include "string_list.h"
#include "which.h"
#include "sig_name.h"
#include "print_wrapped_text.h"
#include "my_username.h" // for my_domainname
#include "globus_utils.h" // for 
#include "enum_utils.h" // for shouldtransferfiles_t
#include "directory.h"
#include "filename_tools.h"
#include "fs_util.h"
#include "condor_crontab.h"
#include "file_transfer.h"
#include "condor_holdcodes.h"
#include "condor_url.h"
#include "condor_version.h"
#include "NegotiationUtils.h"
#include "param_info.h" // for BinaryLookup
#include "classad_helpers.h"
#include "submit_utils.h"

#include "list.h"
#include "condor_vm_universe_types.h"
#include "vm_univ_utils.h"
#include "condor_md.h"
#include "my_popen.h"
#include "condor_base64.h"
#include "zkm_base64.h"

#include <algorithm>
#include <string>
#include <set>

#ifdef WIN32
#define CLIPPED 1
//#undef CLIPPED
#endif

/* Disable gcc warnings about floating point comparisons */
GCC_DIAG_OFF(float-equal)

#define ABORT_AND_RETURN(v) abort_code=v; return abort_code
#define RETURN_IF_ABORT() if (abort_code) return abort_code

#define exit(n)  poison_exit(n)

// When this class is wrapped around a classad that has a chained parent ad
// inserts and assignments will check to see if the value being assigned
// is the same as the value in the chained parent, and if so will NOT do
// the assigment, but let the parents value show through.
//
// This has the effect of leaving the ad containing only the differences from the parent
//
// Thus if this class is wrapped around a job ad chained to a cluster ad, the job ad
// will contain only those values that should be sent to the procAd in the schedd.
class DeltaClassAd
{
public:
	DeltaClassAd(ClassAd & _ad) : ad(_ad) {}
	virtual ~DeltaClassAd() {};

	bool Insert(const std::string & attr, ExprTree * tree);
	bool Assign(const char* attr, bool val);
	bool Assign(const char* attr, double val);
	bool Assign(const char* attr, long long val);
	bool Assign(const char* attr, const char * val);

	ExprTree * LookupExpr(const char * attr) { return ad.LookupExpr(attr); }
	ExprTree * Lookup(const std::string & attr) { return ad.Lookup(attr); }
	int LookupString(const char * attr, MyString & val) { return ad.LookupString(attr, val); }
	int LookupString(const char * attr, std::string & val) { return ad.LookupString(attr, val); }
	int LookupBool(const char * attr, bool & val) { return ad.LookupBool(attr, val); }
	int LookupInt(const char * attr, long long & val) { return ad.LookupInteger(attr, val); }
	classad::Value::ValueType LookupType(const std::string attr);
	classad::Value::ValueType LookupType(const std::string attr, classad::Value & val);

protected:
	ClassAd& ad;

	ExprTree * HasParentTree(const std::string & attr, classad::ExprTree::NodeKind kind);
	const classad::Value * HasParentValue(const std::string & attr, classad::Value::ValueType vt);
};

// returns the expr tree from the parent ad if it is of the given node kind.
// otherwise returns NULL.
ExprTree * DeltaClassAd::HasParentTree(const std::string & attr, classad::ExprTree::NodeKind kind)
{
	classad::ClassAd * parent = ad.GetChainedParentAd();
	if (parent) {
		ExprTree * expr = parent->Lookup(attr);
		if (expr) {
			expr = SkipExprEnvelope(expr);
			if (kind == expr->GetKind()) {
				return expr;
			}
		}
	}
	return NULL;
}

// returns a pointer to the value from the parent ad if the parent ad has a Literal node
// of the given value type.
const classad::Value * DeltaClassAd::HasParentValue(const std::string & attr, classad::Value::ValueType vt)
{
	ExprTree * expr = HasParentTree(attr, ExprTree::NodeKind::LITERAL_NODE);
	if ( ! expr)
		return NULL;
	classad::Value::NumberFactor f;
	const classad::Value * pval = &dynamic_cast<classad::Literal*>(expr)->getValue(f);
	if (!pval || (pval->GetType() != vt))
		return NULL;
	return pval;
}

bool DeltaClassAd::Insert(const std::string & attr, ExprTree * tree)
{
	ExprTree * t2 = HasParentTree(attr, tree->GetKind());
	if (t2 && tree->SameAs(t2)) {
		delete tree;
		ad.PruneChildAttr(attr, false);
		return true;
	}
	return ad.Insert(attr, tree);
}

bool DeltaClassAd::Assign(const char* attr, bool val)
{
	bool bval = ! val;
	const classad::Value * pval = HasParentValue(attr, classad::Value::BOOLEAN_VALUE);
	if (pval && pval->IsBooleanValue(bval) && (val == bval)) {
		ad.PruneChildAttr(attr, false);
		return true;
	}
	return ad.Assign(attr, val);
}

bool DeltaClassAd::Assign(const char* attr, double val)
{
	double dval = -val;
	const classad::Value * pval = HasParentValue(attr, classad::Value::REAL_VALUE);
	if (pval && pval->IsRealValue(dval) && (val == dval)) {
		ad.PruneChildAttr(attr, false);
		return true;
	}
	return ad.Assign(attr, val);
}

bool DeltaClassAd::Assign(const char* attr, long long val)
{
	long long ival = -val;
	const classad::Value * pval = HasParentValue(attr, classad::Value::INTEGER_VALUE);
	if (pval && pval->IsIntegerValue(ival) && (val == ival)) {
		ad.PruneChildAttr(attr, false);
		return true;
	}
	return ad.Assign(attr, val);
}

bool DeltaClassAd::Assign(const char* attr, const char * val)
{
	const char * cstr = NULL;
	const classad::Value * pval = HasParentValue(attr, classad::Value::STRING_VALUE);
	if (val && pval && pval->IsStringValue(cstr) && cstr && (MATCH == strcmp(cstr, val))) {
		ad.PruneChildAttr(attr, false);
		return true;
	}
	return ad.Assign(attr, val);
}

classad::Value::ValueType DeltaClassAd::LookupType(const std::string attr)
{
	classad::Value val;
	return LookupType(attr, val);
}

classad::Value::ValueType DeltaClassAd::LookupType(const std::string attr, classad::Value & val)
{
	if (! ad.EvaluateAttr(attr, val))
		return classad::Value::ValueType::ERROR_VALUE;
	return val.GetType();
}

bool SubmitHash::AssignJobVal(const char * attr, bool val) { return job->Assign(attr, val); }
bool SubmitHash::AssignJobVal(const char * attr, double val) { return job->Assign(attr, val); }
bool SubmitHash::AssignJobVal(const char * attr, long long val) { return job->Assign(attr, val); }
//bool SubmitHash::AssignJobVal(const char * attr, int val) { return job->Assign(attr, val); }
//bool SubmitHash::AssignJobVal(const char * attr, long val) { return job->Assign(attr, val); }
//bool SubmitHash::AssignJobVal(const char * attr, time_t val) { return job->Assign(attr, val); }


// declare enough of the condor_params structure definitions so that we can define submit hashtable defaults
namespace condor_params {
	typedef struct string_value { char * psz; int flags; } string_value;
	struct key_value_pair { const char * key; const string_value * def; };
}

// values for submit hashtable defaults, these are declared as char rather than as const char to make g++ on fedora shut up.
static char OneString[] = "1", ZeroString[] = "0";
//static char ParallelNodeString[] = "#pArAlLeLnOdE#";
static char UnsetString[] = "";


static condor_params::string_value ArchMacroDef = { UnsetString, 0 };
static condor_params::string_value OpsysMacroDef = { UnsetString, 0 };
static condor_params::string_value OpsysVerMacroDef = { UnsetString, 0 };
static condor_params::string_value OpsysMajorVerMacroDef = { UnsetString, 0 };
static condor_params::string_value OpsysAndVerMacroDef = { UnsetString, 0 };
static condor_params::string_value SpoolMacroDef = { UnsetString, 0 };
#ifdef WIN32
static condor_params::string_value IsLinuxMacroDef = { ZeroString, 0 };
static condor_params::string_value IsWinMacroDef = { OneString, 0 };
#elif defined LINUX
static condor_params::string_value IsLinuxMacroDef = { OneString, 0 };
static condor_params::string_value IsWinMacroDef = { ZeroString, 0 };
#else
static condor_params::string_value IsLinuxMacroDef = { ZeroString, 0 };
static condor_params::string_value IsWinMacroDef = { ZeroString, 0 };
#endif
static condor_params::string_value UnliveSubmitFileMacroDef = { UnsetString, 0 };
static condor_params::string_value UnliveNodeMacroDef = { UnsetString, 0 };
static condor_params::string_value UnliveClusterMacroDef = { OneString, 0 };
static condor_params::string_value UnliveProcessMacroDef = { ZeroString, 0 };
static condor_params::string_value UnliveStepMacroDef = { ZeroString, 0 };
static condor_params::string_value UnliveRowMacroDef = { ZeroString, 0 };

static condor_params::string_value UnliveSubmitTimeMacroDef = { UnsetString, 0 };
static condor_params::string_value UnliveYearMacroDef = { UnsetString, 0 };
static condor_params::string_value UnliveMonthMacroDef = { UnsetString, 0 };
static condor_params::string_value UnliveDayMacroDef = { UnsetString, 0 };

static char rc[] = "$(Request_CPUs)";
static condor_params::string_value VMVCPUSMacroDef = { rc, 0 };
static char rm[] = "$(Request_Memory)";
static condor_params::string_value VMMemoryMacroDef = { rm, 0 };

// Necessary so that the user who sets request_memory instead of
// RequestMemory doesn't miss out on the default value for VM_MEMORY.
static char rem[] = "$(RequestMemory)";
static condor_params::string_value RequestMemoryMacroDef = { rem, 0 };
// The same for CPUs.
static char rec[] = "$(RequestCPUs)";
static condor_params::string_value RequestCPUsMacroDef = { rec, 0 };

static char StrictFalseMetaKnob[] = 
	"SubmitWarnEmptyMatches=false\n"
	"SubmitFailEmptyMatches=false\n"
	"SubmitWarnDuplicateMatches=false\n"
	"SubmitFailEmptyFields=false\n"
	"SubmitWarnEmptyFields=false\n";
static char StrictTrueMetaKnob[] = 
	"SubmitWarnEmptyMatches=true\n"
	"SubmitFailEmptyMatches=true\n"
	"SubmitWarnDuplicateMatches=true\n"
	"SubmitFailEmptyFields=false\n"
	"SubmitWarnEmptyFields=true\n";
static char StrictHarshMetaKnob[] = 
	"SubmitWarnEmptyMatches=true\n"
	"SubmitFailEmptyMatches=true\n"
	"SubmitWarnDuplicateMatches=true\n"
	"SubmitFailEmptyFields=true\n"
	"SubmitWarnEmptyFields=true\n";
static condor_params::string_value StrictFalseMetaDef = { StrictFalseMetaKnob, 0 };
static condor_params::string_value StrictTrueMetaDef = { StrictTrueMetaKnob, 0 };
static condor_params::string_value StrictHarshMetaDef = { StrictHarshMetaKnob, 0 };

// Table of submit macro 'defaults'. This provides a convenient way to inject things into the submit
// hashtable without actually running a bunch of code to stuff the table.
// Because they are defaults they will be ignored when scanning for unreferenced macros.
// NOTE: TABLE MUST BE SORTED BY THE FIRST FIELD!!
static MACRO_DEF_ITEM SubmitMacroDefaults[] = {
	{ "$STRICT.FALSE", &StrictFalseMetaDef },
	{ "$STRICT.HARSH", &StrictHarshMetaDef },
	{ "$STRICT.TRUE", &StrictTrueMetaDef },
	{ "ARCH",      &ArchMacroDef },
	{ "Cluster",   &UnliveClusterMacroDef },
	{ "ClusterId", &UnliveClusterMacroDef },
	{ "Day",       &UnliveDayMacroDef },
	{ "IsLinux",   &IsLinuxMacroDef },
	{ "IsWindows", &IsWinMacroDef },
	{ "ItemIndex", &UnliveRowMacroDef },
	{ "Month",     &UnliveMonthMacroDef },
	{ "Node",      &UnliveNodeMacroDef },
	{ "OPSYS",           &OpsysMacroDef },
	{ "OPSYSANDVER",     &OpsysAndVerMacroDef },
	{ "OPSYSMAJORVER",   &OpsysMajorVerMacroDef },
	{ "OPSYSVER",        &OpsysVerMacroDef },
	{ "Process",   &UnliveProcessMacroDef },
	{ "ProcId",    &UnliveProcessMacroDef },
	{ "Request_CPUs", &RequestCPUsMacroDef },
	{ "Request_Memory", &RequestMemoryMacroDef },
	{ "Row",       &UnliveRowMacroDef },
	{ "SPOOL",     &SpoolMacroDef },
	{ "Step",      &UnliveStepMacroDef },
	{ "SUBMIT_FILE", &UnliveSubmitFileMacroDef },
	{ "SUBMIT_TIME", &UnliveSubmitTimeMacroDef },
	{ "VM_MEMORY", &VMMemoryMacroDef },
	{ "VM_VCPUS",  &VMVCPUSMacroDef },
	{ "Year",       &UnliveYearMacroDef },
};


// these are used to keep track of the source of various macros in the table.
//const MACRO_SOURCE DetectedMacro = { true,  false, 0, -2, -1, -2 };
const MACRO_SOURCE DefaultMacro = { true, false, 1, -2, -1, -2 }; // for macros set by default
const MACRO_SOURCE ArgumentMacro = { true, false, 2, -2, -1, -2 }; // for macros set by command line
const MACRO_SOURCE LiveMacro = { true, false, 3, -2, -1, -2 };    // for macros use as queue loop variables

SubmitHash::FNSETATTRS SubmitHash::is_special_request_resource(const char * key)
{
	if (YourStringNoCase(SUBMIT_KEY_RequestCpus) == key) return &SubmitHash::SetRequestCpus;
	if (YourStringNoCase("request_cpu") == key) return &SubmitHash::SetRequestCpus;
	if (YourStringNoCase(SUBMIT_KEY_RequestDisk) == key) return &SubmitHash::SetRequestDisk;
	if (YourStringNoCase(SUBMIT_KEY_RequestMemory) == key) return &SubmitHash::SetRequestMem;
	return NULL;
}

// parse an expression string, and validate it, then wrap it in parens
// if needed in preparation for appending another expression string with the given operator
static bool check_expr_and_wrap_for_op(std::string &expr_str, classad::Operation::OpKind op)
{
	ExprTree * tree = NULL;
	bool valid_expr = (0 == ParseClassAdRvalExpr(expr_str.c_str(), tree));
	if (valid_expr && tree) { // figure out if we need to add parens
		ExprTree * expr = WrapExprTreeInParensForOp(tree, op);
		if (expr != tree) {
			tree = expr;
			expr_str.clear();
			ExprTreeToString(tree, expr_str);
		}
	}
	delete tree;
	return valid_expr;
}

condor_params::string_value * allocate_live_default_string(MACRO_SET &set, const condor_params::string_value & Def, int cch)
{
	condor_params::string_value * NewDef = reinterpret_cast<condor_params::string_value*>(set.apool.consume(sizeof(condor_params::string_value), sizeof(void*)));
	NewDef->flags = Def.flags;
	if (cch > 0) {
		NewDef->psz = set.apool.consume(cch, sizeof(void*));
		memset(NewDef->psz, 0, cch);
		if (Def.psz) strcpy(NewDef->psz, Def.psz);
	} else {
		NewDef->psz = NULL;
	}

	// change the defaults table pointers
	condor_params::key_value_pair *pdi = const_cast<condor_params::key_value_pair *>(set.defaults->table);
	for (int ii = 0; ii < set.defaults->size; ++ii) {
		if (pdi[ii].def == &Def) { pdi[ii].def = NewDef; }
	}

	// return the live string
	return NewDef;
}

// setup a MACRO_DEFAULTS table for the macro set, we have to re-do this each time we clear
// the macro set, because we allocate the defaults from the ALLOCATION_POOL.
void SubmitHash::setup_macro_defaults()
{
	// make an instance of the defaults table that is private to this function. 
	// we do this because of the 'live' keys in the 
	struct condor_params::key_value_pair* pdi = reinterpret_cast<struct condor_params::key_value_pair*> (SubmitMacroSet.apool.consume(sizeof(SubmitMacroDefaults), sizeof(void*)));
	memcpy((void*)pdi, SubmitMacroDefaults, sizeof(SubmitMacroDefaults));
	SubmitMacroSet.defaults = reinterpret_cast<MACRO_DEFAULTS*>(SubmitMacroSet.apool.consume(sizeof(MACRO_DEFAULTS), sizeof(void*)));
	SubmitMacroSet.defaults->size = COUNTOF(SubmitMacroDefaults);
	SubmitMacroSet.defaults->table = pdi;
	SubmitMacroSet.defaults->metat = NULL;

	// allocate space for the 'live' macro default string_values and for the strings themselves.
	LiveNodeString = allocate_live_default_string(SubmitMacroSet, UnliveNodeMacroDef, 24)->psz;
	LiveClusterString = allocate_live_default_string(SubmitMacroSet, UnliveClusterMacroDef, 24)->psz;
	LiveProcessString = allocate_live_default_string(SubmitMacroSet, UnliveProcessMacroDef, 24)->psz;
	LiveRowString = allocate_live_default_string(SubmitMacroSet, UnliveRowMacroDef, 24)->psz;
	LiveStepString = allocate_live_default_string(SubmitMacroSet, UnliveStepMacroDef, 24)->psz;
}

// set the value that $(SUBMIT_FILE) will expand to. (set into the defaults table, not the submit hash table)
void SubmitHash::insert_submit_filename(const char * filename, MACRO_SOURCE & source)
{
	// don't insert the source if already has a source id.
	bool insert_it = true;
	if (source.id > 0 && (size_t)source.id < SubmitMacroSet.sources.size()) {
		const char * tmp = macro_source_filename(source, SubmitMacroSet);
		if (strcmp(tmp, filename) == MATCH) {
			insert_it = false;
		}
	}
	if (insert_it) {
		insert_source(filename, source);
	}

	// if the defaults table pointer for SUBMIT_FILE is unset, set it to point to the filename we just inserted.
	condor_params::key_value_pair *pdi = const_cast<condor_params::key_value_pair *>(SubmitMacroSet.defaults->table);
	for (int ii = 0; ii < SubmitMacroSet.defaults->size; ++ii) {
		if (pdi[ii].def == &UnliveSubmitFileMacroDef) { 
			condor_params::string_value * NewDef = reinterpret_cast<condor_params::string_value*>(SubmitMacroSet.apool.consume(sizeof(condor_params::string_value), sizeof(void*)));
			NewDef->flags = UnliveSubmitFileMacroDef.flags;
			NewDef->psz = const_cast<char*>(macro_source_filename(source, SubmitMacroSet));
			pdi[ii].def = NewDef;
		}
	}
}

void SubmitHash::setup_submit_time_defaults(time_t stime)
{
	condor_params::string_value * sv;

	// allocate space for yyyy-mm-dd string for the $(SUBMIT_TIME) $(YEAR) $(MONTH) and $(DAY) default macros
	char * times = SubmitMacroSet.apool.consume(24, 4);
	strftime(times, 12, "%Y_%m_%d", localtime(&stime));
	times[4] = times[7] = 0;

	// set Year, Month, and Day macro values
	sv = allocate_live_default_string(SubmitMacroSet, UnliveYearMacroDef, 0);
	sv->psz = times;
	sv = allocate_live_default_string(SubmitMacroSet, UnliveMonthMacroDef, 0);
	sv->psz = &times[5];
	sv = allocate_live_default_string(SubmitMacroSet, UnliveDayMacroDef, 0);
	sv->psz = &times[8];

	// set SUBMIT_TIME macro value
	sprintf(&times[12], "%lu", (unsigned long)stime);
	sv = allocate_live_default_string(SubmitMacroSet, UnliveSubmitTimeMacroDef, 0);
	sv->psz = &times[12];
}


/* order dependencies
ComputeRootDir >> ComputeIWD
ComputeIWD >> FixupTransferInputFiles

SetUniverse >> SetArguments SetCronTab SetExecutable SetGSICredentials SetGridParams SetImageSize SetJobDeferral SetJobLease SetKillSig SetMachineCount SetMaxJobRetirementTime SetRank SetRequirements SetTransferFiles SetVMParams

SetPriority >> SetMaxJobRetirementTime

SetTDP >> SetTransferFiles
SetStderr >> SetTransferFiles
SetStdout >> SetTransferFiles

SetTransferFiles >> SetImageSize

SetCronTab >> SetJobDeferral

SetPerFileEncryption >> SetRequirements
SetMachineCount >> SetRequirements
SetImageSize >> SetRequirements
SetTransferFiles >> SetRequirements
SetEncryptExecuteDir >> SetRequirements

*/

SubmitHash::SubmitHash()
	: clusterAd(NULL)
	, procAd(NULL)
	, job(NULL)
	, submit_time(0)
	, abort_code(0)
	, abort_macro_name(NULL)
	, abort_raw_macro_val(NULL)
	, base_job_is_cluster_ad(0)
	, DisableFileChecks(true)
	, FakeFileCreationChecks(false)
	, IsInteractiveJob(false)
	, IsRemoteJob(false)
	, FnCheckFile(NULL)
	, CheckFileArg(NULL)
	, CheckProxyFile(true)
	, LiveNodeString(NULL)
	, LiveClusterString(NULL)
	, LiveProcessString(NULL)
	, LiveRowString(NULL)
	, LiveStepString(NULL)
	, JobUniverse(CONDOR_UNIVERSE_MIN)
	, JobIwdInitialized(false)
	, IsDockerJob(false)
	, JobDisableFileChecks(false)
	, SubmitOnHold(false)
	, SubmitOnHoldCode(0)
	, already_warned_requirements_disk(false)
	, already_warned_requirements_mem(false)
	, already_warned_job_lease_too_small(false)
	, already_warned_notification_never(false)
{
	SubmitMacroSet.initialize(CONFIG_OPT_WANT_META | CONFIG_OPT_KEEP_DEFAULTS | CONFIG_OPT_SUBMIT_SYNTAX);
	setup_macro_defaults();

	mctx.init("SUBMIT", 3);
}


SubmitHash::~SubmitHash()
{
	if (SubmitMacroSet.errors) delete SubmitMacroSet.errors;
	SubmitMacroSet.errors = NULL;

	delete job; job = NULL;
	delete procAd; procAd = NULL;

	// detach but do not delete the cluster ad
	//PRAGMA_REMIND("tj: should we copy/delete the cluster ad?")
	clusterAd = NULL;
}

void SubmitHash::push_error(FILE * fh, const char* format, ... ) //CHECK_PRINTF_FORMAT(3,4);
{
	va_list ap;
	va_start(ap, format);
	int cch = vprintf_length(format, ap);
	char * message = (char*)malloc(cch + 1);
	if (message) {
		vsprintf ( message, format, ap );
	}
	va_end(ap);

	if (SubmitMacroSet.errors) {
		SubmitMacroSet.errors->push("Submit", -1, message);
	} else {
		fprintf(fh, "\nERROR: %s", message ? message : "");
	}
	if (message) {
		free(message);
	}
}

void SubmitHash::push_warning(FILE * fh, const char* format, ... ) //CHECK_PRINTF_FORMAT(3,4);
{
	va_list ap;
	va_start(ap, format);
	int cch = vprintf_length(format, ap);
	char * message = (char*)malloc(cch + 1);
	vsprintf ( message, format, ap );
	va_end(ap);

	if (SubmitMacroSet.errors) {
		SubmitMacroSet.errors->push("Submit", 0, message);
	} else {
		fprintf(fh, "\nWARNING: %s", message);
	}
	free(message);
}

// struct used to hold parameters which set attributes in the job ONLY when they are defined in the submit file
// they cannot have a default value. those that have an alternate keyword that differs from the attribute name
// will use a second struct with the f_alt_name flag set
// this table is also use to build the list of prunable attributes
// 
struct SimpleSubmitKeyword {
	char const *key;  // submit key
	char const *attr; // job attribute
	int opts;         // zero or more of the below option flags
	enum {
		f_as_expr     = 0,
		f_as_bool     = 0x01,
		f_as_int      = 0x02,
		f_as_uint     = 0x04,
		f_as_string   = 0x08,
		f_as_list     = 0x10,  // canonicalize the item as a list, removing extra spaces and using , as separator
		f_strip_quotes = 0x20, // if value has quotes already, remove them before inserting into the ad

		f_alt_name    = 0x080, // this is an alternate name, don't set if the previous keyword existed
		f_alt_err     = 0x0c0, // this is an alternate name, and it is an error to use both

		f_filemask = 0x700, // check file exists and pass to filecheck callback
		f_exefile  = 0x100,  // file is SFR_EXECUTABLE
		f_logfile  = 0x200,  // file is SFR_LOG
		f_infile   = 0x300,  // file is SFR_INPUT
		f_outfile  = 0x400,  // file is SFR_OUTPUT
		f_errfile  = 0x500,  // file is SFR_STDERR
		f_vm_input = 0x600,  // file is SFR_VM_INPUT
		f_genfile  = 0x700,  // file is SFR_GENERIC


		f_special  = 0x20000, // special parseing if the value is required
		f_special_mask = 0x3F000, // mask out the special group id
		f_special_exe     = f_special + 0x01000,
		f_special_args    = f_special + 0x02000,
		f_special_grid    = f_special + 0x03000,
		f_special_vm      = f_special + 0x04000,
		f_special_java    = f_special + 0x05000,
		f_special_env     = f_special + 0x06000,
		f_special_stdin   = f_special + 0x07000,
		f_special_stdout  = f_special + 0x08000,
		f_special_stderr  = f_special + 0x09000,
		f_special_notify  = f_special + 0x0a000,
		f_special_rank    = f_special + 0x0b000,
		f_special_concurr = f_special + 0x0c000,
		f_special_parallel  = f_special + 0x0d000,
		f_special_acctgroup = f_special + 0x0e000,
		f_special_periodic  = f_special + 0x10000,
		f_special_leaveinq  = f_special + 0x11000,
		f_special_retries   = f_special + 0x12000,

		f_special_killsig = f_special + 0x19000,
		f_special_gsicred = f_special + 0x1a000,
		f_special_tdp = f_special + 0x1b000,
		f_special_deferral = f_special + 0x1c000,
		f_special_imagesize = f_special + 0x1d000,
		f_special_transfer = f_special + 0x1f000,
	};
};

static char * trim_and_strip_quotes_in_place(char * str)
{
	char * p = str;
	while (isspace(*p)) ++p;
	char * pe = p + strlen(p);
	while (pe > p && isspace(pe[-1])) --pe;
	*pe = 0;

	if (*p == '"' && pe > p && pe[-1] == '"') {
		// if we also had both leading and trailing quotes, strip them.
		if (pe > p && pe[-1] == '"') {
			*--pe = 0;
			++p;
		}
	}
	return p;
}

static void compress_path( MyString &path )
{
	char	*src, *dst;
	char *str = strdup(path.Value());

	src = str;
	dst = str;

#ifdef WIN32
	if (*src) {
		*dst++ = *src++;	// don't compress WIN32 "share" path
	}
#endif

	while( *src ) {
		*dst++ = *src++;
		while( (*(src - 1) == '\\' || *(src - 1) == '/') && (*src == '\\' || *src == '/') ) {
			src++;
		}
	}
	*dst = '\0';

	path = str;
	free( str );
}


/* check_path_length() has been deprecated in favor of 
 * check_and_universalize_path(), which not only checks
 * the length of the path string but also, on windows, it
 * takes any network drive paths and converts them to UNC
 * paths.
 */
int SubmitHash::check_and_universalize_path( MyString &path )
{
	(void) path;

	int retval = 0;
#ifdef WIN32
	/*
	 * On Windows, we need to convert all drive letters (mappings) 
	 * to their UNC equivalents, and make sure these network devices
	 * are accessable by the submitting user (not mapped as someone
	 * else).
	 */

	char volume[8];
	char netuser[80];
	unsigned char name_info_buf[MAX_PATH+1];
	DWORD name_info_buf_size = MAX_PATH+1;
	DWORD netuser_size = 80;
	DWORD result;
	UNIVERSAL_NAME_INFO *uni;

	result = 0;
	volume[0] = '\0';
	if ( path[0] && (path[1]==':') ) {
		sprintf(volume,"%c:",path[0]);
	}

	if (volume[0] && (GetDriveType(volume)==DRIVE_REMOTE))
	{
		char my_name[255];
		char *tmp, *net_name;

			// check if the user is the submitting user.
		
		result = WNetGetUser(volume, netuser, &netuser_size);
		tmp = my_username();
		strncpy(my_name, tmp, sizeof(my_name));
		free(tmp);
		tmp = NULL;
		getDomainAndName(netuser, tmp, net_name);

		if ( result == NOERROR ) {
			// We compare only the name (and not the domain) since
			// it's likely that the same account across different domains
			// has the same password, and is therefore a valid path for us
			// to use. It would be nice to check that the passwords truly
			// are the same on both accounts too, but since that would 
			// basically involve creating a whole separate mapping just to
			// test it, the expense is not worth it.
			
			if (strcasecmp(my_name, net_name) != 0 ) {
				push_error(stderr, "The path '%s' is associated with\n"
				"\tuser '%s', but you're '%s', so Condor can\n"
			    "\tnot access it. Currently Condor only supports network\n"
			    "\tdrives that are associated with the submitting user.\n", 
					path.Value(), net_name, my_name);
				return -1;
			}
		} else {
			push_error(stderr, "Unable to get name of user associated with \n"
				"the following network path (err=%d):"
				"\n\t%s\n", result, path.Value());
			return -1;
		}

		result = WNetGetUniversalName(path.Value(), UNIVERSAL_NAME_INFO_LEVEL, 
			name_info_buf, &name_info_buf_size);
		if ( result != NO_ERROR ) {
			push_error(stderr, "Unable to get universal name for path (err=%d):"
				"\n\t%s\n", result, path.Value());
			return -1;
		} else {
			uni = (UNIVERSAL_NAME_INFO*)&name_info_buf;
			path = uni->lpUniversalName;
			retval = 1; // signal that we changed somthing
		}
	}
	
#endif

	return retval;
}


// parse a input string for an int64 value optionally followed by K,M,G,or T
// as a scaling factor, then divide by a base scaling factor and return the
// result by ref. base is expected to be a multiple of 2 usually  1, 1024 or 1024*1024.
// result is truncated to the next largest value by base.
//
// Return value is true if the input string contains only a valid int, false if
// there are any unexpected characters other than whitespace.  value is
// unmodified when false is returned.
//
// this function exists to regularize the former ad-hoc parsing of integers in the
// submit file, it expands parsing to handle 64 bit ints and multiplier suffixes.
// Note that new classads will interpret the multiplier suffixes without
// regard for the fact that the defined units of many job ad attributes are
// in Kbytes or Mbytes. We need to parse them in submit rather than
// passing the expression on to the classad code to be parsed to preserve the
// assumption that the base units of the output is not bytes.
//
bool parse_int64_bytes(const char * input, int64_t & value, int base)
{
	const char * tmp = input;
	while (isspace(*tmp)) ++tmp;

	char * p;
#ifdef WIN32
	int64_t val = _strtoi64(tmp, &p, 10);
#else
	int64_t val = strtol(tmp, &p, 10);
#endif

	// allow input to have a fractional part, so "2.2M" would be valid input.
	// this doesn't have to be very accurate, since we round up to base anyway.
	double fract = 0;
	if (*p == '.') {
		++p;
		if (isdigit(*p)) { fract += (*p - '0') / 10.0; ++p; }
		if (isdigit(*p)) { fract += (*p - '0') / 100.0; ++p; }
		if (isdigit(*p)) { fract += (*p - '0') / 1000.0; ++p; }
		while (isdigit(*p)) ++p;
	}

	// if the first non-space character wasn't a number
	// then this isn't a simple integer, return false.
	if (p == tmp)
		return false;

	while (isspace(*p)) ++p;

	// parse the multiplier postfix
	int64_t mult = 1;
	if (!*p) mult = base;
	else if (*p == 'k' || *p == 'K') mult = 1024;
	else if (*p == 'm' || *p == 'M') mult = 1024*1024;
	else if (*p == 'g' || *p == 'G') mult = (int64_t)1024*1024*1024;
	else if (*p == 't' || *p == 'T') mult = (int64_t)1024*1024*1024*1024;
	else return false;

	val = (int64_t)((val + fract) * mult + base-1) / base;

	// if we to to here and we are at the end of the string
	// then the input is valid, return true;
	if (!*p || !p[1]) { 
		value = val;
		return true; 
	}

	// Tolerate a b (as in Kb) and whitespace at the end, anything else and return false)
	if (p[1] == 'b' || p[1] == 'B') p += 2;
	while (isspace(*p)) ++p;
	if (!*p) {
		value = val;
		return true;
	}

	return false;
}

/*
** Make a wild guess at the size of the image represented by this a.out.
** Should add up the text, data, and bss sizes, then allow something for
** the stack.  But how we gonna do that if the executable is for some
** other architecture??  Our answer is in kilobytes.
*/
int64_t SubmitHash::calc_image_size_kb( const char *name)
{
	struct stat	buf;

	if ( IsUrl( name ) ) {
		return 0;
	}

	if( stat(full_path(name),&buf) < 0 ) {
		// EXCEPT( "Cannot stat \"%s\"", name );
		return 0;
	}
	if( buf.st_mode & S_IFDIR ) {
		Directory dir(full_path(name));
		return ((int64_t)dir.GetDirectorySize() + 1023) / 1024;
	}
	return ((int64_t)buf.st_size + 1023) / 1024;
}


// check directories for input and output.  for now we do nothing
// other than to make sure that it actually IS a directory on Windows
// On Linux we already know that by the error code from safe_open below
//
static bool check_directory( const char* pathname, int /*flags*/, int err )
{
#if defined(WIN32)
	// Make sure that it actually is a directory
	DWORD dwAttribs = GetFileAttributes(pathname);
	if (INVALID_FILE_ATTRIBUTES == dwAttribs)
		return false;
	return (dwAttribs & FILE_ATTRIBUTE_DIRECTORY) != 0;
#else
	// will just do nothing here and leave
	// it up to the runtime to nicely report errors.
	(void)pathname;
	return (err == EISDIR);
#endif
}


const char * SubmitHash::full_path(const char *name, bool use_iwd /*=true*/)
{
	char const *p_iwd;
	MyString realcwd;

	if ( use_iwd ) {
		ASSERT(JobIwd.Length());
		p_iwd = JobIwd.Value();
	} else if (clusterAd) {
		// if there is a cluster ad, we NEVER want to use the current working directory
		// instead we want to treat the saved working directory of submit as the cwd.
		realcwd = submit_param_mystring("FACTORY.Iwd", NULL);
		p_iwd = realcwd.Value();
	} else {
		condor_getcwd(realcwd);
		p_iwd = realcwd.Value();
	}

#if defined(WIN32)
	if ( name[0] == '\\' || name[0] == '/' || (name[0] && name[1] == ':') ) {
		TempPathname = name;
	} else {
		TempPathname.formatstr( "%s\\%s", p_iwd, name );
	}
#else

	if( name[0] == '/' ) {	/* absolute wrt whatever the root is */
		TempPathname.formatstr( "%s%s", JobRootdir.Value(), name );
	} else {	/* relative to iwd which is relative to the root */
		TempPathname.formatstr( "%s/%s/%s", JobRootdir.Value(), p_iwd, name );
	}
#endif

	compress_path( TempPathname );

	return TempPathname.Value();
}


// this function parses and checks xen disk parameters
static bool validate_disk_param(const char *pszDisk, int min_params, int max_params)
{
	if( !pszDisk ) {
		return false;
	}

	const char *ptr = pszDisk;
	// skip leading white spaces
	while( *ptr && ( *ptr == ' ' )) {
		ptr++;
	}

	// parse each disk
	// e.g.) disk = filename1:hda1:w, filename2:hda2:w
	StringList disk_files(ptr, ",");
	if( disk_files.isEmpty() ) {
		return false;
	}

	disk_files.rewind();
	const char *one_disk = NULL;
	while( (one_disk = disk_files.next() ) != NULL ) {

		// found disk file
		StringList single_disk_file(one_disk, ":");
        int iNumDiskParams = single_disk_file.number();
		if( iNumDiskParams < min_params || iNumDiskParams > max_params ) {
			return false;
		}
	}
	return true;
}


// lookup and expand an item from the submit hashtable
//
char * SubmitHash::submit_param( const char* name)
{
	return submit_param(name, NULL);
}

// lookup and expand an item from the submit hashtable
//
char * SubmitHash::submit_param( const char* name, const char* alt_name )
{
	if (abort_code) return NULL;

	bool used_alt = false;
	const char *pval = lookup_macro(name, SubmitMacroSet, mctx);
	char * pval_expanded = NULL;

#ifdef SUBMIT_ATTRS_IS_ALSO_CONDOR_PARAM
	// old submit (8.4 and earlier) did this, but we decided it was a bad idea because the rhs isn't always compatible
	static classad::References submit_attrs;
	static bool submit_attrs_initialized = false;
	if ( ! submit_attrs_initialized) {
		param_and_insert_attrs("SUBMIT_ATTRS", submit_attrs);
		param_and_insert_attrs("SUBMIT_EXPRS", submit_attrs);
		param_and_insert_attrs("SYSTEM_SUBMIT_ATTRS", submit_attrs);
		submit_attrs_initialized = true;
	}
#endif

	if( ! pval && alt_name ) {
		pval = lookup_macro(alt_name, SubmitMacroSet, mctx);
		used_alt = true;
	}

	if( ! pval ) {
#ifdef SUBMIT_ATTRS_IS_ALSO_CONDOR_PARAM
			// if the value isn't in the submit file, check in the
			// submit_exprs list and use that as a default.  
		if ( ! submit_attrs.empty()) {
			if (submit_attrs.find(name) != submit_attrs.end()) {
				return param(name);
			}
			if (submit_attrs.find(alt_name) != submit_attrs.end()) {
				return param(alt_name);
			}
		}
#endif
		return NULL;
	}

	abort_macro_name = used_alt ? alt_name : name;
	abort_raw_macro_val = pval;

	pval_expanded = expand_macro(pval);

	if( pval == NULL ) {
		push_error(stderr, "Failed to expand macros in: %s\n",
				 used_alt ? alt_name : name );
		abort_code = 1;
		return NULL;
	}

	if( * pval_expanded == '\0' ) {
		free( pval_expanded );
		return NULL;
	}

	abort_macro_name = NULL;
	abort_raw_macro_val = NULL;

	return  pval_expanded;
}

bool SubmitHash::submit_param_exists(const char* name, const char * alt_name, std::string & value)
{
	auto_free_ptr result(submit_param(name, alt_name));
	if ( ! result)
		return false;

	value = result.ptr();
	return true;
}

void SubmitHash::set_submit_param( const char *name, const char *value )
{
	MACRO_EVAL_CONTEXT ctx = this->mctx; ctx.use_mask = 2;
	insert_macro(name, value, SubmitMacroSet, DefaultMacro, ctx);
}

MyString SubmitHash::submit_param_mystring( const char * name, const char * alt_name )
{
	char * result = submit_param(name, alt_name);
	MyString ret = result;
	free(result);
	return ret;
}

bool SubmitHash::submit_param_long_exists(const char* name, const char * alt_name, long long & value, bool int_range /*=false*/)
{
	auto_free_ptr result(submit_param(name, alt_name));
	if ( ! result)
		return false;

	if ( ! string_is_long_param(result.ptr(), value) ||
		(int_range && (value < INT_MIN || value >= INT_MAX)) ) {
		push_error(stderr, "%s=%s is invalid, must eval to an integer.\n", name, result.ptr());
		abort_code = 1;
		return false;
	}

	return true;
}

int SubmitHash::submit_param_int(const char* name, const char * alt_name, int def_value)
{
	long long value = def_value;
	if ( ! submit_param_long_exists(name, alt_name, value, true)) {
		value = def_value;
	}
	return (int)value;
}


int SubmitHash::submit_param_bool(const char* name, const char * alt_name, bool def_value, bool * pexists)
{
	char * result = submit_param(name, alt_name);
	if ( ! result) {
		if (pexists) *pexists = false;
		return def_value;
	}
	if (pexists) *pexists = true;

	bool value = def_value;
	if (*result) {
		if ( ! string_is_boolean_param(result, value)) {
			push_error(stderr, "%s=%s is invalid, must eval to a boolean.\n", name, result);
			ABORT_AND_RETURN(1);
		}
	}
	free(result);
	return value;
}

void SubmitHash::set_arg_variable(const char* name, const char * value)
{
	MACRO_EVAL_CONTEXT ctx = mctx; ctx.use_mask = 0;
	insert_macro(name, value, SubmitMacroSet, ArgumentMacro, ctx);
}

// stuff a live value into submit's hashtable.
// IT IS UP TO THE CALLER TO INSURE THAT live_value IS VALID FOR THE LIFE OF THE HASHTABLE
// this function is intended for use during queue iteration to stuff
// changing values like $(Cluster) and $(Process) into the hashtable.
// The pointer passed in as live_value may be changed at any time to
// affect subsequent macro expansion of name.
// live values are automatically marked as 'used'.
//
void SubmitHash::set_live_submit_variable( const char *name, const char *live_value, bool force_used /*=true*/ )
{
	MACRO_EVAL_CONTEXT ctx = mctx; ctx.use_mask = 2;
	MACRO_ITEM* pitem = find_macro_item(name, NULL, SubmitMacroSet);
	if ( ! pitem) {
		insert_macro(name, "", SubmitMacroSet, LiveMacro, ctx);
		pitem = find_macro_item(name, NULL, SubmitMacroSet);
	}
	ASSERT(pitem);
	pitem->raw_value = live_value;
	if (SubmitMacroSet.metat && force_used) {
		MACRO_META* pmeta = &SubmitMacroSet.metat[pitem - SubmitMacroSet.table];
		pmeta->use_count += 1;
	}
}

void SubmitHash::unset_live_submit_variable(const char *name)
{
	MACRO_ITEM* pitem = find_macro_item(name, NULL, SubmitMacroSet);
	if (pitem) { pitem->raw_value = UnsetString; }
}


void SubmitHash::set_submit_param_used( const char *name ) 
{
	increment_macro_use_count(name, SubmitMacroSet);
}


int SubmitHash::AssignJobExpr (const char * attr, const char *expr, const char * source_label /*=NULL*/)
{
	ExprTree *tree = NULL;
	if (ParseClassAdRvalExpr(expr, tree)!=0 || ! tree) {
		push_error(stderr, "Parse error in expression: \n\t%s = %s\n\t", attr, expr);
		if ( ! SubmitMacroSet.errors) {
			fprintf(stderr,"Error in %s\n", source_label ? source_label : "submit file");
		}
		ABORT_AND_RETURN( 1 );
	}

	if (!job->Insert (attr, tree)) {
		push_error(stderr, "Unable to insert expression: %s = %s\n", attr, expr);
		ABORT_AND_RETURN( 1 );
	}

	return 0;
}

bool SubmitHash::AssignJobString(const char * attr, const char * val)
{
	ASSERT(attr);
	ASSERT(val);

	if ( ! job->Assign(attr, val)) {
		push_error(stderr, "Unable to insert expression: %s = \"%s\"\n", attr, val);
		abort_code = 1;
		return false;
	}

	return true;
}

static void sort_prunable_keywords();

const char * init_submit_default_macros()
{
	static bool initialized = false;
	if (initialized)
		return NULL;
	initialized = true;

	sort_prunable_keywords();

	const char * ret = NULL; // null return is success.

	//PRAGMA_REMIND("tj: fix to reconfig properly")

	ArchMacroDef.psz = param( "ARCH" );
	if ( ! ArchMacroDef.psz) {
		ArchMacroDef.psz = UnsetString;
		ret = "ARCH not specified in config file";
	}

	OpsysMacroDef.psz = param( "OPSYS" );
	if( OpsysMacroDef.psz == NULL ) {
		OpsysMacroDef.psz = UnsetString;
		ret = "OPSYS not specified in config file";
	}
	// also pick up the variations on opsys if they are defined.
	OpsysAndVerMacroDef.psz = param( "OPSYSANDVER" );
	if ( ! OpsysAndVerMacroDef.psz) OpsysAndVerMacroDef.psz = UnsetString;
	OpsysMajorVerMacroDef.psz = param( "OPSYSMAJORVER" );
	if ( ! OpsysMajorVerMacroDef.psz) OpsysMajorVerMacroDef.psz = UnsetString;
	OpsysVerMacroDef.psz = param( "OPSYSVER" );
	if ( ! OpsysVerMacroDef.psz) OpsysVerMacroDef.psz = UnsetString;

	SpoolMacroDef.psz = param( "SPOOL" );
	if( SpoolMacroDef.psz == NULL ) {
		SpoolMacroDef.psz = UnsetString;
		ret = "SPOOL not specified in config file";
	}

	return ret;
}

void SubmitHash::init()
{
	clear();
	SubmitMacroSet.sources.push_back("<Detected>");
	SubmitMacroSet.sources.push_back("<Default>");
	SubmitMacroSet.sources.push_back("<Argument>");
	SubmitMacroSet.sources.push_back("<Live>");

	// in case this hasn't happened already.
	init_submit_default_macros();

	JobIwd.clear();
	mctx.cwd = NULL;
}

void SubmitHash::clear()
{
	if (SubmitMacroSet.table) {
		memset(SubmitMacroSet.table, 0, sizeof(SubmitMacroSet.table[0]) * SubmitMacroSet.allocation_size);
	}
	if (SubmitMacroSet.metat) {
		memset(SubmitMacroSet.metat, 0, sizeof(SubmitMacroSet.metat[0]) * SubmitMacroSet.allocation_size);
	}
	if (SubmitMacroSet.defaults && SubmitMacroSet.defaults->metat) {
		memset(SubmitMacroSet.defaults->metat, 0, sizeof(SubmitMacroSet.defaults->metat[0]) * SubmitMacroSet.defaults->size);
	}
	SubmitMacroSet.size = 0;
	SubmitMacroSet.sorted = 0;
	SubmitMacroSet.apool.clear();
	SubmitMacroSet.sources.clear();
	setup_macro_defaults(); // setup a defaults table for the macro_set. have to re-do this because we cleared the apool
}


int SubmitHash::SetJavaVMArgs()
{
	RETURN_IF_ABORT();

	ArgList args;
	MyString error_msg;
	MyString strbuffer;
	MyString value;
	char *args1 = submit_param(SUBMIT_KEY_JavaVMArgs); // for backward compatibility
	char *args1_ext=submit_param(SUBMIT_KEY_JavaVMArguments1,ATTR_JOB_JAVA_VM_ARGS1);
		// NOTE: no ATTR_JOB_JAVA_VM_ARGS2 in the following,
		// because that is the same as JavaVMArguments1.
	char *args2 = submit_param( SUBMIT_KEY_JavaVMArguments2 );
	bool allow_arguments_v1 = submit_param_bool(SUBMIT_CMD_AllowArgumentsV1, NULL, false);

	if(args1_ext && args1) {
		push_error(stderr, "you specified a value for both " SUBMIT_KEY_JavaVMArgs " and " SUBMIT_KEY_JavaVMArguments1 ".\n");
		ABORT_AND_RETURN( 1 );
	}
	RETURN_IF_ABORT();

	if(args1_ext) {
		free(args1);
		args1 = args1_ext;
		args1_ext = NULL;
	}

	if(args2 && args1 && ! allow_arguments_v1) {
		push_error(stderr, "If you wish to specify both 'java_vm_arguments' and\n"
		 "'java_vm_arguments2' for maximal compatibility with different\n"
		 "versions of Condor, then you must also specify\n"
		 "allow_arguments_v1=true.\n");
		ABORT_AND_RETURN(1);
	}

	bool args_success = true;

	if(args2) {
		args_success = args.AppendArgsV2Quoted(args2,&error_msg);
	}
	else if(args1) {
		args_success = args.AppendArgsV1WackedOrV2Quoted(args1,&error_msg);
	} else if (job->Lookup(ATTR_JOB_JAVA_VM_ARGS1) || job->Lookup(ATTR_JOB_JAVA_VM_ARGS2)) {
		return 0;
	}

	if(!args_success) {
		push_error(stderr,"failed to parse java VM arguments: %s\n"
				"The full arguments you specified were %s\n",
				error_msg.Value(),args2 ? args2 : args1);
		ABORT_AND_RETURN( 1 );
	}

	// since we don't care about what version the schedd needs if it
	// is not present, we just default to no.... this only happens
	// in the case when we are dumping to a file.
	bool MyCondorVersionRequiresV1 = args.InputWasV1() || args.CondorVersionRequiresV1(getScheddVersion());
	if( MyCondorVersionRequiresV1 ) {
		args_success = args.GetArgsStringV1Raw(&value,&error_msg);
		if(!value.IsEmpty()) {
			AssignJobString(ATTR_JOB_JAVA_VM_ARGS1, value.c_str());
		}
	}
	else {
		args_success = args.GetArgsStringV2Raw(&value,&error_msg);
		if(!value.IsEmpty()) {
			AssignJobString(ATTR_JOB_JAVA_VM_ARGS2, value.c_str());
		}
	}

	if(!args_success) {
		push_error(stderr, "failed to insert java vm arguments into "
				"ClassAd: %s\n",error_msg.Value());
		ABORT_AND_RETURN( 1 );
	}

	free(args1);
	free(args2);
	free(args1_ext);

	return 0;
}


int SubmitHash::check_open(_submit_file_role role,  const char *name, int flags )
{
	MyString strPathname;
	StringList *list;

		/* The user can disable file checks on a per job basis, in such a
		   case we avoid adding the files to CheckFilesWrite/Read.
		*/
	if ( JobDisableFileChecks ) return 0;

	/* No need to check for existence of the Null file. */
	if( strcmp(name, NULL_FILE) == MATCH ) {
		return 0;
	}

	if ( IsUrl( name ) || strstr(name, "$$(") ) {
		return 0;
	}

	strPathname = full_path(name);

	// is the last character a path separator?
	int namelen = (int)strlen(name);
	bool trailing_slash = namelen > 0 && IS_ANY_DIR_DELIM_CHAR(name[namelen-1]);

		/* This is only for MPI.  We test for our string that
		   we replaced "$(NODE)" with, and replace it with "0".  Thus, 
		   we will really only try and access the 0th file only */
	if ( JobUniverse == CONDOR_UNIVERSE_MPI ) {
		strPathname.replaceString("#MpInOdE#", "0");
	} else if ( JobUniverse == CONDOR_UNIVERSE_PARALLEL ) {
		strPathname.replaceString("#pArAlLeLnOdE#", "0");
	}


	/* If this file as marked as append-only, do not truncate it here */

	auto_free_ptr append_files(submit_param( SUBMIT_KEY_AppendFiles, ATTR_APPEND_FILES ));
	if (append_files.ptr()) {
		list = new StringList(append_files.ptr(), ",");
		if(list->contains_withwildcard(name)) {
			flags = flags & ~O_TRUNC;
		}
		delete list;
	}

	bool dryrun_create = FakeFileCreationChecks && ((flags & (O_CREAT|O_TRUNC)) != 0);
	if (FakeFileCreationChecks) {
		flags = flags & ~(O_CREAT|O_TRUNC);
	}

	if ( !DisableFileChecks ) {
		int fd = safe_open_wrapper_follow(strPathname.Value(),flags | O_LARGEFILE,0664);
		if ((fd < 0) && (errno == ENOENT) && dryrun_create) {
			// we are doing dry-run, and the input flags were to create/truncate a file
			// we stripped the create/truncate flags, now we treate a 'file does not exist' error
			// as success since O_CREAT would have made it (probably).
		} else if ( fd < 0 ) {
			// note: Windows does not set errno to EISDIR for directories, instead you get back EACCESS (or ENOENT?)
			if( (trailing_slash || errno == EISDIR || errno == EACCES) &&
	                   check_directory( strPathname.Value(), flags, errno ) ) {
					// Entries in the transfer output list may be
					// files or directories; no way to tell in
					// advance.  When there is already a directory by
					// the same name, it is not obvious what to do.
					// Therefore, we will just do nothing here and leave
					// it up to the runtime to nicely report errors.
				return 0;
			}
			push_error(stderr, "Can't open \"%s\"  with flags 0%o (%s)\n",
					 strPathname.Value(), flags, strerror( errno ) );
			ABORT_AND_RETURN( 1 );
		} else {
			(void)close( fd );
		}
	}

	if (FnCheckFile) {
		FnCheckFile(CheckFileArg, this, role, strPathname.Value(), flags);
	}
	return 0;
}


// Check that a stdin, stdout or stderr submit settings and files are valid
//
int SubmitHash::CheckStdFile(
	_submit_file_role role,
	const char * value, // in: filename to use, may be NULL
	int access,         // in: desired access if checking for file accessiblity
	MyString & file,    // out: filename, possibly fixed up.
	bool & transfer_it, // in,out: whether we expect to transfer it or not
	bool & stream_it)   // in,out: whether we expect to stream it or not
{
	file = value;
	if (file.empty())
	{
		transfer_it = false;
		stream_it = false;
		// always canonicalize to the UNIX null file (i.e. /dev/null)
		file = UNIX_NULL_FILE;
	} else if (file == UNIX_NULL_FILE) {
		transfer_it = false;
		stream_it = false;
	} else {
		if( JobUniverse == CONDOR_UNIVERSE_VM ) {
			push_error(stderr, "You cannot use input, ouput, "
					"and error parameters in the submit description "
					"file for vm universe\n");
			ABORT_AND_RETURN( 1 );
		}

		/* Globus jobs are allowed to specify urls */
		if (JobUniverse == CONDOR_UNIVERSE_GRID && is_globus_friendly_url(file.c_str())) {
			transfer_it = false;
			stream_it = false;
		} else {
			if (check_and_universalize_path(file) != 0) {
				ABORT_AND_RETURN( 1 );
			}

			if (transfer_it && ! JobDisableFileChecks) {
				check_open(role, file.Value(), access);
				RETURN_IF_ABORT();
			}
		}
	}
	return 0;
}

int SubmitHash::SetStdin()
{
	bool transfer_it = true;
	bool must_set_it = false;
	job->LookupBool(ATTR_TRANSFER_INPUT, transfer_it);
	bool tmp = submit_param_bool(SUBMIT_KEY_TransferInput, ATTR_TRANSFER_INPUT, transfer_it);
	if (tmp != transfer_it) {
		must_set_it = true;
		transfer_it = tmp;
	}

	bool stream_it = false;
	job->LookupBool(ATTR_STREAM_INPUT, stream_it);
	stream_it = submit_param_bool(SUBMIT_KEY_StreamInput, ATTR_STREAM_INPUT, stream_it);

	auto_free_ptr value(submit_param(SUBMIT_KEY_Input, SUBMIT_KEY_Stdin));
	if (value || ! job->Lookup(ATTR_JOB_INPUT)) {
		MyString file;
		if (CheckStdFile(SFR_INPUT, value, O_RDONLY, file, transfer_it, stream_it) != 0) {
			ABORT_AND_RETURN( 1 );
		}

		AssignJobString(ATTR_JOB_INPUT, file.c_str());
		RETURN_IF_ABORT();
	}

	if (transfer_it) {
		AssignJobVal(ATTR_STREAM_INPUT, stream_it);
		if (must_set_it) AssignJobVal(ATTR_TRANSFER_INPUT, transfer_it);
	} else {
		AssignJobVal(ATTR_TRANSFER_INPUT, false);
	}
	return 0;
}

int SubmitHash::SetStdout()
{
	bool transfer_it = true;
	bool must_set_it = false;
	job->LookupBool(ATTR_TRANSFER_OUTPUT, transfer_it);
	bool tmp = submit_param_bool(SUBMIT_KEY_TransferOutput, ATTR_TRANSFER_OUTPUT, transfer_it);
	if (tmp != transfer_it) {
		must_set_it = true;
		transfer_it = tmp;
	}

	bool stream_it = false;
	job->LookupBool(ATTR_STREAM_OUTPUT, stream_it);
	stream_it = submit_param_bool(SUBMIT_KEY_StreamOutput, ATTR_STREAM_OUTPUT, stream_it);

	auto_free_ptr value(submit_param(SUBMIT_KEY_Output, SUBMIT_KEY_Stdout));
	if (value || ! job->Lookup(ATTR_JOB_OUTPUT)) {
		MyString file;
		if (CheckStdFile(SFR_STDOUT, value, O_WRONLY|O_CREAT|O_TRUNC, file, transfer_it, stream_it) != 0) {
			ABORT_AND_RETURN( 1 );
		}

		AssignJobString(ATTR_JOB_OUTPUT, file.c_str());
		RETURN_IF_ABORT();
	}

	if (transfer_it) {
		AssignJobVal(ATTR_STREAM_OUTPUT, stream_it);
		if (must_set_it) AssignJobVal(ATTR_TRANSFER_OUTPUT, transfer_it);
	} else {
		AssignJobVal(ATTR_TRANSFER_OUTPUT, false);
	}
	return 0;
}

int SubmitHash::SetStderr()
{
	bool transfer_it = true;
	bool must_set_it = false;
	job->LookupBool(ATTR_TRANSFER_ERROR, transfer_it);
	bool tmp = submit_param_bool(SUBMIT_KEY_TransferError, ATTR_TRANSFER_ERROR, transfer_it);
	if (tmp != transfer_it) {
		must_set_it = true;
		transfer_it = tmp;
	}

	bool stream_it = false;
	job->LookupBool(ATTR_STREAM_ERROR, stream_it);
	stream_it = submit_param_bool(SUBMIT_KEY_StreamError, ATTR_STREAM_ERROR, stream_it);

	auto_free_ptr value(submit_param(SUBMIT_KEY_Error, SUBMIT_KEY_Stderr));
	if (value || ! job->Lookup(ATTR_JOB_ERROR)) {
		MyString file;
		if (CheckStdFile(SFR_STDERR, value, O_WRONLY|O_CREAT|O_TRUNC, file, transfer_it, stream_it) != 0) {
			ABORT_AND_RETURN( 1 );
		}
		AssignJobString(ATTR_JOB_ERROR, file.c_str());
		RETURN_IF_ABORT();
	}

	if (transfer_it) {
		AssignJobVal(ATTR_STREAM_ERROR, stream_it);
		if (must_set_it) AssignJobVal(ATTR_TRANSFER_ERROR, transfer_it);
	} else {
		AssignJobVal(ATTR_TRANSFER_ERROR, false);
	}
	return 0;
}


class SubmitHashEnvFilter : public Env
{
public:
	SubmitHashEnvFilter( bool env1, bool env2 )
			: m_env1( env1 ),
			  m_env2( env2 ) {
		return;
	};
	virtual ~SubmitHashEnvFilter( void ) { };
	virtual bool ImportFilter( const MyString &var,
							   const MyString &val ) const;
private:
	bool m_env1;
	bool m_env2;
};
bool SubmitHashEnvFilter::ImportFilter( const MyString & var, const MyString &val ) const
{
	if( !m_env2 && m_env1 && !IsSafeEnvV1Value(val.Value())) {
		// We silently filter out anything that is not expressible
		// in the 'environment1' syntax.  This avoids breaking
		// our ability to submit jobs to older startds that do
		// not support 'environment2' syntax.
		return false;
	}
	if( !IsSafeEnvV2Value(val.Value()) ) {
		// Silently filter out environment values containing
		// unsafe characters.  Example: newlines cause the
		// schedd to EXCEPT in 6.8.3.
		return false;
	}
#ifdef WIN32
	// on Windows, we have to do case-insensitive check for existance, luckily
	// we have m_sorted_varnames for just this purpose
	if (m_sorted_varnames.find(var.Value()) != m_sorted_varnames.end())
#else
	MyString existing_val;
	if ( GetEnv( var, existing_val ) )
#endif
	{
		// Don't override submit file environment settings --
		// check if environment variable is already set.
		return false;
	}
	return true;
}

int SubmitHash::SetEnvironment()
{
	RETURN_IF_ABORT();

	// Most users will specify "environment" or "env" which is v1 or v2 quoted
	// It is permitted to specify "environment2" which must be v2, and it is also allowed
	// to specify both (for maximum backward compatibility)
	auto_free_ptr env1(submit_param(SUBMIT_KEY_Environment1, ATTR_JOB_ENVIRONMENT1));
	auto_free_ptr env2(submit_param(SUBMIT_KEY_Environment2)); // no alt keyword for env2
	bool allow_v1 = submit_param_bool( SUBMIT_CMD_AllowEnvironmentV1, NULL, false );

	RETURN_IF_ABORT();
	if( env1 && env2 && !allow_v1 ) {
		push_error(stderr, "If you wish to specify both 'environment' and\n"
		 "'environment2' for maximal compatibility with different\n"
		 "versions of Condor, then you must also specify\n"
		 "allow_environment_v1=true.\n");
		ABORT_AND_RETURN(1);
	}

	SubmitHashEnvFilter envobject(env1, env2);

	MyString error_msg;
	bool env_success = true; // specifying no env is allowed.

	const ClassAd * clusterAd = get_cluster_ad();
	if (clusterAd) {
		if ( ! env1 && ! env2) {
			// If we have a cluster ad, and no environment keywords
			// we just use whatever the clusterad has.
			return 0;
		}
		// if there is a cluster ad, initialize from it
		// this will happen when we are materializing jobs in the Schedd
		// but not when materializing in condor_submit (at present)
		env_success = envobject.MergeFrom(clusterAd, &error_msg);
	}

	if (env2) {
		env_success = envobject.MergeFromV2Quoted(env2,&error_msg);
	} else if (env1) {
		env_success = envobject.MergeFromV1RawOrV2Quoted(env1,&error_msg);
	}
	if ( ! env_success) {
		push_error(stderr, "%s\nThe environment you specified was: '%s'\n",
				error_msg.Value(),
				env2 ? env2.ptr() : env1.ptr());
		ABORT_AND_RETURN(1);
	}

		// For standard universe, we set a special environment variable to tell it to skip the
	// check that the exec was linked with the standard universe runtime. The usual reason
	// to do that is that the executable is a script
	if (JobUniverse == CONDOR_UNIVERSE_STANDARD) {
		if (submit_param_bool(SUBMIT_CMD_AllowStartupScript, SUBMIT_CMD_AllowStartupScriptAlt, false)) {
			envobject.SetEnv("_CONDOR_NOCHECK", "1");
		}
	}

	// if getenv == TRUE, merge the variables from the user's environment that
	// are not already set in the envobject
	if (submit_param_bool(SUBMIT_CMD_GetEnvironment, SUBMIT_CMD_GetEnvironmentAlt, false)) {
		envobject.Import( );
	}

	// There may already be environment info in the ClassAd from SUBMIT_ATTRS.
	// or in the chained parent ad when doing late materialization.
	// Check for that now.

	bool ad_contains_env1 = job->LookupExpr(ATTR_JOB_ENVIRONMENT1);
	bool ad_contains_env2 = job->LookupExpr(ATTR_JOB_ENVIRONMENT2);

	bool MyCondorVersionRequiresV1 = envobject.InputWasV1() || envobject.CondorVersionRequiresV1(getScheddVersion());
	bool insert_env1 = MyCondorVersionRequiresV1;
	bool insert_env2 = !insert_env1;

	if(!env1 && !env2 && envobject.Count() == 0 && \
	   (ad_contains_env1 || ad_contains_env2)) {
			// User did not specify any environment, but SUBMIT_ATTRS did.
			// Do not do anything (i.e. avoid overwriting with empty env).
		insert_env1 = insert_env2 = false;
	}

	// If we are going to write new environment into the ad and if there
	// is already environment info in the ad, make sure we overwrite
	// whatever is there.  Instead of doing things this way, we could
	// remove the existing environment settings, but there is currently no
	// function that undoes all the effects of InsertJobExpr().
	if(insert_env1 && ad_contains_env2) insert_env2 = true;
	if(insert_env2 && ad_contains_env1) insert_env1 = true;

	env_success = true;

	if(insert_env1 && env_success) {
		MyString newenv_raw;

		env_success = envobject.getDelimitedStringV1Raw(&newenv_raw,&error_msg);
		AssignJobString(ATTR_JOB_ENVIRONMENT1, newenv_raw.c_str());

		// Record in the JobAd the V1 delimiter that is being used.
		// This way remote submits across platforms have a prayer.
		char delim[2];
		delim[0] = envobject.GetEnvV1Delimiter();
		delim[1] = 0;
		AssignJobString(ATTR_JOB_ENVIRONMENT1_DELIM, delim);
	}

	if(insert_env2 && env_success) {
		MyString newenv_raw;

		env_success = envobject.getDelimitedStringV2Raw(&newenv_raw,&error_msg);
		AssignJobString(ATTR_JOB_ENVIRONMENT2, newenv_raw.c_str());
	}

	if(!env_success) {
		push_error(stderr, "failed to insert environment into job ad: %s\n",
				error_msg.Value());
		ABORT_AND_RETURN(1);
	}

	return 0;
}

// TJ:2019 - The tool_daemon_cmd probably doesn't work anymore, and we should remove it
// but in any case.  I am noting here that the fact that it uses class variables to hold
// values that affect the generation of job ads in other function means that it won't
// work with pruned submit digests - so it probably does't work with late materialization
// 
// PRAGMA_REMIND("TODO: kill TDP or make it work with late materialization")
//
int SubmitHash::SetTDP()
{
	RETURN_IF_ABORT();

	auto_free_ptr tdp_cmd(submit_param(SUBMIT_KEY_ToolDaemonCmd, ATTR_TOOL_DAEMON_CMD));
	if ( ! tdp_cmd) {
		// if no ToolDaemonCmd, don't even look for the other keywords
		return 0;
	}

	auto_free_ptr tdp_input(submit_param(SUBMIT_KEY_ToolDaemonInput, ATTR_TOOL_DAEMON_INPUT));
	auto_free_ptr tdp_args1(submit_param(SUBMIT_KEY_ToolDaemonArgs));
	auto_free_ptr tdp_args1_ext(submit_param(SUBMIT_KEY_ToolDaemonArguments1, ATTR_TOOL_DAEMON_ARGS1));

		// NOTE: no ATTR_TOOL_DAEMON_ARGS2 in the following,
		// because that is the same as ToolDaemonArguments1.
	auto_free_ptr tdp_args2(submit_param(SUBMIT_KEY_ToolDaemonArguments2));
	bool allow_arguments_v1 = submit_param_bool(SUBMIT_CMD_AllowArgumentsV1, NULL, false);
	auto_free_ptr tdp_error(submit_param(SUBMIT_KEY_ToolDaemonError, ATTR_TOOL_DAEMON_ERROR));
	auto_free_ptr tdp_output(submit_param( SUBMIT_KEY_ToolDaemonOutput, ATTR_TOOL_DAEMON_OUTPUT));
	bool suspend_at_exec_exists = false;
	bool suspend_at_exec = submit_param_bool( SUBMIT_KEY_SuspendJobAtExec,
										  ATTR_SUSPEND_JOB_AT_EXEC, false, &suspend_at_exec_exists );
	RETURN_IF_ABORT();

	MyString buf;
	MyString path;

	if( tdp_cmd ) {
		path = tdp_cmd.ptr();
		check_and_universalize_path( path );
		AssignJobString(ATTR_TOOL_DAEMON_CMD, path.Value());
	}
	if( tdp_input ) {
		path = tdp_input.ptr();
		check_and_universalize_path( path );
		AssignJobString(ATTR_TOOL_DAEMON_INPUT, path.Value());
	}
	if( tdp_output ) {
		path = tdp_output.ptr();
		check_and_universalize_path( path );
		AssignJobString(ATTR_TOOL_DAEMON_OUTPUT, path.Value());
	}
	if( tdp_error ) {
		path = tdp_error.ptr();
		check_and_universalize_path( path );
		AssignJobString(ATTR_TOOL_DAEMON_ERROR, path.Value());
	}

	if (suspend_at_exec_exists) {
		job->Assign(ATTR_SUSPEND_JOB_AT_EXEC, suspend_at_exec);
	}

	bool args_success = true;
	MyString error_msg;
	ArgList args;

	if(tdp_args1_ext && tdp_args1) {
		push_error(stderr, "you specified both tdp_daemon_args and tdp_daemon_arguments\n");
		ABORT_AND_RETURN(1);
	}
	if(tdp_args1_ext) {
		tdp_args1.set(tdp_args1_ext.detach());
	}

	if(tdp_args2 && tdp_args1 && ! allow_arguments_v1) {
		push_error(stderr, "If you wish to specify both 'tool_daemon_arguments' and\n"
		 "'tool_daemon_arguments2' for maximal compatibility with different\n"
		 "versions of Condor, then you must also specify\n"
		 "allow_arguments_v1=true.\n");
		ABORT_AND_RETURN(1);
	}

	if( tdp_args2 ) {
		args_success = args.AppendArgsV2Quoted(tdp_args2,&error_msg);
	}
	else if( tdp_args1 ) {
		args_success = args.AppendArgsV1WackedOrV2Quoted(tdp_args1,&error_msg);
	} else if (job->Lookup(ATTR_TOOL_DAEMON_ARGS1) || job->Lookup(ATTR_TOOL_DAEMON_ARGS2)) {
		return 0;
	}

	if(!args_success) {
		push_error(stderr,"failed to parse tool daemon arguments: %s\n"
				"The arguments you specified were: %s\n",
				error_msg.Value(),
				tdp_args2 ? tdp_args2.ptr() : tdp_args1.ptr());
		ABORT_AND_RETURN(1);
	}

	MyString args_value;
	bool MyCondorVersionRequiresV1 = args.InputWasV1() || args.CondorVersionRequiresV1(getScheddVersion());
	if(MyCondorVersionRequiresV1) {
		args_success = args.GetArgsStringV1Raw(&args_value,&error_msg);
		if(!args_value.IsEmpty()) {
			AssignJobString(ATTR_TOOL_DAEMON_ARGS1, args_value.c_str());
		}
	}
	else if(args.Count()) {
		args_success = args.GetArgsStringV2Raw(&args_value,&error_msg);
		if(!args_value.IsEmpty()) {
			AssignJobString(ATTR_TOOL_DAEMON_ARGS2, args_value.c_str());
		}
	}

	if(!args_success) {
		push_error(stderr, "failed to insert tool daemon arguments: %s\n",
				error_msg.Value());
		ABORT_AND_RETURN(1);
	}

	return 0;
}


int SubmitHash::SetRank()
{
	RETURN_IF_ABORT();

	auto_free_ptr orig_rank(submit_param(SUBMIT_KEY_Rank, SUBMIT_KEY_Preferences));
	auto_free_ptr default_rank;
	auto_free_ptr append_rank;
	std::string buffer;

	// when doing late materialization, we don't want to param for anything
	// instead we assume that the submit digest has the FULL rank expression, including
	// the submit side DEFAULT_RANK and APPEND_RANK expressions (if any)
	if (clusterAd) {
		//PRAGMA_REMIND("TJ: make_digest should build a full RANK expression")
		if ( ! orig_rank) {
			// if the submit digest has no rank expression - DON'T fall down to the code
			// that sets the Rank to 0 - instead we assume that the clusterAd already
			// has the appropriate Rank expression
			return 0;
		}
	} else {

		switch (JobUniverse) {
		case CONDOR_UNIVERSE_STANDARD:
			default_rank.set(param("DEFAULT_RANK_STANDARD"));
			append_rank.set(param("APPEND_RANK_STANDARD"));
			break;
		case CONDOR_UNIVERSE_VANILLA:
			default_rank.set(param("DEFAULT_RANK_VANILLA"));
			append_rank.set(param("APPEND_RANK_VANILLA"));
			break;
		}

		// If they're not yet defined, or they're defined but empty,
		// try the generic, non-universe-specific versions.
		if ( ! default_rank) { default_rank.set(param("DEFAULT_RANK")); }
		if ( ! append_rank) { append_rank.set(param("APPEND_RANK")); }
	}

	const char * rank = NULL;
	if (orig_rank) {
		rank = orig_rank;
	} else if (default_rank) {
		rank = default_rank;
	} 

	if (append_rank) {
		if (rank) {
			// We really want to ADD this expression to our
			// existing Rank expression, not && it, since Rank is
			// a float.  If we && it, we're forcing the whole
			// expression to be a bool that evaluates to
			// either 0 or 1, which is obviously not what we
			// want.  -Derek W. 8/21/98
			formatstr(buffer, "(%s) + (%s)", rank, append_rank.ptr());
			rank = buffer.c_str();
		} else {
			rank = append_rank;
		}
	}

	if (rank) {
		AssignJobExpr(ATTR_RANK, rank);
	} else {
		AssignJobVal(ATTR_RANK, 0.0);
	}

	return 0;
}

#if 0 // obsolete function, kept for temporary reference.
int SubmitHash::SetUserLog()
{
	RETURN_IF_ABORT();

	static const SimpleExprInfo logs[] = {
		/*submit_param*/ {SUBMIT_KEY_UserLogFile, ATTR_ULOG_FILE,
				ATTR_ULOG_FILE, NULL, true, false},
		/*submit_param*/ {SUBMIT_KEY_DagmanLogFile, ATTR_DAGMAN_WORKFLOW_LOG,
				ATTR_DAGMAN_WORKFLOW_LOG, NULL, true, false},
		{NULL,NULL,NULL,NULL,false,false}
	};

	for(const SimpleExprInfo * si = &logs[0]; si->key; ++si) {
		char *ulog_entry = submit_param( si->key, si->alt );

		if ( ulog_entry && strcmp( ulog_entry, "" ) != 0 ) {

				// Note:  I don't think the return value here can ever
				// be NULL.  wenger 2016-10-07
			MyString mulog(full_path(ulog_entry));
			if ( ! mulog.empty()) {
				if (FnCheckFile) {
					int rval = FnCheckFile(CheckFileArg, this, SFR_LOG, mulog.Value(), O_APPEND);
					if (rval) { ABORT_AND_RETURN( rval ); }
				}

				check_and_universalize_path(mulog);
			}
			AssignJobString(si->attr, mulog.Value());
			free(ulog_entry);
		}
	}

	RETURN_IF_ABORT();
	bool xml_exists;
	bool use_xml = submit_param_bool(SUBMIT_KEY_UserLogUseXML, ATTR_ULOG_USE_XML, false, &xml_exists);
	if (xml_exists) {
		AssignJobVal(ATTR_ULOG_USE_XML, use_xml);
	}

	return 0;
}

int SubmitHash::SetCoreSize()
{
	RETURN_IF_ABORT();
	char *size = submit_param( ATTR_CORE_SIZE, SUBMIT_KEY_CoreSize ); // attr before submit key for backward compat
	RETURN_IF_ABORT();

	long coresize = 0;

	if (size == NULL) {
#if defined(WIN32) /* RLIMIT_CORE not supported */
		size = "";
#else
		struct rlimit rl;
		if ( getrlimit( RLIMIT_CORE, &rl ) == -1) {
			push_error(stderr, "getrlimit failed");
			abort_code = 1;
			return abort_code;
		}

		// this will effectively become the hard limit for core files when
		// the job is executed
		coresize = (long)rl.rlim_cur;
#endif
	} else {
		coresize = atoi(size);
		free(size);
	}

	AssignJobVal(ATTR_CORE_SIZE, coresize);
	return 0;
}


int SubmitHash::SetJobLease()
{
	RETURN_IF_ABORT();

	long lease_duration = 0;
	auto_free_ptr tmp(submit_param( SUBMIT_KEY_JobLeaseDuration, ATTR_JOB_LEASE_DURATION ));
	if( ! tmp ) {
		if( universeCanReconnect(JobUniverse)) {
				/*
				  if the user didn't define a lease duration, but is
				  submitting a job from a universe that supports
				  reconnect and is NOT trying to use streaming I/O, we
				  want to define a default of 20 minutes so that
				  reconnectable jobs can survive schedd crashes and
				  the like...
				*/
			tmp.set(param("JOB_DEFAULT_LEASE_DURATION"));
		} else {
				// not defined and can't reconnect, we're done.
			return 0;
		}
	}

	// first try parsing as an integer
	if (tmp)
	{
		char *endptr = NULL;
		lease_duration = strtol(tmp.ptr(), &endptr, 10);
		if (endptr != tmp.ptr()) {
			while (isspace(*endptr)) {
				endptr++;
			}
		}
		bool is_number = (endptr != tmp.ptr() && *endptr == '\0');
		if ( ! is_number) {
			lease_duration = 0; // set to zero to indicate it's an expression
		} else {
			if (lease_duration == 0) {
				// User explicitly didn't want a lease, so we're done.
				return 0;
			}
			if (lease_duration < 20) {
				if (! already_warned_job_lease_too_small) { 
					push_warning(stderr, "%s less than 20 seconds is not allowed, using 20 instead\n",
							ATTR_JOB_LEASE_DURATION);
					already_warned_job_lease_too_small = true;
				}
				lease_duration = 20;
			}
		}
	}
	// if lease duration was an integer, lease_duration will have the value.
	if (lease_duration) {
		AssignJobVal(ATTR_JOB_LEASE_DURATION, lease_duration);
	} else if (tmp) {
		// lease is defined but not an int, try setting it as an expression
		AssignJobExpr(ATTR_JOB_LEASE_DURATION, tmp.ptr());
	}
	return 0;
}

#endif // above code is obsolete, kept temporarily for reference.

int SubmitHash::SetJobStatus()
{
	RETURN_IF_ABORT();

	bool hold_specified = false;
	bool hold = submit_param_bool( SUBMIT_KEY_Hold, NULL, false, &hold_specified);

	if (hold) {
		if ( IsRemoteJob ) {
			push_error(stderr, "Cannot set " SUBMIT_KEY_Hold " to 'true' when using -remote or -spool\n");
			ABORT_AND_RETURN( 1 );
		}
		AssignJobVal(ATTR_JOB_STATUS, HELD);
		AssignJobVal(ATTR_HOLD_REASON_CODE, CONDOR_HOLD_CODE_SubmittedOnHold);
		SubmitOnHold = true;
		SubmitOnHoldCode = CONDOR_HOLD_CODE_SubmittedOnHold;

		AssignJobString(ATTR_HOLD_REASON, "submitted on hold at user's request");
	} else 
	if ( IsRemoteJob ) {
		AssignJobVal(ATTR_JOB_STATUS, HELD);
		AssignJobVal(ATTR_HOLD_REASON_CODE, CONDOR_HOLD_CODE_SpoolingInput);
		SubmitOnHold = true;
		SubmitOnHoldCode = CONDOR_HOLD_CODE_SpoolingInput;

		AssignJobString(ATTR_HOLD_REASON, "Spooling input data files");
	} else {
		AssignJobVal(ATTR_JOB_STATUS, IDLE);
		SubmitOnHold = false;
		SubmitOnHoldCode = 0;
	}

	AssignJobVal(ATTR_ENTERED_CURRENT_STATUS, submit_time);
	return 0;
}


#if 0 // obsolete code kept temporarily for reference.

int SubmitHash::SetPriority()
{
	RETURN_IF_ABORT();

	int prioval = submit_param_int( SUBMIT_KEY_Priority, "prio", 0 );
	RETURN_IF_ABORT();

	AssignJobVal(ATTR_JOB_PRIO, prioval);
	return 0;
}

int SubmitHash::SetNiceUser()
{

	bool is_nice = submit_param_bool( SUBMIT_KEY_NiceUser, ATTR_NICE_USER, false );
	RETURN_IF_ABORT();

	AssignJobVal(ATTR_NICE_USER, is_nice);

	// Nice users get a default MaxJobRetirementTime of 0
	if (is_nice && ! job->Lookup(ATTR_MAX_JOB_RETIREMENT_TIME)) {
		// we assign a default of 0 here, but a user-specified value will overwrite this
		// when SetMaxJobRetirementTime is called.
		AssignJobVal(ATTR_MAX_JOB_RETIREMENT_TIME, 0);
	}

	return 0;
}

int SubmitHash::SetMaxJobRetirementTime()
{
	RETURN_IF_ABORT();

	auto_free_ptr value(submit_param(SUBMIT_KEY_MaxJobRetirementTime, ATTR_MAX_JOB_RETIREMENT_TIME));
	if (value) {
		AssignJobExpr(ATTR_MAX_JOB_RETIREMENT_TIME, value.ptr());
	} else if (JobUniverse == CONDOR_UNIVERSE_STANDARD) {
		// Regardless of the startd graceful retirement policy,
		// nice_user and standard universe jobs that do not specify
		// otherwise will self-limit their retirement time to 0.  So
		// the user plays nice by default, but they have the option to
		// override this (assuming, of course, that the startd policy
		// actually gives them any retirement time to play with).
		AssignJobVal(ATTR_MAX_JOB_RETIREMENT_TIME, 0);
	}
	return 0;
}

#endif // above code is obsolete, kept temporarily for reference

int SubmitHash::SetPeriodicExpressions()
{
	RETURN_IF_ABORT();

	auto_free_ptr pec(submit_param(SUBMIT_KEY_PeriodicHoldCheck, ATTR_PERIODIC_HOLD_CHECK));
	if ( ! pec)
	{
		/* user didn't have one, so add one */
		if ( ! job->Lookup(ATTR_PERIODIC_HOLD_CHECK)) {
			AssignJobVal(ATTR_PERIODIC_HOLD_CHECK, false);
		}
	}
	else
	{
		/* user had a value for it, leave it alone */
		AssignJobExpr(ATTR_PERIODIC_HOLD_CHECK, pec);
	}

	pec.set(submit_param(SUBMIT_KEY_PeriodicHoldReason, ATTR_PERIODIC_HOLD_REASON));
	if (pec) {
		AssignJobExpr(ATTR_PERIODIC_HOLD_REASON, pec);
	}

	pec.set(submit_param(SUBMIT_KEY_PeriodicHoldSubCode, ATTR_PERIODIC_HOLD_SUBCODE));
	if (pec) {
		AssignJobExpr(ATTR_PERIODIC_HOLD_SUBCODE, pec);
	}

	pec.set(submit_param(SUBMIT_KEY_PeriodicReleaseCheck, ATTR_PERIODIC_RELEASE_CHECK));
	if ( ! pec)
	{
		/* user didn't have one, so add one */
		if ( ! job->Lookup(ATTR_PERIODIC_RELEASE_CHECK)) {
			AssignJobVal(ATTR_PERIODIC_RELEASE_CHECK, false);
		}
	}
	else
	{
		/* user had a value for it, leave it alone */
		AssignJobExpr(ATTR_PERIODIC_RELEASE_CHECK, pec);
	}
	RETURN_IF_ABORT();

	pec.set(submit_param(SUBMIT_KEY_PeriodicRemoveCheck, ATTR_PERIODIC_REMOVE_CHECK));

	if ( ! pec)
	{
		/* user didn't have one, so add one */
		if ( ! job->Lookup(ATTR_PERIODIC_REMOVE_CHECK)) {
			AssignJobVal(ATTR_PERIODIC_REMOVE_CHECK, false);
		}
	}
	else
	{
		/* user had a value for it, leave it alone */
		AssignJobExpr(ATTR_PERIODIC_REMOVE_CHECK, pec);
	}

	// OnExitHoldCheck is now handled by SetJobRetries

	pec.set(submit_param(SUBMIT_KEY_OnExitHoldReason, ATTR_ON_EXIT_HOLD_REASON));
	if (pec) {
		AssignJobExpr(ATTR_ON_EXIT_HOLD_REASON, pec);
	}

	pec.set(submit_param(SUBMIT_KEY_OnExitHoldSubCode, ATTR_ON_EXIT_HOLD_SUBCODE));
	if (pec) {
		AssignJobExpr(ATTR_ON_EXIT_HOLD_SUBCODE, pec);
	}

	RETURN_IF_ABORT();

	return 0;
}


int SubmitHash::SetLeaveInQueue()
{
	RETURN_IF_ABORT();

	char *erc = submit_param(SUBMIT_KEY_LeaveInQueue, ATTR_JOB_LEAVE_IN_QUEUE);
	MyString buffer;

	if (erc == NULL)
	{
		if ( ! job->Lookup(ATTR_JOB_LEAVE_IN_QUEUE)) {
			/* user didn't have one, so add one */
			if (! IsRemoteJob) {
				AssignJobVal(ATTR_JOB_LEAVE_IN_QUEUE, false);
			} else {
				/* if remote spooling, leave in the queue after the job completes
				   for up to 10 days, so user can grab the output.
				 */
				buffer.formatstr(
					"%s == %d && (%s =?= UNDEFINED || %s == 0 || ((time() - %s) < %d))",
					ATTR_JOB_STATUS,
					COMPLETED,
					ATTR_COMPLETION_DATE,
					ATTR_COMPLETION_DATE,
					ATTR_COMPLETION_DATE,
					60 * 60 * 24 * 10
				);
				AssignJobExpr(ATTR_JOB_LEAVE_IN_QUEUE, buffer.c_str());
			}
		}
	}
	else
	{
		/* user had a value for it, leave it alone */
		AssignJobExpr(ATTR_JOB_LEAVE_IN_QUEUE, erc);
		free(erc);
	}

	RETURN_IF_ABORT();

	return 0;
}

#if 0 // obsolete code kept for reference

int SubmitHash::SetNoopJob()
{
	RETURN_IF_ABORT();
	MyString buffer;

	auto_free_ptr noop(submit_param(SUBMIT_KEY_Noop, ATTR_JOB_NOOP));
	if (noop) {
		/* user had a value for it, leave it alone */
		AssignJobExpr(ATTR_JOB_NOOP, noop.ptr());
		RETURN_IF_ABORT();
	}

	noop.set(submit_param(SUBMIT_KEY_NoopExitSignal, ATTR_JOB_NOOP_EXIT_SIGNAL));
	if (noop) {
		AssignJobExpr(ATTR_JOB_NOOP_EXIT_SIGNAL, noop.ptr());
		RETURN_IF_ABORT();
	}

	noop.set(submit_param(SUBMIT_KEY_NoopExitCode, ATTR_JOB_NOOP_EXIT_CODE));
	if (noop) {
		AssignJobExpr(ATTR_JOB_NOOP_EXIT_CODE, noop.ptr());
		RETURN_IF_ABORT();
	}

	return 0;
}

int SubmitHash::SetWantRemoteIO()
{
	RETURN_IF_ABORT();

	bool param_exists;
	bool remote_io = submit_param_bool( SUBMIT_KEY_WantRemoteIO, ATTR_WANT_REMOTE_IO, true, &param_exists );
	RETURN_IF_ABORT();

	AssignJobVal(ATTR_WANT_REMOTE_IO, remote_io);
	return abort_code;
}

#endif // above code is obsolete, kept temporarily for reference

#if !defined(WIN32)

int SubmitHash::ComputeRootDir()
{
	RETURN_IF_ABORT();

	JobRootdir = submit_param_mystring( SUBMIT_KEY_RootDir, ATTR_JOB_ROOT_DIR );
	if( JobRootdir.empty() )
	{
		JobRootdir = "/";
	}

	return 0;
}

int SubmitHash::check_root_dir_access()
{
	if ( ! JobRootdir.empty() && JobRootdir != "/")
	{
		if( access(JobRootdir.c_str(), F_OK|X_OK) < 0 ) {
			push_error(stderr, "No such directory: %s\n", JobRootdir.c_str());
			ABORT_AND_RETURN( 1 );
		}
	}
	return 0;
}


int SubmitHash::SetRootDir()
{
	RETURN_IF_ABORT();
	if (ComputeRootDir()) { ABORT_AND_RETURN(1); }
	AssignJobString (ATTR_JOB_ROOT_DIR, JobRootdir.c_str());
	return 0;
}


#endif

const char * SubmitHash::getIWD()
{
	ASSERT(JobIwdInitialized);
	return JobIwd.c_str();
}

int SubmitHash::ComputeIWD()
{
	char	*shortname;
	MyString	iwd;
	MyString	cwd;

	shortname = submit_param( SUBMIT_KEY_InitialDir, ATTR_JOB_IWD );
	if( ! shortname ) {
			// neither "initialdir" nor "iwd" were there, try some
			// others, just to be safe:
		shortname = submit_param( SUBMIT_KEY_InitialDirAlt, SUBMIT_KEY_JobIwd );
	}

	// for factories initalized with a cluster ad, we NEVER want to use the current working directory
	// as IWD, instead use FACTORY.Iwd
	if ( ! shortname && clusterAd) {
		shortname = submit_param("FACTORY.Iwd");
	}

#if !defined(WIN32)
	ComputeRootDir();
	if( JobRootdir != "/" )	{	/* Rootdir specified */
		if( shortname ) {
			iwd = shortname;
		} 
		else {
			iwd = "/";
		}
	} 
	else 
#endif
	{  //for WIN32, this is a block to make {}'s match. For unix, else block.
		if( shortname  ) {
#if defined(WIN32)
			// if a drive letter or share is specified, we have a full pathname
			if( shortname[1] == ':' || (shortname[0] == '\\' && shortname[1] == '\\')) 
#else
			if( shortname[0] == '/' ) 
#endif
			{
				iwd = shortname;
			}
			else {
				if (clusterAd) {
					cwd = submit_param_mystring("FACTORY.Iwd",NULL);
				} else {
					condor_getcwd( cwd );
				}
				iwd.formatstr( "%s%c%s", cwd.Value(), DIR_DELIM_CHAR, shortname );
			}
		} 
		else {
			condor_getcwd( iwd );
		}
	}

	compress_path( iwd );
	check_and_universalize_path(iwd);

	// when doing late materialization, we only want to do an access check
	// for the first Iwd, otherwise we can skip the check if the iwd has not changed.
	if ( ! JobIwdInitialized || ( ! clusterAd && iwd != JobIwd)) {

	#if defined(WIN32)
		if (access(iwd.Value(), F_OK|X_OK) < 0) {
			push_error(stderr, "No such directory: %s\n", iwd.Value());
			ABORT_AND_RETURN(1);
		}
	#else
		MyString pathname;
		pathname.formatstr( "%s/%s", JobRootdir.Value(), iwd.Value() );
		compress_path( pathname );

		if( access(pathname.Value(), F_OK|X_OK) < 0 ) {
			push_error(stderr, "No such directory: %s\n", pathname.Value() );
			ABORT_AND_RETURN(1);
		}
	#endif
	}
	JobIwd = iwd;
	JobIwdInitialized = true;
	if ( ! JobIwd.empty()) { mctx.cwd = JobIwd.Value(); }

	if ( shortname )
		free(shortname);

	return 0;
}

int SubmitHash::SetIWD()
{
	RETURN_IF_ABORT();
	if (ComputeIWD()) { ABORT_AND_RETURN(1); }
	AssignJobString(ATTR_JOB_IWD, JobIwd.Value());
	RETURN_IF_ABORT();
	return 0;
}


int SubmitHash::SetGSICredentials()
{
	RETURN_IF_ABORT();

	MyString buffer;

		// Find the X509 user proxy
		// First param for it in the submit file. If it's not there
		// and the job type requires an x509 proxy (globus, nordugrid),
		// then check the usual locations (as defined by GSI) and
		// bomb out if we can't find it.

	char *proxy_file = submit_param( SUBMIT_KEY_X509UserProxy );
	bool use_proxy = submit_param_bool( SUBMIT_KEY_UseX509UserProxy, NULL, false );

	YourStringNoCase gridType(JobGridType.Value());
	if (JobUniverse == CONDOR_UNIVERSE_GRID &&
		(gridType == "gt2" ||
		 gridType == "gt5" ||
		 gridType == "cream" ||
		 gridType == "nordugrid" ) )
	{
		use_proxy = true;
	}

	if ( proxy_file == NULL && use_proxy && ! clusterAd) {

		proxy_file = get_x509_proxy_filename();
		if ( proxy_file == NULL ) {

			push_error(stderr, "Can't determine proxy filename\nX509 user proxy is required for this job.\n" );
			ABORT_AND_RETURN( 1 );
		}
	}

	if (proxy_file != NULL && ! clusterAd) {
		char *full_proxy_file = strdup( full_path( proxy_file ) );
		free( proxy_file );
		proxy_file = full_proxy_file;
#if defined(HAVE_EXT_GLOBUS)
// this code should get torn out at some point (8.7.0) since the SchedD now
// manages these attributes securely and the values provided by submit should
// not be trusted.  in the meantime, though, we try to provide some cross
// compatibility between the old and new.  i also didn't indent this properly
// so as not to churn the old code.  -zmiller
// Exception: Checking the proxy lifetime and throwing an error if it's
// too short should remain. - jfrey

		if (CheckProxyFile) {
			// Starting in 8.5.8, schedd clients can't set X509-related attributes
			// other than the name of the proxy file.
			bool submit_sends_x509 = true;
			CondorVersionInfo cvi(getScheddVersion());
			if (cvi.built_since_version(8, 5, 8)) {
				submit_sends_x509 = false;
			}

			globus_gsi_cred_handle_t proxy_handle;
			proxy_handle = x509_proxy_read( proxy_file );
			if ( proxy_handle == NULL ) {
				push_error(stderr, "%s\n", x509_error_string() );
				ABORT_AND_RETURN( 1 );
			}

			/* Insert the proxy expiration time into the ad */
			time_t proxy_expiration;
			proxy_expiration = x509_proxy_expiration_time(proxy_handle);
			if (proxy_expiration == -1) {
				push_error(stderr, "%s\n", x509_error_string() );
				x509_proxy_free( proxy_handle );
				ABORT_AND_RETURN( 1 );
			} else if ( proxy_expiration < submit_time ) {
				push_error( stderr, "proxy has expired\n" );
				x509_proxy_free( proxy_handle );
				ABORT_AND_RETURN( 1 );
			} else if ( proxy_expiration < submit_time + param_integer( "CRED_MIN_TIME_LEFT" ) ) {
				push_error( stderr, "proxy lifetime too short\n" );
				x509_proxy_free( proxy_handle );
				ABORT_AND_RETURN( 1 );
			}

			if(submit_sends_x509) {

				AssignJobVal(ATTR_X509_USER_PROXY_EXPIRATION, proxy_expiration);

				/* Insert the proxy subject name into the ad */
				char *proxy_subject;
				proxy_subject = x509_proxy_identity_name(proxy_handle);

				if ( !proxy_subject ) {
					push_error(stderr, "%s\n", x509_error_string() );
					x509_proxy_free( proxy_handle );
					ABORT_AND_RETURN( 1 );
				}

				(void) AssignJobString(ATTR_X509_USER_PROXY_SUBJECT, proxy_subject);
				free( proxy_subject );

				/* Insert the proxy email into the ad */
				char *proxy_email;
				proxy_email = x509_proxy_email(proxy_handle);

				if ( proxy_email ) {
					AssignJobString(ATTR_X509_USER_PROXY_EMAIL, proxy_email);
					free( proxy_email );
				}

				/* Insert the VOMS attributes into the ad */
				char *voname = NULL;
				char *firstfqan = NULL;
				char *quoted_DN_and_FQAN = NULL;

				int error = extract_VOMS_info( proxy_handle, 0, &voname, &firstfqan, &quoted_DN_and_FQAN);
				if ( error ) {
					if (error == 1) {
						// no attributes, skip silently.
					} else {
						// log all other errors
						push_warning(stderr, "unable to extract VOMS attributes (proxy: %s, erro: %i). continuing \n", proxy_file, error );
					}
				} else {
					AssignJobString(ATTR_X509_USER_PROXY_VONAME, voname);
					free( voname );

					AssignJobString(ATTR_X509_USER_PROXY_FIRST_FQAN, firstfqan);
					free( firstfqan );

					AssignJobString(ATTR_X509_USER_PROXY_FQAN, quoted_DN_and_FQAN);
					free( quoted_DN_and_FQAN );
				}

				// When new classads arrive, all this should be replaced with a
				// classad holding the VOMS atributes.  -zmiller
			}

			x509_proxy_free( proxy_handle );
		}
// this is the end of the big, not-properly indented block (see above) that
// causes submit to send the x509 attributes only when talking to older
// schedds.  at some point, probably 8.7.0, this entire block should be ripped
// out. -zmiller
#endif

		AssignJobString(ATTR_X509_USER_PROXY, proxy_file);
		free( proxy_file );
	}

	char* tmp = submit_param(SUBMIT_KEY_DelegateJobGSICredentialsLifetime,ATTR_DELEGATE_JOB_GSI_CREDENTIALS_LIFETIME);
	if( tmp ) {
		char *endptr=NULL;
		int lifetime = strtol(tmp,&endptr,10);
		if( !endptr || *endptr != '\0' ) {
			push_error(stderr, "invalid integer setting %s = %s\n",SUBMIT_KEY_DelegateJobGSICredentialsLifetime,tmp);
			ABORT_AND_RETURN( 1 );
		}
		AssignJobVal(ATTR_DELEGATE_JOB_GSI_CREDENTIALS_LIFETIME,lifetime);
		free(tmp);
	}

	//ckireyev: MyProxy-related crap
	if ((tmp = submit_param (ATTR_MYPROXY_HOST_NAME))) {
		AssignJobString(ATTR_MYPROXY_HOST_NAME, tmp);
		free( tmp );
	}

	if ((tmp = submit_param (ATTR_MYPROXY_SERVER_DN))) {
		AssignJobString(ATTR_MYPROXY_SERVER_DN, tmp);
		free( tmp );
	}

	if ((tmp = submit_param (ATTR_MYPROXY_CRED_NAME))) {
		AssignJobString(ATTR_MYPROXY_CRED_NAME, tmp);
		free( tmp );
	}

	// if the password wasn't passed in when we initialized, check and see if it's in the submit file.
	if (MyProxyPassword.empty()) {
		tmp = submit_param (ATTR_MYPROXY_PASSWORD);
		MyProxyPassword = tmp; // tmp may be null here, that's ok because it's a mystring
		if (tmp) free(tmp);
	}

	if ( ! MyProxyPassword.empty()) {
		// note that the right hand side is NOT QUOTED. this seems wrong but the schedd
		// depends on this behavior, so we must preserve it.
		AssignJobExpr(ATTR_MYPROXY_PASSWORD, MyProxyPassword.Value());
	}

	if ((tmp = submit_param (ATTR_MYPROXY_REFRESH_THRESHOLD))) {
		AssignJobExpr(ATTR_MYPROXY_REFRESH_THRESHOLD, tmp);
		free( tmp );
	}

	if ((tmp = submit_param (ATTR_MYPROXY_NEW_PROXY_LIFETIME))) { 
		AssignJobExpr(ATTR_MYPROXY_NEW_PROXY_LIFETIME, tmp);
		free( tmp );
	}

	// END MyProxy-related crap
	return 0;
}


// modifies the passed in kill sig name, possibly freeing it and allocating a new buffer
// free() the bufer when you are done.
char* SubmitHash::fixupKillSigName( char* sig )
{
	char *signame = NULL;
	const char *tmp;
	int signo;

	if (sig) {
		signo = atoi(sig);
		if( signo ) {
				// looks like they gave us an actual number, map that
				// into a string for the classad:
			tmp = signalName( signo );
			if( ! tmp ) {
				push_error(stderr, "invalid signal %s\n", sig );
				free(sig);
				abort_code=1;
				return NULL;
			}
			free(sig);
			signame = strdup( tmp );
		} else {
				// should just be a string, let's see if it's valid:
			signo = signalNumber( sig );
			if( signo == -1 ) {
				push_error(stderr, "invalid signal %s\n", sig );
				abort_code=1;
				free(sig);
				return NULL;
			}
				// cool, just use what they gave us.
			signame = strupr(sig);
		}
	}
	return signame;
}


int SubmitHash::SetKillSig()
{
	RETURN_IF_ABORT();

	char* sig_name;
	char* timeout;
	MyString buffer;

	sig_name = fixupKillSigName(submit_param(SUBMIT_KEY_KillSig, ATTR_KILL_SIG));
	RETURN_IF_ABORT();
	if( ! sig_name ) {
		switch(JobUniverse) {
		case CONDOR_UNIVERSE_STANDARD:
			sig_name = strdup( "SIGTSTP" );
			break;
		case CONDOR_UNIVERSE_VANILLA:
			// Don't define sig_name for Vanilla Universe
			sig_name = NULL;
			break;
		default:
			sig_name = strdup( "SIGTERM" );
			break;
		}
	}

	if ( sig_name ) {
		AssignJobString(ATTR_KILL_SIG, sig_name);
		free( sig_name );
	}

	sig_name = fixupKillSigName(submit_param(SUBMIT_KEY_RmKillSig, ATTR_REMOVE_KILL_SIG));
	RETURN_IF_ABORT();
	if( sig_name ) {
		AssignJobString(ATTR_REMOVE_KILL_SIG, sig_name);
		free( sig_name );
		sig_name = NULL;
	}

	sig_name = fixupKillSigName(submit_param(SUBMIT_KEY_HoldKillSig, ATTR_HOLD_KILL_SIG));
	RETURN_IF_ABORT();
	if( sig_name ) {
		AssignJobString(ATTR_HOLD_KILL_SIG, sig_name);
		free( sig_name );
		sig_name = NULL;
	}

	timeout = submit_param( SUBMIT_KEY_KillSigTimeout, ATTR_KILL_SIG_TIMEOUT );
	if( timeout ) {
		AssignJobVal(ATTR_KILL_SIG_TIMEOUT, atoi(timeout));
		free( timeout );
		sig_name = NULL;
	}
	return 0;
}

// When submitting from condor_submit, we allow SUBMIT_ATTRS to have +Attr
// which wins over a user defined value.  If we are doing late materialization
// we do NOT want to do this, since it will param() to the the value.
//
int SubmitHash::SetForcedSubmitAttrs()
{
	RETURN_IF_ABORT();
	if (clusterAd) return 0;

	for (classad::References::const_iterator cit = forcedSubmitAttrs.begin(); cit != forcedSubmitAttrs.end(); ++cit) {
		char * value = param(cit->c_str());
		if (! value)
			continue;
		AssignJobExpr(cit->c_str(), value, "SUBMIT_ATTRS or SUBMIT_EXPRS value");
		free(value);
	}

	return abort_code;
}

int SubmitHash::SetForcedAttributes()
{
	RETURN_IF_ABORT();
	MyString buffer;

	HASHITER it = hash_iter_begin(SubmitMacroSet);
	for( ; ! hash_iter_done(it); hash_iter_next(it)) {
		const char *name = hash_iter_key(it);
		const char *raw_value = hash_iter_value(it);
		// submit will never generate +attr entries, but the python bindings can
		// so treat them the same as the canonical MY.attr entries
		if (*name == '+') {
			++name;
		} else if (starts_with_ignore_case(name, "MY.")) {
			name += sizeof("MY.")-1;
		} else {
			continue;
		}

		char * value = NULL;
		if (raw_value && raw_value[0]) {
			value = expand_macro(raw_value);
		}
		AssignJobExpr(name, (value && value[0]) ? value : "undefined" );
		RETURN_IF_ABORT();

		if (value) free(value);
	}
	hash_iter_delete(&it);

	// force clusterid and procid attributes.
	// we force the clusterid only for the proc=0 ad and the cluster ad (proc=-1)
	// for other jobs, the clusterid should be picked up by chaining with the cluster ad.
	if (jid.proc < 0) {
		AssignJobVal(ATTR_CLUSTER_ID, jid.cluster);
	} else {
		AssignJobVal(ATTR_PROC_ID, jid.proc);
	}
	return 0;
}

// check to see if the grid type is one of the allowed ones,
// and also canonicalize it if needed
static bool validate_gridtype(MyString & JobGridType) {
	if (JobGridType.empty()) {
		return true;
	}

	YourStringNoCase gridType(JobGridType.Value());

	// Validate
	// Valid values are (as of 7.5.1): nordugrid, globus,
	//    gt2, gt5, blah, pbs, lsf, nqs, naregi, condor,
	//    unicore, cream, ec2, sge

	// CRUFT: grid-type 'blah' is deprecated. Now, the specific batch
	//   system names should be used (pbs, lsf). Glite are the only
	//   people who care about the old value. This changed happend in
	//   Condor 6.7.12.
	if (gridType == "gt2" ||
		gridType == "gt5" ||
		gridType == "blah" ||
		gridType == "batch" ||
		gridType == "pbs" ||
		gridType == "sge" ||
		gridType == "lsf" ||
		gridType == "nqs" ||
		gridType == "naregi" ||
		gridType == "condor" ||
		gridType == "nordugrid" ||
		gridType == "ec2" ||
		gridType == "gce" ||
		gridType == "azure" ||
		gridType == "unicore" ||
		gridType == "boinc" ||
		gridType == "cream") {
		// We're ok
		// Values are case-insensitive for gridmanager, so we don't need to change case
		return true;
	} else if (gridType == "globus") {
		JobGridType = "gt2";
		return true;
	}

	return false;
}

// the grid type is the first token of the grid resource.
static bool extract_gridtype(const char * grid_resource, MyString & gtype) {
	if (starts_with(grid_resource, "$$(")) {
		gtype.clear();
		return true; // cannot be known at this time, assumed valid
	}
	// truncate at the first space
	const char * pend = strchr(grid_resource, ' ');
	if (pend) {
		gtype.set(grid_resource, (int)(pend - grid_resource));
	} else {
		gtype = grid_resource;
	}
	return validate_gridtype(gtype);
}

void SubmitHash::handleAVPairs( const char * submitKey, const char * jobKey,
  const char * submitPrefix, const char * jobPrefix, const YourStringNoCase & gridType ) {
	//
	// Collect all the tag names, then param for each.  In the glorious
	// future, we'll merge all our different pattern-based walks of the
	// hashtable and call a function with the keys (and probably values,
	// since it'll be cheaper to fetch them during he walk) of interest.
	//
	// EC2TagNames is needed because EC2 tags are case-sensitive
	// and ClassAd attribute names are not. We build it for the
	// user, but also let the user override entries in it with
	// their own case preference. Ours will always be lower-cased.
	//

	char * tmp;
	StringList tagNames;
	if ((tmp = submit_param(submitKey, jobKey))) {
		tagNames.initializeFromString(tmp);
		free(tmp); tmp = NULL;
	} else {
		std::string names;
		if (job->LookupString(jobKey, names)) {
			tagNames.initializeFromString(names.c_str());
		}
	}

	HASHITER it = hash_iter_begin(SubmitMacroSet);
	int submit_prefix_len = (int)strlen(submitPrefix);
	int job_prefix_len = (int)strlen(jobPrefix);
	for (;!hash_iter_done(it); hash_iter_next(it)) {
		const char *key = hash_iter_key(it);
		const char *name = NULL;
		if (!strncasecmp(key, submitPrefix, submit_prefix_len) &&
			key[submit_prefix_len]) {
			name = &key[submit_prefix_len];
		} else if (!strncasecmp(key, jobPrefix, job_prefix_len) &&
				   key[job_prefix_len]) {
			name = &key[job_prefix_len];
		} else {
			continue;
		}

		if (strncasecmp(name, "Names", 5) &&
			!tagNames.contains_anycase(name)) {
			tagNames.append(name);
		}
	}
	hash_iter_delete(&it);

	char *tagName;
	tagNames.rewind();
	while ((tagName = tagNames.next())) {
		// XXX: Check that tagName does not contain an equal sign (=)
		std::string submitKey(submitPrefix); submitKey.append(tagName);
		std::string jobKey(jobPrefix); jobKey.append(tagName);
		char *value = NULL;
		if ((value = submit_param(submitKey.c_str(), jobKey.c_str()))) {
			AssignJobString(jobKey.c_str(), value);
			free(value); value = NULL;
		} else {
			// this should only happen when tagNames is initialized from the base job ad
			// i.e. when make procid > 0, especially when doing late materialization
		}
	}

	// For compatibility with the AWS Console, set the Name tag to
	// be the executable, which is just a label for EC2 jobs
	tagNames.rewind();
	if( gridType == "ec2" && (!tagNames.contains_anycase("Name")) ) {
		bool wantsNameTag = submit_param_bool(SUBMIT_KEY_WantNameTag, NULL, true );
		if( wantsNameTag ) {
			std::string ename;
			if (job->LookupString(ATTR_JOB_CMD, ename)) {
				std::string attributeName;
				formatstr( attributeName, "%sName", jobPrefix );
				AssignJobString(attributeName.c_str(), ename.c_str());
			}
		}
	}

	if ( !tagNames.isEmpty() ) {
		auto_free_ptr names(tagNames.print_to_delimed_string(","));
		AssignJobString(jobKey, names);
	}
}





int SubmitHash::SetGridParams()
{
	RETURN_IF_ABORT();
	char *tmp;
	FILE* fp;

	if ( JobUniverse != CONDOR_UNIVERSE_GRID )
		return 0;

	tmp = submit_param( SUBMIT_KEY_GridResource, ATTR_GRID_RESOURCE );
	if ( tmp ) {
			// TODO validate number of fields in grid_resource?

		AssignJobString(ATTR_GRID_RESOURCE, tmp);

		if ( strstr(tmp,"$$") ) {
				// We need to perform matchmaking on the job in order
				// to fill GridResource.
			AssignJobVal(ATTR_JOB_MATCHED, false);
			AssignJobVal(ATTR_CURRENT_HOSTS, 0);
			AssignJobVal(ATTR_MAX_HOSTS, 1);
		}

		if ( strcasecmp( tmp, "ec2" ) == 0 ) {
			push_error(stderr, "EC2 grid jobs require a service URL\n");
			ABORT_AND_RETURN( 1 );
		}

		// force the grid type to be re-parsed from the grid resource
		// whenever we have a grid_resource keyword in the submit file
		JobGridType.clear();

		free( tmp );

	} else if ( ! job->Lookup(ATTR_GRID_RESOURCE)) {
			// TODO Make this allowable, triggering matchmaking for
			//   GridResource
		push_error(stderr, "No resource identifier was found.\n" );
		ABORT_AND_RETURN( 1 );
	}

	//  extract the grid type from the grid resource if we don't already know it
	if (JobGridType.empty()) {
		std::string gridres;
		if (job->LookupString(ATTR_GRID_RESOURCE, gridres)) {
			extract_gridtype(gridres.c_str(), JobGridType);
		}
	}

	YourStringNoCase gridType(JobGridType.Value());
	if ( gridType == NULL ||
		 gridType == "gt2" ||
		 gridType == "gt5" ||
		 gridType == "nordugrid" ) {

		if( (tmp = submit_param(SUBMIT_KEY_GlobusResubmit,ATTR_GLOBUS_RESUBMIT_CHECK)) ) {
			AssignJobExpr(ATTR_GLOBUS_RESUBMIT_CHECK, tmp);
			free(tmp);
		} else if ( ! job->Lookup(ATTR_GLOBUS_RESUBMIT_CHECK)) {
			AssignJobVal(ATTR_GLOBUS_RESUBMIT_CHECK, false);
		}
	}

	if ( (tmp = submit_param(SUBMIT_KEY_GridShell, ATTR_USE_GRID_SHELL)) ) {

		if( tmp[0] == 't' || tmp[0] == 'T' ) {
			AssignJobVal(ATTR_USE_GRID_SHELL, true);
		}
		free(tmp);
	}

	if ( gridType == NULL ||
		 gridType == "gt2" ||
		 gridType == "gt5" ) {
		AssignJobVal(ATTR_GLOBUS_STATUS, GLOBUS_GRAM_PROTOCOL_JOB_STATE_UNSUBMITTED);
		AssignJobVal(ATTR_NUM_GLOBUS_SUBMITS, 0);
	}

	AssignJobVal(ATTR_WANT_CLAIMING, false);

	if( (tmp = submit_param(SUBMIT_KEY_GlobusRematch,ATTR_REMATCH_CHECK)) ) {
		AssignJobExpr(ATTR_REMATCH_CHECK, tmp);
		free(tmp);
	}

	if( (tmp = submit_param(SUBMIT_KEY_GlobusRSL, ATTR_GLOBUS_RSL)) ) {
		AssignJobString(ATTR_GLOBUS_RSL, tmp);
		free( tmp );
	}

	if( (tmp = submit_param(SUBMIT_KEY_NordugridRSL, ATTR_NORDUGRID_RSL)) ) {
		AssignJobString(ATTR_NORDUGRID_RSL, tmp);
		free( tmp );
	}

	if( (tmp = submit_param(SUBMIT_KEY_CreamAttributes, ATTR_CREAM_ATTRIBUTES)) ) {
		AssignJobString ( ATTR_CREAM_ATTRIBUTES, tmp );
		free( tmp );
	}

	if( (tmp = submit_param(SUBMIT_KEY_BatchQueue, ATTR_BATCH_QUEUE)) ) {
		AssignJobString ( ATTR_BATCH_QUEUE, tmp );
		free( tmp );
	}

	if ( (tmp = submit_param( SUBMIT_KEY_KeystoreFile, ATTR_KEYSTORE_FILE )) ) {
		AssignJobString(ATTR_KEYSTORE_FILE, tmp);
		free( tmp );
	} else if (gridType == "unicore" && ! job->Lookup(ATTR_KEYSTORE_FILE)) {
		push_error(stderr, "Unicore grid jobs require a " SUBMIT_KEY_KeystoreFile " parameter\n");
		ABORT_AND_RETURN( 1 );
	}

	if ( (tmp = submit_param( SUBMIT_KEY_KeystoreAlias, ATTR_KEYSTORE_ALIAS )) ) {
		AssignJobString(ATTR_KEYSTORE_ALIAS, tmp);
		free( tmp );
	} else if (gridType == "unicore" && ! job->Lookup(ATTR_KEYSTORE_ALIAS)) {
		push_error(stderr, "Unicore grid jobs require a " SUBMIT_KEY_KeystoreAlias " parameter\n");
		ABORT_AND_RETURN( 1 );
	}

	if ( (tmp = submit_param( SUBMIT_KEY_KeystorePassphraseFile,
							  ATTR_KEYSTORE_PASSPHRASE_FILE )) ) {
		AssignJobString(ATTR_KEYSTORE_PASSPHRASE_FILE, tmp);
		free( tmp );
	} else if (gridType == "unicore" && ! job->Lookup(ATTR_KEYSTORE_PASSPHRASE_FILE)) {
		push_error(stderr, "Unicore grid jobs require a " SUBMIT_KEY_KeystorePassphraseFile " parameter\n");
		ABORT_AND_RETURN( 1 );
	}

	//
	// EC2 grid-type submit attributes
	//
	if ( (tmp = submit_param( SUBMIT_KEY_EC2AccessKeyId, ATTR_EC2_ACCESS_KEY_ID ))
			|| (tmp = submit_param( SUBMIT_KEY_AWSAccessKeyIdFile, ATTR_EC2_ACCESS_KEY_ID )) ) {
		if( MATCH == strcasecmp( tmp, USE_INSTANCE_ROLE_MAGIC_STRING ) ) {
			AssignJobString(ATTR_EC2_ACCESS_KEY_ID, USE_INSTANCE_ROLE_MAGIC_STRING);
			AssignJobString(ATTR_EC2_SECRET_ACCESS_KEY, USE_INSTANCE_ROLE_MAGIC_STRING);
			free( tmp );
		} else {
			// check public key file can be opened
			if ( !DisableFileChecks ) {
				if( ( fp=safe_fopen_wrapper_follow(full_path(tmp),"r") ) == NULL ) {
					push_error(stderr, "Failed to open public key file %s (%s)\n", 
							 	full_path(tmp), strerror(errno));
					ABORT_AND_RETURN( 1 );
				}
				fclose(fp);

				StatInfo si(full_path(tmp));
				if (si.IsDirectory()) {
					push_error(stderr, "%s is a directory\n", full_path(tmp));
					ABORT_AND_RETURN( 1 );
				}
			}
			AssignJobString(ATTR_EC2_ACCESS_KEY_ID, full_path(tmp));
			free( tmp );
		}
	}

	if ( (tmp = submit_param( SUBMIT_KEY_EC2SecretAccessKey, ATTR_EC2_SECRET_ACCESS_KEY ))
			|| (tmp = submit_param( SUBMIT_KEY_AWSSecretAccessKeyFile, ATTR_EC2_SECRET_ACCESS_KEY)) ) {
		if( MATCH == strcasecmp( tmp, USE_INSTANCE_ROLE_MAGIC_STRING ) ) {
			AssignJobString(ATTR_EC2_ACCESS_KEY_ID, USE_INSTANCE_ROLE_MAGIC_STRING);
			AssignJobString(ATTR_EC2_SECRET_ACCESS_KEY, USE_INSTANCE_ROLE_MAGIC_STRING);
			free( tmp );
		} else {
			// check private key file can be opened
			if ( !DisableFileChecks ) {
				if( ( fp=safe_fopen_wrapper_follow(full_path(tmp),"r") ) == NULL ) {
					push_error(stderr, "Failed to open private key file %s (%s)\n", 
							 	full_path(tmp), strerror(errno));
					ABORT_AND_RETURN( 1 );
				}
				fclose(fp);

				StatInfo si(full_path(tmp));
				if (si.IsDirectory()) {
					push_error(stderr, "%s is a directory\n", full_path(tmp));
					ABORT_AND_RETURN( 1 );
				}
			}
			AssignJobString(ATTR_EC2_SECRET_ACCESS_KEY, full_path(tmp));
			free( tmp );
		}
	}

	if ( gridType == "ec2" ) {
		if(! job->Lookup( ATTR_EC2_ACCESS_KEY_ID )) {
			push_error(stderr, "EC2 jobs require a '" SUBMIT_KEY_EC2AccessKeyId "' or '" SUBMIT_KEY_AWSAccessKeyIdFile "' parameter\n" );
			ABORT_AND_RETURN( 1 );
		}
		if(! job->Lookup( ATTR_EC2_SECRET_ACCESS_KEY )) {
			push_error(stderr, "EC2 jobs require a '" SUBMIT_KEY_EC2SecretAccessKey "' or '" SUBMIT_KEY_AWSSecretAccessKeyFile "' parameter\n");
			ABORT_AND_RETURN( 1 );
		}
	}

	// EC2KeyPair is not a necessary parameter
	if( (tmp = submit_param( SUBMIT_KEY_EC2KeyPair, ATTR_EC2_KEY_PAIR )) ||
		(tmp = submit_param( SUBMIT_KEY_EC2KeyPairAlt, ATTR_EC2_KEY_PAIR ))) {
		AssignJobString(ATTR_EC2_KEY_PAIR, tmp);
		free( tmp );
	}

	// EC2KeyPairFile is not a necessary parameter
	if( (tmp = submit_param( SUBMIT_KEY_EC2KeyPairFile, ATTR_EC2_KEY_PAIR_FILE )) ||
		(tmp = submit_param( SUBMIT_KEY_EC2KeyPairFileAlt, ATTR_EC2_KEY_PAIR_FILE ))) {
		// for the relative path, the keypair output file will be written to the IWD
		if (job->Lookup(ATTR_EC2_KEY_PAIR)) {
			push_warning(stderr, "EC2 job(s) contain both ec2_keypair && ec2_keypair_file, ignoring ec2_keypair_file\n");
		} else {
			AssignJobString(ATTR_EC2_KEY_PAIR_FILE, full_path(tmp));
		}
		free( tmp );
	}


	// Optional.
	if( (tmp = submit_param( SUBMIT_KEY_EC2SecurityGroups, ATTR_EC2_SECURITY_GROUPS )) ) {
		AssignJobString(ATTR_EC2_SECURITY_GROUPS, tmp);
		free( tmp );
	}

	// Optional.
	if( (tmp = submit_param( SUBMIT_KEY_EC2SecurityIDs, ATTR_EC2_SECURITY_IDS )) ) {
		AssignJobString(ATTR_EC2_SECURITY_IDS, tmp);
		free( tmp );
	}

	if ( (tmp = submit_param( SUBMIT_KEY_EC2AmiID, ATTR_EC2_AMI_ID )) ) {
		AssignJobString(ATTR_EC2_AMI_ID, tmp);
		free( tmp );
	} else if (gridType == "ec2" && ! job->Lookup(ATTR_EC2_AMI_ID)) {
		push_error(stderr, "EC2 jobs require a \"%s\" parameter\n", SUBMIT_KEY_EC2AmiID );
		ABORT_AND_RETURN( 1 );
	}

	// EC2InstanceType is not a necessary parameter
	if( (tmp = submit_param( SUBMIT_KEY_EC2InstanceType, ATTR_EC2_INSTANCE_TYPE )) ) {
		AssignJobString(ATTR_EC2_INSTANCE_TYPE, tmp);
		free( tmp );
	}

	// EC2VpcSubnet is not a necessary parameter
	if( (tmp = submit_param( SUBMIT_KEY_EC2VpcSubnet, ATTR_EC2_VPC_SUBNET )) ) {
		AssignJobString(ATTR_EC2_VPC_SUBNET , tmp);
		free( tmp );
	}

	// EC2VpcIP is not a necessary parameter
	if( (tmp = submit_param( SUBMIT_KEY_EC2VpcIP, ATTR_EC2_VPC_IP )) ) {
		AssignJobString(ATTR_EC2_VPC_IP , tmp);
		free( tmp );
	}

	// EC2ElasticIP is not a necessary parameter
	if( (tmp = submit_param( SUBMIT_KEY_EC2ElasticIP, ATTR_EC2_ELASTIC_IP )) ) {
		AssignJobString(ATTR_EC2_ELASTIC_IP, tmp);
		free( tmp );
	}

	// EC2AvailabilityZone is not a necessary parameter
	if( (tmp = submit_param( SUBMIT_KEY_EC2AvailabilityZone, ATTR_EC2_AVAILABILITY_ZONE )) ) {
		AssignJobString(ATTR_EC2_AVAILABILITY_ZONE, tmp);
		free( tmp );
	}

	// EC2EBSVolumes is not a necessary parameter
	if( (tmp = submit_param( SUBMIT_KEY_EC2EBSVolumes, ATTR_EC2_EBS_VOLUMES )) ) {
		if( validate_disk_param(tmp, 2, 2) == false )
		{
			push_error(stderr, "'ec2_ebs_volumes' has incorrect format.\n"
					"The format shoud be like "
					"\"<instance_id>:<devicename>\"\n"
					"e.g.> For single volume: ec2_ebs_volumes = vol-35bcc15e:hda1\n"
					"      For multiple disks: ec2_ebs_volumes = "
					"vol-35bcc15e:hda1,vol-35bcc16f:hda2\n");
			ABORT_AND_RETURN(1);
		}

		if ( ! job->Lookup(ATTR_EC2_AVAILABILITY_ZONE))
		{
			push_error(stderr, "'ec2_ebs_volumes' requires 'ec2_availability_zone'\n");
			ABORT_AND_RETURN(1);
		}

		AssignJobString(ATTR_EC2_EBS_VOLUMES, tmp);
		free( tmp );
	}

	// EC2SpotPrice is not a necessary parameter
	if( (tmp = submit_param( SUBMIT_KEY_EC2SpotPrice, ATTR_EC2_SPOT_PRICE )) ) {
		AssignJobString(ATTR_EC2_SPOT_PRICE, tmp);
		free( tmp );
	}

	// EC2BlockDeviceMapping is not a necessary parameter
	if( (tmp = submit_param( SUBMIT_KEY_EC2BlockDeviceMapping, ATTR_EC2_BLOCK_DEVICE_MAPPING )) ) {
		AssignJobString(ATTR_EC2_BLOCK_DEVICE_MAPPING, tmp);
		free( tmp );
	}

	// EC2UserData is not a necessary parameter
	if( (tmp = submit_param( SUBMIT_KEY_EC2UserData, ATTR_EC2_USER_DATA )) ) {
		AssignJobString(ATTR_EC2_USER_DATA, tmp);
		free( tmp );
	}

	// EC2UserDataFile is not a necessary parameter
	if( (tmp = submit_param( SUBMIT_KEY_EC2UserDataFile, ATTR_EC2_USER_DATA_FILE )) ) {
		// check user data file can be opened
		if ( !DisableFileChecks ) {
			if( ( fp=safe_fopen_wrapper_follow(full_path(tmp),"r") ) == NULL ) {
				push_error(stderr, "Failed to open user data file %s (%s)\n", 
								 full_path(tmp), strerror(errno));
				ABORT_AND_RETURN( 1 );
			}
			fclose(fp);
		}
		AssignJobString(ATTR_EC2_USER_DATA_FILE, full_path(tmp));
		free( tmp );
	}

	// You can only have one IAM [Instance] Profile, so you can only use
	// one of the ARN or the Name.
	if( (tmp = submit_param( SUBMIT_KEY_EC2IamProfileArn, ATTR_EC2_IAM_PROFILE_ARN )) ) {
		AssignJobString(ATTR_EC2_IAM_PROFILE_ARN, tmp);
		free( tmp );
	}

	if( (tmp = submit_param( SUBMIT_KEY_EC2IamProfileName, ATTR_EC2_IAM_PROFILE_NAME )) ) {
		if( ! job->Lookup(ATTR_EC2_IAM_PROFILE_ARN) ) {
			push_warning( stderr, "EC2 job(s) contain both " SUBMIT_KEY_EC2IamProfileArn " and " SUBMIT_KEY_EC2IamProfileName "; ignoring " SUBMIT_KEY_EC2IamProfileName ".\n");
		} else {
			AssignJobString(ATTR_EC2_IAM_PROFILE_NAME, tmp);
		}
		free( tmp );
	}

	//
	// Handle arbitrary EC2 RunInstances parameters.
	//
	StringList paramNames;
	if( (tmp = submit_param( SUBMIT_KEY_EC2ParamNames, ATTR_EC2_PARAM_NAMES )) ) {
		paramNames.initializeFromString( tmp );
		free( tmp );
	} else {
		std::string names;
		if (job->LookupString(ATTR_EC2_PARAM_NAMES, names)) {
			paramNames.initializeFromString(names.c_str());
		}
	}

	std::string ec2attr;
	unsigned int prefixLength = (unsigned int)strlen( SUBMIT_KEY_EC2ParamPrefix );
	HASHITER smsIter = hash_iter_begin( SubmitMacroSet );
	for( ; ! hash_iter_done( smsIter ); hash_iter_next( smsIter ) ) {
		const char * key = hash_iter_key( smsIter );

		if( strcasecmp( key, SUBMIT_KEY_EC2ParamNames ) == 0 ) {
			continue;
		}

		if( strncasecmp( key, SUBMIT_KEY_EC2ParamPrefix, prefixLength ) != 0 ) {
			continue;
		}

		const char * paramName = &key[prefixLength];
		const char * paramValue = hash_iter_value( smsIter );
		ec2attr = ATTR_EC2_PARAM_PREFIX "_";
		ec2attr += paramName;
		AssignJobString(ec2attr.c_str(), paramValue);
		set_submit_param_used( key );

		bool found = false;
		paramNames.rewind();
		char * existingPN = NULL;
		while( (existingPN = paramNames.next()) != NULL ) {
			std::string converted = existingPN;
			std::replace( converted.begin(), converted.end(), '.', '_' );
			if( strcasecmp( converted.c_str(), paramName ) == 0 ) {
				found = true;
				break;
			}
		}
		if( ! found ) {
			paramNames.append( paramName );
		}
	}
	hash_iter_delete( & smsIter );

	if( ! paramNames.isEmpty() ) {
		char * paramNamesStr = paramNames.print_to_delimed_string( ", " );
		AssignJobString(ATTR_EC2_PARAM_NAMES, paramNamesStr);
		free( paramNamesStr );
	}

	//
	// Handle (EC2) tags and (GCE) labels.
	//
	handleAVPairs( SUBMIT_KEY_EC2TagNames, ATTR_EC2_TAG_NAMES,
		SUBMIT_KEY_EC2TagPrefix, ATTR_EC2_TAG_PREFIX, gridType );
	handleAVPairs( SUBMIT_KEY_CloudLabelNames, ATTR_CLOUD_LABEL_NAMES,
		SUBMIT_KEY_CloudLabelPrefix, ATTR_CLOUD_LABEL_PREFIX, gridType );

	if ( (tmp = submit_param( SUBMIT_KEY_BoincAuthenticatorFile,
							  ATTR_BOINC_AUTHENTICATOR_FILE )) ) {
		// check authenticator file can be opened
		if ( !DisableFileChecks ) {
			if( ( fp=safe_fopen_wrapper_follow(full_path(tmp),"r") ) == NULL ) {
				push_error(stderr, "Failed to open authenticator file %s (%s)\n", 
								 full_path(tmp), strerror(errno));
				ABORT_AND_RETURN( 1 );
			}
			fclose(fp);
		}
		AssignJobString(ATTR_BOINC_AUTHENTICATOR_FILE, full_path(tmp));
		free( tmp );
	} else if (gridType == "boinc" && ! job->Lookup(ATTR_BOINC_AUTHENTICATOR_FILE)) {
		push_error(stderr, "BOINC jobs require a \"%s\" parameter\n", SUBMIT_KEY_BoincAuthenticatorFile );
		ABORT_AND_RETURN( 1 );
	}

	//
	// GCE grid-type submit attributes
	//
	if ( (tmp = submit_param( SUBMIT_KEY_GceAuthFile, ATTR_GCE_AUTH_FILE )) ) {
		// check auth file can be opened
		if ( !DisableFileChecks ) {
			if( ( fp=safe_fopen_wrapper_follow(full_path(tmp),"r") ) == NULL ) {
				push_error(stderr, "Failed to open auth file %s (%s)\n", 
						 full_path(tmp), strerror(errno));
				ABORT_AND_RETURN( 1 );
			}
			fclose(fp);

			StatInfo si(full_path(tmp));
			if (si.IsDirectory()) {
				push_error(stderr, "%s is a directory\n", full_path(tmp));
				ABORT_AND_RETURN( 1 );
			}
		}
		AssignJobString(ATTR_GCE_AUTH_FILE, full_path(tmp));
		free( tmp );
	}

	if ( (tmp = submit_param( SUBMIT_KEY_GceAccount, ATTR_GCE_ACCOUNT )) ) {
		AssignJobString(ATTR_GCE_ACCOUNT, tmp);
		free( tmp );
	}

	if ( (tmp = submit_param( SUBMIT_KEY_GceImage, ATTR_GCE_IMAGE )) ) {
		AssignJobString(ATTR_GCE_IMAGE, tmp);
		free( tmp );
	} else if (gridType == "gce" && ! job->Lookup(ATTR_GCE_IMAGE)) {
		push_error(stderr, "GCE jobs require a \"%s\" parameter\n", SUBMIT_KEY_GceImage );
		ABORT_AND_RETURN( 1 );
	}

	if ( (tmp = submit_param( SUBMIT_KEY_GceMachineType, ATTR_GCE_MACHINE_TYPE )) ) {
		AssignJobString(ATTR_GCE_MACHINE_TYPE, tmp);
		free( tmp );
	} else if (gridType == "gce" && ! job->Lookup(ATTR_GCE_MACHINE_TYPE)) {
		push_error(stderr, "GCE jobs require a \"%s\" parameter\n", SUBMIT_KEY_GceMachineType );
		ABORT_AND_RETURN( 1 );
	}

	// GceMetadata is not a necessary parameter
	// This is a comma-separated list of name/value pairs
	if( (tmp = submit_param( SUBMIT_KEY_GceMetadata, ATTR_GCE_METADATA )) ) {
		StringList list( tmp, "," );
		char *list_str = list.print_to_string();
		AssignJobString(ATTR_GCE_METADATA, list_str);
		free( list_str );
	}

	// GceMetadataFile is not a necessary parameter
	if( (tmp = submit_param( SUBMIT_KEY_GceMetadataFile, ATTR_GCE_METADATA_FILE )) ) {
		// check metadata file can be opened
		if ( !DisableFileChecks ) {
			if( ( fp=safe_fopen_wrapper_follow(full_path(tmp),"r") ) == NULL ) {
				push_error(stderr, "Failed to open metadata file %s (%s)\n", 
								 full_path(tmp), strerror(errno));
				ABORT_AND_RETURN( 1 );
			}
			fclose(fp);
		}
		AssignJobString(ATTR_GCE_METADATA_FILE, full_path(tmp));
		free( tmp );
	}

	// GcePreemptible is not a necessary parameter
	bool exists = false;
	bool bool_val = submit_param_bool( SUBMIT_KEY_GcePreemptible, ATTR_GCE_PREEMPTIBLE, false, &exists );
	if( exists ) {
		AssignJobVal(ATTR_GCE_PREEMPTIBLE, bool_val);
	}

	// GceJsonFile is not a necessary parameter
	if( (tmp = submit_param( SUBMIT_KEY_GceJsonFile, ATTR_GCE_JSON_FILE )) ) {
		// check json file can be opened
		if ( !DisableFileChecks ) {
			if( ( fp=safe_fopen_wrapper_follow(full_path(tmp),"r") ) == NULL ) {
				fprintf( stderr, "\nERROR: Failed to open json file %s (%s)\n",
								 full_path(tmp), strerror(errno));
				ABORT_AND_RETURN( 1 );
			}
			fclose(fp);
		}
		AssignJobString( ATTR_GCE_JSON_FILE, full_path( tmp ) );
		free( tmp );
	}

	//
	// Azure grid-type submit attributes
	//
	if ( (tmp = submit_param( SUBMIT_KEY_AzureAuthFile, ATTR_AZURE_AUTH_FILE )) ) {
		// check auth file can be opened
		if ( !DisableFileChecks ) {
			if( ( fp=safe_fopen_wrapper_follow(full_path(tmp),"r") ) == NULL ) {
				push_error(stderr, "\nERROR: Failed to open auth file %s (%s)\n", 
				           full_path(tmp), strerror(errno));
				ABORT_AND_RETURN(1);
			}
			fclose(fp);

			StatInfo si(full_path(tmp));
			if (si.IsDirectory()) {
				push_error(stderr, "\nERROR: %s is a directory\n", full_path(tmp));
				ABORT_AND_RETURN( 1 );
			}
		}
		AssignJobString(ATTR_AZURE_AUTH_FILE, full_path(tmp));
		free( tmp );
	}

	if ( (tmp = submit_param( SUBMIT_KEY_AzureImage, ATTR_AZURE_IMAGE )) ) {
		AssignJobString(ATTR_AZURE_IMAGE, tmp);
		free( tmp );
	} else if (gridType == "azure" && ! job->Lookup(ATTR_AZURE_IMAGE)) {
		push_error(stderr, "\nERROR: Azure jobs require an \"%s\" parameter\n", SUBMIT_KEY_AzureImage );
		ABORT_AND_RETURN( 1 );
	}

	if ( (tmp = submit_param( SUBMIT_KEY_AzureLocation, ATTR_AZURE_LOCATION )) ) {
		AssignJobString(ATTR_AZURE_LOCATION, tmp);
		free( tmp );
	} else if (gridType == "azure" && ! job->Lookup(ATTR_AZURE_LOCATION)) {
		push_error(stderr, "\nERROR: Azure jobs require an \"%s\" parameter\n", SUBMIT_KEY_AzureLocation );
		ABORT_AND_RETURN( 1 );
	}

	if ( (tmp = submit_param( SUBMIT_KEY_AzureSize, ATTR_AZURE_SIZE )) ) {
		AssignJobString(ATTR_AZURE_SIZE, tmp);
		free( tmp );
	} else if (gridType == "azure" && ! job->Lookup(ATTR_AZURE_SIZE)) {
		push_error(stderr, "\nERROR: Azure jobs require an \"%s\" parameter\n", SUBMIT_KEY_AzureSize );
		ABORT_AND_RETURN( 1 );
	}

	if ( (tmp = submit_param( SUBMIT_KEY_AzureAdminUsername, ATTR_AZURE_ADMIN_USERNAME )) ) {
		AssignJobString(ATTR_AZURE_ADMIN_USERNAME, tmp);
		free( tmp );
	} else if (gridType == "azure" && ! job->Lookup(ATTR_AZURE_ADMIN_USERNAME)) {
		push_error(stderr, "\nERROR: Azure jobs require an \"%s\" parameter\n", SUBMIT_KEY_AzureAdminUsername );
		ABORT_AND_RETURN( 1 );
	}

	if ( (tmp = submit_param( SUBMIT_KEY_AzureAdminKey, ATTR_AZURE_ADMIN_KEY )) ) {
		AssignJobString(ATTR_AZURE_ADMIN_KEY, tmp);
		free( tmp );
	} else if (gridType == "azure" && ! job->Lookup(ATTR_AZURE_ADMIN_KEY)) {
		push_error(stderr, "\nERROR: Azure jobs require an \"%s\" parameter\n", SUBMIT_KEY_AzureAdminKey );
		ABORT_AND_RETURN( 1 );
	}

	// CREAM clients support an alternate representation for resources:
	//   host.edu:8443/cream-batchname-queuename
	// Transform this representation into our regular form:
	//   host.edu:8443/ce-cream/services/CREAM2 batchname queuename
	if ( gridType == "cream" ) {
		tmp = submit_param( SUBMIT_KEY_GridResource, ATTR_GRID_RESOURCE );
		MyString resource = tmp;
		free( tmp );

		int pos = resource.FindChar( ' ', 0 );
		if ( pos >= 0 && resource.FindChar( ' ', pos + 1 ) < 0 ) {
			int pos2 = resource.find( "://", pos + 1 );
			if ( pos2 < 0 ) {
				pos2 = pos + 1;
			} else {
				pos2 = pos2 + 3;
			}
			if ( ( pos = resource.find( "/cream-", pos2 ) ) >= 0 ) {
				// We found the shortened form
				resource.replaceString( "/cream-", "/ce-cream/services/CREAM2 ", pos );
				pos += 26;
				if ( ( pos2 = resource.find( "-", pos ) ) >= 0 ) {
					resource.setAt( pos2, ' ' );
				}

				AssignJobString(ATTR_GRID_RESOURCE, resource.Value() );
			}
		}
	}
	return 0;
}


int SubmitHash::SetNotification()
{
	RETURN_IF_ABORT();
	char *how = submit_param( SUBMIT_KEY_Notification, ATTR_JOB_NOTIFICATION );
	int notification;
	MyString buffer;
	
	if( how == NULL ) {
		// if late materializing, just use the value from the cluster ad.
		if (clusterAd) return 0;
		how = param ( "JOB_DEFAULT_NOTIFICATION" );
	}
	if( (how == NULL) || (strcasecmp(how, "NEVER") == 0) ) {
		notification = NOTIFY_NEVER;
	} 
	else if( strcasecmp(how, "COMPLETE") == 0 ) {
		notification = NOTIFY_COMPLETE;
	} 
	else if( strcasecmp(how, "ALWAYS") == 0 ) {
		notification = NOTIFY_ALWAYS;
	} 
	else if( strcasecmp(how, "ERROR") == 0 ) {
		notification = NOTIFY_ERROR;
	} 
	else {
		push_error(stderr, "Notification must be 'Never', "
				 "'Always', 'Complete', or 'Error'\n" );
		ABORT_AND_RETURN( 1 );
	}

	AssignJobVal(ATTR_JOB_NOTIFICATION, notification);

	if ( how ) {
		free(how);
	}
	return 0;
}

// Called late in the process to set attributes automatically based on attributes that the user
// has already set or not set. 
// for instance, set the description of interative jobs to "interactive job" if there is no description yet
//
int SubmitHash::SetAutoAttributes()
{
	RETURN_IF_ABORT();

	// all jobs need min/max/current hosts count
	// but the counters can exist only in the clusterAd in most cases
	if ( ! job->Lookup(ATTR_MAX_HOSTS)) {
		if (JobUniverse != CONDOR_UNIVERSE_MPI) {
			AssignJobVal(ATTR_MIN_HOSTS, 1);
			AssignJobVal(ATTR_MAX_HOSTS, 1);
		}
	}
	if ( ! job->Lookup(ATTR_CURRENT_HOSTS)) {
		AssignJobVal(ATTR_CURRENT_HOSTS, 0);
	}

	// standard universe wants syscalls and checkpointing. other universes do not.
	// PRAGMA_REMIND("do we remove this as part of removing STANDARD universe?")
	if ( ! job->Lookup(ATTR_WANT_REMOTE_SYSCALLS)) {
		AssignJobVal(ATTR_WANT_REMOTE_SYSCALLS, JobUniverse == CONDOR_UNIVERSE_STANDARD);
	}
	if (! job->Lookup(ATTR_WANT_CHECKPOINT)) {
		AssignJobVal(ATTR_WANT_CHECKPOINT, JobUniverse == CONDOR_UNIVERSE_STANDARD);
	}

	// The starter ignores ATTR_CHECKPOINT_EXIT_CODE if ATTR_WANT_FT_ON_CHECKPOINT isn't set.
	if (job->Lookup(ATTR_CHECKPOINT_EXIT_CODE)) {
		AssignJobVal(ATTR_WANT_FT_ON_CHECKPOINT, true);
	}

	// Interactive jobs that don't specify a job description get the description "interactive job"
	if (IsInteractiveJob && ! job->Lookup(ATTR_JOB_DESCRIPTION)) {
		AssignJobString(ATTR_JOB_DESCRIPTION, "interactive job");
	}

	// Nice jobs and standard universe jobs get a MaxJobRetirementTime of 0 if they don't specify one
	if ( ! job->Lookup(ATTR_MAX_JOB_RETIREMENT_TIME)) {
		bool is_nice = false;
		job->LookupBool(ATTR_NICE_USER, is_nice);
		if (is_nice || (JobUniverse == CONDOR_UNIVERSE_STANDARD)) {
			// Regardless of the startd graceful retirement policy,
			// nice_user and standard universe jobs that do not specify
			// otherwise will self-limit their retirement time to 0.  So
			// the user plays nice by default, but they have the option to
			// override this (assuming, of course, that the startd policy
			// actually gives them any retirement time to play with).
			AssignJobVal(ATTR_MAX_JOB_RETIREMENT_TIME, 0);
		}
	}

	// set a default lease duration for jobs that don't have one and can reconnect
	//
	if (universeCanReconnect(JobUniverse) && ! job->Lookup(ATTR_JOB_LEASE_DURATION)) {
		auto_free_ptr tmp(param("JOB_DEFAULT_LEASE_DURATION"));
		if (tmp) {
			AssignJobExpr(ATTR_JOB_LEASE_DURATION, tmp.ptr());
		}
	}

	// set a default coresize.  note that we really want to use the rlimit value from submit
	// and not from the schedd, but we can count on the Lookup() never failing when doing late materialization.
	if ( ! job->Lookup(ATTR_CORE_SIZE)) {
		long coresize = 0;
	#if defined(WIN32) /* RLIMIT_CORE not supported */
	#else
		struct rlimit rl;
		if (getrlimit(RLIMIT_CORE, &rl) == -1) {
			push_error(stderr, "getrlimit failed");
			abort_code = 1;
			return abort_code;
		}

		// this will effectively become the hard limit for core files when
		// the job is executed
		coresize = (long)rl.rlim_cur;
	#endif
		AssignJobVal(ATTR_CORE_SIZE, coresize);
	}

	// formerly SetPriority
	if ( ! job->Lookup(ATTR_JOB_PRIO)) {
		AssignJobVal(ATTR_JOB_PRIO, 0);
	}

	// formerly SetWantRemoteIO
	if ( ! job->Lookup(ATTR_WANT_REMOTE_IO)) {
		AssignJobVal(ATTR_WANT_REMOTE_IO, true);
	}

#if 1 // hacks to make it easier to see unintentional differences
	// formerly SetNiceUser
	if ( ! job->Lookup(ATTR_NICE_USER)) {
		AssignJobVal(ATTR_NICE_USER, false);
	}

	// formerly SetEncryptExecuteDir
	if ( ! job->Lookup(ATTR_ENCRYPT_EXECUTE_DIRECTORY)) {
		AssignJobVal(ATTR_ENCRYPT_EXECUTE_DIRECTORY, false);
	}
#endif

	// Standard universe needs BufferSize and BufferBlockSize
	if (JobUniverse == CONDOR_UNIVERSE_STANDARD) {
		if ( ! job->Lookup(ATTR_BUFFER_SIZE)) {
			auto_free_ptr tmp(param("DEFAULT_IO_BUFFER_SIZE"));
			if ( ! tmp) {
				tmp = strdup("524288");
			}
			AssignJobExpr(ATTR_BUFFER_SIZE, tmp);
		}

		if ( ! job->Lookup(ATTR_BUFFER_BLOCK_SIZE)) {
			auto_free_ptr tmp(param("DEFAULT_IO_BUFFER_BLOCK_SIZE"));
			if ( ! tmp) {
				tmp = strdup("32768");
			}
			AssignJobExpr(ATTR_BUFFER_BLOCK_SIZE, tmp);
		}
	}

	return abort_code;
}

int SubmitHash::ReportCommonMistakes()
{
	std::string val;

	RETURN_IF_ABORT();

	// Check for setting notify_user=never instead of notification=never
	//
	if (!already_warned_notification_never &&
		job->LookupString(ATTR_NOTIFY_USER, val))
	{
		const char * who = val.c_str();
		bool needs_warning = false;
		if (!strcasecmp(who, "false")) {
			needs_warning = true;
		}
		if (!strcasecmp(who, "never")) {
			needs_warning = true;
		}
		if (needs_warning) {
			auto_free_ptr tmp(param("UID_DOMAIN"));

			push_warning(stderr, "You used  notify_user=%s  in your submit file.\n"
				"This means notification email will go to user \"%s@%s\".\n"
				"This is probably not what you expect!\n"
				"If you do not want notification email, put \"notification = never\"\n"
				"into your submit file, instead.\n",
				who, who, tmp.ptr());
			already_warned_notification_never = true;
		}
	}

	// check for out-of-range history size
	//
	long long history_len = 0;
	if (job->LookupInt(ATTR_JOB_MACHINE_ATTRS_HISTORY_LENGTH, history_len) &&
		(history_len > INT_MAX || history_len < 0)) {
		push_error(stderr, SUBMIT_KEY_JobMachineAttrsHistoryLength "=%lld is out of bounds 0 to %d\n", history_len, INT_MAX);
		ABORT_AND_RETURN(1);
	}

	// Check lease duration
	//
	if ( ! already_warned_job_lease_too_small) {
		long long lease_duration = 0;
		ExprTree * expr = job->Lookup(ATTR_JOB_LEASE_DURATION);
		if (expr && ExprTreeIsLiteralNumber(expr, lease_duration) && lease_duration > 0 && lease_duration < 20) {
			push_warning(stderr, ATTR_JOB_LEASE_DURATION " less than 20 seconds is not allowed, using 20 instead\n");
			already_warned_job_lease_too_small = true;
			AssignJobVal(ATTR_JOB_LEASE_DURATION, 20);
		}
	}

#if defined(WIN32)
	// make sure we have a CredD if job is run_as_owner
	bool bRunAsOwner = false;
	if (job->LookupBool(ATTR_JOB_RUNAS_OWNER, bRunAsOwner) && bRunAsOwner) {
		if (clusterAd) {
			RunAsOwnerCredD.set(submit_param("FACTORY.CREDD_HOST"));
		} else {
			RunAsOwnerCredD.set(param("CREDD_HOST"));
		}
		if (! RunAsOwnerCredD) {
			push_error(stderr, "run_as_owner requires a valid CREDD_HOST configuration macro\n");
			ABORT_AND_RETURN(1);
		}
	}
#endif

	// Because the scheduler universe doesn't use a Starter,
	// we can't let them use the job deferral feature
	//
	if ((JobUniverse == CONDOR_UNIVERSE_SCHEDULER) && job->Lookup(ATTR_DEFERRAL_TIME)) {
		const char *cron_attr = NeedsJobDeferral();
		if ( ! cron_attr) cron_attr = ATTR_DEFERRAL_TIME;
		push_error(stderr, "%s does not work for scheduler universe jobs.\n"
			"Consider submitting this job using the local universe, instead\n", cron_attr);
		ABORT_AND_RETURN(1);
	}

	return abort_code;
}

#if 0 // obsolete code kept for reference

int SubmitHash::SetNotifyUser()
{
	RETURN_IF_ABORT();
	bool needs_warning = false;
	MyString buffer;

	char *who = submit_param( SUBMIT_KEY_NotifyUser, ATTR_NOTIFY_USER );

	if (who) {
		if( ! already_warned_notification_never ) {
			if( !strcasecmp(who, "false") ) {
				needs_warning = true;
			}
			if( !strcasecmp(who, "never") ) {
				needs_warning = true;
			}
		}
		if( needs_warning && ! already_warned_notification_never ) {
			auto_free_ptr tmp(param("UID_DOMAIN"));

			push_warning( stderr, "You used  notify_user=%s  in your submit file.\n"
					"This means notification email will go to user \"%s@%s\".\n"
					"This is probably not what you expect!\n"
					"If you do not want notification email, put \"notification = never\"\n"
					"into your submit file, instead.\n",
					who, who, tmp.ptr() );
			already_warned_notification_never = true;
		}
		AssignJobString(ATTR_NOTIFY_USER, who);
		free(who);
	}
	return 0;
}

int SubmitHash::SetEmailAttributes()
{
	RETURN_IF_ABORT();
	char *attrs = submit_param( SUBMIT_KEY_EmailAttributes, ATTR_EMAIL_ATTRIBUTES );

	if ( attrs ) {
		StringList attr_list( attrs );

		if ( !attr_list.isEmpty() ) {
			char *tmp;
			MyString buffer;

			tmp = attr_list.print_to_string();
			AssignJobString(ATTR_EMAIL_ATTRIBUTES, tmp);
			free( tmp );
		}

		free( attrs );
	}
	return 0;
}

/**
 * We search to see if the ad has any CronTab attributes defined
 * If so, then we will check to make sure they are using the 
 * proper syntax and then stuff them in the ad
 **/
int SubmitHash::SetCronTab()
{
	RETURN_IF_ABORT();
	MyString buffer;
		//
		// For convienence I put all the attributes in array
		// and just run through the ad looking for them
		//

	static const SimpleExprInfo fields[] = {
		/*submit_param*/ {SUBMIT_KEY_CronMinute, ATTR_CRON_MINUTES,
				ATTR_CRON_MINUTES, NULL, true, false},
		/*submit_param*/ {SUBMIT_KEY_CronHour, ATTR_CRON_HOURS,
				ATTR_CRON_HOURS, NULL, true, false},
		/*submit_param*/ {SUBMIT_KEY_CronDayOfMonth, ATTR_CRON_DAYS_OF_MONTH,
				ATTR_CRON_DAYS_OF_MONTH, NULL, true, false},
		/*submit_param*/ {SUBMIT_KEY_CronMonth, ATTR_CRON_MONTHS,
				ATTR_CRON_MONTHS, NULL, true, false},
		/*submit_param*/ {SUBMIT_KEY_CronDayOfWeek, ATTR_CRON_DAYS_OF_WEEK,
				ATTR_CRON_DAYS_OF_WEEK, NULL, true, false},
		{NULL,NULL,NULL,NULL,false,false}
	};

	bool has_cron = false;

	CronTab::initRegexObject();
	for (int ctr = 0; fields[ctr].key != NULL; ctr++ ) {
		char *param = submit_param( fields[ctr].key, fields[ctr].alt );
		if (param) {
				//
				// We'll try to be nice and validate it first
				//
			MyString error;
			if ( ! CronTab::validateParameter( param, fields[ctr].attr, error ) ) {
				push_error( stderr, "%s\n", error.Value() );
				ABORT_AND_RETURN( 1 );
			}
				//
				// Go ahead and stuff it in the job ad now
				// The parameters all all strings
				//
			has_cron = true;
			AssignJobString(fields[ctr].attr, param);
			free( param );
		}
	} // for
		//
		// Validation
		// Because the scheduler universe doesn't use a Starter,
		// we can't let them use the CronTab scheduling which needs 
		// to be able to use the job deferral feature
		//
	if ( has_cron && JobUniverse == CONDOR_UNIVERSE_SCHEDULER ) {
		push_error( stderr, "CronTab scheduling does not work for scheduler universe jobs.\n"
						"Consider submitting this job using the local universe, instead\n");
		ABORT_AND_RETURN( 1 );
	} // validation
	return 0;
}

#endif // above code is obsolete, kept temporarily for reference

int SubmitHash::SetArguments()
{
	RETURN_IF_ABORT();
	ArgList arglist;
	char	*args1 = submit_param( SUBMIT_KEY_Arguments1, ATTR_JOB_ARGUMENTS1 );
		// NOTE: no ATTR_JOB_ARGUMENTS2 in the following,
		// because that is the same as Arguments1
	char    *args2 = submit_param( SUBMIT_KEY_Arguments2 );
	bool allow_arguments_v1 = submit_param_bool( SUBMIT_CMD_AllowArgumentsV1, NULL, false );
	bool args_success = true;
	MyString error_msg;

	if(args2 && args1 && ! allow_arguments_v1 ) {
		push_error(stderr, "If you wish to specify both 'arguments' and\n"
		 "'arguments2' for maximal compatibility with different\n"
		 "versions of Condor, then you must also specify\n"
		 "allow_arguments_v1=true.\n");
		ABORT_AND_RETURN(1);
	}

	if(args2) {
		args_success = arglist.AppendArgsV2Quoted(args2,&error_msg);
	}
	else if(args1) {
		args_success = arglist.AppendArgsV1WackedOrV2Quoted(args1,&error_msg);
	} else if (job->Lookup(ATTR_JOB_ARGUMENTS1) || job->Lookup(ATTR_JOB_ARGUMENTS2)) {
		return 0;
	}

	if(!args_success) {
		if(error_msg.IsEmpty()) {
			error_msg = "ERROR in arguments.";
		}
		push_error(stderr, "%s\nThe full arguments you specified were: %s\n",
				error_msg.Value(),
				args2 ? args2 : args1);
		ABORT_AND_RETURN(1);
	}

	MyString value;
	bool MyCondorVersionRequiresV1 = arglist.InputWasV1() || arglist.CondorVersionRequiresV1(getScheddVersion());
	if(MyCondorVersionRequiresV1) {
		args_success = arglist.GetArgsStringV1Raw(&value,&error_msg);
		AssignJobString(ATTR_JOB_ARGUMENTS1, value.c_str());
	}
	else {
		args_success = arglist.GetArgsStringV2Raw(&value,&error_msg);
		AssignJobString(ATTR_JOB_ARGUMENTS2, value.c_str());
	}

	if(!args_success) {
		push_error(stderr, "failed to insert arguments: %s\n",
				error_msg.Value());
		ABORT_AND_RETURN(1);
	}

	if( JobUniverse == CONDOR_UNIVERSE_JAVA && arglist.Count() == 0)
	{
		push_error(stderr, "In Java universe, you must specify the class name to run.\nExample:\n\narguments = MyClass\n\n");
		ABORT_AND_RETURN( 1 );
	}

	if(args1) free(args1);
	if(args2) free(args2);
	return 0;
}


//
// returns true if the job has one of the attributes set that requires job deferral
// used by SetRequirements and some of the validation code.
//
const char* SubmitHash::NeedsJobDeferral()
{
	static const char * const attrs[] = {
		ATTR_CRON_MINUTES, ATTR_CRON_HOURS, ATTR_CRON_DAYS_OF_MONTH, ATTR_CRON_MONTHS, ATTR_CRON_DAYS_OF_WEEK,
		ATTR_DEFERRAL_TIME,
	};
	for (size_t ii = 0; ii < COUNTOF(attrs); ++ii) {
		if (job->Lookup(attrs[ii])) {
			return attrs[ii];
		}
	}
	return NULL;
}

//
// SetDeferral()
// Inserts the job deferral time into the ad if present
// This needs to be called before SetRequirements()
//
int SubmitHash::SetJobDeferral()
{
	RETURN_IF_ABORT();

		// Job Deferral Time
		// Only update the job ad if they provided a deferral time
		// We will only be able to validate the deferral time when the
		// Starter evaluates it and tries to set the timer for it
		//
	MyString buffer;
	char *temp = submit_param( SUBMIT_KEY_DeferralTime, ATTR_DEFERRAL_TIME );
	if ( temp != NULL ) {
		// make certain the input is valid
		long long dtime = 0;
		bool valid = AssignJobExpr(ATTR_DEFERRAL_TIME, temp) == 0;
		classad::Value value;
		if (valid && ExprTreeIsLiteral(job->Lookup(ATTR_DEFERRAL_TIME), value)) {
			valid = value.IsIntegerValue(dtime) && dtime >= 0;
		}
		if ( ! valid) {
			push_error(stderr, SUBMIT_KEY_DeferralTime " = %s is invalid, must eval to a non-negative integer.\n", temp );
			ABORT_AND_RETURN( 1 );
		}
			
		free( temp );
	}
	
		//
		// If this job needs the job deferral functionality, we
		// need to make sure we always add in the DeferralWindow
		// and the DeferralPrepTime attributes.
		// We have a separate if clause because SetCronTab() can
		// also set attributes that trigger this.
		//
	const char *cron_attr = NeedsJobDeferral();
	if (cron_attr) {
			//
			// Job Deferral Window
			// The window allows for some slack if the Starter
			// misses the exact execute time for a job
			//
			// NOTE: There are two separate attributes, CronWindow and
			// DeferralWindow, but they are mapped to the same attribute
			// in the job's classad (ATTR_DEFERRAL_WINDOW). This is just
			// it is less confusing for users that are using one feature but
			// not the other. CronWindow overrides DeferralWindow if they
			// both are set. The manual should talk about this.
			//
		temp = submit_param( SUBMIT_KEY_CronWindow, ATTR_CRON_WINDOW );
		if ( ! temp) {
			temp = submit_param( SUBMIT_KEY_DeferralWindow, ATTR_DEFERRAL_WINDOW );
		}
			//
			// If we have a parameter from the job file, use that value
			//
		if ( temp != NULL ){
			
			// make certain the input is valid
			long long dtime = 0;
			bool valid = AssignJobExpr(ATTR_DEFERRAL_WINDOW, temp) == 0;
			classad::Value value;
			if (valid && ExprTreeIsLiteral(job->Lookup(ATTR_DEFERRAL_WINDOW), value)) {
				valid = value.IsIntegerValue(dtime) && dtime >= 0;
			}
			if (!valid) {
				push_error(stderr, SUBMIT_KEY_DeferralWindow " = %s is invalid, must eval to a non-negative integer.\n", temp );
				ABORT_AND_RETURN( 1 );
			}
			free( temp );
			//
			// Otherwise, use the default value
			//
		} else {
			AssignJobVal(ATTR_DEFERRAL_WINDOW, JOB_DEFERRAL_WINDOW_DEFAULT);
		}
		
			//
			// Job Deferral Prep Time
			// This is how many seconds before the job should run it is
			// sent over to the starter
			//
			// NOTE: There are two separate attributes, CronPrepTime and
			// DeferralPrepTime, but they are mapped to the same attribute
			// in the job's classad (ATTR_DEFERRAL_PREP_TIME). This is just
			// it is less confusing for users that are using one feature but
			// not the other. CronPrepTime overrides DeferralPrepTime if they
			// both are set. The manual should talk about this.
			//
		temp = submit_param(SUBMIT_KEY_CronPrepTime, ATTR_CRON_PREP_TIME);
		if ( ! temp) {
			temp = submit_param(SUBMIT_KEY_DeferralPrepTime, ATTR_DEFERRAL_PREP_TIME);
		}
			//
			// If we have a parameter from the job file, use that value
			//
		if ( temp != NULL ){
			// make certain the input is valid
			long long dtime = 0;
			bool valid = AssignJobExpr(ATTR_DEFERRAL_PREP_TIME, temp) == 0;
			classad::Value value;
			if (valid && ExprTreeIsLiteral(job->Lookup(ATTR_DEFERRAL_PREP_TIME), value)) {
				valid = value.IsIntegerValue(dtime) && dtime >= 0;
			}
			if (!valid) {
				push_error(stderr, SUBMIT_KEY_DeferralPrepTime " = %s is invalid, must eval to a non-negative integer.\n", temp );
				ABORT_AND_RETURN( 1 );
			}
			free( temp );
			//
			// Otherwise, use the default value
			//
		} else {
			AssignJobVal(ATTR_DEFERRAL_PREP_TIME, JOB_DEFERRAL_PREP_TIME_DEFAULT);
		}
		
	}

	return 0;
}


int SubmitHash::SetJobRetries()
{
	RETURN_IF_ABORT();

	std::string erc, ehc;
	submit_param_exists(SUBMIT_KEY_OnExitRemoveCheck, ATTR_ON_EXIT_REMOVE_CHECK, erc);
	submit_param_exists(SUBMIT_KEY_OnExitHoldCheck, ATTR_ON_EXIT_HOLD_CHECK, ehc);

	long long num_retries = -1;
	long long success_code = 0;
	std::string retry_until;
	bool num_retries_specified = false;

	bool enable_retries = false;
	bool success_exit_code_set = false;
	if (submit_param_long_exists(SUBMIT_KEY_MaxRetries, ATTR_JOB_MAX_RETRIES, num_retries)) { enable_retries = true; num_retries_specified = true; }
	if (submit_param_long_exists(SUBMIT_KEY_SuccessExitCode, ATTR_JOB_SUCCESS_EXIT_CODE, success_code, true)) { enable_retries = true; success_exit_code_set = true; }
	if (submit_param_exists(SUBMIT_KEY_RetryUntil, NULL, retry_until)) { enable_retries = true; }
	if ( ! enable_retries)
	{
		// if none of these knobs are defined, then there are no retries.
		// Just insert the default on-exit-hold and on-exit-remove expressions
		if (erc.empty()) {
			if (!job->Lookup(ATTR_ON_EXIT_REMOVE_CHECK)) { AssignJobVal(ATTR_ON_EXIT_REMOVE_CHECK, true); }
		} else {
			AssignJobExpr (ATTR_ON_EXIT_REMOVE_CHECK, erc.c_str());
		}
		if (ehc.empty()) {
			if (!job->Lookup(ATTR_ON_EXIT_HOLD_CHECK)) { AssignJobVal(ATTR_ON_EXIT_HOLD_CHECK, false); }
		} else {
			AssignJobExpr(ATTR_ON_EXIT_HOLD_CHECK, ehc.c_str());
		}
		RETURN_IF_ABORT();
		return 0;
	}

	// if there is a retry_until value, figure out of it is an fultility exit code or an expression
	// and validate it.
	if ( ! retry_until.empty()) {
		ExprTree * tree = NULL;
		bool valid_retry_until = (0 == ParseClassAdRvalExpr(retry_until.c_str(), tree));
		if (valid_retry_until && tree) {
			ClassAd tmp;
			classad::References refs;
			GetExprReferences(retry_until.c_str(), tmp, &refs, &refs);
			long long futility_code;
			if (refs.empty() && string_is_long_param(retry_until.c_str(), futility_code)) {
				if (futility_code < INT_MIN || futility_code > INT_MAX) {
					valid_retry_until = false;
				} else {
					retry_until.clear();
					formatstr(retry_until, ATTR_ON_EXIT_CODE " == %d", (int)futility_code);
				}
			} else {
				ExprTree * expr = WrapExprTreeInParensForOp(tree, classad::Operation::LOGICAL_OR_OP);
				if (expr != tree) {
					tree = expr; // expr now owns tree
					retry_until.clear();
					ExprTreeToString(tree, retry_until);
				}
			}
		}
		delete tree;

		if ( ! valid_retry_until) {
			push_error(stderr, "%s=%s is invalid, it must be an integer or boolean expression.\n", SUBMIT_KEY_RetryUntil, retry_until.c_str());
			ABORT_AND_RETURN( 1 );
		}
	}

	if ( ! num_retries_specified) {
		if ( ! job->Lookup(ATTR_JOB_MAX_RETRIES)) {
			num_retries = param_integer("DEFAULT_JOB_MAX_RETRIES", 2);
			num_retries_specified = true;
		}
	}
	if (num_retries_specified) {
		AssignJobVal(ATTR_JOB_MAX_RETRIES, num_retries);
	}

	// paste up the final OnExitHold expression and insert it into the job.
	if (ehc.empty()) {
		// TODO: remove this trvial default when it is no longer needed
		if (!job->Lookup(ATTR_ON_EXIT_HOLD_CHECK)) { AssignJobVal(ATTR_ON_EXIT_HOLD_CHECK, false); }
	} else {
		AssignJobExpr(ATTR_ON_EXIT_HOLD_CHECK, ehc.c_str());
	}
	RETURN_IF_ABORT();

	// we are done if the base job already has a remove check and they did not specify a modification to the remove check
	if (job->Lookup(ATTR_ON_EXIT_REMOVE_CHECK) && !success_exit_code_set && retry_until.empty()) {
		return 0;
	}

	// Build the appropriate OnExitRemove expression, we will fill in success exit status value and other clauses later.
	const char * basic_exit_remove_expr = ATTR_NUM_JOB_COMPLETIONS " > " ATTR_JOB_MAX_RETRIES " || " ATTR_ON_EXIT_CODE " == ";

	// build the sub expression that checks for exit codes that should end retries
	std::string code_check;
	if (success_exit_code_set) {
		AssignJobVal(ATTR_JOB_SUCCESS_EXIT_CODE, success_code);
		code_check = ATTR_JOB_SUCCESS_EXIT_CODE;
	} else {
		formatstr(code_check, "%d", (int)success_code);
	}
	if ( ! retry_until.empty()) {
		code_check += " || ";
		code_check += retry_until;
	}

	// paste up the final OnExitRemove expression
	std::string onexitrm(basic_exit_remove_expr);
	onexitrm += code_check;

	// if the user supplied an on_exit_remove expression, || it in
	if ( ! erc.empty()) {
		if ( ! check_expr_and_wrap_for_op(erc, classad::Operation::LOGICAL_OR_OP)) {
			push_error(stderr, "%s=%s is invalid, it must be a boolean expression.\n", SUBMIT_KEY_OnExitRemoveCheck, erc.c_str());
			ABORT_AND_RETURN( 1 );
		}
		onexitrm += " || ";
		onexitrm += erc;
	}
	// Insert the final OnExitRemove expression into the job
	AssignJobExpr(ATTR_ON_EXIT_REMOVE_CHECK, onexitrm.c_str());
	RETURN_IF_ABORT();

	return 0;
}


/** Given a universe in string form, return the number

Passing a universe in as a null terminated string in univ.  This can be
a case-insensitive word ("standard", "java"), or the associated number (1, 7).
Returns the integer of the universe.  In the event a given universe is not
understood, returns 0.

(The "Ex"tra functionality over CondorUniverseNumber is that it will
handle a string of "1".  This is primarily included for backward compatility
with the old icky way of specifying a Remote_Universe.
*/
static int CondorUniverseNumberEx(const char * univ)
{
	if( univ == 0 ) {
		return 0;
	}

	if( atoi(univ) != 0) {
		return atoi(univ);
	}

	return CondorUniverseNumber(univ);
}

#if 0 // obsolete code kept temporarily for reference.

/*
	Walk the list of submit commands (as stored in the
	insert() table) looking for a handful of Remote_FOO
	attributes we want to special case.  Translate them (if necessary)
	and stuff them into the ClassAd.
*/
int SubmitHash::SetRemoteAttrs()
{
	RETURN_IF_ABORT();
	const int REMOTE_PREFIX_LEN = (int)strlen(SUBMIT_KEY_REMOTE_PREFIX);

	struct ExprItem {
		const char * submit_expr;
		const char * special_expr;
		const char * attr;
	};

	ExprItem tostringize[] = {
		{ SUBMIT_KEY_GlobusRSL, "globus_rsl", ATTR_GLOBUS_RSL },
		{ SUBMIT_KEY_NordugridRSL, "nordugrid_rsl", ATTR_NORDUGRID_RSL },
		{ SUBMIT_KEY_GridResource, 0, ATTR_GRID_RESOURCE },
	};
	const int tostringizesz = sizeof(tostringize) / sizeof(tostringize[0]);


	HASHITER it = hash_iter_begin(SubmitMacroSet);
	for( ; ! hash_iter_done(it); hash_iter_next(it)) {

		const char * key = hash_iter_key(it);
		int remote_depth = 0;
		while(strncasecmp(key, SUBMIT_KEY_REMOTE_PREFIX, REMOTE_PREFIX_LEN) == 0) {
			remote_depth++;
			key += REMOTE_PREFIX_LEN;
		}

		if(remote_depth == 0) {
			continue;
		}

		MyString preremote = "";
		for(int i = 0; i < remote_depth; ++i) {
			preremote += SUBMIT_KEY_REMOTE_PREFIX;
		}

		if(strcasecmp(key, SUBMIT_KEY_Universe) == 0 || strcasecmp(key, ATTR_JOB_UNIVERSE) == 0) {
			MyString Univ1 = preremote + SUBMIT_KEY_Universe;
			MyString Univ2 = preremote + ATTR_JOB_UNIVERSE;
			MyString val = submit_param_mystring(Univ1.Value(), Univ2.Value());
			int univ = CondorUniverseNumberEx(val.Value());
			if(univ == 0) {
				push_error(stderr, "Unknown universe of '%s' specified\n", val.Value());
				ABORT_AND_RETURN( 1 );
			}
			MyString attr = preremote + ATTR_JOB_UNIVERSE;
			dprintf(D_FULLDEBUG, "Adding %s = %d\n", attr.Value(), univ);
			AssignJobVal(attr.Value(), univ);

		} else {

			for(int i = 0; i < tostringizesz; ++i) {
				ExprItem & item = tostringize[i];

				if(	strcasecmp(key, item.submit_expr) &&
					(item.special_expr == NULL || strcasecmp(key, item.special_expr)) &&
					strcasecmp(key, item.job_expr)) {
					continue;
				}
				MyString key1 = preremote + item.submit_expr;
				MyString key2 = preremote + item.special_expr;
				MyString key3 = preremote + item.job_expr;
				const char * ckey1 = key1.Value();
				const char * ckey2 = key2.Value();
				if(item.special_expr == NULL) { ckey2 = NULL; }
				const char * ckey3 = key3.Value();
				char * val = submit_param(ckey1, ckey2);
				if( val == NULL ) {
					val = submit_param(ckey3);
				}
				ASSERT(val); // Shouldn't have gotten here if it's missing.
				dprintf(D_FULLDEBUG, "Adding %s = %s\n", ckey3, val);
				AssignJobString(ckey3, val);
				free(val);
				break;
			}
		}
	}
	hash_iter_delete(&it);

	return 0;
}

int SubmitHash::SetJobMachineAttrs()
{
	RETURN_IF_ABORT();
	MyString job_machine_attrs = submit_param_mystring( SUBMIT_KEY_JobMachineAttrs, ATTR_JOB_MACHINE_ATTRS );
	MyString history_len_str = submit_param_mystring( SUBMIT_KEY_JobMachineAttrsHistoryLength, ATTR_JOB_MACHINE_ATTRS_HISTORY_LENGTH );
	MyString buffer;

	if( job_machine_attrs.Length() ) {
		AssignJobString(ATTR_JOB_MACHINE_ATTRS,job_machine_attrs.Value());
	}
	if( history_len_str.Length() ) {
		char *endptr=NULL;
		long history_len = strtol(history_len_str.Value(),&endptr,10);
		if( history_len > INT_MAX || history_len < 0 || *endptr) {
			push_error(stderr, SUBMIT_KEY_JobMachineAttrsHistoryLength "=%s is out of bounds 0 to %d\n",history_len_str.Value(),INT_MAX);
			ABORT_AND_RETURN( 1 );
		}
		AssignJobVal(ATTR_JOB_MACHINE_ATTRS_HISTORY_LENGTH, history_len);
	}
	return 0;
}

#endif // above code is obsolete, kept temporarily for reference.

static const char * check_docker_image(char * docker_image)
{
	// trim leading & trailing whitespace and remove surrounding "" if any.
	docker_image = trim_and_strip_quotes_in_place(docker_image);

	// TODO: add code here to validate docker image argument (if possible)
	return docker_image;
}


int SubmitHash::SetExecutable()
{
	RETURN_IF_ABORT();
	bool	transfer_it = true;
	bool	ignore_it = false;
	char	*ename = NULL;
	char	*macro_value = NULL;
	_submit_file_role role = SFR_EXECUTABLE;
	MyString	full_ename;
	MyString buffer;

	YourStringNoCase gridType(JobGridType.Value());

	// In vm universe and ec2/boinc grid jobs, 'Executable'
	// parameter is not a real file but just the name of job.
	if ( JobUniverse == CONDOR_UNIVERSE_VM ||
		 ( JobUniverse == CONDOR_UNIVERSE_GRID &&
		   ( gridType == "ec2" ||
			 gridType == "gce"  ||
			 gridType == "azure"  ||
			 gridType == "boinc" ) ) ) {
		ignore_it = true;
		role = SFR_PSEUDO_EXECUTABLE;
	}

	if (IsDockerJob) {
		auto_free_ptr docker_image(submit_param(SUBMIT_KEY_DockerImage, ATTR_DOCKER_IMAGE));
		if (docker_image) {
			const char * image = check_docker_image(docker_image.ptr());
			if (! image || ! image[0]) {
				push_error(stderr, "'%s' is not a valid docker_image\n", docker_image.ptr());
				ABORT_AND_RETURN(1);
			}
			AssignJobString(ATTR_DOCKER_IMAGE, image);
		} else if ( ! job->Lookup(ATTR_DOCKER_IMAGE)) {
			push_error(stderr, "docker jobs require a docker_image\n");
			ABORT_AND_RETURN(1);
		}
		role = SFR_PSEUDO_EXECUTABLE;
	}

	ename = submit_param( SUBMIT_KEY_Executable, ATTR_JOB_CMD );
	if( ename == NULL ) {
		// if no executable keyword, but the job already has an executable we are done.
		if (job->Lookup(ATTR_JOB_CMD)) {
			return abort_code;
		}
		/*
		if (ignore_it || IsDockerJob) {
			// the Cmd attribute has no value, and it's ok to have no exe here
			// so set the value to ""
			AssignJobString(ATTR_JOB_CMD, "");
			return abort_code;
		}
		*/
		if (IsDockerJob) {
			// docker jobs don't require an executable.
			ignore_it = true;
			role = SFR_PSEUDO_EXECUTABLE;
		} else {
			push_error(stderr, "No '%s' parameter was provided\n", SUBMIT_KEY_Executable);
			ABORT_AND_RETURN( 1 );
		}
	}

	macro_value = submit_param( SUBMIT_KEY_TransferExecutable, ATTR_TRANSFER_EXECUTABLE );
	if ( macro_value ) {
		if ( macro_value[0] == 'F' || macro_value[0] == 'f' ) {
			AssignJobVal(ATTR_TRANSFER_EXECUTABLE, false);
			transfer_it = false;
		}
		free( macro_value );
	} else {
		// For Docker Universe, if xfer_exe not set at all, and we have an exe
		// heuristically set xfer_exe to false if is a absolute path
		if (IsDockerJob && ename && ename[0] == '/') {
			AssignJobVal(ATTR_TRANSFER_EXECUTABLE, false);
			transfer_it = false;
			ignore_it = true;
		}
	}

	if ( ignore_it ) {
		if( transfer_it == true ) {
			AssignJobVal(ATTR_TRANSFER_EXECUTABLE, false);
			transfer_it = false;
		}
	}

	// If we're not transfering the executable, leave a relative pathname
	// unresolved. This is mainly important for the Globus universe.
	if ( transfer_it ) {
		full_ename = full_path( ename, false );
	} else {
		full_ename = ename;
	}
	if ( !ignore_it ) {
		check_and_universalize_path(full_ename);
	}

	AssignJobString (ATTR_JOB_CMD, full_ename.Value());

#if 1
	// code below moved to SetAutoAttributes
#else

		/* MPI REALLY doesn't like these! */
	if ( JobUniverse != CONDOR_UNIVERSE_MPI ) {
		AssignJobVal(ATTR_MIN_HOSTS, 1);
		AssignJobVal (ATTR_MAX_HOSTS, 1);
	} 

	if ( JobUniverse == CONDOR_UNIVERSE_PARALLEL) {
		AssignJobVal(ATTR_WANT_IO_PROXY, true);
		AssignJobVal(ATTR_JOB_REQUIRES_SANDBOX, true);
	}

	AssignJobVal (ATTR_CURRENT_HOSTS, 0);

	switch(JobUniverse) 
	{
	case CONDOR_UNIVERSE_STANDARD:
		AssignJobVal (ATTR_WANT_REMOTE_SYSCALLS, true);
		AssignJobVal (ATTR_WANT_CHECKPOINT, true);
		break;
	case CONDOR_UNIVERSE_MPI:  // for now
		/*
		if(!use_condor_mpi_universe) {
			push_error(stderr, "mpi universe no longer suppported. Please use parallel universe.\n"
					"You can submit mpi jobs using parallel universe. Most likely, a substitution of\n"
					"\nuniverse = parallel\n\n"
					"in place of\n"
					"\nuniverse = mpi\n\n"
					"in you submit description file will suffice.\n"
					"See the HTCondor Manual Parallel Applications section (2.9) for further details.\n");
			ABORT_AND_RETURN( 1 );
		}
		*/
		//Purposely fall through if use_condor_mpi_universe is true
	case CONDOR_UNIVERSE_VANILLA:
	case CONDOR_UNIVERSE_LOCAL:
	case CONDOR_UNIVERSE_SCHEDULER:
	case CONDOR_UNIVERSE_PARALLEL:
	case CONDOR_UNIVERSE_GRID:
	case CONDOR_UNIVERSE_JAVA:
	case CONDOR_UNIVERSE_VM:
		AssignJobVal (ATTR_WANT_REMOTE_SYSCALLS, false);
		AssignJobVal (ATTR_WANT_CHECKPOINT, false);
		break;
	default:
		push_error(stderr, "Unknown universe %d (%s)\n", JobUniverse, CondorUniverseName(JobUniverse) );
		ABORT_AND_RETURN( 1 );
	}
#endif

	if (FnCheckFile) {
		int rval = FnCheckFile(CheckFileArg, this, role, ename, (transfer_it ? 1 : 0));
		if (rval) { ABORT_AND_RETURN( rval ); }
	}
	if (ename) free(ename);
	return 0;
}


static bool mightTransfer( int universe )
{
	switch( universe ) {
	case CONDOR_UNIVERSE_VANILLA:
	case CONDOR_UNIVERSE_MPI:
	case CONDOR_UNIVERSE_PARALLEL:
	case CONDOR_UNIVERSE_JAVA:
	case CONDOR_UNIVERSE_VM:
		return true;
		break;
	default:
		return false;
		break;
	}
	return false;
}


int SubmitHash::SetUniverse()
{
	RETURN_IF_ABORT();
	MyString buffer;

	auto_free_ptr univ(submit_param(SUBMIT_KEY_Universe, ATTR_JOB_UNIVERSE));
	if ( ! univ) {
		// get a default universe from the config file
		univ.set(param("DEFAULT_UNIVERSE"));
	}

	IsDockerJob = false;
	JobUniverse = 0;
	JobGridType.clear();
	VMType.clear();

	if (univ) {
		JobUniverse = CondorUniverseNumberEx(univ.ptr());
		if ( ! JobUniverse) {
			// maybe it's a topping?
			if (MATCH == strcasecmp(univ.ptr(), "docker")) {
				JobUniverse = CONDOR_UNIVERSE_VANILLA;
				IsDockerJob = true;
			}
		}
	} else {
		// if nothing else, it must be a vanilla universe
		//  *changed from "standard" for 7.2.0*
		JobUniverse = CONDOR_UNIVERSE_VANILLA;
	}

	// set the universe into the job
	AssignJobVal(ATTR_JOB_UNIVERSE, JobUniverse);

	// set the Remote_Universe and Remote_Remote_Universe (if any)
	auto_free_ptr remote_univ(submit_param(SUBMIT_KEY_REMOTE_PREFIX SUBMIT_KEY_Universe,
		                                   SUBMIT_KEY_REMOTE_PREFIX ATTR_JOB_UNIVERSE));
	if (remote_univ) {
		int univ = CondorUniverseNumberEx(remote_univ);
		if ( ! univ) {
			push_error(stderr, "Unknown Remote_Universe of '%s' specified\n", remote_univ.ptr());
			ABORT_AND_RETURN(1);
		}
		AssignJobVal(SUBMIT_KEY_REMOTE_PREFIX ATTR_JOB_UNIVERSE, univ);
	}
	remote_univ.set(submit_param(SUBMIT_KEY_REMOTE_PREFIX SUBMIT_KEY_REMOTE_PREFIX SUBMIT_KEY_Universe,
		                         SUBMIT_KEY_REMOTE_PREFIX SUBMIT_KEY_REMOTE_PREFIX ATTR_JOB_UNIVERSE));
	if (remote_univ) {
		int univ = CondorUniverseNumberEx(remote_univ);
		if (! univ) {
			push_error(stderr, "Unknown Remote_Remote_Universe of '%s' specified\n", remote_univ.ptr());
			ABORT_AND_RETURN(1);
		}
		AssignJobVal(SUBMIT_KEY_REMOTE_PREFIX SUBMIT_KEY_REMOTE_PREFIX ATTR_JOB_UNIVERSE, univ);
	}

	// for "scheduler" or "local" or "parallel" universe, this is all we need to do
	if (JobUniverse == CONDOR_UNIVERSE_SCHEDULER ||
		JobUniverse == CONDOR_UNIVERSE_LOCAL ||
		JobUniverse == CONDOR_UNIVERSE_PARALLEL ||
		JobUniverse == CONDOR_UNIVERSE_MPI)
	{
		return 0;
	}

	// we only check WantParallelScheduling when building the cluster ad (like universe)
	bool wantParallel = submit_param_bool(ATTR_WANT_PARALLEL_SCHEDULING, NULL, false);
	if (wantParallel) {
		AssignJobVal(ATTR_WANT_PARALLEL_SCHEDULING, true);
	}

	if (JobUniverse == CONDOR_UNIVERSE_JAVA) {
		return 0;
	}

	// for vanilla universe, we have some special cases for toppings...
	if (JobUniverse == CONDOR_UNIVERSE_VANILLA) {
		if (IsDockerJob) {
			// TODO: remove this when the docker starter no longer requires it.
			AssignJobVal(ATTR_WANT_DOCKER, true);
		}
		return 0;
	}

	if (JobUniverse == CONDOR_UNIVERSE_STANDARD) {
#if defined( CLIPPED )
		push_error(stderr, "You are trying to submit a \"%s\" job to Condor. "
				 "However, this installation of Condor does not support the "
				 "Standard Universe.\n%s\n%s\n",
				 univ.ptr(), CondorVersion(), CondorPlatform() );
		ABORT_AND_RETURN( 1 );
#else
		// Standard universe needs file checks disabled to create stdout and stderr
		DisableFileChecks = 0;
		return 0;
#endif
	};


	// "globus" or "grid" universe
	if (JobUniverse == CONDOR_UNIVERSE_GRID) {

		//PRAGMA_REMIND("tj: can this code be removed and the code in SetGridParams used instead?")
		bool valid_grid_type = false;
		auto_free_ptr grid_resource(submit_param(SUBMIT_KEY_GridResource, ATTR_GRID_RESOURCE));
		if (grid_resource) {
			valid_grid_type = extract_gridtype(grid_resource, JobGridType);
		} else if (job->LookupString(ATTR_GRID_RESOURCE, buffer)) {
			valid_grid_type = extract_gridtype(buffer.c_str(), JobGridType);
		} else if (clusterAd && clusterAd->LookupString(ATTR_GRID_RESOURCE, buffer)) {
			valid_grid_type = extract_gridtype(buffer.c_str(), JobGridType);
		} else {
			push_error(stderr, SUBMIT_KEY_GridResource " attribute not defined for grid universe job\n");
			ABORT_AND_RETURN(1);
		}

		if ( ! valid_grid_type) {
			push_error(stderr, "Invalid value '%s' for grid type\n"
				"Must be one of: gt2, gt5, pbs, lsf, sge, nqs, condor, nordugrid, unicore, ec2, gce, azure, cream, or boinc\n",
				JobGridType.Value());
			ABORT_AND_RETURN(1);
		}

		return 0;
	};


	if (JobUniverse == CONDOR_UNIVERSE_VM) {

		//PRAGMA_REMIND("tj: move this to ReportCommonMistakes")

			// also lookup checkpoint an network so we can force file transfer submit knobs.
		bool VMCheckpoint = submit_param_bool(SUBMIT_KEY_VM_Checkpoint, ATTR_JOB_VM_CHECKPOINT, false);
		if( VMCheckpoint ) {
			bool VMNetworking = submit_param_bool(SUBMIT_KEY_VM_Networking, ATTR_JOB_VM_NETWORKING, false);
			if( VMNetworking ) {
				/*
				 * User explicitly requested vm_checkpoint = true, 
				 * but they also turned on vm_networking, 
				 * For now, vm_networking is not conflict with vm_checkpoint.
				 * If user still wants to use both vm_networking 
				 * and vm_checkpoint, they explicitly need to define 
				 * when_to_transfer_output = ON_EXIT_OR_EVICT.
				 */
				FileTransferOutput_t when_output = FTO_NONE;
				auto_free_ptr vm_tmp(submit_param( ATTR_WHEN_TO_TRANSFER_OUTPUT, SUBMIT_KEY_WhenToTransferOutput ));
				if ( vm_tmp ) {
					when_output = getFileTransferOutputNum(vm_tmp.ptr());
				}
				if( when_output != FTO_ON_EXIT_OR_EVICT ) {
					MyString err_msg;
					err_msg = "\nERROR: You explicitly requested "
						"both VM checkpoint and VM networking. "
						"However, VM networking is currently conflict "
						"with VM checkpoint. If you still want to use "
						"both VM networking and VM checkpoint, "
						"you explicitly must define "
						"\"when_to_transfer_output = ON_EXIT_OR_EVICT\"\n";
					print_wrapped_text( err_msg.Value(), stderr );
					ABORT_AND_RETURN( 1 );
				}
			}
			// For vm checkpoint, we turn on condor file transfer
			set_submit_param( ATTR_SHOULD_TRANSFER_FILES, "YES");
			set_submit_param( ATTR_WHEN_TO_TRANSFER_OUTPUT, "ON_EXIT_OR_EVICT");
		} else {
			// Even if we don't use vm_checkpoint, 
			// we always turn on condor file transfer for VM universe.
			// Here there are several reasons.
			// For example, because we may use snapshot disks in vmware, 
			// those snapshot disks need to be transferred back 
			// to this submit machine.
			// For another example, a job user want to transfer vm_cdrom_files 
			// but doesn't want to transfer disk files.
			// If we need the same file system domain, 
			// we will add the requirement of file system domain later as well.
			set_submit_param( ATTR_SHOULD_TRANSFER_FILES, "YES");
			set_submit_param( ATTR_WHEN_TO_TRANSFER_OUTPUT, "ON_EXIT");
		}

		return 0;
	};

	// If we get to here, this is an unknown or unsupported universe.
	if (univ && ! JobUniverse) {
		push_error(stderr, "I don't know about the '%s' universe.\n", univ.ptr());
		ABORT_AND_RETURN( 1 );
	} else if (JobUniverse) {
		push_error(stderr, "'%s' is not a supported universe.\n", CondorUniverseNameUcFirst(JobUniverse));
		ABORT_AND_RETURN( 1 );
	}

	return 0;
}

int SubmitHash::SetParallelParams()
{
	RETURN_IF_ABORT();
	MyString buffer;

	bool wantParallel = false;
	job->LookupBool(ATTR_WANT_PARALLEL_SCHEDULING, wantParallel);
 
	if (JobUniverse == CONDOR_UNIVERSE_MPI ||
		JobUniverse == CONDOR_UNIVERSE_PARALLEL || wantParallel) {

		auto_free_ptr mach_count(submit_param(SUBMIT_KEY_MachineCount, ATTR_MACHINE_COUNT));
		if( ! mach_count ) { 
				// try an alternate name
			mach_count.set(submit_param(SUBMIT_KEY_NodeCount, SUBMIT_KEY_NodeCountAlt));
		}
		if (mach_count) {
			int tmp = atoi(mach_count);
			AssignJobVal(ATTR_MIN_HOSTS, tmp);
			AssignJobVal(ATTR_MAX_HOSTS, tmp);
		}
		else if ( ! job->Lookup(ATTR_MAX_HOSTS)) {
			push_error(stderr, "No machine_count specified!\n" );
			ABORT_AND_RETURN( 1 );
		}

		// to preserve pre 8.9 behavior. when building the cluster ad, set request_cpus for parallel jobs to 1
		// this will get overwritten by SetRequestCpus if the submit actually has a request_cpus keyword
		// but it will NOT be overwritten by JOB_DEFAULT_REQUESTCPUS
		if ( ! clusterAd) {
			AssignJobVal(ATTR_REQUEST_CPUS, 1);
		}
	}

	if (JobUniverse == CONDOR_UNIVERSE_PARALLEL && ! clusterAd) {
		AssignJobVal(ATTR_WANT_IO_PROXY, true);
		AssignJobVal(ATTR_JOB_REQUIRES_SANDBOX, true);
	}

	return 0;
}

/* This function is used to handle submit file commands that are inserted
 * into the job ClassAd verbatim, with no special treatment.
 */

static const SimpleSubmitKeyword prunable_keywords[] = {
	// formerly SetSimpleJobExprs
	{SUBMIT_KEY_NextJobStartDelay, ATTR_NEXT_JOB_START_DELAY, SimpleSubmitKeyword::f_as_expr},
	{SUBMIT_KEY_KeepClaimIdle, ATTR_JOB_KEEP_CLAIM_IDLE, SimpleSubmitKeyword::f_as_expr},
	{SUBMIT_KEY_JobAdInformationAttrs, ATTR_JOB_AD_INFORMATION_ATTRS, SimpleSubmitKeyword::f_as_string},
	{SUBMIT_KEY_JobMaterializeMaxIdle, ATTR_JOB_MATERIALIZE_MAX_IDLE, SimpleSubmitKeyword::f_as_expr},
	{SUBMIT_KEY_JobMaterializeMaxIdleAlt, ATTR_JOB_MATERIALIZE_MAX_IDLE, SimpleSubmitKeyword::f_as_expr | SimpleSubmitKeyword::f_alt_name},
	{SUBMIT_KEY_DockerNetworkType, ATTR_DOCKER_NETWORK_TYPE, SimpleSubmitKeyword::f_as_string},
	{SUBMIT_KEY_TransferPlugins, ATTR_TRANSFER_PLUGINS, SimpleSubmitKeyword::f_as_string},

	// formerly SetJobMachineAttrs
	{SUBMIT_KEY_JobMachineAttrs, ATTR_JOB_MACHINE_ATTRS, SimpleSubmitKeyword::f_as_string},
	{SUBMIT_KEY_JobMachineAttrsHistoryLength, ATTR_JOB_MACHINE_ATTRS_HISTORY_LENGTH, SimpleSubmitKeyword::f_as_int},

	// formerly SetNotifyUser
	{SUBMIT_KEY_NotifyUser, ATTR_NOTIFY_USER, SimpleSubmitKeyword::f_as_string},
	// formerly SetEmailAttributes
	{SUBMIT_KEY_EmailAttributes, ATTR_EMAIL_ATTRIBUTES, SimpleSubmitKeyword::f_as_string | SimpleSubmitKeyword::f_as_list},
	// formerly SetRemoteInitialDir
	{SUBMIT_KEY_RemoteInitialDir, ATTR_JOB_REMOTE_IWD, SimpleSubmitKeyword::f_as_string},
	// formerly SetRemoteAttrs (2 levels of remoteness hard coded here)
	{SUBMIT_KEY_REMOTE_PREFIX SUBMIT_KEY_GridResource,  SUBMIT_KEY_REMOTE_PREFIX ATTR_GRID_RESOURCE, SimpleSubmitKeyword::f_as_string},
	{SUBMIT_KEY_REMOTE_PREFIX SUBMIT_KEY_GlobusRSL, SUBMIT_KEY_REMOTE_PREFIX ATTR_GLOBUS_RSL, SimpleSubmitKeyword::f_as_string},
	{SUBMIT_KEY_REMOTE_PREFIX SUBMIT_KEY_NordugridRSL, SUBMIT_KEY_REMOTE_PREFIX ATTR_NORDUGRID_RSL, SimpleSubmitKeyword::f_as_string},
	{SUBMIT_KEY_REMOTE_PREFIX SUBMIT_KEY_REMOTE_PREFIX SUBMIT_KEY_GridResource, SUBMIT_KEY_REMOTE_PREFIX SUBMIT_KEY_REMOTE_PREFIX ATTR_GRID_RESOURCE, SimpleSubmitKeyword::f_as_string},
	{SUBMIT_KEY_REMOTE_PREFIX SUBMIT_KEY_REMOTE_PREFIX SUBMIT_KEY_GlobusRSL, SUBMIT_KEY_REMOTE_PREFIX SUBMIT_KEY_REMOTE_PREFIX ATTR_GLOBUS_RSL, SimpleSubmitKeyword::f_as_string},
	{SUBMIT_KEY_REMOTE_PREFIX SUBMIT_KEY_REMOTE_PREFIX SUBMIT_KEY_NordugridRSL, SUBMIT_KEY_REMOTE_PREFIX SUBMIT_KEY_REMOTE_PREFIX ATTR_NORDUGRID_RSL, SimpleSubmitKeyword::f_as_string},

	// formerly SetOutputDestination
	{SUBMIT_KEY_OutputDestination, ATTR_OUTPUT_DESTINATION, SimpleSubmitKeyword::f_as_string},
	// formerly SetWantGracefulRemoval
	{SUBMIT_KEY_WantGracefulRemoval, ATTR_WANT_GRACEFUL_REMOVAL, SimpleSubmitKeyword::f_as_expr},
	// formerly SetJobMaxVacateTime
	{SUBMIT_KEY_JobMaxVacateTime, ATTR_JOB_MAX_VACATE_TIME, SimpleSubmitKeyword::f_as_expr},
	// formerly SetEncryptExecuteDir
	{SUBMIT_KEY_EncryptExecuteDir, ATTR_ENCRYPT_EXECUTE_DIRECTORY, SimpleSubmitKeyword::f_as_bool},
	// formerly SetPerFileEncryption
	{SUBMIT_KEY_EncryptInputFiles, ATTR_ENCRYPT_INPUT_FILES, SimpleSubmitKeyword::f_as_string},
	{SUBMIT_KEY_EncryptOutputFiles, ATTR_ENCRYPT_OUTPUT_FILES, SimpleSubmitKeyword::f_as_string},
	{SUBMIT_KEY_DontEncryptInputFiles, ATTR_DONT_ENCRYPT_INPUT_FILES, SimpleSubmitKeyword::f_as_string},
	{SUBMIT_KEY_DontEncryptOutputFiles, ATTR_DONT_ENCRYPT_OUTPUT_FILES, SimpleSubmitKeyword::f_as_string},
	// formerly SetLoadProfile
	{SUBMIT_KEY_LoadProfile,  ATTR_JOB_LOAD_PROFILE, SimpleSubmitKeyword::f_as_bool},
	// formerly SetFileOptions
	{SUBMIT_KEY_FileRemaps, ATTR_FILE_REMAPS, SimpleSubmitKeyword::f_as_expr}, // TODO: should this be a string rather than an expression?
	{SUBMIT_KEY_BufferFiles, ATTR_BUFFER_FILES, SimpleSubmitKeyword::f_as_expr},
	{SUBMIT_KEY_BufferSize, ATTR_BUFFER_SIZE, SimpleSubmitKeyword::f_as_expr},
	{SUBMIT_KEY_BufferBlockSize, ATTR_BUFFER_BLOCK_SIZE, SimpleSubmitKeyword::f_as_expr},
	// formerly SetFetchFiles
	{SUBMIT_KEY_FetchFiles, ATTR_FETCH_FILES, SimpleSubmitKeyword::f_as_string},
	// formerly SetCompressFiles
	{SUBMIT_KEY_CompressFiles, ATTR_COMPRESS_FILES, SimpleSubmitKeyword::f_as_string},
	// formerly SetAppendFiles
	{SUBMIT_KEY_AppendFiles, ATTR_APPEND_FILES, SimpleSubmitKeyword::f_as_string},
	// formerly SetLocalFiles
	{SUBMIT_KEY_LocalFiles, ATTR_LOCAL_FILES, SimpleSubmitKeyword::f_as_string},
	// formerly SetUserLog
	{SUBMIT_KEY_UserLogFile, ATTR_ULOG_FILE, SimpleSubmitKeyword::f_as_string | SimpleSubmitKeyword::f_logfile},
	{SUBMIT_KEY_DagmanLogFile, ATTR_DAGMAN_WORKFLOW_LOG, SimpleSubmitKeyword::f_as_string | SimpleSubmitKeyword::f_logfile},
	{SUBMIT_KEY_UserLogUseXML, ATTR_ULOG_USE_XML, SimpleSubmitKeyword::f_as_bool},

	// formerly SetNoopJob
	{SUBMIT_KEY_Noop, ATTR_JOB_NOOP, SimpleSubmitKeyword::f_as_expr},
	{SUBMIT_KEY_NoopExitSignal, ATTR_JOB_NOOP_EXIT_SIGNAL, SimpleSubmitKeyword::f_as_expr},
	{SUBMIT_KEY_NoopExitCode, ATTR_JOB_NOOP_EXIT_CODE, SimpleSubmitKeyword::f_as_expr},
	// formerly SetDAGNodeName
	{ATTR_DAG_NODE_NAME_ALT, ATTR_DAG_NODE_NAME, SimpleSubmitKeyword::f_as_string},
	// formerly SetMatchListLen
	{SUBMIT_KEY_LastMatchListLength, ATTR_LAST_MATCH_LIST_LENGTH, SimpleSubmitKeyword::f_as_int},
	// formerly SetDAGManJobId
	{SUBMIT_KEY_DAGManJobId, ATTR_DAGMAN_JOB_ID, SimpleSubmitKeyword::f_as_uint},
	// formerly SetLogNotes
	{SUBMIT_KEY_LogNotesCommand, ATTR_SUBMIT_EVENT_NOTES, SimpleSubmitKeyword::f_as_string},
	// formerly SetUserNotes
	{SUBMIT_KEY_UserNotesCommand, ATTR_SUBMIT_EVENT_USER_NOTES, SimpleSubmitKeyword::f_as_string},
	// formerly SetStackSize
	{SUBMIT_KEY_StackSize, ATTR_STACK_SIZE, SimpleSubmitKeyword::f_as_expr},
	// formerly SetJarFiles
	{SUBMIT_KEY_JarFiles, ATTR_JAR_FILES, SimpleSubmitKeyword::f_as_string},
	// formerly SetParallelStartupScripts
	{SUBMIT_KEY_ParallelScriptShadow, ATTR_PARALLEL_SCRIPT_SHADOW, SimpleSubmitKeyword::f_as_string},
	{SUBMIT_KEY_ParallelScriptStarter, ATTR_PARALLEL_SCRIPT_STARTER, SimpleSubmitKeyword::f_as_string},
	// formerly SetCronTab
	{SUBMIT_KEY_CronMinute, ATTR_CRON_MINUTES, SimpleSubmitKeyword::f_as_string},
	{SUBMIT_KEY_CronHour, ATTR_CRON_HOURS, SimpleSubmitKeyword::f_as_string},
	{SUBMIT_KEY_CronDayOfMonth, ATTR_CRON_DAYS_OF_MONTH, SimpleSubmitKeyword::f_as_string},
	{SUBMIT_KEY_CronMonth, ATTR_CRON_MONTHS, SimpleSubmitKeyword::f_as_string},
	{SUBMIT_KEY_CronDayOfWeek, ATTR_CRON_DAYS_OF_WEEK, SimpleSubmitKeyword::f_as_string},
	// formerly SetDescription
	{SUBMIT_KEY_Description, ATTR_JOB_DESCRIPTION, SimpleSubmitKeyword::f_as_string},
	{SUBMIT_KEY_BatchName, ATTR_JOB_BATCH_NAME, SimpleSubmitKeyword::f_as_string | SimpleSubmitKeyword::f_strip_quotes},
	// formerly SetNiceUser
	{SUBMIT_KEY_NiceUser, ATTR_NICE_USER, SimpleSubmitKeyword::f_as_bool},
	// formerly SetMaxJobRetirementTime
	{SUBMIT_KEY_MaxJobRetirementTime, ATTR_MAX_JOB_RETIREMENT_TIME, SimpleSubmitKeyword::f_as_expr},
	// formerly SetJobLease
	{SUBMIT_KEY_JobLeaseDuration, ATTR_JOB_LEASE_DURATION, SimpleSubmitKeyword::f_as_expr},
	// formerly SetCoreSize.  NOTE: formerly ATTR_CORE_SIZE was looked up before SUBMIT_KEY_CoreSize
	{SUBMIT_KEY_CoreSize, ATTR_CORE_SIZE, SimpleSubmitKeyword::f_as_int},
	// formerly SetPrio
	{SUBMIT_KEY_Priority, ATTR_JOB_PRIO, SimpleSubmitKeyword::f_as_int},
	{SUBMIT_KEY_Prio, ATTR_JOB_PRIO, SimpleSubmitKeyword::f_as_int | SimpleSubmitKeyword::f_alt_name},
	// formerly SetWantRemoteIO
	{SUBMIT_KEY_WantRemoteIO, ATTR_WANT_REMOTE_IO, SimpleSubmitKeyword::f_as_bool},
	// formerly SetRunAsOwner
	{SUBMIT_KEY_RunAsOwner, ATTR_JOB_RUNAS_OWNER, SimpleSubmitKeyword::f_as_bool},
	// formerly SetTransferFiles
	{SUBMIT_KEY_MaxTransferInputMB, ATTR_MAX_TRANSFER_INPUT_MB, SimpleSubmitKeyword::f_as_expr},
	{SUBMIT_KEY_MaxTransferOutputMB, ATTR_MAX_TRANSFER_OUTPUT_MB, SimpleSubmitKeyword::f_as_expr},

	// Self-checkpointing
	{SUBMIT_KEY_CheckpointExitCode, ATTR_CHECKPOINT_EXIT_CODE, SimpleSubmitKeyword::f_as_int },

	// Presigned S3 URLs
	{SUBMIT_KEY_AWSAccessKeyIdFile, ATTR_EC2_ACCESS_KEY_ID, SimpleSubmitKeyword::f_as_string},
	{SUBMIT_KEY_AWSSecretAccessKeyFile, ATTR_EC2_SECRET_ACCESS_KEY, SimpleSubmitKeyword::f_as_string},
	{SUBMIT_KEY_AWSRegion, ATTR_AWS_REGION, SimpleSubmitKeyword::f_as_string},

	// EraseOutputAndErrorOnRestart only applies when when_to_transfer_output
	// is ON_EXIT_OR_EVICT, which we may want to warn people about.
	{SUBMIT_KEY_EraseOutputAndErrorOnRestart, ATTR_DONT_APPEND, SimpleSubmitKeyword::f_as_bool},

	// items declared above this banner are inserted by SetSimpleJobExprs
	// -- SPECIAL HANDLING REQUIRED FOR THESE ---
	// items declared below this banner are inserted by the various SetXXX methods

	// invoke SetExecutable
	{SUBMIT_KEY_DockerImage, ATTR_DOCKER_IMAGE, SimpleSubmitKeyword::f_as_string | SimpleSubmitKeyword::f_special_exe},
	{SUBMIT_KEY_Executable, ATTR_JOB_CMD, SimpleSubmitKeyword::f_as_string | SimpleSubmitKeyword::f_exefile | SimpleSubmitKeyword::f_special_exe},
	{SUBMIT_KEY_TransferExecutable, ATTR_TRANSFER_EXECUTABLE, SimpleSubmitKeyword::f_as_bool | SimpleSubmitKeyword::f_special_exe},
	// invoke SetArguments
	{SUBMIT_KEY_Arguments1, ATTR_JOB_ARGUMENTS1, SimpleSubmitKeyword::f_as_string | SimpleSubmitKeyword::f_special_args},
	{SUBMIT_KEY_Arguments2, NULL, SimpleSubmitKeyword::f_as_string | SimpleSubmitKeyword::f_alt_err | SimpleSubmitKeyword::f_special_args },
	{SUBMIT_CMD_AllowArgumentsV1, NULL, SimpleSubmitKeyword::f_as_string | SimpleSubmitKeyword::f_special_args},
	// invoke SetRequestResources
	{SUBMIT_KEY_RequestCpus, ATTR_REQUEST_CPUS, SimpleSubmitKeyword::f_as_expr},
	{SUBMIT_KEY_RequestDisk, ATTR_REQUEST_DISK, SimpleSubmitKeyword::f_as_expr},
	{SUBMIT_KEY_RequestMemory, ATTR_REQUEST_MEMORY, SimpleSubmitKeyword::f_as_expr},
	{SUBMIT_KEY_RequestGpus, ATTR_REQUEST_GPUS, SimpleSubmitKeyword::f_as_expr},
	// invoke SetGridParams
	{SUBMIT_KEY_GridResource, ATTR_GRID_RESOURCE, SimpleSubmitKeyword::f_as_string | SimpleSubmitKeyword::f_special_grid},
	{SUBMIT_KEY_GlobusResubmit, ATTR_GLOBUS_RESUBMIT_CHECK, SimpleSubmitKeyword::f_as_expr | SimpleSubmitKeyword::f_special_grid },
	{SUBMIT_KEY_GridShell, ATTR_USE_GRID_SHELL, SimpleSubmitKeyword::f_as_bool | SimpleSubmitKeyword::f_special_grid },
	{SUBMIT_KEY_GlobusRematch, ATTR_REMATCH_CHECK, SimpleSubmitKeyword::f_as_expr | SimpleSubmitKeyword::f_special_grid },
	{SUBMIT_KEY_GlobusRSL, ATTR_GLOBUS_RSL, SimpleSubmitKeyword::f_as_string | SimpleSubmitKeyword::f_special_grid },
	{SUBMIT_KEY_NordugridRSL, ATTR_NORDUGRID_RSL, SimpleSubmitKeyword::f_as_string | SimpleSubmitKeyword::f_special_grid },
	{SUBMIT_KEY_CreamAttributes, ATTR_CREAM_ATTRIBUTES, SimpleSubmitKeyword::f_as_string | SimpleSubmitKeyword::f_special_grid },
	{SUBMIT_KEY_BatchQueue, ATTR_BATCH_QUEUE, SimpleSubmitKeyword::f_as_string | SimpleSubmitKeyword::f_special_grid },
	{SUBMIT_KEY_KeystoreFile, ATTR_KEYSTORE_FILE, SimpleSubmitKeyword::f_as_string | SimpleSubmitKeyword::f_special_grid },
	{SUBMIT_KEY_KeystoreAlias, ATTR_KEYSTORE_ALIAS, SimpleSubmitKeyword::f_as_string | SimpleSubmitKeyword::f_special_grid },
	{SUBMIT_KEY_KeystorePassphraseFile,ATTR_KEYSTORE_PASSPHRASE_FILE, SimpleSubmitKeyword::f_as_string | SimpleSubmitKeyword::f_special_grid },
	{SUBMIT_KEY_EC2AccessKeyId, ATTR_EC2_ACCESS_KEY_ID, SimpleSubmitKeyword::f_as_string | SimpleSubmitKeyword::f_special_grid },
	{SUBMIT_KEY_EC2SecretAccessKey, ATTR_EC2_SECRET_ACCESS_KEY, SimpleSubmitKeyword::f_as_string | SimpleSubmitKeyword::f_special_grid },
	{SUBMIT_KEY_EC2KeyPair, ATTR_EC2_KEY_PAIR, SimpleSubmitKeyword::f_as_string | SimpleSubmitKeyword::f_special_grid },
	{SUBMIT_KEY_EC2KeyPairAlt, ATTR_EC2_KEY_PAIR, SimpleSubmitKeyword::f_as_string | SimpleSubmitKeyword::f_special_grid },
	{SUBMIT_KEY_EC2KeyPairFile, ATTR_EC2_KEY_PAIR_FILE, SimpleSubmitKeyword::f_as_string | SimpleSubmitKeyword::f_special_grid },
	{SUBMIT_KEY_EC2KeyPairFileAlt, ATTR_EC2_KEY_PAIR_FILE, SimpleSubmitKeyword::f_as_string | SimpleSubmitKeyword::f_special_grid },
	{SUBMIT_KEY_EC2SecurityGroups, ATTR_EC2_SECURITY_GROUPS, SimpleSubmitKeyword::f_as_string | SimpleSubmitKeyword::f_special_grid },
	{SUBMIT_KEY_EC2SecurityIDs, ATTR_EC2_SECURITY_IDS, SimpleSubmitKeyword::f_as_string | SimpleSubmitKeyword::f_special_grid },
	{SUBMIT_KEY_EC2AmiID, ATTR_EC2_AMI_ID, SimpleSubmitKeyword::f_as_string | SimpleSubmitKeyword::f_special_grid },
	{SUBMIT_KEY_EC2InstanceType, ATTR_EC2_INSTANCE_TYPE, SimpleSubmitKeyword::f_as_string | SimpleSubmitKeyword::f_special_grid },
	{SUBMIT_KEY_EC2VpcSubnet, ATTR_EC2_VPC_SUBNET, SimpleSubmitKeyword::f_as_string | SimpleSubmitKeyword::f_special_grid },
	{SUBMIT_KEY_EC2VpcIP, ATTR_EC2_VPC_IP, SimpleSubmitKeyword::f_as_string | SimpleSubmitKeyword::f_special_grid },
	{SUBMIT_KEY_EC2ElasticIP, ATTR_EC2_ELASTIC_IP, SimpleSubmitKeyword::f_as_string | SimpleSubmitKeyword::f_special_grid },
	{SUBMIT_KEY_EC2AvailabilityZone, ATTR_EC2_AVAILABILITY_ZONE, SimpleSubmitKeyword::f_as_string | SimpleSubmitKeyword::f_special_grid },
	{SUBMIT_KEY_EC2EBSVolumes, ATTR_EC2_EBS_VOLUMES, SimpleSubmitKeyword::f_as_string | SimpleSubmitKeyword::f_special_grid },
	{SUBMIT_KEY_EC2SpotPrice, ATTR_EC2_SPOT_PRICE, SimpleSubmitKeyword::f_as_string | SimpleSubmitKeyword::f_special_grid },
	{SUBMIT_KEY_EC2BlockDeviceMapping, ATTR_EC2_BLOCK_DEVICE_MAPPING, SimpleSubmitKeyword::f_as_string | SimpleSubmitKeyword::f_special_grid },
	{SUBMIT_KEY_EC2UserData, ATTR_EC2_USER_DATA, SimpleSubmitKeyword::f_as_string | SimpleSubmitKeyword::f_special_grid },
	{SUBMIT_KEY_EC2UserDataFile, ATTR_EC2_USER_DATA_FILE, SimpleSubmitKeyword::f_as_string | SimpleSubmitKeyword::f_special_grid },
	{SUBMIT_KEY_EC2IamProfileArn, ATTR_EC2_IAM_PROFILE_ARN, SimpleSubmitKeyword::f_as_string | SimpleSubmitKeyword::f_special_grid },
	{SUBMIT_KEY_EC2IamProfileName, ATTR_EC2_IAM_PROFILE_NAME, SimpleSubmitKeyword::f_as_string | SimpleSubmitKeyword::f_special_grid },
	{SUBMIT_KEY_EC2ParamNames, ATTR_EC2_PARAM_NAMES, SimpleSubmitKeyword::f_as_string | SimpleSubmitKeyword::f_special_grid },
	{SUBMIT_KEY_EC2TagNames, ATTR_EC2_TAG_NAMES, SimpleSubmitKeyword::f_as_string | SimpleSubmitKeyword::f_special_grid },
	{SUBMIT_KEY_BoincAuthenticatorFile,ATTR_BOINC_AUTHENTICATOR_FILE, SimpleSubmitKeyword::f_as_string | SimpleSubmitKeyword::f_special_grid },
	{SUBMIT_KEY_GceAuthFile, ATTR_GCE_AUTH_FILE, SimpleSubmitKeyword::f_as_string | SimpleSubmitKeyword::f_special_grid },
	{SUBMIT_KEY_GceAccount, ATTR_GCE_ACCOUNT, SimpleSubmitKeyword::f_as_string | SimpleSubmitKeyword::f_special_grid },
	{SUBMIT_KEY_GceImage, ATTR_GCE_IMAGE, SimpleSubmitKeyword::f_as_string | SimpleSubmitKeyword::f_special_grid },
	{SUBMIT_KEY_GceMachineType, ATTR_GCE_MACHINE_TYPE, SimpleSubmitKeyword::f_as_string | SimpleSubmitKeyword::f_special_grid },
	{SUBMIT_KEY_GceMetadata, ATTR_GCE_METADATA, SimpleSubmitKeyword::f_as_string | SimpleSubmitKeyword::f_special_grid },
	{SUBMIT_KEY_GceMetadataFile, ATTR_GCE_METADATA_FILE, SimpleSubmitKeyword::f_as_string | SimpleSubmitKeyword::f_special_grid },
	{SUBMIT_KEY_GcePreemptible, ATTR_GCE_PREEMPTIBLE, SimpleSubmitKeyword::f_as_bool | SimpleSubmitKeyword::f_special_grid },
	{SUBMIT_KEY_GceJsonFile, ATTR_GCE_JSON_FILE, SimpleSubmitKeyword::f_as_string | SimpleSubmitKeyword::f_special_grid },
	{SUBMIT_KEY_AzureAuthFile, ATTR_AZURE_AUTH_FILE, SimpleSubmitKeyword::f_as_string | SimpleSubmitKeyword::f_special_grid },
	{SUBMIT_KEY_AzureImage, ATTR_AZURE_IMAGE, SimpleSubmitKeyword::f_as_string | SimpleSubmitKeyword::f_special_grid },
	{SUBMIT_KEY_AzureLocation, ATTR_AZURE_LOCATION, SimpleSubmitKeyword::f_as_string | SimpleSubmitKeyword::f_special_grid },
	{SUBMIT_KEY_AzureSize, ATTR_AZURE_SIZE, SimpleSubmitKeyword::f_as_string | SimpleSubmitKeyword::f_special_grid },
	{SUBMIT_KEY_AzureAdminUsername, ATTR_AZURE_ADMIN_USERNAME, SimpleSubmitKeyword::f_as_string | SimpleSubmitKeyword::f_special_grid },
	{SUBMIT_KEY_AzureAdminKey, ATTR_AZURE_ADMIN_KEY, SimpleSubmitKeyword::f_as_string | SimpleSubmitKeyword::f_special_grid },
	// invoke SetVMParams
	{SUBMIT_KEY_VM_Type, ATTR_JOB_VM_TYPE, SimpleSubmitKeyword::f_as_string | SimpleSubmitKeyword::f_special_vm},
	{SUBMIT_KEY_VM_Checkpoint, ATTR_JOB_VM_CHECKPOINT, SimpleSubmitKeyword::f_as_bool | SimpleSubmitKeyword::f_special_vm},
	{SUBMIT_KEY_VM_Networking, ATTR_JOB_VM_NETWORKING, SimpleSubmitKeyword::f_as_bool | SimpleSubmitKeyword::f_special_vm},
	{SUBMIT_KEY_VM_Networking_Type, ATTR_JOB_VM_NETWORKING_TYPE, SimpleSubmitKeyword::f_as_string | SimpleSubmitKeyword::f_special_vm},
	{SUBMIT_KEY_VM_VNC, ATTR_JOB_VM_VNC, SimpleSubmitKeyword::f_as_bool | SimpleSubmitKeyword::f_special_vm},
	{SUBMIT_KEY_VM_Memory, NULL, SimpleSubmitKeyword::f_as_expr | SimpleSubmitKeyword::f_special_vm},
	{SUBMIT_KEY_VM_VCPUS, NULL, SimpleSubmitKeyword::f_as_int | SimpleSubmitKeyword::f_special_vm},
	{SUBMIT_KEY_VM_MACAddr, ATTR_JOB_VM_MACADDR, SimpleSubmitKeyword::f_as_string | SimpleSubmitKeyword::f_special_vm},
	{SUBMIT_KEY_VM_NO_OUTPUT_VM, NULL, SimpleSubmitKeyword::f_as_bool | SimpleSubmitKeyword::f_special_vm},
	{SUBMIT_KEY_VM_XEN_KERNEL, VMPARAM_XEN_KERNEL, SimpleSubmitKeyword::f_as_string | SimpleSubmitKeyword::f_special_vm},
	{SUBMIT_KEY_VM_XEN_INITRD, NULL, SimpleSubmitKeyword::f_as_string | SimpleSubmitKeyword::f_special_vm},
	{SUBMIT_KEY_VM_XEN_ROOT, NULL, SimpleSubmitKeyword::f_as_string | SimpleSubmitKeyword::f_special_vm},
	{SUBMIT_KEY_VM_XEN_KERNEL_PARAMS, NULL, SimpleSubmitKeyword::f_as_string | SimpleSubmitKeyword::f_special_vm},
	{SUBMIT_KEY_VM_DISK, NULL, SimpleSubmitKeyword::f_as_string | SimpleSubmitKeyword::f_special_vm},
	{SUBMIT_KEY_VM_VMWARE_SHOULD_TRANSFER_FILES, NULL, SimpleSubmitKeyword::f_as_bool | SimpleSubmitKeyword::f_special_vm},
	{SUBMIT_KEY_VM_VMWARE_SNAPSHOT_DISK, NULL, SimpleSubmitKeyword::f_as_bool | SimpleSubmitKeyword::f_special_vm},
	{SUBMIT_KEY_VM_VMWARE_DIR, VMPARAM_VMWARE_DIR, SimpleSubmitKeyword::f_as_string | SimpleSubmitKeyword::f_special_vm},
	// invoke SetJavaVMArgs
	{SUBMIT_KEY_JavaVMArguments1, ATTR_JOB_JAVA_VM_ARGS1, SimpleSubmitKeyword::f_as_string | SimpleSubmitKeyword::f_special_java},
	{SUBMIT_KEY_JavaVMArgs, ATTR_JOB_JAVA_VM_ARGS1, SimpleSubmitKeyword::f_as_string | SimpleSubmitKeyword::f_alt_err | SimpleSubmitKeyword::f_special_java},
	{SUBMIT_KEY_JavaVMArguments2, NULL, SimpleSubmitKeyword::f_as_string | SimpleSubmitKeyword::f_special_java},
	{SUBMIT_CMD_AllowArgumentsV1, NULL, SimpleSubmitKeyword::f_as_bool | SimpleSubmitKeyword::f_special_java},
	// invoke SetParallelParams, this sets different attributes for the same keyword depending on universe (sigh)
	{ATTR_WANT_PARALLEL_SCHEDULING, ATTR_WANT_PARALLEL_SCHEDULING, SimpleSubmitKeyword::f_as_bool | SimpleSubmitKeyword::f_special_parallel},
	{SUBMIT_KEY_MachineCount, ATTR_MACHINE_COUNT, SimpleSubmitKeyword::f_as_int | SimpleSubmitKeyword::f_special_parallel},
	{SUBMIT_KEY_NodeCount, ATTR_MACHINE_COUNT, SimpleSubmitKeyword::f_as_int | SimpleSubmitKeyword::f_alt_name | SimpleSubmitKeyword::f_special_parallel},
	{SUBMIT_KEY_NodeCountAlt, ATTR_MACHINE_COUNT, SimpleSubmitKeyword::f_as_int | SimpleSubmitKeyword::f_alt_name | SimpleSubmitKeyword::f_special_parallel},
	// invoke SetEnvironment
	{SUBMIT_KEY_Environment1, ATTR_JOB_ENVIRONMENT1, SimpleSubmitKeyword::f_as_string | SimpleSubmitKeyword::f_special_env},
	{SUBMIT_KEY_Environment2, NULL, SimpleSubmitKeyword::f_as_string | SimpleSubmitKeyword::f_special_env},
	{SUBMIT_CMD_AllowEnvironmentV1, NULL, SimpleSubmitKeyword::f_as_bool | SimpleSubmitKeyword::f_special_env},
	{SUBMIT_CMD_GetEnvironment, NULL, SimpleSubmitKeyword::f_as_bool | SimpleSubmitKeyword::f_special_env},
	{SUBMIT_CMD_GetEnvironmentAlt, NULL, SimpleSubmitKeyword::f_as_bool | SimpleSubmitKeyword::f_alt_name | SimpleSubmitKeyword::f_special_env},
	{SUBMIT_CMD_AllowStartupScript, NULL, SimpleSubmitKeyword::f_as_bool | SimpleSubmitKeyword::f_special_env},
	{SUBMIT_CMD_AllowStartupScriptAlt, NULL, SimpleSubmitKeyword::f_as_bool | SimpleSubmitKeyword::f_alt_name | SimpleSubmitKeyword::f_special_env},

	// invoke SetNotification
	{SUBMIT_KEY_Notification, ATTR_JOB_NOTIFICATION, SimpleSubmitKeyword::f_as_int | SimpleSubmitKeyword::f_special_notify},
	// invoke SetRank
	{SUBMIT_KEY_Rank, ATTR_RANK, SimpleSubmitKeyword::f_as_expr | SimpleSubmitKeyword::f_special_rank},
	{SUBMIT_KEY_Preferences, ATTR_RANK, SimpleSubmitKeyword::f_as_expr | SimpleSubmitKeyword::f_alt_name | SimpleSubmitKeyword::f_special_rank},
	// invoke SetConcurrencyLimits
	{SUBMIT_KEY_ConcurrencyLimits, ATTR_CONCURRENCY_LIMITS, SimpleSubmitKeyword::f_as_string | SimpleSubmitKeyword::f_special_concurr},
	{SUBMIT_KEY_ConcurrencyLimitsExpr, ATTR_CONCURRENCY_LIMITS, SimpleSubmitKeyword::f_as_expr | SimpleSubmitKeyword::f_special_concurr | SimpleSubmitKeyword::f_alt_err},
	// invoke SetAccountingGroup
	{SUBMIT_KEY_AcctGroup, ATTR_ACCOUNTING_GROUP, SimpleSubmitKeyword::f_as_string | SimpleSubmitKeyword::f_special_acctgroup},
	{SUBMIT_KEY_AcctGroupUser, ATTR_ACCT_GROUP_USER, SimpleSubmitKeyword::f_as_string | SimpleSubmitKeyword::f_special_acctgroup},
	//{ "+" ATTR_ACCOUNTING_GROUP, ATTR_ACCOUNTING_GROUP, SimpleSubmitKeyword::f_as_string | SimpleSubmitKeyword::f_special_acctgroup },
	// invoke SetStdin
	{SUBMIT_KEY_TransferInput, ATTR_TRANSFER_INPUT, SimpleSubmitKeyword::f_as_bool | SimpleSubmitKeyword::f_special_stdin},
	{SUBMIT_KEY_StreamInput, ATTR_STREAM_INPUT, SimpleSubmitKeyword::f_as_bool | SimpleSubmitKeyword::f_special_stdin},
	{SUBMIT_KEY_Input, ATTR_JOB_INPUT, SimpleSubmitKeyword::f_as_string | SimpleSubmitKeyword::f_special_stdin},
	{SUBMIT_KEY_Stdin, ATTR_JOB_INPUT, SimpleSubmitKeyword::f_as_string | SimpleSubmitKeyword::f_alt_name | SimpleSubmitKeyword::f_special_stdin},
		// invoke SetStdout
	{SUBMIT_KEY_TransferOutput, ATTR_TRANSFER_OUTPUT, SimpleSubmitKeyword::f_as_bool | SimpleSubmitKeyword::f_special_stdout},
	{SUBMIT_KEY_StreamOutput, ATTR_STREAM_OUTPUT, SimpleSubmitKeyword::f_as_bool | SimpleSubmitKeyword::f_special_stdout},
	{SUBMIT_KEY_Output, ATTR_JOB_OUTPUT, SimpleSubmitKeyword::f_as_string | SimpleSubmitKeyword::f_special_stdout},
	{SUBMIT_KEY_Stdout, ATTR_JOB_OUTPUT, SimpleSubmitKeyword::f_as_string | SimpleSubmitKeyword::f_alt_name | SimpleSubmitKeyword::f_special_stdout},
	// invoke SetStderr
	{SUBMIT_KEY_TransferError, ATTR_TRANSFER_ERROR, SimpleSubmitKeyword::f_as_bool | SimpleSubmitKeyword::f_special_stderr},
	{SUBMIT_KEY_StreamError, ATTR_STREAM_ERROR, SimpleSubmitKeyword::f_as_bool | SimpleSubmitKeyword::f_special_stderr},
	{SUBMIT_KEY_Error, ATTR_JOB_ERROR, SimpleSubmitKeyword::f_as_string | SimpleSubmitKeyword::f_special_stderr},
	{SUBMIT_KEY_Stderr, ATTR_JOB_ERROR, SimpleSubmitKeyword::f_as_string | SimpleSubmitKeyword::f_alt_name | SimpleSubmitKeyword::f_special_stderr},
	// invoke SetPeriodicExpressions
	{SUBMIT_KEY_PeriodicHoldCheck, ATTR_PERIODIC_HOLD_CHECK, SimpleSubmitKeyword::f_as_expr | SimpleSubmitKeyword::f_special_periodic },
	{SUBMIT_KEY_PeriodicHoldReason, ATTR_PERIODIC_HOLD_REASON, SimpleSubmitKeyword::f_as_expr | SimpleSubmitKeyword::f_special_periodic },
	{SUBMIT_KEY_PeriodicHoldSubCode, ATTR_PERIODIC_HOLD_SUBCODE, SimpleSubmitKeyword::f_as_expr | SimpleSubmitKeyword::f_special_periodic },
	{SUBMIT_KEY_PeriodicReleaseCheck, ATTR_PERIODIC_RELEASE_CHECK, SimpleSubmitKeyword::f_as_expr | SimpleSubmitKeyword::f_special_periodic },
	{SUBMIT_KEY_PeriodicRemoveCheck, ATTR_PERIODIC_REMOVE_CHECK, SimpleSubmitKeyword::f_as_expr | SimpleSubmitKeyword::f_special_periodic },
	{SUBMIT_KEY_OnExitHoldReason, ATTR_ON_EXIT_HOLD_REASON, SimpleSubmitKeyword::f_as_expr | SimpleSubmitKeyword::f_special_periodic },
	{SUBMIT_KEY_OnExitHoldSubCode, ATTR_ON_EXIT_HOLD_SUBCODE, SimpleSubmitKeyword::f_as_expr | SimpleSubmitKeyword::f_special_periodic },
	// invoke SetLeaveInQueue
	{SUBMIT_KEY_LeaveInQueue, ATTR_JOB_LEAVE_IN_QUEUE, SimpleSubmitKeyword::f_as_expr | SimpleSubmitKeyword::f_special_leaveinq },
	// invoke SetJobRetries
	{SUBMIT_KEY_OnExitRemoveCheck, ATTR_ON_EXIT_REMOVE_CHECK, SimpleSubmitKeyword::f_as_expr | SimpleSubmitKeyword::f_special_retries },
	{SUBMIT_KEY_OnExitHoldCheck, ATTR_ON_EXIT_HOLD_CHECK, SimpleSubmitKeyword::f_as_expr | SimpleSubmitKeyword::f_special_retries },
	{SUBMIT_KEY_MaxRetries, ATTR_JOB_MAX_RETRIES, SimpleSubmitKeyword::f_as_int | SimpleSubmitKeyword::f_special_retries },
	{SUBMIT_KEY_SuccessExitCode, ATTR_JOB_SUCCESS_EXIT_CODE, SimpleSubmitKeyword::f_as_int | SimpleSubmitKeyword::f_special_retries },
	{SUBMIT_KEY_RetryUntil, NULL, SimpleSubmitKeyword::f_as_expr | SimpleSubmitKeyword::f_special_retries },
	// invoke SetKillSig
	{SUBMIT_KEY_KillSig, ATTR_KILL_SIG, SimpleSubmitKeyword::f_as_string | SimpleSubmitKeyword::f_special_killsig },
	{SUBMIT_KEY_RmKillSig, ATTR_REMOVE_KILL_SIG, SimpleSubmitKeyword::f_as_string | SimpleSubmitKeyword::f_special_killsig },
	{SUBMIT_KEY_HoldKillSig, ATTR_HOLD_KILL_SIG, SimpleSubmitKeyword::f_as_string | SimpleSubmitKeyword::f_special_killsig },
	{SUBMIT_KEY_KillSigTimeout, ATTR_KILL_SIG_TIMEOUT, SimpleSubmitKeyword::f_as_int | SimpleSubmitKeyword::f_special_killsig },
	// invoke SetGSICredentials
	{SUBMIT_KEY_UseX509UserProxy, NULL, SimpleSubmitKeyword::f_as_bool | SimpleSubmitKeyword::f_special_gsicred },
	{SUBMIT_KEY_X509UserProxy, ATTR_X509_USER_PROXY, SimpleSubmitKeyword::f_as_string | SimpleSubmitKeyword::f_special_gsicred },
	{ATTR_DELEGATE_JOB_GSI_CREDENTIALS_LIFETIME, ATTR_DELEGATE_JOB_GSI_CREDENTIALS_LIFETIME, SimpleSubmitKeyword::f_as_int | SimpleSubmitKeyword::f_special_gsicred },
	{ATTR_MYPROXY_HOST_NAME, ATTR_MYPROXY_HOST_NAME, SimpleSubmitKeyword::f_as_string | SimpleSubmitKeyword::f_special_gsicred },
	{ATTR_MYPROXY_SERVER_DN, ATTR_MYPROXY_SERVER_DN, SimpleSubmitKeyword::f_as_string | SimpleSubmitKeyword::f_special_gsicred },
	{ATTR_MYPROXY_CRED_NAME, ATTR_MYPROXY_CRED_NAME, SimpleSubmitKeyword::f_as_string | SimpleSubmitKeyword::f_special_gsicred },
	{ATTR_MYPROXY_PASSWORD, ATTR_MYPROXY_PASSWORD, SimpleSubmitKeyword::f_as_expr | SimpleSubmitKeyword::f_special_gsicred }, // not a bug, it really is expr (backward compat)
	{ATTR_MYPROXY_REFRESH_THRESHOLD, ATTR_MYPROXY_REFRESH_THRESHOLD, SimpleSubmitKeyword::f_as_expr | SimpleSubmitKeyword::f_special_gsicred },
	{ATTR_MYPROXY_NEW_PROXY_LIFETIME, ATTR_MYPROXY_NEW_PROXY_LIFETIME, SimpleSubmitKeyword::f_as_expr | SimpleSubmitKeyword::f_special_gsicred },
	// invoke SetTDP
	{SUBMIT_KEY_ToolDaemonCmd, ATTR_TOOL_DAEMON_CMD, SimpleSubmitKeyword::f_as_string | SimpleSubmitKeyword::f_special_tdp },
	{SUBMIT_KEY_ToolDaemonInput, ATTR_TOOL_DAEMON_INPUT, SimpleSubmitKeyword::f_as_string | SimpleSubmitKeyword::f_special_tdp },
	{SUBMIT_KEY_ToolDaemonError, ATTR_TOOL_DAEMON_ERROR, SimpleSubmitKeyword::f_as_string | SimpleSubmitKeyword::f_special_tdp },
	{SUBMIT_KEY_ToolDaemonOutput, ATTR_TOOL_DAEMON_OUTPUT, SimpleSubmitKeyword::f_as_string | SimpleSubmitKeyword::f_special_tdp },
	{SUBMIT_KEY_ToolDaemonArguments1, ATTR_TOOL_DAEMON_ARGS1, SimpleSubmitKeyword::f_as_string | SimpleSubmitKeyword::f_special_tdp },
	{SUBMIT_KEY_ToolDaemonArgs, ATTR_TOOL_DAEMON_ARGS1, SimpleSubmitKeyword::f_as_string | SimpleSubmitKeyword::f_special_tdp | SimpleSubmitKeyword::f_alt_err },
	{SUBMIT_KEY_ToolDaemonArguments2, ATTR_TOOL_DAEMON_ARGS1, SimpleSubmitKeyword::f_as_string | SimpleSubmitKeyword::f_special_tdp },
	{SUBMIT_KEY_SuspendJobAtExec, ATTR_SUSPEND_JOB_AT_EXEC, SimpleSubmitKeyword::f_as_bool | SimpleSubmitKeyword::f_special_tdp },
	// invoke SetJobDeferral
	{SUBMIT_KEY_DeferralTime, ATTR_DEFERRAL_TIME, SimpleSubmitKeyword::f_as_int | SimpleSubmitKeyword::f_special_deferral },
	{SUBMIT_KEY_CronWindow, ATTR_DEFERRAL_WINDOW, SimpleSubmitKeyword::f_as_int | SimpleSubmitKeyword::f_special_deferral },
	{ATTR_CRON_WINDOW, ATTR_DEFERRAL_WINDOW, SimpleSubmitKeyword::f_as_int | SimpleSubmitKeyword::f_alt_name | SimpleSubmitKeyword::f_special_deferral },
	{SUBMIT_KEY_DeferralWindow, ATTR_DEFERRAL_WINDOW, SimpleSubmitKeyword::f_as_int | SimpleSubmitKeyword::f_alt_name  | SimpleSubmitKeyword::f_special_deferral },
	{SUBMIT_KEY_CronPrepTime, ATTR_DEFERRAL_PREP_TIME, SimpleSubmitKeyword::f_as_int | SimpleSubmitKeyword::f_special_deferral },
	{ATTR_CRON_PREP_TIME, ATTR_DEFERRAL_PREP_TIME, SimpleSubmitKeyword::f_as_int | SimpleSubmitKeyword::f_alt_name | SimpleSubmitKeyword::f_special_deferral },
	{SUBMIT_KEY_DeferralPrepTime, ATTR_DEFERRAL_PREP_TIME, SimpleSubmitKeyword::f_as_int | SimpleSubmitKeyword::f_alt_name | SimpleSubmitKeyword::f_special_deferral },
	// invoke SetImageSize
	{SUBMIT_KEY_ImageSize, ATTR_IMAGE_SIZE, SimpleSubmitKeyword::f_as_int | SimpleSubmitKeyword::f_special_imagesize },
	// invoke SetTransferFiles
	{SUBMIT_KEY_TransferInputFiles, ATTR_TRANSFER_INPUT_FILES, SimpleSubmitKeyword::f_as_string | SimpleSubmitKeyword::f_special_transfer },
	{SUBMIT_KEY_TransferInputFilesAlt, ATTR_TRANSFER_INPUT_FILES, SimpleSubmitKeyword::f_as_string | SimpleSubmitKeyword::f_alt_name | SimpleSubmitKeyword::f_special_transfer },
	{SUBMIT_KEY_TransferOutputFiles, ATTR_TRANSFER_OUTPUT_FILES, SimpleSubmitKeyword::f_as_string | SimpleSubmitKeyword::f_special_transfer },
	{SUBMIT_KEY_TransferOutputFilesAlt, ATTR_TRANSFER_OUTPUT_FILES, SimpleSubmitKeyword::f_as_string | SimpleSubmitKeyword::f_alt_name | SimpleSubmitKeyword::f_special_transfer },
	{SUBMIT_KEY_ShouldTransferFiles, ATTR_SHOULD_TRANSFER_FILES, SimpleSubmitKeyword::f_as_string | SimpleSubmitKeyword::f_special_transfer },
	{SUBMIT_KEY_WhenToTransferOutput, ATTR_WHEN_TO_TRANSFER_OUTPUT, SimpleSubmitKeyword::f_as_string | SimpleSubmitKeyword::f_special_transfer },
	{SUBMIT_KEY_TransferOutputRemaps, ATTR_TRANSFER_OUTPUT_REMAPS, SimpleSubmitKeyword::f_as_string | SimpleSubmitKeyword::f_strip_quotes | SimpleSubmitKeyword::f_special_transfer },

	{NULL, NULL, 0}, // end of table
};

// used for utility debug code in condor_submit
const struct SimpleSubmitKeyword * get_submit_keywords() { return prunable_keywords; }

// This struct is used to build a sorted table of SimpleSubmitKeywords when we first initialize this class
// the sorted table of SimpleSubmitKeywords is in turn used to enable a quick check to see if an keyword
// that we use while building the submit digest.
typedef struct _sorted_prunable_keyword {
	const char * key;
	const SimpleSubmitKeyword * val;
	_sorted_prunable_keyword(const char *k, const SimpleSubmitKeyword * v) : key(k), val(v) {}
	_sorted_prunable_keyword() : key(0), val(0) {}
	// a LessThan operator suitable for inserting into a sorted map or set
	bool operator<(const struct _sorted_prunable_keyword& rhs) const {
		return strcasecmp(this->key, rhs.key) < 0;
	}
} SORTED_PRUNABLE_KEYWORD;
static SORTED_PRUNABLE_KEYWORD aSortedPrunableKeywords[COUNTOF(prunable_keywords) * 2];
static int numSortedPrunableKeywords = 0;

static void sort_prunable_keywords() {
	std::set<SORTED_PRUNABLE_KEYWORD> sorted;
	const SimpleSubmitKeyword *i = prunable_keywords;
	for (i = prunable_keywords; i->key; i++) {
		sorted.insert(SORTED_PRUNABLE_KEYWORD(i->key, i));
		if (i->attr) sorted.insert(SORTED_PRUNABLE_KEYWORD(i->attr, i));
	}
	int ix = 0;
	for (auto it = sorted.begin(); it != sorted.end(); ++it) {
		aSortedPrunableKeywords[ix++] = *it;
	}
	ASSERT(ix <= (int)COUNTOF(aSortedPrunableKeywords));
	numSortedPrunableKeywords = ix;
}

const SORTED_PRUNABLE_KEYWORD * is_prunable_keyword(const char * key) {
	return BinaryLookup<SORTED_PRUNABLE_KEYWORD>(aSortedPrunableKeywords, numSortedPrunableKeywords, key, strcasecmp);
}

int SubmitHash::SetSimpleJobExprs()
{
	RETURN_IF_ABORT();

	const SimpleSubmitKeyword *i = prunable_keywords;
	bool last_one_existed = false;
	for (i = prunable_keywords; i->key; i++) {

		// stop when we get to the specials. these are handled by the SetXXX methods
		if (i->opts & SimpleSubmitKeyword::f_special)
			break;

		// if this keyword is an alternate name, and there was a match on the previous entry
		// then ignore this one
		if ((i->opts & SimpleSubmitKeyword::f_alt_name) && last_one_existed) {
			last_one_existed = false;
			continue;
		}

		auto_free_ptr expr(submit_param(i->key, i->attr));
		RETURN_IF_ABORT();

		last_one_existed = expr;
		if ( ! expr) continue;

		MyString buffer;
		if (i->opts & SimpleSubmitKeyword::f_as_string) {
			const char * str = expr;
			if (i->opts & SimpleSubmitKeyword::f_strip_quotes) {
				str = trim_and_strip_quotes_in_place(expr.ptr());
			}
			if (i->opts & SimpleSubmitKeyword::f_as_list) {
				StringList list(str);
				expr.set(list.print_to_string());
				str = expr;
			}
			if (i->opts & SimpleSubmitKeyword::f_filemask) {
				if (str && str[0]) {
					buffer = full_path(str);
					if ( ! buffer.empty()) {
						static const _submit_file_role asfr[] = {
							SFR_GENERIC,
							SFR_EXECUTABLE, // f_exefile = 0x100
							SFR_LOG,        // f_logfile = 0x200
							SFR_INPUT,      // f_infile = 0x300,
							SFR_OUTPUT,     // f_outfile = 0x400,
							SFR_STDERR,     // f_errfile = 0x500,
							SFR_VM_INPUT,
							SFR_GENERIC,
						};

						if (FnCheckFile) {
							int role_index = (i->opts & SimpleSubmitKeyword::f_filemask) >> 8;
							_submit_file_role sfr = asfr[role_index];
							int rval = FnCheckFile(CheckFileArg, this, sfr, buffer.Value(), O_APPEND);
							if (rval) { ABORT_AND_RETURN(rval); }
						}

						check_and_universalize_path(buffer);
						str = buffer.Value();
					}
				}
			}
			AssignJobString(i->attr, str);
		} else if (i->opts & SimpleSubmitKeyword::f_as_bool) {
			bool val = false;
			if (! string_is_boolean_param(expr, val)) {
				push_error(stderr, "%s=%s is invalid, must eval to a boolean.\n", i->key, expr.ptr());
				ABORT_AND_RETURN(1);
			}
			AssignJobVal(i->attr, val);
		} else if (i->opts & (SimpleSubmitKeyword::f_as_int | SimpleSubmitKeyword::f_as_uint)) {
			long long val = 0;
			if ( ! string_is_long_param(expr, val)) {
				push_error(stderr, "%s=%s is invalid, must eval to an integer.\n", i->key, expr.ptr());
				ABORT_AND_RETURN(1);
			} else if ((val < 0) && (i->opts & SimpleSubmitKeyword::f_as_uint)) {
				push_error(stderr, "%s=%s is invalid, must eval to a non-negative integer.\n", i->key, expr.ptr());
				ABORT_AND_RETURN(1);
			}
			AssignJobVal(i->attr, val);
		} else {
			AssignJobExpr(i->attr, expr);
		}

		RETURN_IF_ABORT();
	}
	return 0;
}


int SubmitHash::SetRequestMem(const char * /*key*/)
{
	RETURN_IF_ABORT();

	// set an intial value for RequestMemory
	auto_free_ptr mem(submit_param(SUBMIT_KEY_RequestMemory, ATTR_REQUEST_MEMORY));
	if ( ! mem) {
		if (job->Lookup(ATTR_REQUEST_MEMORY)) {
			// we already have a value for request memory, use that
		} else if ( ! clusterAd) {
			// we aren't (yet) doing late materialization, so it's ok to grab a default value of request_memory from somewhere
			if (job->Lookup(ATTR_JOB_VM_MEMORY)) {
				push_warning(stderr, SUBMIT_KEY_RequestMemory " was NOT specified.  Using " ATTR_REQUEST_MEMORY " = MY." ATTR_JOB_VM_MEMORY "\n");
				AssignJobExpr(ATTR_REQUEST_MEMORY, "MY." ATTR_JOB_VM_MEMORY);
			} else {
				// NOTE: that we don't expect to ever get here because in 8.9 this function is never called unless
				// the job has a request_mem keyword
				mem.set(param("JOB_DEFAULT_REQUESTMEMORY"));
			}
		}
	}

	if (mem) {
		// if input is an integer followed by K,M,G or T, scale it MB and 
		// insert it into the jobAd, otherwise assume it is an expression
		// and insert it as text into the jobAd.
		int64_t req_memory_mb = 0;
		if (parse_int64_bytes(mem, req_memory_mb, 1024 * 1024)) {
			AssignJobVal(ATTR_REQUEST_MEMORY, req_memory_mb);
		} else if (YourStringNoCase("undefined") == mem) {
			// no value of request memory is desired
		} else {
			AssignJobExpr(ATTR_REQUEST_MEMORY, mem);
		}
	}

	RETURN_IF_ABORT();
	return 0;
}

int SubmitHash::SetRequestDisk(const char * /*key*/)
{
	RETURN_IF_ABORT();

	// set an initial value for RequestDisk
	auto_free_ptr disk(submit_param(SUBMIT_KEY_RequestDisk, ATTR_REQUEST_DISK));
	if ( ! disk) {
		if (job->Lookup(ATTR_REQUEST_DISK)) {
			// we already have a value for request disk, use that
		} else if ( ! clusterAd) {
			// we aren't (yet) doing late materialization, so it's ok to grab a default value of request_memory from somewhere
			// NOTE: that we don't expect to ever get here because in 8.9 this function is never called unless
			// the job has a request_disk keyword
			disk.set(param("JOB_DEFAULT_REQUESTDISK"));
		}
	}

	if (disk) {
		// if input is an integer followed by K,M,G or T, scale it MB and 
		// insert it into the jobAd, otherwise assume it is an expression
		// and insert it as text into the jobAd.
		int64_t req_disk_kb = 0;
		if (parse_int64_bytes(disk, req_disk_kb, 1024)) {
			AssignJobVal(ATTR_REQUEST_DISK, req_disk_kb);
		} else if (YourStringNoCase("undefined") == disk) {
		} else {
			AssignJobExpr(ATTR_REQUEST_DISK, disk);
		}
	}

	RETURN_IF_ABORT();
	return 0;
}

int SubmitHash::SetRequestCpus(const char * key)
{
	RETURN_IF_ABORT();

	if (YourStringNoCase("request_cpu") == key || YourStringNoCase("RequestCpu") == key) {
		push_warning(stderr, "request_cpu is not a valid submit keyword, did you mean request_cpus?\n");
		return 0;
	}

	auto_free_ptr req_cpus(submit_param(SUBMIT_KEY_RequestCpus, ATTR_REQUEST_CPUS));
	if ( ! req_cpus) {
		if (job->Lookup(ATTR_REQUEST_CPUS)) {
			// we already have a value for request cpus, use that
		} else if ( ! clusterAd) {
			// we aren't (yet) doing late materialization, so it's ok to grab a default value of request_memory from somewhere
			// NOTE: that we don't expect to ever get here because in 8.9 this function is never called unless
			// the job has a request_cpus keyword
			req_cpus.set(param("JOB_DEFAULT_REQUESTCPUS"));
		}
	}

	if (req_cpus) {
		if (YourStringNoCase("undefined") == req_cpus) {
			// they want it to be undefined
		} else {
			AssignJobExpr(ATTR_REQUEST_CPUS, req_cpus);
		}
	}

	RETURN_IF_ABORT();
	return 0;
}

int SubmitHash::SetImageSize()
{
	RETURN_IF_ABORT();

	if (JobUniverse == CONDOR_UNIVERSE_VM) {
		// SetVMParams() will set the executable size for VM universe jobs.
	} else {
		// we should only call calc_image_size_kb on the first
		// proc in the cluster, since the executable cannot change.
		if (jid.proc < 1) {
			MyString buffer;
			ASSERT(job->LookupString(ATTR_JOB_CMD, buffer));
			long long exe_size_kb = 0;
			if (buffer.empty()) { // this is allowed for docker universe
				exe_size_kb = 0;
			} else {
				YourStringNoCase gridType(JobGridType.Value());
				// for some grid universe jobs, the executable is really description
				// or identifier, but NOT a filename. if it is not one of the grid types
				// then determine the size of the executable
				if (JobUniverse != CONDOR_UNIVERSE_GRID ||
					(gridType != "ec2" &&
					 gridType != "gce" &&
					 gridType != "azure" &&
					 gridType != "boinc"))
				{
					exe_size_kb = calc_image_size_kb(buffer.c_str());
				}
			}
			AssignJobVal(ATTR_EXECUTABLE_SIZE, exe_size_kb);
		}
	}

	// if the user specifies an initial image size, use that instead 
	// of the calculated image size
	auto_free_ptr tmp(submit_param(SUBMIT_KEY_ImageSize, ATTR_IMAGE_SIZE));
	if (tmp) {
		int64_t image_size_kb = 0;      // same as exe size unless user specified.
		if (! parse_int64_bytes(tmp, image_size_kb, 1024)) {
			push_error(stderr, "'%s' is not valid for Image Size\n", tmp.ptr());
			image_size_kb = 0;
		}
		if (image_size_kb < 1) {
			push_error(stderr, "Image Size must be positive\n");
			ABORT_AND_RETURN(1);
		}
		AssignJobVal(ATTR_IMAGE_SIZE, image_size_kb);
	} else if ( ! job->Lookup(ATTR_IMAGE_SIZE)) {
		// If ImageSize has not been set yet
		// use the same value as ExecutableSize
		long long exe_size_kb = 0;
		job->LookupInt(ATTR_EXECUTABLE_SIZE, exe_size_kb);
		AssignJobVal(ATTR_IMAGE_SIZE, exe_size_kb);
	}

	return 0;
}

#if 0 // obsolete, kept for reference

// Note: you must call SetTransferFiles() *before* calling SetImageSize().
int SubmitHash::SetImageSize()
{
	RETURN_IF_ABORT();

	char	*tmp;
	MyString buffer;

	int64_t exe_disk_size_kb = 0; // disk needed for the exe or vm memory
	int64_t executable_size_kb = 0; // calculated size of the exe
	int64_t image_size_kb = 0;      // same as exe size unless user specified.

	if (JobUniverse == CONDOR_UNIVERSE_VM) {
		// In vm universe, when a VM is suspended, 
		// memory being used by the VM will be saved into a file. 
		// So we need as much disk space as the memory.
		// We call this the 'executable_size' for VM jobs, otherwise
		// ExecutableSize is the size of the cmd
		exe_disk_size_kb = ExecutableSizeKb;
	} else {
		// we should only call calc_image_size_kb on the first
		// proc in the cluster, since the executable cannot change.
		if (jid.proc < 1 || ExecutableSizeKb <= 0) {
			ASSERT(job->LookupString(ATTR_JOB_CMD, buffer));
			ExecutableSizeKb = calc_image_size_kb(buffer.c_str());
		}
		executable_size_kb = ExecutableSizeKb;
		image_size_kb = ExecutableSizeKb;
		exe_disk_size_kb = ExecutableSizeKb;
	}


	// if the user specifies an initial image size, use that instead 
	// of the calculated 
	tmp = submit_param(SUBMIT_KEY_ImageSize, ATTR_IMAGE_SIZE);
	if (tmp) {
		if (! parse_int64_bytes(tmp, image_size_kb, 1024)) {
			push_error(stderr, "'%s' is not valid for Image Size\n", tmp);
			image_size_kb = 0;
		}
		free(tmp);
		if (image_size_kb < 1) {
			push_error(stderr, "Image Size must be positive\n");
			ABORT_AND_RETURN(1);
		}
	}

	/* It's reasonable to expect the image size will be at least the
		physical memory requirement, so make sure it is. */

		// At one time there was some stuff to attempt to gleen this from
		// the requirements line, but that caused many problems.
		// Jeff Ballard 11/4/98

	AssignJobVal(ATTR_IMAGE_SIZE, image_size_kb);
	AssignJobVal(ATTR_EXECUTABLE_SIZE, executable_size_kb);

	// set an initial value for memory usage
	//
	tmp = submit_param(SUBMIT_KEY_MemoryUsage, ATTR_MEMORY_USAGE);
	if (tmp) {
		int64_t memory_usage_mb = 0;
		if (! parse_int64_bytes(tmp, memory_usage_mb, 1024 * 1024) ||
			memory_usage_mb < 0) {
			push_error(stderr, "'%s' is not valid for Memory Usage\n", tmp);
			ABORT_AND_RETURN(1);
		}
		free(tmp);
		AssignJobVal(ATTR_MEMORY_USAGE, memory_usage_mb);
	}

	// set an initial value for disk usage based on the size of the input sandbox.
	//
	int64_t disk_usage_kb = 0;
	tmp = submit_param(SUBMIT_KEY_DiskUsage, ATTR_DISK_USAGE);
	if (tmp) {
		if (! parse_int64_bytes(tmp, disk_usage_kb, 1024) || disk_usage_kb < 1) {
			push_error(stderr, "'%s' is not valid for disk_usage. It must be >= 1\n", tmp);
			ABORT_AND_RETURN(1);
		}
		free(tmp);
	} else {
		disk_usage_kb = exe_disk_size_kb + TransferInputSizeKb;
	}
	AssignJobVal(ATTR_DISK_USAGE, disk_usage_kb);

	AssignJobVal(ATTR_TRANSFER_INPUT_SIZE_MB, (executable_size_kb + TransferInputSizeKb) / 1024);

	// set an intial value for RequestMemory
	tmp = submit_param(SUBMIT_KEY_RequestMemory, ATTR_REQUEST_MEMORY);
	if (tmp) {
		// if input is an integer followed by K,M,G or T, scale it MB and 
		// insert it into the jobAd, otherwise assume it is an expression
		// and insert it as text into the jobAd.
		int64_t req_memory_mb = 0;
		if (parse_int64_bytes(tmp, req_memory_mb, 1024 * 1024)) {
			AssignJobVal(ATTR_REQUEST_MEMORY, req_memory_mb);
		} else if (MATCH == strcasecmp(tmp, "undefined")) {
		} else {
			AssignJobExpr(ATTR_REQUEST_MEMORY, tmp);
		}
		free(tmp);
	} else if ((tmp = submit_param(SUBMIT_KEY_VM_Memory)) || (tmp = submit_param(ATTR_JOB_VM_MEMORY))) {
		push_warning(stderr, "'%s' was NOT specified.  Using %s = %s. \n", ATTR_REQUEST_MEMORY, ATTR_JOB_VM_MEMORY, tmp);
		AssignJobExpr(ATTR_REQUEST_MEMORY, "MY." ATTR_JOB_VM_MEMORY);
		free(tmp);
	} else if ((tmp = param("JOB_DEFAULT_REQUESTMEMORY"))) {
		if (MATCH == strcasecmp(tmp, "undefined")) {
		} else {
			AssignJobExpr(ATTR_REQUEST_MEMORY, tmp);
		}
		free(tmp);
	}

	// set an initial value for RequestDisk
	if ((tmp = submit_param(SUBMIT_KEY_RequestDisk, ATTR_REQUEST_DISK))) {
		// if input is an integer followed by K,M,G or T, scale it MB and 
		// insert it into the jobAd, otherwise assume it is an expression
		// and insert it as text into the jobAd.
		int64_t req_disk_kb = 0;
		if (parse_int64_bytes(tmp, req_disk_kb, 1024)) {
			AssignJobVal(ATTR_REQUEST_DISK, req_disk_kb);
		} else if (MATCH == strcasecmp(tmp, "undefined")) {
		} else {
			AssignJobExpr(ATTR_REQUEST_DISK, tmp);
		}
		free(tmp);
	} else if ((tmp = param("JOB_DEFAULT_REQUESTDISK"))) {
		if (MATCH == strcasecmp(tmp, "undefined")) {
		} else {
			AssignJobExpr(ATTR_REQUEST_DISK, tmp);
		}
		free(tmp);
	}
	return 0;
}

int SubmitHash::SetFileOptions()
{
	RETURN_IF_ABORT();
	char *tmp;
	MyString strbuffer;

	tmp = submit_param( SUBMIT_KEY_FileRemaps, ATTR_FILE_REMAPS );
	if(tmp) {
		AssignJobExpr(ATTR_FILE_REMAPS,tmp);
		free(tmp);
	}

	tmp = submit_param( SUBMIT_KEY_BufferFiles, ATTR_BUFFER_FILES );
	if(tmp) {
		AssignJobExpr(ATTR_BUFFER_FILES,tmp);
		free(tmp);
	}

	/* If no buffer size is given, use 512 KB */

	tmp = submit_param( SUBMIT_KEY_BufferSize, ATTR_BUFFER_SIZE );
	if(!tmp) {
		tmp = param("DEFAULT_IO_BUFFER_SIZE");
		if (!tmp) {
			tmp = strdup("524288");
		}
	}
	AssignJobExpr(ATTR_BUFFER_SIZE,tmp);
	free(tmp);

	/* If not buffer block size is given, use 32 KB */

	tmp = submit_param( SUBMIT_KEY_BufferBlockSize, ATTR_BUFFER_BLOCK_SIZE );
	if(!tmp) {
		tmp = param("DEFAULT_IO_BUFFER_BLOCK_SIZE");
		if (!tmp) {
			tmp = strdup("32768");
		}
	}
	AssignJobExpr(ATTR_BUFFER_BLOCK_SIZE,tmp);
	free(tmp);
	return 0;
}
#endif // above code is obsolete

int SubmitHash::SetRequestResources()
{
	RETURN_IF_ABORT();

	std::string attr;

	HASHITER it = hash_iter_begin(SubmitMacroSet);
	for (; !hash_iter_done(it); hash_iter_next(it)) {
		const char * key = hash_iter_key(it);
		// if key is not of form "request_xxx", ignore it:
		if (! starts_with_ignore_case(key, SUBMIT_KEY_RequestPrefix)) continue;
		// if key is one of the predefined request_cpus, request_memory, etc, that
		// has special processing, call the processing function
		FNSETATTRS fn = is_special_request_resource(key);
		if (fn) {
			(this->*(fn))(key);
			RETURN_IF_ABORT();
			continue;
		}
		const char * rname = key + strlen(SUBMIT_KEY_RequestPrefix);
		const size_t min_tag_len = 2;
		// resource name should be nonempty at least 2 characters long and not start with _
		if ((strlen(rname) < min_tag_len) || *rname == '_') continue;
		// could get this from 'it', but this prevents unused-line warnings:
		char * val = submit_param(key);
		if (val[0] == '\"')
		{
			stringReqRes.insert(rname);
		}

		attr = ATTR_REQUEST_PREFIX; attr.append(rname);
		AssignJobExpr(attr.c_str(), val);
		RETURN_IF_ABORT();
	}
	hash_iter_delete(&it);

	// make sure that the required request resources functions are called
	// this is a bit redundant, but guarantees that we honor the submit file, but also give the code
	// a chance to fetch the JOB_DEFAULT_REQUEST* params.
	if ( ! lookup(SUBMIT_KEY_RequestCpus)) { SetRequestCpus(SUBMIT_KEY_RequestCpus); }
	if ( ! lookup(SUBMIT_KEY_RequestDisk)) { SetRequestDisk(SUBMIT_KEY_RequestDisk); }
	if ( ! lookup(SUBMIT_KEY_RequestMemory)) { SetRequestMem(SUBMIT_KEY_RequestMemory); }

	RETURN_IF_ABORT();
	return 0;
}

// generate effective requirements expression by merging default requirements
// with the specified requirements.
//
int SubmitHash::SetRequirements()
{
	RETURN_IF_ABORT();

	MyString answer;
	auto_free_ptr orig(submit_param(SUBMIT_KEY_Requirements));
	if (orig) {
		answer.formatstr( "(%s)", orig.ptr() );
	} else {
		// if the factory has a FACTORY.Requirements statement, then we use it and don't do ANY other processing
		auto_free_ptr effective_req(submit_param("FACTORY.Requirements"));
		if (effective_req) {
			if (YourStringNoCase("MY.Requirements") == effective_req) {
				// just use the cluser ad requirements
				if ( ! job->Lookup(ATTR_REQUIREMENTS)) {
					push_error(stderr, "'Requirements = MY.Requirements' when there are not yet any Requirements\n");
					ABORT_AND_RETURN(1);
				}
			} else {
				AssignJobExpr(ATTR_REQUIREMENTS, effective_req);
			}
			return abort_code;
		}
		answer = "";
	}

	// if a Requirements are forced. we will skip requirements generation
	// and just use the value that SetForcedAttributes already stuffed into the ad
	auto_free_ptr myreq(submit_param("MY." ATTR_REQUIREMENTS));
	if ( ! myreq) { myreq.set(submit_param("+" ATTR_REQUIREMENTS)); }
	if (myreq) {
		// warn if both My.Requirements and requirements are specified since they conflict
		if (orig) {
			push_warning(stderr,
				"Use of MY.Requirements or +Requirements  overrides requirements. "
				"You should remove one of these statements from your submit file.\n");
		}
		return abort_code;
	}

	const char * factory_req = lookup_macro_exact_no_default("FACTORY.AppendReq", SubmitMacroSet);
	if (factory_req) {
		if (factory_req[0]) {
			// We found something to append.
			if ( ! answer.empty()) { answer += " && "; }
			if (factory_req[0] == '(') { answer += factory_req; }
			else {
				answer += "(";
				answer += factory_req;
				answer += ")";
			}
		}
	}
	else
	{
		auto_free_ptr append_req;
		switch( JobUniverse ) {
		case CONDOR_UNIVERSE_VANILLA:
			append_req.set(param("APPEND_REQ_VANILLA"));
			break;
		case CONDOR_UNIVERSE_STANDARD:
			append_req.set(param("APPEND_REQ_STANDARD"));
			break;
		case CONDOR_UNIVERSE_VM:
			append_req.set(param("APPEND_REQ_VM"));
			break;
		default:
			break;
		} 
		if ( ! append_req) {
				// Didn't find a per-universe version, try the generic,
				// non-universe specific one:
			append_req.set(param("APPEND_REQUIREMENTS"));
		}

		if (append_req) {
			// We found something to append.
			if( answer.Length() ) {
					// We've already got something in requirements, so we
					// need to append an AND clause.
				answer += " && (";
			} else {
					// This is the first thing in requirements, so just
					// put this as the first clause.
				answer += "(";
			}
			answer += append_req.ptr();
			answer += ")";
		}
	}

	if ( JobUniverse == CONDOR_UNIVERSE_GRID ) {
		// We don't want any defaults at all w/ Globus...
		// If we don't have a req yet, set to TRUE
		if ( answer.empty() ) {
			answer = "TRUE";
		}
		AssignJobExpr(ATTR_REQUIREMENTS, answer.c_str());
		return abort_code;
	}

	ClassAd req_ad;
	classad::References job_refs;      // job attrs referenced by requirements
	classad::References machine_refs;  // machine attrs referenced by requirements

		// Insert dummy values for attributes of the job to which we
		// want to detect references.  Otherwise, unqualified references
		// get classified as external references.
	req_ad.Assign(ATTR_REQUEST_MEMORY,0);
	req_ad.Assign(ATTR_CKPT_ARCH,"");
	req_ad.Assign(ATTR_VM_CKPT_MAC, "");

	GetExprReferences(answer.Value(),req_ad,&job_refs,&machine_refs);

	bool	checks_arch = IsDockerJob || machine_refs.count( ATTR_ARCH );
	bool	checks_opsys = IsDockerJob || machine_refs.count( ATTR_OPSYS ) ||
		machine_refs.count( ATTR_OPSYS_AND_VER ) ||
		machine_refs.count( ATTR_OPSYS_LONG_NAME ) ||
		machine_refs.count( ATTR_OPSYS_SHORT_NAME ) ||
		machine_refs.count( ATTR_OPSYS_NAME ) ||
		machine_refs.count( ATTR_OPSYS_LEGACY );
	bool	checks_disk =  machine_refs.count( ATTR_DISK );
	bool	checks_cpus =   machine_refs.count( ATTR_CPUS );
	bool	checks_tdp =  machine_refs.count( ATTR_HAS_TDP );
	bool	checks_encrypt_exec_dir = machine_refs.count( ATTR_ENCRYPT_EXECUTE_DIRECTORY );
#if defined(WIN32)
	bool	checks_credd = machine_refs.count( ATTR_LOCAL_CREDD );
#endif
	bool	checks_fsdomain = false;
	bool	checks_ckpt_arch = false;
	bool	checks_file_transfer = false;
	bool	checks_file_transfer_plugin_methods = false;
	bool	checks_per_file_encryption = false;
	bool	checks_mpi = false;
	bool	checks_hsct = false;

	if (JobUniverse == CONDOR_UNIVERSE_STANDARD || JobUniverse == CONDOR_UNIVERSE_VM) {
		checks_ckpt_arch = job_refs.count( ATTR_CKPT_ARCH );
	}
	if( JobUniverse == CONDOR_UNIVERSE_MPI ) {
		checks_mpi = machine_refs.count( ATTR_HAS_MPI );
	}
	if( mightTransfer(JobUniverse) ) { 
		checks_fsdomain = machine_refs.count(ATTR_FILE_SYSTEM_DOMAIN);
		checks_file_transfer = machine_refs.count(ATTR_HAS_FILE_TRANSFER) + machine_refs.count(ATTR_HAS_JOB_TRANSFER_PLUGINS);
		checks_file_transfer_plugin_methods = machine_refs.count(ATTR_HAS_FILE_TRANSFER_PLUGIN_METHODS);
		checks_per_file_encryption = machine_refs.count(ATTR_HAS_PER_FILE_ENCRYPTION);
	}
	checks_hsct = machine_refs.count( ATTR_HAS_SELF_CHECKPOINT_TRANSFERS );

	bool checks_mem = machine_refs.count(ATTR_MEMORY);
	//bool checks_reqmem = job_refs.count(ATTR_REQUEST_MEMORY);

	if( JobUniverse == CONDOR_UNIVERSE_JAVA ) {
		if( answer[0] ) {
			answer += " && ";
		}
		answer += "TARGET." ATTR_HAS_JAVA;
	} else if ( JobUniverse == CONDOR_UNIVERSE_VM ) {
		// For vm universe, we require the same archicture.
		if( !checks_arch ) {
			if( answer[0] ) {
				answer += " && ";
			}
			answer += "(TARGET.Arch == \"";
			answer += ArchMacroDef.psz;
			answer += "\")";
		}
		// add HasVM to requirements
		bool checks_vm = machine_refs.count( ATTR_HAS_VM );
		if( !checks_vm ) {
			answer += "&& (TARGET." ATTR_HAS_VM " =?= true)";
		}
		// add vm_type to requirements
		bool checks_vmtype = machine_refs.count( ATTR_VM_TYPE);
		if( !checks_vmtype ) {
			answer += " && (TARGET." ATTR_VM_TYPE " == MY." ATTR_JOB_VM_TYPE ")";
		}
		// check if the number of executable VM is more than 0
		bool checks_avail = machine_refs.count(ATTR_VM_AVAIL_NUM);
		if( !checks_avail ) {
			answer += " && (TARGET." ATTR_VM_AVAIL_NUM " > 0)";
		}
		bool uses_vmcheckpoint = false;
		if (job->LookupBool(ATTR_JOB_VM_CHECKPOINT, uses_vmcheckpoint) && uses_vmcheckpoint) {
			if (!checks_ckpt_arch) {
				// VM checkpoint files created on AMD 
				// can not be used in INTEL. vice versa.
				answer += " && ((MY.CkptArch == Arch) || (MY.CkptArch =?= UNDEFINED))";
			}
			bool checks_vm_ckpt_mac = job_refs.count(ATTR_VM_CKPT_MAC);
			if (!checks_vm_ckpt_mac) {
				// VMs with the same MAC address cannot run 
				// on the same execute machine
				answer += " && ((MY.VM_CkptMac =?= UNDEFINED) "
				               "|| (TARGET.VM_All_Guest_Macs =?= UNDEFINED) "
				               "|| (stringListIMember(MY.VM_CkptMac, TARGET.VM_All_Guest_Macs, \",\") == FALSE)"
				               ")";
			}
		}
	} else if (IsDockerJob) {
			if( answer[0] ) {
				answer += " && ";
			}
			answer += "TARGET.HasDocker";
	} else {
		if( !checks_arch ) {
			if( answer[0] ) {
				answer += " && ";
			}
			answer += "(TARGET.Arch == \"";
			answer += ArchMacroDef.psz;
			answer += "\")";
		}

		if( !checks_opsys ) {
			answer += " && (TARGET.OpSys == \"";
			answer += OpsysMacroDef.psz;
			answer += "\")";
		}
	}

	if ( JobUniverse == CONDOR_UNIVERSE_STANDARD && !checks_ckpt_arch ) {
		answer +=
			" && ((CkptArch =?= UNDEFINED) || (CkptArch == TARGET.Arch))"
			" && ((CkptOpSys =?= UNDEFINED) || (CkptOpSys == TARGET.OpSys))";
	}

	if( !checks_disk ) {
		ExprTree * expr = job->Lookup(ATTR_REQUEST_DISK);
		if (expr) {
			double disk = 0;
			if ( ! ExprTreeIsLiteralNumber(expr, disk) || (disk > 0.0)) {
				answer += " && (TARGET.Disk >= " ATTR_REQUEST_DISK ")";
			}
		}
		else if ( JobUniverse == CONDOR_UNIVERSE_VM ) {
			// VM universe uses Total Disk 
			// instead of Disk for Condor slot
			answer += " && (TARGET.TotalDisk >= DiskUsage)";
		}else {
			answer += " && (TARGET.Disk >= DiskUsage)";
		}
	} else {
		if (JobUniverse != CONDOR_UNIVERSE_VM) {
			if (job->Lookup(ATTR_REQUEST_DISK)) {
				answer += " && (TARGET.Disk >= " ATTR_REQUEST_DISK ")";
			}
			if ( ! already_warned_requirements_disk && param_boolean("ENABLE_DEPRECATION_WARNINGS", false)) {
				push_warning(stderr,
						"Your Requirements expression refers to TARGET.Disk. "
						"This is obsolete. Set request_disk and condor_submit will modify the "
						"Requirements expression as needed.\n");
				already_warned_requirements_disk = true;
			}
		}
	}

	if (JobUniverse == CONDOR_UNIVERSE_VM) {
		// so we can easly do case-insensitive comparisons of the vmtype
		YourStringNoCase vmtype(VMType.Value());

		if (vmtype != CONDOR_VM_UNIVERSE_XEN) {
			answer += " && (TARGET." ATTR_TOTAL_MEMORY " >= MY." ATTR_JOB_VM_MEMORY ")";
		}

		// add vm_memory to requirements
		if ( ! machine_refs.count(ATTR_VM_MEMORY)) {
			answer += " && (TARGET." ATTR_VM_MEMORY " >= MY." ATTR_JOB_VM_MEMORY ")";
		}

		// add hardware vt to requirements
		bool vm_hardware_vt = false;
		if (job->LookupBool(ATTR_JOB_VM_HARDWARE_VT, vm_hardware_vt) && vm_hardware_vt) {
			if ( ! machine_refs.count(ATTR_VM_HARDWARE_VT)) {
				answer += " && TARGET." ATTR_VM_HARDWARE_VT;
			}
		}

		// add vm_networking to requirements
		bool vm_networking = false;
		if (job->LookupBool(ATTR_JOB_VM_NETWORKING, vm_networking) && vm_networking) {
			if ( ! machine_refs.count(ATTR_VM_NETWORKING)) {
				answer += " && TARGET." ATTR_VM_NETWORKING;
			}

			// add vm_networking_type to requirements
			if (job->Lookup(ATTR_JOB_VM_NETWORKING_TYPE)) {
				answer += " && stringListIMember(" ATTR_JOB_VM_NETWORKING_TYPE ",TARGET." ATTR_VM_NETWORKING_TYPES ",\",\")";
			}
		}


	} else {
		ExprTree * expr = job->Lookup(ATTR_REQUEST_MEMORY);
		if (expr) {
			double mem = 0;
			if ( ! ExprTreeIsLiteralNumber(expr, mem) || (mem > 1.0)) {
				answer += " && (TARGET.Memory >= " ATTR_REQUEST_MEMORY ")";
			}
		}
		if (checks_mem) {
			if ( ! already_warned_requirements_mem && param_boolean("ENABLE_DEPRECATION_WARNINGS", false)) {
				push_warning(stderr,
						"your Requirements expression refers to TARGET.Memory. "
						"This is obsolete. Set request_memory and condor_submit will modify the "
						"Requirements expression as needed.\n");
				already_warned_requirements_mem = true;
			}
		}
	}

	if ( JobUniverse != CONDOR_UNIVERSE_GRID ) {
		if ( ! checks_cpus) {
			ExprTree * expr = job->Lookup(ATTR_REQUEST_CPUS);
			if (expr) {
				double cpus = 0;
				if ( ! ExprTreeIsLiteralNumber(expr, cpus) || (cpus > 1.0)) {
					answer += " && (TARGET.Cpus >= " ATTR_REQUEST_CPUS ")";
				}
			}
		}
	}

	// build a set of custom resource names from the attributes in the job with names that start with Request
	//
	classad::References tags;
	std::string request_pre("Request");
	const size_t prefix_len = sizeof("Request") - 1;
	const size_t min_tag_len = 2;
	const classad::ClassAd *parent = procAd->GetChainedParentAd();
	if (parent) {
		for (classad::ClassAd::const_iterator it = parent->begin(); it != parent->end(); ++it) {
			if (it->first.length() >= (prefix_len + min_tag_len) &&
			    starts_with_ignore_case(it->first, request_pre) &&
			    it->first[prefix_len] != '_') { // don't allow tags to start with _
				tags.insert(it->first);
			}
		}
	}
	for (classad::ClassAd::const_iterator it = procAd->begin(); it != procAd->end(); ++it) {
		if (it->first.length() >= (prefix_len + min_tag_len) &&
		    starts_with_ignore_case(it->first, request_pre) &&
		    it->first[prefix_len] != '_') { // don't allow tags to start with _
			tags.insert(it->first);
		}
	}
	// remove the resources that we already dealt with above.
	tags.erase("RequestCpus");
	tags.erase("RequestDisk");
	tags.erase("RequestMemory");
	for (auto it = tags.begin(); it != tags.end(); ++it) {
		// don't add clause to the requirements expression if one already exists
		const char * tag = it->c_str() + prefix_len;
		if (machine_refs.count(tag))
			continue;

		classad::Value value;
		auto vtype = job->LookupType(*it, value);
		if (vtype == classad::Value::ValueType::INTEGER_VALUE ||
			vtype == classad::Value::ValueType::REAL_VALUE ||
			vtype == classad::Value::ValueType::UNDEFINED_VALUE) {
			// gt6938, don't add a requirements clause when a custom resource request has a value <= 0
			double val = 0.0;
			if ( ! value.IsNumber(val) || val > 0) {
				formatstr_cat(answer, " && (TARGET.%s >= %s)", tag, it->c_str());
			}
		} else if (vtype == classad::Value::ValueType::STRING_VALUE) {
			// gt6938, don't add a requirements clause when a custom string resource request is the empty string
			int sz = 0;
			value.IsStringValue(sz);
			if (sz > 0) {
				formatstr_cat(answer, " && regexp(%s, TARGET.%s)", it->c_str(), tag);
			}
		}
	}

	if( !checks_tdp && job->Lookup(ATTR_TOOL_DAEMON_CMD)) {
		answer += " && TARGET." ATTR_HAS_TDP;
	}

	bool encrypt_it = false;
	if( !checks_encrypt_exec_dir &&
		job->LookupBool(ATTR_ENCRYPT_EXECUTE_DIRECTORY, encrypt_it) &&
		encrypt_it) {
		answer += " && TARGET." ATTR_HAS_ENCRYPT_EXECUTE_DIRECTORY;
	}

	if( JobUniverse == CONDOR_UNIVERSE_MPI ) {
		if( ! checks_mpi ) {
			answer += " && TARGET." ATTR_HAS_MPI;
		}
	}


	if( mightTransfer(JobUniverse) ) {
			/* 
			   This is a kind of job that might be using file transfer
			   or a shared filesystem.  so, tack on the appropriate
			   clause to make sure we're either at a machine that
			   supports file transfer, or that we're in the same file
			   system domain.
			*/
		const char * domain_check = "(TARGET." ATTR_FILE_SYSTEM_DOMAIN " == MY." ATTR_FILE_SYSTEM_DOMAIN ")";
		const char * xfer_check = "TARGET." ATTR_HAS_FILE_TRANSFER;
		const char * crypt_check = "";
		if (!checks_per_file_encryption &&
				(job->Lookup(ATTR_ENCRYPT_INPUT_FILES) || job->Lookup(ATTR_ENCRYPT_OUTPUT_FILES) ||
				job->Lookup(ATTR_DONT_ENCRYPT_INPUT_FILES) || job->Lookup(ATTR_DONT_ENCRYPT_OUTPUT_FILES))
			) {
			crypt_check = " && TARGET." ATTR_HAS_PER_FILE_ENCRYPTION;
		}

		ShouldTransferFiles_t should_transfer = STF_IF_NEEDED;
		std::string should;
		if (job->LookupString(ATTR_SHOULD_TRANSFER_FILES, should)) {
			should_transfer = getShouldTransferFilesNum(should.c_str());
		}
		if (should_transfer == STF_NO) {
				// no file transfer used.  if there's nothing about
				// the FileSystemDomain yet, tack on a clause for
				// that. 
			if( ! checks_fsdomain ) {
				answer += " && " ;
				answer += domain_check;
				checks_fsdomain = true;
			}
		} else if ( ! checks_file_transfer) {

			const char * join_op = " && (";
			const char * close_op = ")";
			if ( should_transfer == STF_IF_NEEDED && ! checks_fsdomain ) {
				answer += join_op;
				answer += domain_check;
				checks_fsdomain = true;
				join_op = " || (";
				close_op = "))";
			}


			// if the job is supplying transfer plugins, then we need to use a different xfer_check
			// expression, and we want to ignore plugin types that are supplied by the job when
			// fixing up the transfer plugin methods expression.
			std::string xferplugs;
			if (job->LookupString(ATTR_TRANSFER_PLUGINS, xferplugs) && ! xferplugs.empty()) {
				xfer_check = "TARGET." ATTR_HAS_JOB_TRANSFER_PLUGINS;
			}

			answer += join_op;
			answer += xfer_check;
			answer += crypt_check;


			if ( ! checks_file_transfer_plugin_methods) {
				classad::References methods;    // methods referened by TransferInputFiles that are not in TransferPlugins
				classad::References jobmethods; // plugin methods (like HTTP) that are supplied by the job's TransferPlugins

				// xferplugs is of the form "TAR=mytarplugin; HTTP,HTTPS=myhttplugin"
				StringTokenIterator plugs(xferplugs.c_str(), 100, ";");
				for (const char * plug = plugs.first(); plug != NULL; plug = plugs.next()) {
					const char * colon = strchr(plug, '=');
					if (colon) {
						std::string methods(plug, colon - plug);
						add_attrs_from_string_tokens(jobmethods, methods);
					}
				}

				// check input
				auto_free_ptr file_list(submit_param(SUBMIT_KEY_TransferInputFiles, SUBMIT_KEY_TransferInputFilesAlt));
				if (file_list) {
					StringList files(file_list.ptr(), ",");
					for (const char * file = files.first(); file; file = files.next()) {
						if (IsUrl(file)){
							MyString tag = getURLType(file, true);
							if ( ! jobmethods.count(tag.c_str())) { methods.insert(tag.c_str()); }
						}
					}
				}

				// check output (only a single file this time)
				file_list.set(submit_param(SUBMIT_KEY_OutputDestination, ATTR_OUTPUT_DESTINATION));
				if (file_list) {
					if (IsUrl(file_list)) {
						MyString tag = getURLType(file_list, true);
						if ( ! jobmethods.count(tag.c_str())) { methods.insert(tag.c_str()); }
					}
				}

				bool presignS3URLs = param_boolean( "SIGN_S3_URLS", true );
				for (auto it = methods.begin(); it != methods.end(); ++it) {
					answer += " && stringListIMember(\"";
					answer += *it;
					answer += "\",TARGET.HasFileTransferPluginMethods)";

					if( presignS3URLs && (strcasecmp( it->c_str(), "s3" ) == 0) ) {
						bool present = true;
						if(! job->Lookup( ATTR_EC2_ACCESS_KEY_ID )) {
							present = false;
							push_error(stderr, "s3:// URLs require "
								SUBMIT_KEY_AWSAccessKeyIdFile
								" to be set.\n" );
						}
						if(! job->Lookup( ATTR_EC2_SECRET_ACCESS_KEY )) {
							present = false;
							push_error(stderr, "s3:// URLS require "
								SUBMIT_KEY_AWSSecretAccessKeyFile
								" to be set.\n" );
						}
						if(! present) {
							ABORT_AND_RETURN(1);
						}
					}
				}
			}

			// close of the file transfer requirements
			answer += close_op;
		}

		if (JobUniverse == CONDOR_UNIVERSE_VM) {
			bool vm_should_transfer = false;
			if (job->LookupBool(VMPARAM_VMWARE_TRANSFER, vm_should_transfer)) {
				if ( ! vm_should_transfer) {
					// if not transfering, we depend on a shared file system, so we
					// have to check for a matching FileSystemDomain 
					if ( ! checks_fsdomain) {
						answer += " && ";
						answer += domain_check;
						checks_fsdomain = true;
					}
					if ( ! job->Lookup(ATTR_FILE_SYSTEM_DOMAIN)) {
						auto_free_ptr fs_domain(param("FILESYSTEM_DOMAIN"));
						if (fs_domain) {
							AssignJobString(ATTR_FILE_SYSTEM_DOMAIN, fs_domain);
							RETURN_IF_ABORT();
						}
					}
				}
			}
		}
	}

		//
		// Job Deferral
		// If the flag was set true by SetJobDeferral() then we will
		// add the requirement in for this feature
		//
	if (NeedsJobDeferral()) {
			//
			// Add the HasJobDeferral to the attributes so that it will
			// match with a Starter that can actually provide this feature
			// We only need to do this if the job's universe isn't local
			// This is because the schedd doesn't pull out the Starter's
			// machine ad when trying to match local universe jobs
			//
			//
		if ( JobUniverse != CONDOR_UNIVERSE_LOCAL ) {
			answer += " && TARGET." ATTR_HAS_JOB_DEFERRAL;
		}

		// make sure the job has a ScheddInterval attribute
		// because we are about to write an expression that refers to it.
		if ( ! job->Lookup(ATTR_SCHEDD_INTERVAL)) {
			auto_free_ptr interval(param("SCHEDD_INTERVAL"));
			if (interval) {
				AssignJobExpr(ATTR_SCHEDD_INTERVAL, interval);
			} else {
				AssignJobVal(ATTR_SCHEDD_INTERVAL, SCHEDD_INTERVAL_DEFAULT);
			}
		}

			//
			// Prepare our new requirement attribute
			// This nifty expression will evaluate to true when
			// the job's prep start time is before the next schedd
			// polling interval. We also have a nice clause to prevent
			// our job from being matched and executed after it could
			// possibly run
			//
		const char * deferral_expr = "("
			"((time() + " ATTR_SCHEDD_INTERVAL ") >= (" ATTR_DEFERRAL_TIME " - " ATTR_DEFERRAL_PREP_TIME ")) && "
			"(time() < (" ATTR_DEFERRAL_TIME " + " ATTR_DEFERRAL_WINDOW "))"
			")";

		answer += " && ";
		answer += deferral_expr;
	} // !seenBefore

#if defined(WIN32)
		//
		// Windows CredD
		// run_as_owner jobs on Windows require that the remote starter can
		// reach the same credd as the submit machine. We add the following:
		//   - HasWindowsRunAsOwner
		//   - LocalCredd == <CREDD_HOST> (if LocalCredd not found)
		//
	bool as_owner = false;
	if (job->LookupBool(ATTR_JOB_RUNAS_OWNER, as_owner) && as_owner) {

		MyString tmp_rao = " && (TARGET." ATTR_HAS_WIN_RUN_AS_OWNER;
		if (RunAsOwnerCredD && !checks_credd) {
			tmp_rao += " && (TARGET." ATTR_LOCAL_CREDD " =?= \"";
			tmp_rao += RunAsOwnerCredD.ptr();
			tmp_rao += "\")";
		}
		tmp_rao += ")";
		answer += tmp_rao.Value();
	}
#endif

	bool want_ft_on_checkpoint = false;
	if (job->LookupBool(ATTR_WANT_FT_ON_CHECKPOINT, want_ft_on_checkpoint) && want_ft_on_checkpoint) {
		if( ! checks_hsct ) {
			answer += " && TARGET." ATTR_HAS_SELF_CHECKPOINT_TRANSFERS;
		}
	}

	AssignJobExpr(ATTR_REQUIREMENTS, answer.c_str());
	RETURN_IF_ABORT();

	return 0;
}


int SubmitHash::SetConcurrencyLimits()
{
	RETURN_IF_ABORT();
	MyString tmp = submit_param_mystring(SUBMIT_KEY_ConcurrencyLimits, NULL);
	MyString tmp2 = submit_param_mystring(SUBMIT_KEY_ConcurrencyLimitsExpr, NULL);

	if (!tmp.IsEmpty()) {
		if (!tmp2.IsEmpty()) {
			push_error( stderr, SUBMIT_KEY_ConcurrencyLimits " and " SUBMIT_KEY_ConcurrencyLimitsExpr " can't be used together\n" );
			ABORT_AND_RETURN( 1 );
		}
		char *str;

		tmp.lower_case();

		StringList list(tmp.Value());

		char *limit;
		list.rewind();
		while ( (limit = list.next()) ) {
			double increment;
			char *limit_cpy = strdup( limit );

			if ( !ParseConcurrencyLimit(limit_cpy, increment) ) {
				push_error(stderr, "Invalid concurrency limit '%s'\n",
						 limit );
				ABORT_AND_RETURN( 1 );
			}
			free( limit_cpy );
		}

		list.qsort();

		str = list.print_to_string();
		if ( str ) {
			AssignJobString(ATTR_CONCURRENCY_LIMITS, str);
			free(str);
		}
	} else if (!tmp2.IsEmpty()) {
		AssignJobExpr(ATTR_CONCURRENCY_LIMITS, tmp2.Value() );
	}

	return 0;
}


int SubmitHash::SetAccountingGroup()
{
	RETURN_IF_ABORT();

<<<<<<< HEAD
	// is a group setting in effect?
	auto_free_ptr group(submit_param(SUBMIT_KEY_AcctGroup, ATTR_ACCOUNTING_GROUP));

	// look for the group user setting, or default to owner
	auto_free_ptr gu(submit_param(SUBMIT_KEY_AcctGroupUser, ATTR_ACCT_GROUP_USER));
	if ( ! group && ! gu) {
		return 0; // nothing set, we are done
	}

	const char * group_user = NULL;
	if ( ! gu) {
		group_user = submit_owner.Value();
	} else {
		group_user = gu;
	}

	if (group && ! IsValidSubmitterName(group)) {
		push_error(stderr, "Invalid " SUBMIT_KEY_AcctGroup ": %s\n", group.ptr());
=======
    // is a group setting in effect?
    char* group = submit_param(SUBMIT_KEY_AcctGroup, ATTR_ACCOUNTING_GROUP);

    // look for the group user setting, or default to owner
    std::string group_user;
    char* gu = submit_param(SUBMIT_KEY_AcctGroupUser, ATTR_ACCT_GROUP_USER);
    if ((group == NULL) && (gu == NULL)) {
        return 0; // nothing set, give up
    }

    if (NULL == gu) {
        group_user = submit_username.Value();
    } else {
        group_user = gu;
        free(gu);
    }

	if ( group && !IsValidSubmitterName(group) ) {
		push_error(stderr, "Invalid " SUBMIT_KEY_AcctGroup ": %s\n", group);
>>>>>>> cad866db
		ABORT_AND_RETURN( 1 );
	}
	if ( ! IsValidSubmitterName(group_user)) {
		push_error(stderr, "Invalid " SUBMIT_KEY_AcctGroupUser ": %s\n", group_user);
		ABORT_AND_RETURN( 1 );
	}

	// set attributes AcctGroup, AcctGroupUser and AccountingGroup on the job ad:

	// store the AcctGroupUser (currently unused)
	AssignJobString(ATTR_ACCT_GROUP_USER, group_user);

	if (group) {
		// store the group name in the (currently unused) AcctGroup attribute
		AssignJobString(ATTR_ACCT_GROUP, group);

		// store the AccountingGroup attribute as <group>.<user>
		MyString submitter;
		submitter.formatstr("%s.%s", group.ptr(), group_user);
		AssignJobString(ATTR_ACCOUNTING_GROUP, submitter.c_str());
	} else {
		// If no group, this is accounting group is really a user alias, just set AccountingGroup to be the user name
		AssignJobString(ATTR_ACCOUNTING_GROUP, group_user);
	}

	return 0;
}


// this function must be called after SetUniverse
int SubmitHash::SetVMParams()
{
	RETURN_IF_ABORT();

	if ( JobUniverse != CONDOR_UNIVERSE_VM ) {
		return 0;
	}

	bool VMCheckpoint = false;
	bool VMNetworking = false;
	int VMVCPUS = 0;
	bool VMVNC=false;
	bool param_exists = false;

	auto_free_ptr tmp_ptr(NULL);
	MyString buffer;

	// by the time we get here, we have already verified that vmtype is non-empty
	tmp_ptr.set(submit_param(SUBMIT_KEY_VM_Type, ATTR_JOB_VM_TYPE));
	if (tmp_ptr) {
		VMType = tmp_ptr.ptr();
		VMType.lower_case();

		// VM type is already set in SetUniverse
		AssignJobString(ATTR_JOB_VM_TYPE, VMType.Value());
		RETURN_IF_ABORT();
	} else {
		job->LookupString(ATTR_JOB_VM_TYPE, VMType);
	}

	// so we can easly do case-insensitive comparisons of the vmtype
	YourStringNoCase vmtype(VMType.Value());

	// need vm checkpoint?
	VMCheckpoint = submit_param_bool(SUBMIT_KEY_VM_Checkpoint, ATTR_JOB_VM_CHECKPOINT, false, &param_exists);
	if (param_exists) {
		AssignJobVal(ATTR_JOB_VM_CHECKPOINT, VMCheckpoint);
	} else if (job->LookupBool(ATTR_JOB_VM_CHECKPOINT, VMCheckpoint)) {
		// nothing to do.
	} else {
		VMCheckpoint = false;
		AssignJobVal(ATTR_JOB_VM_CHECKPOINT, VMCheckpoint);
	}

	VMNetworking = submit_param_bool(SUBMIT_KEY_VM_Networking, ATTR_JOB_VM_NETWORKING, false, &param_exists);
	if (param_exists) {
		AssignJobVal(ATTR_JOB_VM_NETWORKING, VMNetworking);
	} else if (job->LookupBool(ATTR_JOB_VM_NETWORKING, VMNetworking)) {
		// nothing to do
	} else {
		VMNetworking = false;
		AssignJobVal(ATTR_JOB_VM_NETWORKING, VMNetworking);
	}

	// Here we need to set networking type
	if( VMNetworking ) {
		tmp_ptr.set(submit_param(SUBMIT_KEY_VM_Networking_Type, ATTR_JOB_VM_NETWORKING_TYPE));
		if (tmp_ptr) {
			AssignJobString(ATTR_JOB_VM_NETWORKING_TYPE, tmp_ptr.ptr());
		}
	}

	VMVNC = submit_param_bool(SUBMIT_KEY_VM_VNC, ATTR_JOB_VM_VNC, false, &param_exists);
	if (param_exists) {
		AssignJobVal(ATTR_JOB_VM_VNC, VMVNC);
	} else if (job->LookupBool(ATTR_JOB_VM_VNC, VMVNC)) {
		// nothing to do.
	} else {
		VMVNC = false;
		AssignJobVal(ATTR_JOB_VM_VNC, VMVNC);
	}

	// Set memory for virtual machine
	long long vm_mem = 0;
	tmp_ptr.set(submit_param(SUBMIT_KEY_VM_Memory, ATTR_JOB_VM_MEMORY));
	if (tmp_ptr) {
		// because gcc doesn't think that long long and int64_t are the same, we have to use a temp variable here
		int64_t mem64 = 0;
		parse_int64_bytes(tmp_ptr, mem64, 1024 * 1024);
		if (mem64 <= 0) {
			push_error(stderr, SUBMIT_KEY_VM_Memory " is incorrectly specified\n"
				"For example, for vm memroy of 128 Megabytes,\n"
				"you need to use 128 in your submit description file.\n");
			ABORT_AND_RETURN(1);
		}
		vm_mem = mem64;
		AssignJobVal(ATTR_JOB_VM_MEMORY, vm_mem);
	} else if ( ! job->LookupInt(ATTR_JOB_VM_MEMORY, vm_mem)) {
		push_error(stderr, SUBMIT_KEY_VM_Memory " cannot be found.\nPlease specify " SUBMIT_KEY_VM_Memory
			" for vm universe in your submit description file.\n");
		ABORT_AND_RETURN(1);
	}
	// In vm universe, when a VM is suspended, 
	// memory being used by the VM will be saved into a file. 
	// So we need as much disk space as the memory.
	// We call this the 'executable_size' for VM jobs, otherwise
	// ExecutableSize is the size of the cmd
	AssignJobVal(ATTR_EXECUTABLE_SIZE, vm_mem * 1024);

	/* 
	 * Set the number of VCPUs for this virtual machine
	 */
	tmp_ptr.set(submit_param(SUBMIT_KEY_VM_VCPUS, ATTR_JOB_VM_VCPUS));
	if (tmp_ptr) {
		VMVCPUS = (int)strtol(tmp_ptr, (char**)NULL, 10);
		dprintf(D_FULLDEBUG, "VCPUS = %s", tmp_ptr.ptr());
		VMVCPUS = MAX(VMVCPUS, 1);
		AssignJobVal(ATTR_JOB_VM_VCPUS, VMVCPUS);
	} else {
		long long cpus = 1;
		if (job->LookupInt(ATTR_JOB_VM_VCPUS, cpus)) {
			VMVCPUS = (int)cpus;
		} else {
			VMVCPUS = 1;
			AssignJobVal(ATTR_JOB_VM_VCPUS, VMVCPUS);
		}
	}

	/*
	 * Set the MAC address for this VM.
	 */
	tmp_ptr.set(submit_param(SUBMIT_KEY_VM_MACAddr, ATTR_JOB_VM_MACADDR));
	if (tmp_ptr) {
		AssignJobString(ATTR_JOB_VM_MACADDR, tmp_ptr.ptr());
	}

	/* 
	 * When the parameter of "vm_no_output_vm" is TRUE, 
	 * Condor will not transfer VM files back to a job user. 
	 * This parameter could be used if a job user uses 
	 * explict method to get output files from VM. 
	 * For example, if a job user uses a ftp program 
	 * to send output files inside VM to his/her dedicated machine for ouput, 
	 * Maybe the job user doesn't want to get modified VM files back. 
	 * So the job user can use this parameter
	 */
	bool vm_no_output_vm = submit_param_bool(SUBMIT_KEY_VM_NO_OUTPUT_VM, NULL, false, &param_exists);
	if (param_exists) {
		AssignJobVal(VMPARAM_NO_OUTPUT_VM, vm_no_output_vm);
	} else {
		job->LookupBool(VMPARAM_NO_OUTPUT_VM, vm_no_output_vm);
	}

	if (vmtype == CONDOR_VM_UNIVERSE_XEN) {

		// xen_kernel is a required parameter
		MyString xen_kernel = submit_param_mystring(SUBMIT_KEY_VM_XEN_KERNEL, VMPARAM_XEN_KERNEL);
		if ( ! xen_kernel.empty()) {
			AssignJobString(VMPARAM_XEN_KERNEL, xen_kernel.c_str());
		} else if ( ! job->LookupString(VMPARAM_XEN_KERNEL, xen_kernel)) {
			push_error(stderr, "'xen_kernel' cannot be found.\n"
				"Please specify 'xen_kernel' for the xen virtual machine "
				"in your submit description file.\n"
				"xen_kernel must be one of "
				"\"%s\", \"%s\", <file-name>.\n",
				XEN_KERNEL_INCLUDED, XEN_KERNEL_HW_VT);
			ABORT_AND_RETURN(1);
		}

		YourStringNoCase kernel(xen_kernel.c_str());
		bool real_xen_kernel_file = false;
		bool need_xen_root_device = false;
		if (kernel == XEN_KERNEL_INCLUDED) {
			// kernel image is included in a disk image file
			// so we will use bootloader(pygrub etc.) defined 
			// in a vmgahp config file on an excute machine 
			real_xen_kernel_file = false;
			need_xen_root_device = false;
		} else if (kernel == XEN_KERNEL_HW_VT) {
			// A job user want to use an unmodified OS in Xen.
			// so we require hardware virtualization.
			real_xen_kernel_file = false;
			need_xen_root_device = false;
			AssignJobVal(ATTR_JOB_VM_HARDWARE_VT, true);
		} else {
			// real kernel file
			real_xen_kernel_file = true;
			need_xen_root_device = true;
		}
			
		// xen_initrd is an optional parameter
		auto_free_ptr xen_initrd(submit_param(SUBMIT_KEY_VM_XEN_INITRD));
		if (xen_initrd) {
			if( !real_xen_kernel_file ) {
				push_error(stderr, "To use xen_initrd, "
						"xen_kernel should be a real kernel file.\n");
				ABORT_AND_RETURN(1);
			}
			AssignJobString(VMPARAM_XEN_INITRD, xen_initrd);
		}

		if( need_xen_root_device ) {
			auto_free_ptr xen_root(submit_param(SUBMIT_KEY_VM_XEN_ROOT));
			if( !xen_root ) {
				push_error(stderr, "'%s' cannot be found.\n"
						"Please specify '%s' for the xen virtual machine "
						"in your submit description file.\n", "xen_root", 
						"xen_root");
				ABORT_AND_RETURN(1);
			}else {
				AssignJobString(VMPARAM_XEN_ROOT, xen_root);
			}
		}

		// xen_kernel_params is a optional parameter
		MyString xen_kernel_params = submit_param_mystring(SUBMIT_KEY_VM_XEN_KERNEL_PARAMS, VMPARAM_XEN_KERNEL_PARAMS);
		if (! xen_kernel_params.empty()) {
			xen_kernel_params.trim_quotes("\"'");
			AssignJobString(VMPARAM_XEN_KERNEL_PARAMS, xen_kernel_params.c_str());
		}

	}// xen only params

	if (vmtype == CONDOR_VM_UNIVERSE_XEN || vmtype == CONDOR_VM_UNIVERSE_KVM) {

			// <x>_disk is a required parameter
		auto_free_ptr vmdisk(submit_param(SUBMIT_KEY_VM_DISK));
		if (vmdisk) {
			if( validate_disk_param(vmdisk,3,4) == false ) 
			{
				push_error(stderr, "'vm_disk' has incorrect format.\n"
						"The format shoud be like "
						"\"<filename>:<devicename>:<permission>\"\n"
						"e.g.> For single disk: <vm>_disk = filename1:hda1:w\n"
						"      For multiple disks: <vm>_disk = "
						"filename1:hda1:w,filename2:hda2:w\n");
				ABORT_AND_RETURN(1);
			}
			AssignJobString( VMPARAM_VM_DISK, vmdisk );
		} else if (!job->Lookup(VMPARAM_VM_DISK)) {
			push_error(stderr, "'%s' cannot be found.\n"
				"Please specify '%s' for the virtual machine "
				"in your submit description file.\n",
				"<vm>_disk", "<vm>_disk");
			ABORT_AND_RETURN(1);
		}

	} else if (vmtype == CONDOR_VM_UNIVERSE_VMWARE) {
		bool knob_exists = false;
		bool vmware_should_transfer_files = submit_param_bool(SUBMIT_KEY_VM_VMWARE_SHOULD_TRANSFER_FILES, NULL, false, &knob_exists);
		if (knob_exists) {
			AssignJobVal(VMPARAM_VMWARE_TRANSFER, vmware_should_transfer_files);
		} else if ( ! job->LookupBool(VMPARAM_VMWARE_TRANSFER, vmware_should_transfer_files)) {
			MyString err_msg;
			err_msg = "\nERROR: You must explicitly specify "
				"\"vmware_should_transfer_files\" "
				"in your submit description file. "
				"You need to define either: "
				"\"vmware_should_transfer_files = YES\" or "
				" \"vmware_should_transfer_files = NO\". "
				"If you define \"vmware_should_transfer_files = YES\", " 
				"vmx and vmdk files in the directory of \"vmware_dir\" "
				"will be transfered to an execute machine. "
				"If you define \"vmware_should_transfer_files = NO\", "
				"all files in the directory of \"vmware_dir\" should be "
				"accessible with a shared file system\n";
			print_wrapped_text( err_msg.Value(), stderr );
			ABORT_AND_RETURN(1);
		}


		/* In default, vmware vm universe uses snapshot disks.
		 * However, when a user job is so IO-sensitive that 
		 * the user doesn't want to use snapshot, 
		 * the user must use both 
		 * vmware_should_transfer_files = YES and 
		 * vmware_snapshot_disk = FALSE
		 * In vmware_should_transfer_files = NO 
		 * snapshot disks is always used.
		 */
		bool vmware_snapshot_disk = submit_param_bool(SUBMIT_KEY_VM_VMWARE_SNAPSHOT_DISK, NULL, false, &param_exists);
		if (param_exists) {
			if ( ! vmware_should_transfer_files && ! vmware_snapshot_disk) {
				MyString err_msg;
				err_msg = "\nERROR: You should not use both "
					"vmware_should_transfer_files = FALSE and "
					"vmware_snapshot_disk = FALSE. "
					"Not using snapshot disk in a shared file system may cause "
					"problems when multiple jobs share the same disk\n";
				print_wrapped_text(err_msg.Value(), stderr);
				ABORT_AND_RETURN(1);
			}
			AssignJobVal(VMPARAM_VMWARE_SNAPSHOTDISK, vmware_snapshot_disk);
		}

		// vmware_dir is a directory that includes vmx file and vmdk files.
		// Starting with 8.9, VMPARAM_VMWARE_DIR is not permitted to vary for procs in a cluster
		// because we don't want to enum a directory at materialization time. so we set
		// FACTORY.vm_input_files in the submit digest and use that instead of doing the directory walk
		//
		if (lookup_macro_exact_no_default("FACTORY.vm_input_files", SubmitMacroSet)) {
			// PRAGMA_REMIND("TODO: check for a VMWARE_DIR that varies by ProcId")
		} else {
			auto_free_ptr vmware_dir(submit_param(SUBMIT_KEY_VM_VMWARE_DIR, VMPARAM_VMWARE_DIR));
			if (vmware_dir) {
				MyString f_dirname = full_path(vmware_dir, false);
				check_and_universalize_path(f_dirname);

				AssignJobString(VMPARAM_VMWARE_DIR, f_dirname.Value());

				StringList vm_input_files(NULL, ",");
				Directory dir(f_dirname.Value());
				dir.Rewind();
				while (dir.Next()) {
					if (vmware_should_transfer_files || has_suffix(dir.GetFullPath(), ".vmx")) {
						// The .vmx file is always transfered.
						vm_input_files.append(dir.GetFullPath());
					}
				}

				if ( ! vm_input_files.isEmpty()) {
					tmp_ptr.set(vm_input_files.print_to_string());
					set_submit_param("FACTORY.vm_input_files", tmp_ptr);
				}
			}
		}
	}

	return 0;
}

// merge vm input files into the input files list, returning the count of files added.
int SubmitHash::process_vm_input_files(StringList & input_files, long long * accumulate_size_kb)
{
	// we don't expect to be called for non-vm-universe.  but this double check is cheap.
	if (JobUniverse != CONDOR_UNIVERSE_VM)
		return 0;

	int count = 0;
	MyString tmp;

	// first merge files from "FACTORY.vm_input_files" into input_files list
	// NOTE: we assume that the files in the FACTORY.vm_input_files have 
	auto_free_ptr vmware_dir_files(submit_param("FACTORY.vm_input_files"));
	if (vmware_dir_files) {
		StringList list(vmware_dir_files, ",");
		for (char * file = list.first(); file != NULL; file = list.next()) {
			file = trim_and_strip_quotes_in_place(file);

			// Files that are not already in the input files list need to be processed.
			if ( ! filelist_contains_file(file, &input_files, true)) {
				tmp = file;
				check_and_universalize_path(tmp);
				input_files.append(tmp.Value());
				++count;

				// check file access if the access checks have been enabled, and also
				// invoke the fnCheckFiles callback if one exists.
				//
				check_open(SFR_VM_INPUT, tmp.Value(), O_RDONLY);

				// get file size, but only if the caller requests it.
				// in practice, we will check the sizes of files here in submit
				// but not when doing late materialization
				if (accumulate_size_kb) {
					accumulate_size_kb += calc_image_size_kb(tmp.Value());
				}

			}
		}
	}

	// if this is not VMWARE, we are done, just return the number of files added to the list
	if (YourStringNoCase(VMType.Value()) != CONDOR_VM_UNIVERSE_VMWARE) {
		return count;
	}

	// for VMWARE we want to scan the input files list and set two job attributes
	// based on .vmx and .vmdk files we find in that list.
	//
	MyString vmx_file;
	StringList vmdk_files;

	for (const char * file = input_files.first(); file != NULL; file = input_files.next()) {
		if (has_suffix(file, ".vmx")) {
			if (vmx_file.empty()) {
				vmx_file = condor_basename(file);
			} else {
				push_error(stderr, "multiple vmx files exist. Only one vmx file should be present.\n");
				abort_code = 1;
				return count;
			}
		} else if (has_suffix(file, ".vmdk")) {
			vmdk_files.append(condor_basename(file));
		}
	}

	if (vmx_file.empty()) {
		push_error(stderr, "no vmx file for vmware can be found.\n");
		abort_code = 1;
		return count;
	} else {
		AssignJobString(VMPARAM_VMWARE_VMX_FILE, vmx_file.Value());
	}

	auto_free_ptr tmp_ptr(vmdk_files.print_to_string());
	if (tmp_ptr) {
		AssignJobString(VMPARAM_VMWARE_VMDK_FILES, tmp_ptr);
	}

	return count;
}

int SubmitHash::process_input_file_list(StringList * input_list, long long * accumulate_size_kb)
{
	int count;
	MyString tmp;
	char* tmp_ptr;

	if( ! input_list->isEmpty() ) {
		input_list->rewind();
		count = 0;
		while ( (tmp_ptr=input_list->next()) ) {
			count++;
			tmp = tmp_ptr;
			if ( check_and_universalize_path(tmp) != 0) {
				// path was universalized, so update the string list
				input_list->deleteCurrent();
				input_list->insert(tmp.Value());
			}
			check_open(SFR_INPUT, tmp.Value(), O_RDONLY);
			// get file size, but only if the caller requests it.
			// in practice, we will check the sizes of files here in submit
			// but not when doing late materialization
			if (accumulate_size_kb) {
				accumulate_size_kb += calc_image_size_kb(tmp.Value());
			}
		}
		return count;
	}
	return 0;
}

// SetTransferFiles also sets a global "should_transfer", which is 
// used by SetRequirements().  So, SetTransferFiles must be called _before_
// calling SetRequirements() as well.
// If we are transfering files, and stdout or stderr contains
// path information, SetTransferFiles renames the output file to a plain
// file (and stores the original) in the ClassAd, so SetStdFile() should
// be called before getting here too.
int SubmitHash::SetTransferFiles()
{
	RETURN_IF_ABORT();

	char *macro_value;
	MyString tmp;
	bool in_files_specified = false;
	bool out_files_specified = false;
	StringList input_file_list(NULL, ",");
	StringList output_file_list(NULL, ",");
	ShouldTransferFiles_t should_transfer = STF_IF_NEEDED;
	MyString output_remaps;

	// check files to determine the size of the input sandbox only when we are not doing late materialization
	long long tmpInputFilesSizeKb = 0;
	long long * pInputFilesSizeKb = NULL;
	if (! clusterAd) {
		pInputFilesSizeKb = &tmpInputFilesSizeKb;
	}

	macro_value = submit_param(SUBMIT_KEY_TransferInputFiles, SUBMIT_KEY_TransferInputFilesAlt);
	if (macro_value) {
		// as a special case transferinputfiles="" will produce an empty list of input files, not a syntax error
		// PRAGMA_REMIND("replace this special case with code that correctly parses any input wrapped in double quotes")
		if (macro_value[0] == '"' && macro_value[1] == '"' && macro_value[2] == 0) {
			input_file_list.clearAll();
		} else {
			input_file_list.initializeFromString(macro_value);
		}
	}
	RETURN_IF_ABORT();


#if defined( WIN32 )
	if (JobUniverse == CONDOR_UNIVERSE_MPI) {
		// On NT, if we're an MPI job, we need to find the
		// mpich.dll file and automatically include that in the
		// transfer input files
		MyString dll_name("mpich.dll");

		// first, check to make sure the user didn't already
		// specify mpich.dll in transfer_input_files
		if (! input_file_list.contains(dll_name.Value())) {
			// nothing there yet, try to find it ourselves
			MyString dll_path = which(dll_name);
			if (dll_path.Length() == 0) {
				// File not found, fatal error.
				push_error(stderr, "Condor cannot find the "
					"\"mpich.dll\" file it needs to run your MPI job.\n"
					"Please specify the full path to this file in the "
					"\"transfer_input_files\"\n"
					"setting in your submit description file.\n");
				ABORT_AND_RETURN(1);
			}
			// If we made it here, which() gave us a real path.
			// so, now we just have to append that to our list of
			// files. 
			input_file_list.append(dll_path.Value());
		}
	}
#endif /* WIN32 */

	if (process_input_file_list(&input_file_list, pInputFilesSizeKb) > 0) {
		in_files_specified = true;
	}
	RETURN_IF_ABORT();

	if (JobUniverse == CONDOR_UNIVERSE_VM) {
		if (process_vm_input_files(input_file_list, pInputFilesSizeKb) > 0) {
			in_files_specified = true;
		}
	}
	RETURN_IF_ABORT();

	// also account for the size of the stdin file, if any
	bool transfer_stdin = true;
	job->LookupBool(ATTR_TRANSFER_INPUT, transfer_stdin);
	if (transfer_stdin) {
		std::string stdin_fname;
		(void) job->LookupString(ATTR_JOB_INPUT, stdin_fname);
		if (!stdin_fname.empty()) {
			if (pInputFilesSizeKb) {
				*pInputFilesSizeKb += calc_image_size_kb(stdin_fname.c_str());
			}
		}
	}

	macro_value = submit_param(SUBMIT_KEY_TransferOutputFiles, SUBMIT_KEY_TransferOutputFilesAlt);
	if (macro_value)
	{
		// as a special case transferoutputfiles="" will produce an empty list of output files, not a syntax error
		// PRAGMA_REMIND("replace this special case with code that correctly parses any input wrapped in double quotes")
		if (macro_value[0] == '"' && macro_value[1] == '"' && macro_value[2] == 0) {
			output_file_list.clearAll();
			out_files_specified = true;
		} else {
			output_file_list.initializeFromString(macro_value);
			for (const char * file = output_file_list.first(); file != NULL; file = output_file_list.next()) {
				out_files_specified = true;
				tmp = file;
				if (check_and_universalize_path(tmp) != 0)
				{
					// we universalized the path, so update the string list
					output_file_list.deleteCurrent();
					output_file_list.insert(tmp.Value());
				}
			}
		}
		free(macro_value);
	}
	RETURN_IF_ABORT();

	//
	// START FILE TRANSFER VALIDATION
	//
		// now that we've gathered up all the possible info on files
		// the user explicitly wants to transfer, see if they set the
		// right attributes controlling if and when to do the
		// transfers.  if they didn't tell us what to do, in some
		// cases, we can give reasonable defaults, but in others, it's
		// a fatal error.
		//
		// SHOULD_TRANSFER_FILES (STF) defaults to IF_NEEDED (STF_IF_NEEDED)
		// WHEN_TO_TRANSFER_OUTPUT (WTTO) defaults to ON_EXIT (FTO_ON_EXIT)
		// 
		// Error if:
		//  (A) bad user input - getShouldTransferFilesNum fails
		//  (B) bas user input - getFileTransferOutputNum fails
		//  (C) STF is STF_NO and WTTO is not FTO_NONE
		//  (D) STF is not STF_NO and WTTO is FTO_NONE
		//  (E) STF is STF_IF_NEEDED and WTTO is FTO_ON_EXIT_OR_EVICT
		//  (F) STF is STF_NO and transfer_input_files or transfer_output_files specified
	const char *should = "INTERNAL ERROR";
	const char *when = "INTERNAL ERROR";
	bool default_should = false;
	bool default_when;
	FileTransferOutput_t when_output;
	MyString err_msg;

	// check to see if the user specified should_transfer_files.
	// if they didn't check to see if the admin did. 
	auto_free_ptr should_param(submit_param(ATTR_SHOULD_TRANSFER_FILES, SUBMIT_KEY_ShouldTransferFiles));
	if (! should_param) {
		if (job->LookupString(ATTR_SHOULD_TRANSFER_FILES, tmp)) {
			should_param.set(tmp.StrDup());
		} else {
			should_param.set(param("SUBMIT_DEFAULT_SHOULD_TRANSFER_FILES"));
			if (should_param) {
				if (getShouldTransferFilesNum(should_param) < 0) {
					// if config default for should transfer files is invalid, just ignore it.
					// otherwise all submits would generate an error/warning which the users cannot fix.
					should_param.clear();
				} else {
					// admin specified should_transfer_files counts as a default should
					default_should = true;
				}
			}
		}
	}

	should = should_param;
	if (!should) {
		should = "IF_NEEDED";
		should_transfer = STF_IF_NEEDED;
		default_should = true;
	} else {
		should_transfer = getShouldTransferFilesNum(should);
		if (should_transfer < 0) { // (A)
			err_msg = "\nERROR: invalid value (";
			err_msg += should;
			err_msg += ") for " ATTR_SHOULD_TRANSFER_FILES ".  Please either specify YES, NO, or IF_NEEDED and try again.";
			print_wrapped_text(err_msg.Value(), stderr);
			ABORT_AND_RETURN(1);
		}
	}

	//PRAGMA_REMIND("TJ: move this to ReportCommonMistakes")
	if (should_transfer == STF_NO &&
		(in_files_specified || out_files_specified)) { // (F)
		err_msg = "\nERROR: you specified files you want Condor to transfer via \"";
		if (in_files_specified) {
			err_msg += "transfer_input_files";
			if (out_files_specified) {
				err_msg += "\" and \"transfer_output_files\",";
			} else {
				err_msg += "\",";
			}
		} else {
			ASSERT(out_files_specified);
			err_msg += "transfer_output_files\",";
		}
		err_msg += " but you disabled should_transfer_files.";
		print_wrapped_text(err_msg.Value(), stderr);
		ABORT_AND_RETURN(1);
	}

	auto_free_ptr when_param(submit_param(ATTR_WHEN_TO_TRANSFER_OUTPUT, SUBMIT_KEY_WhenToTransferOutput));
	if ( ! when_param) {
		if (job->LookupString(ATTR_WHEN_TO_TRANSFER_OUTPUT, tmp)) {
			when_param.set(tmp.StrDup());
		}
	}
	when = when_param;
	if (!when) {
		when = "ON_EXIT";
		when_output = FTO_ON_EXIT;
		default_when = true;
	} else {
		when_output = getFileTransferOutputNum(when);
		if (when_output < 0) { // (B)
			err_msg = "\nERROR: invalid value (";
			err_msg += when;
			err_msg += ") for " ATTR_WHEN_TO_TRANSFER_OUTPUT ".  Please either specify ON_EXIT"
				", or ON_EXIT_OR_EVICT and try again.";
			print_wrapped_text(err_msg.Value(), stderr);
			ABORT_AND_RETURN( 1 );
		}
		default_when = false;
	}

		// for backward compatibility and user convenience -
		// if the user specifies should_transfer_files = NO and has
		// not specified when_to_transfer_output, we'll change
		// when_to_transfer_output to NEVER and avoid an unhelpful
		// error message later.
	if (!default_should && default_when &&
		should_transfer == STF_NO) {
		when = "NEVER";
		when_output = FTO_NONE;
	}

	//PRAGMA_REMIND("TJ: move this to ReportCommonMistakes")
		if ((should_transfer == STF_NO && when_output != FTO_NONE) || // (C)
		(should_transfer != STF_NO && when_output == FTO_NONE)) { // (D)
		err_msg = "\nERROR: " ATTR_WHEN_TO_TRANSFER_OUTPUT " specified as ";
		err_msg += when;
		err_msg += " yet " ATTR_SHOULD_TRANSFER_FILES " defined as ";
		err_msg += should;
		err_msg += ".  Please remove this contradiction from your submit file and try again.";
		print_wrapped_text(err_msg.Value(), stderr);
		ABORT_AND_RETURN( 1 );
	}

		// for backward compatibility and user convenience -
		// if the user specifies only when_to_transfer_output =
		// ON_EXIT_OR_EVICT, which is incompatible with the default
		// should_transfer_files of IF_NEEDED, we'll change
		// should_transfer_files to YES for them.
	if (default_should &&
		when_output == FTO_ON_EXIT_OR_EVICT &&
		should_transfer == STF_IF_NEEDED) {
		should = "YES";
		should_transfer = STF_YES;
	}

	//PRAGMA_REMIND("TJ: move this to ReportCommonMistakes")
	if (when_output == FTO_ON_EXIT_OR_EVICT && 
		should_transfer == STF_IF_NEEDED) { // (E)
			// error, these are incompatible!
		err_msg = "\nERROR: \"when_to_transfer_output = ON_EXIT_OR_EVICT\" "
			"and \"should_transfer_files = IF_NEEDED\" are incompatible.  "
			"The behavior of these two settings together would produce "
			"incorrect file access in some cases.  Please decide which "
			"one of those two settings you're more interested in. "
			"If you really want \"IF_NEEDED\", set "
			"\"when_to_transfer_output = ON_EXIT\".  If you really want "
			"\"ON_EXIT_OR_EVICT\", please set \"should_transfer_files = "
			"YES\".  After you have corrected this incompatibility, "
			"please try running condor_submit again.\n";
		print_wrapped_text(err_msg.Value(), stderr);
		ABORT_AND_RETURN( 1 );
	}

	//PRAGMA_REMIND("TJ: move this to ReportCommonMistakes")
		// actually shove the file transfer 'when' and 'should' into the job ad
	//
	if( should_transfer != STF_NO ) {
		if( ! when_output ) {
			push_error(stderr, "InsertFileTransAttrs() called we might transfer "
					   "files but when_output hasn't been set" );
			abort_code = 1;
			return abort_code;
		}
	}

	//
	// END FILE TRANSFER VALIDATION
	//

	AssignJobString(ATTR_SHOULD_TRANSFER_FILES, getShouldTransferFilesString( should_transfer ));
	if (should_transfer != STF_NO) {
		AssignJobString(ATTR_WHEN_TO_TRANSFER_OUTPUT, getFileTransferOutputString( when_output ));
	}

	// if should transfer files is not YES, then we need to make sure that
	// our filesystem domain is published in the job ad because it will be needed for matchmaking
	if (should_transfer != STF_YES && ! job->Lookup(ATTR_FILE_SYSTEM_DOMAIN)) {
		auto_free_ptr fs_domain(param("FILESYSTEM_DOMAIN"));
		if (fs_domain) {
			AssignJobString(ATTR_FILE_SYSTEM_DOMAIN, fs_domain);
		}
	}

		/*
		  If we're dealing w/ TDP and we might be transfering files,
		  we want to make sure the tool binary and input file (if
		  any) are included in the transfer_input_files list.
		*/
	if (should_transfer != STF_NO && job->LookupString(ATTR_TOOL_DAEMON_CMD, tmp)) {
		if ( ! input_file_list.contains(tmp.c_str())) {
			input_file_list.append(tmp.c_str());
			if (pInputFilesSizeKb) {
				*pInputFilesSizeKb += calc_image_size_kb(tmp.c_str());
			}
		}
		if (job->LookupString(ATTR_TOOL_DAEMON_INPUT, tmp)
			&& ! input_file_list.contains(tmp.c_str())) {
			input_file_list.append(tmp.c_str());
			if (pInputFilesSizeKb) {
				*pInputFilesSizeKb += calc_image_size_kb(tmp.c_str());
			}
		}
	}


	/*
	  In the Java universe, if we might be transfering files, we want
	  to automatically transfer the "executable" (i.e. the entry
	  class) and any requested .jar files.  However, the executable is
	  put directly into TransferInputFiles with TransferExecutable set
	  to false, because the FileTransfer object happily renames
	  executables left and right, which we don't want.
	*/

	/* 
	  We need to have our best guess of file transfer needs processed before
	  we change things to deal with the jar files and class file which
	  is the executable and should not be renamed. But we can't just
	  change and set ATTR_TRANSFER_INPUT_FILES as it is done later as the saved
	  settings in input_files and output_files is dumped out undoing our
	  careful efforts. So we will append to the input_file_list and regenerate
	  input_files. bt
	*/

	if( should_transfer!=STF_NO && JobUniverse==CONDOR_UNIVERSE_JAVA ) {
		if (job->LookupString(ATTR_JOB_CMD, tmp) && tmp != "java") {
			if ( ! input_file_list.contains(tmp.c_str())) {
				input_file_list.append(tmp.c_str());
				check_open(SFR_INPUT, tmp.c_str(), O_RDONLY);
				if (pInputFilesSizeKb) {
					*pInputFilesSizeKb += calc_image_size_kb(tmp.c_str());
				}
			}
		}

		if (job->LookupString(ATTR_JAR_FILES, tmp)) {
			MyString filepath;
			StringList files(tmp.c_str(), ",");
			for (const char * file = files.first(); file != NULL; file = files.next()) {
				filepath = file;
				check_and_universalize_path(filepath);
				input_file_list.append(filepath.c_str());
				check_open(SFR_INPUT, filepath.c_str(), O_RDONLY);
				if (pInputFilesSizeKb) {
					*pInputFilesSizeKb += calc_image_size_kb(filepath.c_str());
				}
			}
		}

		AssignJobString( ATTR_JOB_CMD, "java");

		AssignJobVal(ATTR_TRANSFER_EXECUTABLE, false);
	}

	// Set an attribute indicating the size of all files to be transferred
	auto_free_ptr disk_usage(submit_param(SUBMIT_KEY_DiskUsage, ATTR_DISK_USAGE));
	if (disk_usage) {
		int64_t disk_usage_kb = 0;
		if ( ! parse_int64_bytes(disk_usage, disk_usage_kb, 1024) || disk_usage_kb < 1) {
			push_error(stderr, "'%s' is not valid for disk_usage. It must be >= 1\n", disk_usage.ptr());
			ABORT_AND_RETURN(1);
		}
		AssignJobVal(ATTR_DISK_USAGE, disk_usage_kb);
	} else if (pInputFilesSizeKb) {
		long long exe_size_kb = 0;
		job->LookupInt(ATTR_EXECUTABLE_SIZE, exe_size_kb);
		AssignJobVal(ATTR_TRANSFER_INPUT_SIZE_MB, (exe_size_kb + *pInputFilesSizeKb) / 1024);
		long long disk_usage_kb = exe_size_kb + *pInputFilesSizeKb;
		AssignJobVal(ATTR_DISK_USAGE, disk_usage_kb);
	}


	// If either stdout or stderr contains path information, and the
	// file is being transfered back via the FileTransfer object,
	// substitute a safe name to use in the sandbox and stash the
	// original name in the output file "remaps".  The FileTransfer
	// object will take care of transferring the data back to the
	// correct path.

	// Starting with Condor 7.7.2, we only do this remapping if we're
	// spooling files to the schedd. The shadow/starter will do any
	// required renaming in the non-spooling case.
	CondorVersionInfo cvi(getScheddVersion());
	if ( (!cvi.built_since_version(7, 7, 2) && should_transfer != STF_NO &&
		  JobUniverse != CONDOR_UNIVERSE_GRID &&
		  JobUniverse != CONDOR_UNIVERSE_STANDARD) ||
		 IsRemoteJob ) {

		MyString output;
		MyString error;
		bool StreamStdout = false;
		bool StreamStderr = false;

		job->LookupString(ATTR_JOB_OUTPUT,output);
		job->LookupString(ATTR_JOB_ERROR,error);
		job->LookupBool(ATTR_STREAM_OUTPUT, StreamStdout);
		job->LookupBool(ATTR_STREAM_ERROR, StreamStderr);

		if(output.Length() && output != condor_basename(output.Value()) && 
		   strcmp(output.Value(),"/dev/null") != 0 && !StreamStdout)
		{
			char const *working_name = StdoutRemapName;
				//Force setting value, even if we have already set it
				//in the cluster ad, because whatever was in the
				//cluster ad may have been overwritten (e.g. by a
				//filename containing $(Process)).  At this time, the
				//check in InsertJobExpr() is not smart enough to
				//notice that.
			AssignJobString(ATTR_JOB_OUTPUT, working_name);

			if(!output_remaps.IsEmpty()) output_remaps += ";";
			output_remaps.formatstr_cat("%s=%s",working_name,output.EscapeChars(";=\\",'\\').Value());
		}

		if(error.Length() && error != condor_basename(error.Value()) && 
		   strcmp(error.Value(),"/dev/null") != 0 && !StreamStderr)
		{
			char const *working_name = StderrRemapName;

			if(error == output) {
				//stderr will use same file as stdout
				working_name = StdoutRemapName;
			}
				//Force setting value, even if we have already set it
				//in the cluster ad, because whatever was in the
				//cluster ad may have been overwritten (e.g. by a
				//filename containing $(Process)).  At this time, the
				//check in InsertJobExpr() is not smart enough to
				//notice that.
			AssignJobString(ATTR_JOB_ERROR, working_name);

			if(!output_remaps.IsEmpty()) output_remaps += ";";
			output_remaps.formatstr_cat("%s=%s",working_name,error.EscapeChars(";=\\",'\\').Value());
		}
	}

	// if we might be using file transfer, insert in input/output
	// exprs  
	if( should_transfer != STF_NO ) {
		if (in_files_specified) {
			auto_free_ptr input_files(input_file_list.print_to_string());
			AssignJobString (ATTR_TRANSFER_INPUT_FILES, input_files);
		}
#ifdef HAVE_HTTP_PUBLIC_FILES
		char *public_input_files = 
			submit_param(SUBMIT_KEY_PublicInputFiles, ATTR_PUBLIC_INPUT_FILES);
		if (public_input_files) {
			StringList pub_inp_file_list(NULL, ",");
			pub_inp_file_list.initializeFromString(public_input_files);
			// Process file list, but output string is for ATTR_TRANSFER_INPUT_FILES,
			// so it's not used here.
			// we don't count public files as part of the transfer size
			process_input_file_list(&pub_inp_file_list, NULL);
			if (pub_inp_file_list.isEmpty() == false) {
				char *inp_file_str = pub_inp_file_list.print_to_string();
				if (inp_file_str) {
					AssignJobString(ATTR_PUBLIC_INPUT_FILES, inp_file_str);
					free(inp_file_str);
				}
			}
			free(public_input_files);
		} 
#endif

		if ( out_files_specified ) {
			if (output_file_list.isEmpty()) {
				// transferoutputfiles="" will produce an empty list of output files
				// (this is so you can prevent the output directory from being transferred back, but still allowing for input transfer)
				AssignJobString (ATTR_TRANSFER_OUTPUT_FILES, "");
			} else {
				auto_free_ptr output_files(output_file_list.print_to_string());
				AssignJobString (ATTR_TRANSFER_OUTPUT_FILES, output_files);
			}
		}
	}

	//PRAGMA_REMIND("move this to ReportCommonMistakes")
	if( should_transfer == STF_NO && 
		JobUniverse != CONDOR_UNIVERSE_GRID &&
		JobUniverse != CONDOR_UNIVERSE_JAVA &&
		JobUniverse != CONDOR_UNIVERSE_VM )
	{
		// We check the keyword here, but not the job ad because we only want the warning when
		// the USER explicitly set transfer_executable = true.
		// Also, the default for transfer_executable is true, not false.  but we only want to
		// know if the user set it explicitly, so we pretend the default is false here...
		if (submit_param_bool(SUBMIT_KEY_TransferExecutable, ATTR_TRANSFER_EXECUTABLE, false)) {
			//User explicitly requested transfer_executable = true,
			//but they did not turn on transfer_files, so they are
			//going to be confused when the executable is _not_
			//transfered!  Better bail out.
			err_msg = "\nERROR: You explicitly requested that the "
				"executable be transfered, but for this to work, you must "
				"enable Condor's file transfer functionality.  You need "
				"to define either: \"when_to_transfer_output = ON_EXIT\" "
				"or \"when_to_transfer_output = ON_EXIT_OR_EVICT\".  "
				"Optionally, you can define \"should_transfer_files = "
				"IF_NEEDED\" if you do not want any files to be transfered "
				"if the job executes on a machine in the same "
				"FileSystemDomain.  See the Condor manual for more "
				"details.";
			print_wrapped_text( err_msg.Value(), stderr );
			ABORT_AND_RETURN( 1 );
		}
	}

	macro_value = submit_param( SUBMIT_KEY_TransferOutputRemaps,ATTR_TRANSFER_OUTPUT_REMAPS);
	if(macro_value) {
		if(*macro_value != '"' || macro_value[1] == '\0' || macro_value[strlen(macro_value)-1] != '"') {
			push_error(stderr, "transfer_output_remaps must be a quoted string, not: %s\n",macro_value);
			ABORT_AND_RETURN( 1 );
		}

		macro_value[strlen(macro_value)-1] = '\0';  //get rid of terminal quote

		if(!output_remaps.IsEmpty()) output_remaps += ";";
		output_remaps += macro_value+1; // add user remaps to auto-generated ones

		free(macro_value);
	}

	if(!output_remaps.IsEmpty()) {
		AssignJobString(ATTR_TRANSFER_OUTPUT_REMAPS, output_remaps.Value());
	}

		// Check accessibility of output files.
	output_file_list.rewind();
	char const *output_file;
	while ( (output_file=output_file_list.next()) ) {
		output_file = condor_basename(output_file);
		if( !output_file || !output_file[0] ) {
				// output_file may be empty if the entry in the list is
				// a path ending with a slash.  Since a path ending in a
				// slash means to get the contents of a directory, and we
				// don't know in advance what names will exist in the
				// directory, we can't do any check now.
			continue;
		}
		// Apply filename remaps if there are any.
		MyString remap_fname;
		if(filename_remap_find(output_remaps.Value(),output_file,remap_fname)) {
			output_file = remap_fname.Value();
		}

		check_open(SFR_OUTPUT, output_file, O_WRONLY|O_CREAT|O_TRUNC );
	}


	return 0;
}

int SubmitHash::FixupTransferInputFiles()
{
	RETURN_IF_ABORT();

		// See the comment in the function body of ExpandInputFileList
		// for an explanation of what is going on here.

	if ( ! IsRemoteJob ) {
		return 0;
	}

	MyString input_files;
	if( job->LookupString(ATTR_TRANSFER_INPUT_FILES,input_files) != 1 ) {
		return 0; // nothing to do
	}

	if (ComputeIWD()) { ABORT_AND_RETURN(1); }

	MyString error_msg;
	MyString expanded_list;
	bool success = FileTransfer::ExpandInputFileList(input_files.c_str(),JobIwd.c_str(),expanded_list,error_msg);
	if (success) {
		if (expanded_list != input_files) {
			dprintf(D_FULLDEBUG,"Expanded input file list: %s\n",expanded_list.Value());
			job->Assign(ATTR_TRANSFER_INPUT_FILES,expanded_list.c_str());
		}
	} else {
		MyString err_msg;
		err_msg.formatstr( "\n%s\n",error_msg.Value());
		print_wrapped_text( err_msg.Value(), stderr );
		ABORT_AND_RETURN( 1 );
	}
	return 0;
}



void SubmitHash::delete_job_ad()
{
	delete job;
	job = NULL;
	delete procAd;
	procAd = NULL;
}

#ifdef WIN32
#if 0 // We documented in 8.5 that we don't do this anymore and no-one complained. so in 8.9 we remove it.
void publishWindowsOSVersionInfo(ClassAd & ad)
{
	// Publish the version of Windows we are running
	OSVERSIONINFOEX os_version_info;
	ZeroMemory ( &os_version_info, sizeof ( OSVERSIONINFOEX ) );
	os_version_info.dwOSVersionInfoSize = sizeof ( OSVERSIONINFOEX );
	BOOL ok = GetVersionEx ( (OSVERSIONINFO*) &os_version_info );
	if ( !ok ) {
		os_version_info.dwOSVersionInfoSize =
			sizeof ( OSVERSIONINFO );
		ok = GetVersionEx ( (OSVERSIONINFO*) &os_version_info );
		if ( !ok ) {
			dprintf ( D_FULLDEBUG, "Submit: failed to get Windows version information\n" );
		}
	}

	if ( ok ) {
		ad.Assign(ATTR_WINDOWS_MAJOR_VERSION, os_version_info.dwMajorVersion);
		ad.Assign(ATTR_WINDOWS_MINOR_VERSION, os_version_info.dwMinorVersion);
		ad.Assign(ATTR_WINDOWS_BUILD_NUMBER, os_version_info.dwBuildNumber);
		// publish the extended Windows version information if we have it at our disposal
		if (sizeof(OSVERSIONINFOEX) == os_version_info.dwOSVersionInfoSize) {
			ad.Assign(ATTR_WINDOWS_SERVICE_PACK_MAJOR, os_version_info.wServicePackMajor);
			ad.Assign(ATTR_WINDOWS_SERVICE_PACK_MINOR, os_version_info.wServicePackMinor);
			ad.Assign(ATTR_WINDOWS_PRODUCT_TYPE, os_version_info.wProductType);
		}
	}
}
#endif
#endif

int SubmitHash::set_cluster_ad(ClassAd * ad)
{
	delete job;
	job = NULL;
	delete procAd;
	procAd = NULL;

	if ( ! ad) {
		this->clusterAd = NULL;
		return 0;
	}

	MACRO_EVAL_CONTEXT ctx = mctx; mctx.use_mask = 0;
	ad->LookupString (ATTR_OWNER, submit_username);
	ad->LookupInteger(ATTR_CLUSTER_ID, jid.cluster);
	ad->LookupInteger(ATTR_PROC_ID, jid.proc);
	ad->LookupInteger(ATTR_Q_DATE, submit_time);
	if (ad->LookupString(ATTR_JOB_IWD, JobIwd) && ! JobIwd.empty()) {
		JobIwdInitialized = true;
		insert_macro("FACTORY.Iwd", JobIwd.c_str(), SubmitMacroSet, DetectedMacro, ctx);
	}

	this->clusterAd = ad;
	// Force the cluster IWD to be computed, so we can safely call getIWD and full_path
	ComputeIWD();
	return 0;
}

int SubmitHash::init_base_ad(time_t submit_time_in, const char * username)
{
	MyString buffer;
	submit_username.clear();
	if (username) { submit_username = username; }

	delete job; job = NULL;
	delete procAd; procAd = NULL;
	baseJob.Clear();
	base_job_is_cluster_ad = 0;

	// set up types of the ad
	SetMyTypeName (baseJob, JOB_ADTYPE);
	SetTargetTypeName (baseJob, STARTD_ADTYPE);

	if (submit_time_in) {
		submit_time = submit_time_in;
	} else {
		submit_time = time(NULL);
	}

	setup_submit_time_defaults(submit_time);

	// all jobs should end up with the same qdate, so we only query time once.
	baseJob.Assign(ATTR_Q_DATE, submit_time);
	baseJob.Assign(ATTR_COMPLETION_DATE, 0);

	// Set the owner attribute to undefined for remote jobs or jobs where
	// the caller did not provide a username
	if (IsRemoteJob || submit_username.empty()) {
		baseJob.AssignExpr(ATTR_OWNER, "Undefined");
	} else {
		baseJob.Assign(ATTR_OWNER, submit_username.c_str());
	}

#ifdef WIN32
	// put the NT domain into the ad as well
	auto_free_ptr ntdomain(my_domainname());
	if (ntdomain) baseJob.Assign(ATTR_NT_DOMAIN, ntdomain.ptr());


	#if 0 // We documented in 8.5 that we don't do this anymore and no-one complained. so in 8.9 we remove it.
	// Publish the version of Windows we are running
	if (param_boolean("SUBMIT_PUBLISH_WINDOWS_OSVERSIONINFO", false)) {
		publishWindowsOSVersionInfo(baseJob);
	}
	#endif
#endif

	baseJob.Assign(ATTR_JOB_REMOTE_WALL_CLOCK, 0.0);
	baseJob.Assign(ATTR_JOB_LOCAL_USER_CPU,    0.0);
	baseJob.Assign(ATTR_JOB_LOCAL_SYS_CPU,     0.0);
	baseJob.Assign(ATTR_JOB_REMOTE_USER_CPU,   0.0);
	baseJob.Assign(ATTR_JOB_REMOTE_SYS_CPU,    0.0);
	baseJob.Assign(ATTR_JOB_CUMULATIVE_REMOTE_USER_CPU,   0.0);
	baseJob.Assign(ATTR_JOB_CUMULATIVE_REMOTE_SYS_CPU,    0.0);

	baseJob.Assign(ATTR_JOB_EXIT_STATUS, 0);
	baseJob.Assign(ATTR_NUM_CKPTS, 0);
	baseJob.Assign(ATTR_NUM_JOB_STARTS, 0);
	baseJob.Assign(ATTR_NUM_JOB_COMPLETIONS, 0);
	baseJob.Assign(ATTR_NUM_RESTARTS, 0);
	baseJob.Assign(ATTR_NUM_SYSTEM_HOLDS, 0);
	baseJob.Assign(ATTR_JOB_COMMITTED_TIME, 0);
	baseJob.Assign(ATTR_COMMITTED_SLOT_TIME, 0);
	baseJob.Assign(ATTR_CUMULATIVE_SLOT_TIME, 0);
	baseJob.Assign(ATTR_TOTAL_SUSPENSIONS, 0);
	baseJob.Assign(ATTR_LAST_SUSPENSION_TIME, 0);
	baseJob.Assign(ATTR_CUMULATIVE_SUSPENSION_TIME, 0);
	baseJob.Assign(ATTR_COMMITTED_SUSPENSION_TIME, 0);
	baseJob.Assign(ATTR_ON_EXIT_BY_SIGNAL, false);

#if 0
	// can't use this because of +attrs and My.attrs in SUBMIT_ATTRS
	config_fill_ad( job );
#else
	classad::References submit_attrs;
	param_and_insert_attrs("SUBMIT_ATTRS", submit_attrs);
	param_and_insert_attrs("SUBMIT_EXPRS", submit_attrs);
	param_and_insert_attrs("SYSTEM_SUBMIT_ATTRS", submit_attrs);

	if ( ! submit_attrs.empty()) {
		MyString buffer;

		for (classad::References::const_iterator it = submit_attrs.begin(); it != submit_attrs.end(); ++it) {
			if (starts_with(*it,"+")) {
				forcedSubmitAttrs.insert(it->substr(1));
				continue;
			} else if (starts_with_ignore_case(*it, "MY.")) {
				forcedSubmitAttrs.insert(it->substr(3));
				continue;
			}

			auto_free_ptr expr(param(it->c_str()));
			if ( ! expr) continue;
			ExprTree *tree = NULL;
			bool valid_expr = (0 == ParseClassAdRvalExpr(expr.ptr(), tree)) && tree != NULL;
			if ( ! valid_expr) {
				dprintf(D_ALWAYS, "could not insert SUBMIT_ATTR %s. did you forget to quote a string value?\n", it->c_str());
				//push_warning(stderr, "could not insert SUBMIT_ATTR %s. did you forget to quote a string value?\n", it->c_str());
			} else {
				baseJob.Insert(it->c_str(), tree);
			}
		}
	}
	
	/* Insert the version into the ClassAd */
	baseJob.Assign( ATTR_VERSION, CondorVersion() );
	baseJob.Assign( ATTR_PLATFORM, CondorPlatform() );
#endif

#if 0 // not used right now..
	// if there is an Attrs ad, copy from it into this ad.
	if (from_ad) {
		if ( baseJob.Update(*from_ad) == false ) {
			abort_code = 1;
		}
	}
#endif

	return abort_code;
}

// after calling make_job_ad for the Procid==0 ad, pass the returned job ad to this function
// to fold the job attributes into the base ad, thereby creating an internal clusterad (owned by the SubmitHash)
// The passed in job ad will be striped down to a proc0 ad and chained to the internal clusterad
// it is an error to pass any ad other than the most recent ad returned by make_job_ad()
// After calling this method, subsequent calls to make_job_ad() will produce a job ad that
// is chained to the cluster ad
// This function does nothing if the SubmitHash is using a foreign clusterad (i.e. you called set_cluster_ad())
//
bool SubmitHash::fold_job_into_base_ad(int cluster_id, ClassAd * jobad)
{
	// its only valid to call this function if not using a foreign clusterad
	// and if the job passed in is the same as the job we just returned from make_job_ad()
	if (clusterAd || ! jobad) {
		return false;
	}

	jobad->ChainToAd(NULL); // make sure that there is not currently a chained parent
	int procid = -1;
	if ( ! jobad->LookupInteger(ATTR_PROC_ID, procid) || procid < 0) {
		return false;
	}

	// grab the status from the jobad, this attribute is also one we want to force into the procad
	// although unlike the procid, it's ok if it is also in the cluster ad
	int status = IDLE;
	bool has_status = jobad->LookupInteger(ATTR_JOB_STATUS, status);

	// move all of the attributes from the job to the parent.
	baseJob.Update(*jobad);

	// put the proc id (and possibly status) back into the (now empty) jobad
	jobad->Clear();
	jobad->Assign(ATTR_PROC_ID, procid);
	if (has_status) jobad->Assign(ATTR_JOB_STATUS, status);

	// make sure that the base job has no procid assigment, and the correct cluster id
	baseJob.Delete(ATTR_PROC_ID);
	baseJob.Assign(ATTR_CLUSTER_ID, cluster_id);
	base_job_is_cluster_ad = jid.cluster; // so we notice if the cluster id changes and we need to make a new base ad

	// chain the job to the base clusterad
	jobad->ChainToAd(&baseJob);
	return true;
}


ClassAd* SubmitHash::make_job_ad (
	JOB_ID_KEY job_id, // ClusterId and ProcId
	int item_index, // Row or ItemIndex
	int step,       // Step
	bool interactive,
	bool remote,
	int (*check_file)(void*pv, SubmitHash * sub, _submit_file_role role, const char * name, int flags),
	void* pv_check_arg)
{
	jid = job_id;
	IsInteractiveJob = interactive;
	IsRemoteJob = remote;
	// save these for use by check_open
	FnCheckFile = check_file;
	CheckFileArg = pv_check_arg;

	strcpy(LiveNodeString,"");
	(void)sprintf(LiveClusterString, "%d", job_id.cluster);
	(void)sprintf(LiveProcessString, "%d", job_id.proc);
	(void)sprintf(LiveRowString, "%d", item_index);
	(void)sprintf(LiveStepString, "%d", step);

	// calling this function invalidates the job returned from the previous call
	delete job; job = NULL;
	delete procAd; procAd = NULL;

	// we only set the universe once per cluster.
	if (JobUniverse <= CONDOR_UNIVERSE_MIN || job_id.proc <= 0) {
		ClassAd universeAd;
		DeltaClassAd tmpDelta(universeAd);
		procAd = &universeAd;
		job =  &tmpDelta;
		SetUniverse();
		baseJob.Update(universeAd);
		if (clusterAd) {
			//PRAGMA_REMIND("tj: skip doing SetUniverse or do an abbreviated one if we have a clusterAd")
			int uni = CONDOR_UNIVERSE_MIN;
			if ( ! clusterAd->LookupInteger(ATTR_JOB_UNIVERSE, uni) || uni != JobUniverse) {
				clusterAd->Update(universeAd);
			}
		}
		job = NULL;
		procAd = NULL;
	}

	// Now that we know the universe, we can set the default NODE macro, note that dagman also uses NODE
	// but since this is a default macro, the dagman node will take precedence.
	// we set it to #pArAlLeLnOdE# for PARALLEL universe, for universe MPI, we need it to expand as "#MpInOdE#" instead.
	if (JobUniverse == CONDOR_UNIVERSE_PARALLEL) {
		strcpy(LiveNodeString, "#pArAlLeLnOdE#");
	} else if (JobUniverse == CONDOR_UNIVERSE_MPI) {
		strcpy(LiveNodeString, "#MpInOdE#");
	}

	if (clusterAd) {
		procAd = new ClassAd();
		procAd->ChainToAd(clusterAd);
	} else if ((jid.proc > 0) && base_job_is_cluster_ad) {
		procAd = new ClassAd();
		procAd->ChainToAd(&baseJob);
	} else {
		procAd = new ClassAd(baseJob);
	}
	job = new DeltaClassAd(*procAd);

	// really a command, needs to happen before any calls to check_open
	JobDisableFileChecks = submit_param_bool(SUBMIT_CMD_skip_filechecks, NULL, false);
	//PRAGMA_REMIND("TODO: several bits of grid code are ignoring JobDisableFileChecks and bypassing FnCheckFile, check to see if that is kosher.")

#if !defined(WIN32)
	SetRootDir();	// must be called very early
	if (!clusterAd) { // if no clusterAd, we also want to check for access
		if (check_root_dir_access()) { return NULL; }
	}
#endif
	SetIWD();		// must be called very early

	SetExecutable(); /* factory:ok */
	SetArguments(); /* factory:ok */
	SetGridParams(); /* factory:ok */
	SetVMParams(); /* factory:ok */
	SetJavaVMArgs(); /* factory:ok */
	SetParallelParams(); /* factory:ok */

	SetEnvironment(); /* factory:ok */

	SetJobStatus(); /* run always, factory:ok as long as hold keyword isn't pruned */

	SetTDP();	/* factory:ok as long as transfer fixed or tdp_cmd not pruned */ // before SetTransferFile() and SetRequirements()
	SetStdin(); /* factory:ok */
	SetStdout(); /* factory:ok */
	SetStderr(); /* factory:ok */
	SetGSICredentials(); /* factory:ok */

	SetNotification(); /* factory:ok */
	SetRank(); /* factory:ok */
	SetPeriodicExpressions(); /* factory:ok */
	SetLeaveInQueue(); /* factory:ok */
	SetJobRetries(); /* factory:ok */
	SetKillSig(); /* factory:ok  */

	SetRequestResources(); /* n attrs, prunable by pattern, factory:ok */
	SetConcurrencyLimits(); /* 2 attrs, prunable, factory:ok */
	SetAccountingGroup(); /* 3 attrs, prunable, factory:ok */

	SetSimpleJobExprs();

	SetJobDeferral(); /* 4 attrs, prunable */

	SetImageSize();	/* run always, factory:ok */
	SetTransferFiles(); /* run once if */

	SetAutoAttributes();
	ReportCommonMistakes();

		// When we are NOT late materializing, set SUBMIT_ATTRS attributes that are +Attr or My.Attr second-to-last
	if ( ! clusterAd) { SetForcedSubmitAttrs(); }

		// SetForcedAttributes should be last so that it trumps values
		// set by normal submit attributes
	SetForcedAttributes();

	// Must be called _after_ SetTransferFiles(), SetJobDeferral(),
	// SetCronTab(), SetPerFileEncryption(), SetAutoAttributes().
	// and after SetForcedAttributes()
	SetRequirements();

	// This must come after all things that modify the input file list
	FixupTransferInputFiles();

	// if we aborted in any of the steps above, then delete the job and return NULL.
	if (abort_code) {
		delete job;
		job = NULL;
		delete procAd;
		procAd = NULL;
	} else if (procAd) {
		if (procAd->GetChainedParentAd()) {
			#if 0 // the delta ad does this so we don't need to
			// remove duplicate attributes between procad and chained parent
			procAd->PruneChildAd();
			#endif
			// we need to make sure that that job status is in the proc ad
			// because the job counters by status in the schedd depends on this.
			if ( ! procAd->LookupIgnoreChain(ATTR_JOB_STATUS)) {
				CopyAttribute(ATTR_JOB_STATUS, *procAd, ATTR_JOB_STATUS, *procAd->GetChainedParentAd());
			}
		} else if ( ! clusterAd && (base_job_is_cluster_ad != jid.cluster)) {
			// promote the procad to a clusterad
			fold_job_into_base_ad(jid.cluster, procAd);
		}
	}
	return procAd;
}

void SubmitHash::insert_source(const char * filename, MACRO_SOURCE & source)
{
	::insert_source(filename, SubmitMacroSet, source);
}

// Check to see if this is a queue statement, if it is, return a pointer to the queue arguments.
// 
const char * SubmitHash::is_queue_statement(const char * line)
{
	const int cchQueue = sizeof("queue")-1;
	if (starts_with_ignore_case(line, "queue") && (0 == line[cchQueue] || isspace(line[cchQueue]))) {
		const char * pqargs = line+cchQueue;
		while (*pqargs && isspace(*pqargs)) ++pqargs;
		return pqargs;
	}
	return NULL;
}


// set the slice by parsing a string [x:y:z], where
// the enclosing [] are required
// x,y & z are integers, y and z are optional
char *qslice::set(char* str) {
	flags = 0;
	if (*str == '[') {
		char * p = str;
		char * pend=NULL;
		flags |= 1;
		int val = (int)strtol(p+1, &pend, 10);
		if ( ! pend || (*pend != ':' && *pend != ']')) { flags = 0; return str; }
		start = val; if (pend > p+1) flags |= 2;
		p = pend;
		if (*p == ']') return p;
		val = (int)strtol(p+1, &pend, 10);
		if ( ! pend || (*pend != ':' && *pend != ']')) { flags = 0; return str; }
		end = val; if (pend > p+1) flags |= 4;
		p = pend;
		if (*p == ']') return p;
		val = (int)strtol(p+1, &pend, 10);
		if ( ! pend || *pend != ']') { flags = 0; return str; }
		step = val; if (pend > p+1) flags |= 8;
		return pend+1;
	}
	return str;
}

// convert ix based on slice start & step, returns true if translated ix is within slice start and length.
// input ix is assumed to be 0 based and increasing.
bool qslice::translate(int & ix, int len) {
	if (!(flags & 1)) return ix >= 0 && ix < len;
	int im = (flags&8) ? step : 1;
	if (im <= 0) {
		ASSERT(0); // TODO: implement negative iteration.
	} else {
		int is = 0;   if (flags&2) { is = (start < 0) ? start+len : start; }
		int ie = len; if (flags&4) { ie = is + ((end < 0) ? end+len : end); }
		int iy = is + (ix*im);
		ix = iy;
		return ix >= is && ix < ie;
	}
}

// check to see if ix is selected for by the slice. negative iteration is ignored 
bool qslice::selected(int ix, int len) {
	if (!(flags&1)) return ix >= 0 && ix < len;
	int is = 0; if (flags&2) { is = (start < 0) ? start+len : start; }
	int ie = len; if (flags&4) { ie = (end < 0) ? end+len : end; }
	return ix >= is && ix < ie && ( !(flags&8) || (0 == ((ix-is) % step)) );
}

// returns number of selected items for a list of the given length, result is never negative
// negative step values NOT handled correctly
int qslice::length_for(int len) {
	if (!(flags&1)) return len;
	int is = 0; if (flags&2) { is = (start < 0) ? start+len : start; }
	int ie = len; if (flags&4) { ie = (end < 0) ? end+len : end; }
	int ret = ie - is;
	if ((flags&8) && step > 1) { 
		ret = (ret + step -1) / step;
	}
	// bound the return value to the range of 0 to len
	ret = MAX(0, ret);
	return MIN(ret, len);
}


int qslice::to_string(char * buf, int cch) {
	char sz[16*3];
	if ( ! (flags&1)) return 0;
	char * p = sz;
	*p++  = '[';
	if (flags&2) { p += sprintf(p,"%d", start); }
	*p++ = ':';
	if (flags&4) { p += sprintf(p,"%d", end); }
	*p++ = ':';
	if (flags&8) { p += sprintf(p,"%d", step); }
	*p++ = ']';
	*p = 0;
	strncpy(buf, sz, cch); buf[cch-1] = 0;
	return (int)(p - sz);
}


// scan for a keyword from set of tokens, the keywords must be surrounded by whitespace
// or terminated by (.  if a token is found token_id is set, otherwise it is left untouched.
// the return value is a pointer to where scanning left off.

struct _qtoken { const char * name; int id; };

static char * queue_token_scan(char * ptr, const struct _qtoken tokens[], int ctokens, char** pptoken, int & token_id, bool scan_until_match)
{
	char *ptok = NULL;   // pointer to start of current token in pqargs when scanning for keyword
	char tokenbuf[sizeof("matching")+1] = ""; // temporary buffer to hold a potential keyword while scanning
	int  maxtok = (int)sizeof(tokenbuf)-1;
	int  cchtok = 0;

	char * p = ptr;

	while (*p) {
		int ch = *p;
		if (isspace(ch) || ch == '(') {
			if (cchtok >= 1 && cchtok <= maxtok) {
				tokenbuf[cchtok] = 0;
				int ix = 0;
				for (ix = 0; ix < ctokens; ++ix) {
					if (MATCH == strcasecmp(tokenbuf, tokens[ix].name))
						break;
				}
				if (ix < ctokens) { token_id = tokens[ix].id; *pptoken = ptok; break; }
			}
			if ( ! scan_until_match) { *pptoken = ptok; break; }
			cchtok = 0;
		} else {
			if ( ! cchtok) { ptok = p; }
			if (cchtok < maxtok) { tokenbuf[cchtok] = ch; }
			++cchtok;
		}
		++p;
	}

	return p;
}

// returns number of selected items
// the items member must have been populated
// or the mode must be foreach_not
// the return does not take queue_num into account.
int SubmitForeachArgs::item_len()
{
	if (foreach_mode == foreach_not) return 1;
	return slice.length_for(items.number());
}

enum {
	PARSE_ERROR_INVALID_QNUM_EXPR = -2,
	PARSE_ERROR_QNUM_OUT_OF_RANGE = -3,
	PARSE_ERROR_UNEXPECTED_KEYWORD = -4,
	PARSE_ERROR_BAD_SLICE = -5,
};

// parse a the arguments for a Queue statement. this will be of the form
//
//    [<num-expr>] [[<var>[,<var2>]] in|from|matching [<slice>][<tokening>] (<items>)]
// 
//  {} indicates optional, <> indicates argument type rather than literal text, | is either or
//
//  <num-expr> is any classad expression that parses to an int it defines the number of
//             procs to queue per item in <items>.  If not present 1 is used.
//  <var>      is a variable name, case insensitive, case preserving, must begin with alpha and contain only alpha, numbers and _
//  in|from|matching  only one of these case-insensitive keywords may occur, these control interpretation of <items>
//  <slice>    is a python style slice controlling the start,end & step through the <items>
//  <tokening> arguments that control tokenizing <items>.
//  <items>    is a list of items to iterate and queue. the () surrounding items are optional, if they exist then
//             items may span multiple lines, in which case the final ) must be on a line by itself.
//
// The basic parsing strategy is:
//    1) find the in|from|matching keyword by scanning for whitespace or ( delimited words
//       if NOT FOUND, set end_num to end of input string and goto step 5 (because the whole input is <num-expr>)
//       else set end_num to start of keyword.
//    2) parse forwards from end of keyword looking for (
//       if no ( is found, parse remainder of line as single-line itemlist
//       if ( is found look to see if last char on line is )
//          if found both ( and ) parse content as a single-line itemlist
//          else set items_filename appropriately based on keyword.
//    3) FUTURE WORK: parse characters between keyword and ( as <slice> and <tokening>
//    4) parse backwards from start of keyword while you see valid VAR,VAR2,etc (basically look for bare numbers or non-alphanum chars)
//       set end_num to first char that cannot be VAR,VAR2
//       if VARS found, parse into vars stringlist.
///   4) eval from start of line to end_num and set queue_num.
//
int SubmitForeachArgs::parse_queue_args (
	char * pqargs)      // in:  queue line, THIS MAY BE MODIFIED!! \0 will be inserted to delimit things
{
	foreach_mode = foreach_not;
	vars.clearAll();
	// we can't clear this unconditionally, because it may already be filled with itemdata sent over from submit
	// items.clearAll();
	items_filename.clear();

	while (isspace(*pqargs)) ++pqargs;

	// empty queue args means queue 1
	if ( ! *pqargs) {
		queue_num = 1;
		return 0;
	}

	char *p = pqargs;    // pointer to current char while scanning
	char *ptok = NULL;   // pointer to start of current token in pqargs when scanning for keyword
	static const struct _qtoken foreach_tokens[] = { {"in", foreach_in }, {"from", foreach_from}, {"matching", foreach_matching} };
	p = queue_token_scan(p, foreach_tokens, COUNTOF(foreach_tokens), &ptok, foreach_mode, true);

	// for now assume that p points to the end of the queue count expression.
	char * pnum_end = p;

	// if we found a in,from, or matching keyword. we use that to anchor the rest of the parse
	// before the keyword is the optional vars list, and before that is the optional queue count.
	// after the keyword is the start of the items list.
	if (foreach_mode != foreach_not) {
		// if we found a keyword, then p points to the start of the itemlist
		// and we have to scan backwords to find the end of the queue count.
		while (*p && isspace(*p)) ++p;

		// check for qualifiers after the foreach keyword
		if (*p != '(') {
			static const struct _qtoken quals[] = { {"files", 1 }, {"dirs", 2}, {"any", 3} };
			for (;;) {
				char * p2 = p;
				int qual = -1;
				char * ptmp = NULL;
				p2 = queue_token_scan(p2, quals, COUNTOF(quals), &ptmp, qual, false);
				if (ptmp && *ptmp == '[') { qual = 4; }
				if (qual <= 0)
					break;

				switch (qual)
				{
				case 1:
					if (foreach_mode == foreach_matching) foreach_mode = foreach_matching_files;
					else return PARSE_ERROR_UNEXPECTED_KEYWORD;
					break;

				case 2:
					if (foreach_mode == foreach_matching) foreach_mode = foreach_matching_dirs;
					else return PARSE_ERROR_UNEXPECTED_KEYWORD;
					break;

				case 3:
					if (foreach_mode == foreach_matching) foreach_mode = foreach_matching_any;
					else return PARSE_ERROR_UNEXPECTED_KEYWORD;
					break;

				case 4:
					p2 = slice.set(ptmp);
					if ( ! slice.initialized()) return PARSE_ERROR_BAD_SLICE;
					if (*p2 == ']') ++p2;
					break;

				default:
					break;
				}

				if (p == p2) break; // just in case we don't advance.
				p = p2;
				while (*p && isspace(*p)) ++p;
			}
		}

		// parse the itemlist. this can be all on a single line, or spanning multiple lines.
		// we only parse the first line here, and set items_filename to indicate how to proceed
		char * plist = p;
		bool one_line_list = false;
		if (*plist == '(') {
			int cch = (int)strlen(plist);
			if (plist[cch-1] == ')') { plist[cch-1] = 0; ++plist; one_line_list = true; }
		}
		if (*plist == '(') {
			// this is a multiline list, if it is to be read from fp_submit, we can't do that here 
			// because reading from fp_submit will invalidate pqargs. instead we append whatever we
			// find on the current line, and then set the filename to "<" to tell the caller to read
			// the remainder from the submit file.
			++plist;
			while (isspace(*plist)) ++plist;
			if (*plist) {
				if (foreach_mode == foreach_from) {
					items.clearAll();
					items.append(plist);
				} else {
					items.initializeFromString(plist);
				}
			}
			items_filename = "<";
		} else if (foreach_mode == foreach_from) {
			while (isspace(*plist)) ++plist;
			if (one_line_list) {
				items.clearAll();
				items.append(plist);
			} else {
				items_filename = plist;
				items_filename.trim();
			}
		} else {
			while (isspace(*plist)) ++plist;
			items.initializeFromString(plist);
		}

		// trim trailing whitespace before the in,from, or matching keyword.
		char * pvars = ptok;
		while (pvars > pqargs && isspace(pvars[-1])) { --pvars; }

		// walk backwards until we get to something that can't be loop variable.
		// so we scan backwards over alpha, command and space, but only scan over
		// numbers if they are preceeded by alpha. this allows variables to be VAR1 but not 1VAR
		if (pvars > pqargs) {
			*pvars = 0; // null terminate the vars
			char * pt = pvars;
			while (pt > pqargs) {
				char ch = pt[-1];
				if (isdigit(ch)) {
					--pt;
					while (pt > pqargs) {
						ch = pt[-1];
						if (isalpha(ch)) { break; }
						if ( ! isdigit(ch)) { ch = '!'; break; } // force break out of outer loop
						--pt;
					}
				}
				if (isspace(ch) || isalpha(ch) || ch == ',' || ch == '_' || ch == '.') {
					pvars = pt-1;
				} else {
					break;
				}
				--pt;
			}
			// pvars should now point to a null-terminated string that is the var set.
			vars.initializeFromString(pvars);
		}
		// whatever remains from pvars to the start of the args is the queue count.
		pnum_end = pvars;
	}

	// parse the queue count.
	while (pnum_end > pqargs && isspace(pnum_end[-1])) { --pnum_end; }
	if (pnum_end > pqargs) {
		*pnum_end = 0;
		long long value = -1;
		if ( ! string_is_long_param(pqargs, value)) {
			return PARSE_ERROR_INVALID_QNUM_EXPR;
		} else if (value < 0 || value >= INT_MAX) {
			return PARSE_ERROR_QNUM_OUT_OF_RANGE;
		}
		queue_num = (int)value;
	} else {
		queue_num = 1;
	}

	return 0;
}


// destructively split the item, inserting \0 to terminate and trim and returning a vector of pointers to start of each value
int SubmitForeachArgs::split_item(char* item, std::vector<const char*> & values)
{
	values.clear();
	values.reserve(vars.number());
	if ( ! item) return 0;

	const char* token_seps = ", \t";
	const char* token_ws = " \t";

	char * var = vars.first();
	char * data = item;

	// skip leading separators and whitespace
	while (*data == ' ' || *data == '\t') ++data;
	values.push_back(data);

	// check for the use of US as a field separator
	// if we find one, then use that instead of the default token separator
	// In this case US is the only field separator, but we still want to trim
	// whitespace both before and after the values.  we do this because the submit hash
	// essentially assumes that all values have been pre-trimmed of whitespace
	// also, just be helpful, we also trim trailing \r\n from the data, although
	// for most use cases of this function, the caller will have already trimmed those.
	char * pus = strchr(data, '\x1F');
	if (pus) {
		for (;;) {
			*pus = 0;
			// trim token separator and also trailing whitespace
			char * endp = pus-1;
			while (endp >= data && (*endp == ' ' || *endp == '\t')) *endp-- = 0;
			if ( ! var) break;

			// advance to the next field and skip leading whitespace
			data = pus+1;
			while (*data == ' ' || *data == '\t') ++data;
			pus = strchr(data, '\x1F');
			var = vars.next();
			if (var) {
				values.push_back(data);
			}
			if ( ! pus) {
				// last field, check for trailing whitespace and \r\n 
				pus = data + strlen(data);
				if (pus > data && pus[-1] == '\n') --pus;
				if (pus > data && pus[-1] == '\r') --pus;
				if (pus == data) {
					// we ran out of fields!
					// we ran out of fields! use terminating null for all of the remaining fields
					while ((var = vars.next())) { values.push_back(data); }
				}
			}
		}
		return (int)values.size();
	}

	// if we get to here US was not the field separator, so use token_seps instead.

	// if there is more than a single loop variable, then assign them as well
	// we do this by destructively null terminating the item for each var
	// the last var gets all of the remaining item text (if any)
	while ((var = vars.next())) {
		// scan for next token separator
		while (*data && ! strchr(token_seps, *data)) ++data;
		// null terminate the previous token and advance to the start of the next token.
		if (*data) {
			*data++ = 0;
			// skip leading separators and whitespace
			while (*data && strchr(token_ws, *data)) ++data;
			values.push_back(data);
		}
	}

	return (int)values.size();
}

// destructively split the item, inserting \0 to terminate and trim
// populates a map with a key->value pair for each value. and returns the number of values
int SubmitForeachArgs::split_item(char* item, NOCASE_STRING_MAP & values)
{
	values.clear();
	if ( ! item) return 0;

	std::vector<const char*> splits;
	split_item(item, splits);

	int ix = 0;
	for (const char * key = vars.first(); key != NULL; key = vars.next()) {
		values[key] = splits[ix++];
	}
	return (int)values.size();
}

// parse the arguments after the Queue statement and populate a SubmitForeachArgs
// as much as possible without globbing or reading any files.
// if queue_args is "", then that is interpreted as Queue 1 just like condor_submit
int SubmitHash::parse_q_args(
	const char * queue_args,               // IN: arguments after Queue statement before macro expansion
	SubmitForeachArgs & o,                 // OUT: options & items from parsing the queue args
	std::string & errmsg)                  // OUT: error message if return value is not 0
{
	int rval = 0;

	auto_free_ptr expanded_queue_args(expand_macro(queue_args));
	char * pqargs = expanded_queue_args.ptr();
	ASSERT(pqargs);

	// skip whitespace before queue arguments (if any)
	while (isspace(*pqargs)) ++pqargs;

	// parse the queue arguments, handling the count and finding the in,from & matching keywords
	// on success pqargs will point to to \0 or to just after the keyword.
	rval = o.parse_queue_args(pqargs);
	if (rval < 0) {
		errmsg = "invalid Queue statement";
		return rval;
	}

	return 0;
}

// finish populating the items in a SubmitForeachArgs if they can be populated from the submit file itself.
//
int SubmitHash::load_inline_q_foreach_items (
	MacroStream & ms,
	SubmitForeachArgs & o,
	std::string & errmsg)
{
	bool items_are_external = false;

	// if no loop variable specified, but a foreach mode is used. use "Item" for the loop variable.
	if (o.vars.isEmpty() && (o.foreach_mode != foreach_not)) { o.vars.append("Item"); }

	if ( ! o.items_filename.empty()) {
		if (o.items_filename == "<") {
			MACRO_SOURCE & source = ms.source();
			if ( ! source.id) {
				errmsg = "unexpected error while attempting to read queue items from submit file.";
				return -1;
			}
			// read items from submit file until we see the closing brace on a line by itself.
			bool saw_close_brace = false;
			int item_list_begin_line = source.line;
			for(char * line=NULL; ; ) {
				line = getline_trim(ms);
				if ( ! line) break; // null indicates end of file
				if (line[0] == '#') continue; // skip comments.
				if (line[0] == ')') { saw_close_brace = true; break; }
				if (o.foreach_mode == foreach_from) {
					o.items.append(line);
				} else {
					o.items.initializeFromString(line);
				}
			}
			if ( ! saw_close_brace) {
				formatstr(errmsg, "Reached end of file without finding closing brace ')'"
					" for Queue command on line %d", item_list_begin_line);
				return -1;
			}
		} else {
			// items from an external source.
			items_are_external = true;
		}
	}

	switch (o.foreach_mode) {
	case foreach_in:
	case foreach_from:
		// itemlist is correct unless items were external
		break;

	case foreach_matching:
	case foreach_matching_files:
	case foreach_matching_dirs:
	case foreach_matching_any:
		items_are_external = true;
		break;

	default:
	case foreach_not:
		break;
	}

	return items_are_external ? 1 : 0;
}


// finish populating the items in a SubmitForeachArgs by reading files and/or globbing.
//
int SubmitHash::load_external_q_foreach_items (
	SubmitForeachArgs & o,                 // IN,OUT: options & items from parsing the queue args
	bool allow_stdin,                      // IN: allow items to be read from stdin.
	std::string & errmsg)                  // OUT: error message if return value is not 0
{
	// if no loop variable specified, but a foreach mode is used. use "Item" for the loop variable.
	if (o.vars.isEmpty() && (o.foreach_mode != foreach_not)) { o.vars.append("Item"); }

	// set glob expansion options from submit statements.
	int expand_options = 0;
	if (submit_param_bool("SubmitWarnEmptyMatches", "submit_warn_empty_matches", true)) {
		expand_options |= EXPAND_GLOBS_WARN_EMPTY;
	}
	if (submit_param_bool("SubmitFailEmptyMatches", "submit_fail_empty_matches", false)) {
		expand_options |= EXPAND_GLOBS_FAIL_EMPTY;
	}
	if (submit_param_bool("SubmitWarnDuplicateMatches", "submit_warn_duplicate_matches", true)) {
		expand_options |= EXPAND_GLOBS_WARN_DUPS;
	}
	if (submit_param_bool("SubmitAllowDuplicateMatches", "submit_allow_duplicate_matches", false)) {
		expand_options |= EXPAND_GLOBS_ALLOW_DUPS;
	}
	char* parm = submit_param("SubmitMatchDirectories", "submit_match_directories");
	if (parm) {
		if (MATCH == strcasecmp(parm, "never") || MATCH == strcasecmp(parm, "no") || MATCH == strcasecmp(parm, "false")) {
			expand_options |= EXPAND_GLOBS_TO_FILES;
		} else if (MATCH == strcasecmp(parm, "only")) {
			expand_options |= EXPAND_GLOBS_TO_DIRS;
		} else if (MATCH == strcasecmp(parm, "yes") || MATCH == strcasecmp(parm, "true")) {
			// nothing to do.
		} else {
			errmsg = parm;
			errmsg += " is not a valid value for SubmitMatchDirectories";
			return -1;
		}
		free(parm); parm = NULL;
	}

	if ( ! o.items_filename.empty()) {
		if (o.items_filename == "<") {
			// items should have been loaded already by a call to load_inline_q_foreach_items
		} else if (o.items_filename == "-") {
			if ( ! allow_stdin) {
				errmsg = "QUEUE FROM - (read from stdin) is not allowed in this context";
				return -1;
			}
			int lineno = 0;
			for (char* line=NULL;;) {
				line = getline_trim(stdin, lineno);
				if ( ! line) break;
				if (o.foreach_mode == foreach_from) {
					o.items.append(line);
				} else {
					o.items.initializeFromString(line);
				}
			}
		} else {
			MACRO_SOURCE ItemsSource;
			FILE * fp = Open_macro_source(ItemsSource, o.items_filename.Value(), false, SubmitMacroSet, errmsg);
			if ( ! fp) {
				return -1;
			}
			for (char* line=NULL;;) {
				line = getline_trim(fp, ItemsSource.line);
				if ( ! line) break;
				o.items.append(line);
			}
			Close_macro_source(fp, ItemsSource, SubmitMacroSet, 0);
		}
	}

	int citems = 0;
	switch (o.foreach_mode) {
	case foreach_in:
	case foreach_from:
		// itemlist is already correct
		// PRAGMA_REMIND("do argument validation here?")
		// citems = o.items.number();
		break;

	case foreach_matching:
	case foreach_matching_files:
	case foreach_matching_dirs:
	case foreach_matching_any:
		if (o.foreach_mode == foreach_matching_files) {
			expand_options &= ~EXPAND_GLOBS_TO_DIRS;
			expand_options |= EXPAND_GLOBS_TO_FILES;
		} else if (o.foreach_mode == foreach_matching_dirs) {
			expand_options &= ~EXPAND_GLOBS_TO_FILES;
			expand_options |= EXPAND_GLOBS_TO_DIRS;
		} else if (o.foreach_mode == foreach_matching_any) {
			expand_options &= ~(EXPAND_GLOBS_TO_FILES|EXPAND_GLOBS_TO_DIRS);
		}
		citems = submit_expand_globs(o.items, expand_options, errmsg);
		if ( ! errmsg.empty()) {
			if (citems >= 0) {
				push_warning(stderr, "%s", errmsg.c_str());
			} else {
				push_error(stderr, "%s", errmsg.c_str());
			}
			errmsg.clear();
		}
		if (citems < 0) return citems;
		break;

	default:
	case foreach_not:
		// there is an implicit, single, empty item when the mode is foreach_not
		break;
	}

	return 0; // success
}

// parse a submit file from fp using the given parse_q callback for handling queue statements
int SubmitHash::parse_file(FILE* fp, MACRO_SOURCE & source, std::string & errmsg, FNSUBMITPARSE parse_q /*=NULL*/, void* parse_pv /*=NULL*/)
{
	MACRO_EVAL_CONTEXT ctx = mctx; ctx.use_mask = 2;
	MacroStreamYourFile ms(fp, source);

	return Parse_macros(ms,
		0, SubmitMacroSet, READ_MACROS_SUBMIT_SYNTAX,
		&ctx, errmsg, parse_q, parse_pv);
}

// parse a submit file from memory buffer using the given parse_q callback for handling queue statements
int SubmitHash::parse_mem(MacroStreamMemoryFile &fp, std::string & errmsg, FNSUBMITPARSE parse_q, void* parse_pv)
{
	MACRO_EVAL_CONTEXT ctx = mctx; ctx.use_mask = 2;
	return Parse_macros(fp,
		0, SubmitMacroSet, READ_MACROS_SUBMIT_SYNTAX,
		&ctx, errmsg, parse_q, parse_pv);
}


int SubmitHash::process_q_line(MACRO_SOURCE & source, char* line, std::string & errmsg, FNSUBMITPARSE parse_q, void* parse_pv)
{
	return parse_q(parse_pv, source, SubmitMacroSet, line, errmsg);
}

struct _parse_up_to_q_callback_args { char * line; int source_id; };

// static function to call the class method above....
static int parse_q_callback(void* pv, MACRO_SOURCE& source, MACRO_SET& /*macro_set*/, char * line, std::string & errmsg)
{
	struct _parse_up_to_q_callback_args * pargs = (struct _parse_up_to_q_callback_args *)pv;
	char * queue_args = const_cast<char*>(SubmitHash::is_queue_statement(line));
	if ( ! queue_args) {
		// not actually a queue line, so stop parsing and return error
		pargs->line = line;
		return -1;
	}
	if (source.id != pargs->source_id) {
		errmsg = "Queue statement not allowed in include file or command";
		return -5;
	}
	pargs->line = line;
	return 1; // stop scanning, return success
}
int SubmitHash::parse_up_to_q_line(MacroStream &ms, std::string & errmsg, char** qline)
{
	struct _parse_up_to_q_callback_args args = { NULL, ms.source().id };

	*qline = NULL;

	MACRO_EVAL_CONTEXT ctx = mctx; ctx.use_mask = 2;

	//PRAGMA_REMIND("move firstread (used by Parse_macros) and at_eof() into MacroStream class")

	int err = Parse_macros(ms,
		0, SubmitMacroSet, READ_MACROS_SUBMIT_SYNTAX,
		&ctx, errmsg, parse_q_callback, &args);
	if (err < 0)
		return err;

	//PRAGMA_REMIND("TJ:TODO qline is a pointer to a global (static) variable here, it should be instanced instead.")
	*qline = args.line;
	return 0;
}
int SubmitHash::parse_file_up_to_q_line(FILE* fp, MACRO_SOURCE & source, std::string & errmsg, char** qline)
{
	MacroStreamYourFile ms(fp, source);
	return parse_up_to_q_line(ms, errmsg, qline);
}

void SubmitHash::warn_unused(FILE* out, const char *app)
{
	if ( ! app) app = "condor_submit";

	// Force non-zero ref count for DAG_STATUS and FAILED_COUNT
	// these are specified for all DAG node jobs (see dagman_submit.cpp).
	// wenger 2012-03-26 (refactored by TJ 2015-March)
	increment_macro_use_count("DAG_STATUS", SubmitMacroSet);
	increment_macro_use_count("FAILED_COUNT", SubmitMacroSet);
	increment_macro_use_count("FACTORY.Iwd", SubmitMacroSet);
	increment_macro_use_count("FACTORY.Requirements", SubmitMacroSet);
	increment_macro_use_count("FACTORY.AppendReq", SubmitMacroSet);
	increment_macro_use_count("FACTORY.AppendRank", SubmitMacroSet);
	increment_macro_use_count("FACTORY.CREDD_HOST", SubmitMacroSet);

	HASHITER it = hash_iter_begin(SubmitMacroSet);
	for ( ; !hash_iter_done(it); hash_iter_next(it) ) {
		MACRO_META * pmeta = hash_iter_meta(it);
		if (pmeta && !pmeta->use_count && !pmeta->ref_count) {
			const char *key = hash_iter_key(it);
			if (*key && (*key=='+' || starts_with_ignore_case(key, "MY."))) { continue; }
			if (pmeta->source_id == LiveMacro.id) {
				push_warning(out, "the Queue variable '%s' was unused by %s. Is it a typo?\n", key, app);
			} else {
				const char *val = hash_iter_value(it);
				push_warning(out, "the line '%s = %s' was unused by %s. Is it a typo?\n", key, val, app);
			}
		}
	}
	hash_iter_delete(&it);
}

void SubmitHash::dump(FILE* out, int flags)
{
	HASHITER it = hash_iter_begin(SubmitMacroSet, flags);
	for ( ; ! hash_iter_done(it); hash_iter_next(it)) {
		const char * key = hash_iter_key(it);
		if (key && key[0] == '$') continue; // dont dump meta params.
		const char * val = hash_iter_value(it);
		//fprintf(out, "%s%s = %s\n", it.is_def ? "d " : "  ", key, val ? val : "NULL");
		fprintf(out, "  %s = %s\n", key, val ? val : "NULL");
	}
	hash_iter_delete(&it);
}

const char* SubmitHash::to_string(std::string & out, int flags)
{
	out.reserve(SubmitMacroSet.size * 80); // make a guess at how much space we need.

	HASHITER it = hash_iter_begin(SubmitMacroSet, flags);
	for ( ; ! hash_iter_done(it); hash_iter_next(it)) {
		const char * key = hash_iter_key(it);
		if (key && key[0] == '$') continue; // dont dump meta params.
		const char * val = hash_iter_value(it);
		out += key;
		out += "=";
		if (val) { out += val; }
		out += "\n";
	}
	hash_iter_delete(&it);
	return out.c_str();
}

enum FixupKeyId {
	idKeyNone=0,
	idKeyExecutable,
	idKeyInitialDir,
};

// struct for a table mapping attribute names to a flag indicating that the attribute
// must only be in cluster ad or only in proc ad, or can be either.
//
typedef struct digest_fixup_key {
	const char * key;
	FixupKeyId   id; //
	// a LessThan operator suitable for inserting into a sorted map or set
	bool operator<(const struct digest_fixup_key& rhs) const {
		return strcasecmp(this->key, rhs.key) < 0;
	}
} DIGEST_FIXUP_KEY;

// table if submit keywords that require special processing when building a submit digest
// NOTE: this table MUST be sorted by case-insensitive value of the first field.
static const DIGEST_FIXUP_KEY aDigestFixupAttrs[] = {
	                                            // these should end  up sorted case-insenstively
	{ ATTR_JOB_CMD,             idKeyExecutable }, // "Cmd"
	{ SUBMIT_KEY_Executable,    idKeyExecutable }, // "executable"
	{ SUBMIT_KEY_InitialDirAlt, idKeyInitialDir }, // "initial_dir" <- special case legacy hack (sigh) note '_' sorts before 'd' OR 'D'
	{ SUBMIT_KEY_InitialDir,    idKeyInitialDir }, // "initialdir"
	{ ATTR_JOB_IWD,             idKeyInitialDir }, // "Iwd"
	{ SUBMIT_KEY_JobIwd,        idKeyInitialDir }, // "job_iwd"     <- special case legacy hack (sigh)
};

// while building a submit digest, fixup right hand side for certain key=rhs pairs
// for now this is mostly used to promote some paths to fully qualified paths.
void SubmitHash::fixup_rhs_for_digest(const char * key, std::string & rhs)
{
	const DIGEST_FIXUP_KEY* found = NULL;
	found = BinaryLookup<DIGEST_FIXUP_KEY>(aDigestFixupAttrs, COUNTOF(aDigestFixupAttrs), key, strcasecmp);
	if ( ! found)
		return;

	// Some universes don't have an actual executable, so we have to look deeper for that key
	// TODO: capture pseudo-ness explicitly in SetExecutable? so we don't have to keep this in sync...
	bool pseudo = false;
	if (found->id == idKeyExecutable) {
		MyString sub_type;
		bool is_docker = false;
		int uni = query_universe(sub_type, is_docker);
		if (uni == CONDOR_UNIVERSE_VM) {
			pseudo = true;
		} else if (uni == CONDOR_UNIVERSE_GRID) {
			YourStringNoCase gridType(sub_type.c_str());
			pseudo = (sub_type == "ec2" || sub_type == "gce" || sub_type == "azure" || sub_type == "boinc");
		}
	}

	// the Executable and InitialDir should be expanded to a fully qualified path here.
	if (found->id == idKeyInitialDir || (found->id == idKeyExecutable && !pseudo)) {
		if (rhs.empty()) return;
		const char * path = rhs.c_str();
		if (strstr(path, "$$(")) return; // don't fixup if there is a pending $$() expansion.
		if (IsUrl(path)) return; // don't fixup URL paths
		// Convert to a full path it not already a full path
		rhs = full_path(path, false);
	}
}

// returns the universe and grid type, either by looking at the cached values
// or by querying the hashtable if the cached values haven't been set yet.
int SubmitHash::query_universe(MyString & sub_type, bool &is_docker)
{
	is_docker = IsDockerJob;
	if (JobUniverse != CONDOR_UNIVERSE_MIN) {
		if (JobUniverse == CONDOR_UNIVERSE_GRID) { sub_type = JobGridType; }
		else if (JobUniverse == CONDOR_UNIVERSE_VM) { sub_type = VMType; }
		return JobUniverse;
	}

	auto_free_ptr univ(submit_param(SUBMIT_KEY_Universe, ATTR_JOB_UNIVERSE));
	if (! univ) {
		// get a default universe from the config file
		univ.set(param("DEFAULT_UNIVERSE"));
	}

	int uni = CONDOR_UNIVERSE_MIN;
	if (univ) {
		uni = CondorUniverseNumberEx(univ.ptr());
		if (! uni) {
			// maybe it's a topping?
			if (MATCH == strcasecmp(univ.ptr(), "docker")) {
				uni = CONDOR_UNIVERSE_VANILLA;
				is_docker = true;
			}
		}
	} else {
		// if nothing else, it must be a vanilla universe
		//  *changed from "standard" for 7.2.0*
		uni = CONDOR_UNIVERSE_VANILLA;
	}

	if (uni == CONDOR_UNIVERSE_GRID) {
		sub_type = submit_param_mystring(SUBMIT_KEY_GridResource, ATTR_GRID_RESOURCE);
		if (starts_with(sub_type.c_str(), "$$(")) {
			sub_type.clear();
		} else {
			// truncate at the first space
			int ix = sub_type.FindChar(' ', 0);
			if (ix >= 0) { sub_type.truncate(ix); }
		}
	} else if (uni == CONDOR_UNIVERSE_VM) {
		sub_type = submit_param_mystring(SUBMIT_KEY_VM_Type, ATTR_JOB_VM_TYPE);
		sub_type.lower_case();
	}

	return uni;
}

// returns true if the key can be pruned from the submit digest.
// Prunable keys are known keys that will have no effect on make_job_ad()
// if they are missing.  These keys will be pruned *before* creating
// the cluster ad, so that any effect they have on the result will have already
// been captured.  It is the responsibility of make_digest to only
// prune keys that do not reference any of the itemdata $() expansions.
//
bool SubmitHash::key_is_prunable(const char * key)
{
	if (is_prunable_keyword(key))
		return true;
	// any keyword with a my. prefix is prunable
	if ((key[0] | 0x20) == 'm' && (key[1] | 0x20) == 'y' && key[2] == '.')
		return true;
	return false;
}

const char* SubmitHash::make_digest(std::string & out, int cluster_id, StringList & vars, int options)
{
	int flags = HASHITER_NO_DEFAULTS;
	out.reserve(SubmitMacroSet.size * 80); // make a guess at how much space we need.

	// make sure that the ctx has the current working directory in it, in case we need
	// to do a partial expand of $Ff(SUBMIT_FILE)
	MyString Cwd;
	const char * old_cwd = mctx.cwd;  // so we can put the current value back.
	if ( ! mctx.cwd) {
		condor_getcwd(Cwd);
		mctx.cwd = Cwd.Value();
	}

	std::string rhs;

	// tell the job factory to skip processing SetRequirements and just use the cluster requirements for all jobs
	out += "FACTORY.Requirements=MY.Requirements\n";

	// when we selectively expand the submit hash, we want to skip over some knobs
	// because their values can change as we materialize jobs.
	classad::References skip_knobs;
	skip_knobs.insert("Process");
	skip_knobs.insert("ProcId");
	skip_knobs.insert("Step");
	skip_knobs.insert("Row");
	skip_knobs.insert("Node");
	skip_knobs.insert("Item");
	if ( ! vars.isEmpty()) {
		for (const char * var = vars.first(); var != NULL; var = vars.next()) {
			skip_knobs.insert(var);
		}
	}

	if (cluster_id > 0) {
		(void)sprintf(LiveClusterString, "%d", cluster_id);
	} else {
		skip_knobs.insert("Cluster");
		skip_knobs.insert("ClusterId");
	}

	// some knobs should never appear in the digest (i'm looking at you getenv)
	// we build of set of those knobs here
	classad::References omit_knobs;
	if (options == 0) { // options == 0 is the default behavior, perhaps turn this into a set of flags in the future?
		omit_knobs.insert(SUBMIT_CMD_GetEnvironment);
		omit_knobs.insert(SUBMIT_CMD_GetEnvironmentAlt);
		omit_knobs.insert(SUBMIT_CMD_AllowStartupScript);
		omit_knobs.insert(SUBMIT_CMD_AllowStartupScriptAlt);

		//PRAGMA_REMIND("tj: This will cause a bug where $() in user requirments are ignored during late materialization - a better fix is needed for this")
		// omit user specified requirements because we set FACTORY.Requirements
		// we set FACTORY.Requirements because we cannot afford to generate requirements using a pruned digest
		omit_knobs.insert(SUBMIT_KEY_Requirements);
	}

	HASHITER it = hash_iter_begin(SubmitMacroSet, flags);
	for ( ; ! hash_iter_done(it); hash_iter_next(it)) {
		const char * key = hash_iter_key(it);

		// ignore keys that are in the 'omit' set. They should never be copied into the digest.
		if (omit_knobs.find(key) != omit_knobs.end()) continue;

		if (key[0] == '$') continue; // dont dump meta params.

		bool has_pending_expansions = false; // assume that we will not have unexpanded $() macros for the value

		const char * val = hash_iter_value(it);
		if (val) {
			rhs = val;
			int iret = selective_expand_macro(rhs, skip_knobs, SubmitMacroSet, mctx);
			if (iret < 0) {
				// there was an error in selective expansion.
				// the SubmitMacroSet will have the error message already
				out.clear();
				break;
			}
			if (iret > 0) {
				has_pending_expansions = true;
			}
			fixup_rhs_for_digest(key, rhs);
		} else {
			rhs = "";
		}
		if (has_pending_expansions || !key_is_prunable(key)) {
			out += key;
			out += "=";
			out += rhs;
			out += "\n";
		}
	}
	hash_iter_delete(&it);

	mctx.cwd = old_cwd; // put the old cwd value back

	return out.c_str();
}

<|MERGE_RESOLUTION|>--- conflicted
+++ resolved
@@ -6400,7 +6400,6 @@
 {
 	RETURN_IF_ABORT();
 
-<<<<<<< HEAD
 	// is a group setting in effect?
 	auto_free_ptr group(submit_param(SUBMIT_KEY_AcctGroup, ATTR_ACCOUNTING_GROUP));
 
@@ -6412,34 +6411,13 @@
 
 	const char * group_user = NULL;
 	if ( ! gu) {
-		group_user = submit_owner.Value();
+		group_user = submit_username.Value();
 	} else {
 		group_user = gu;
 	}
 
 	if (group && ! IsValidSubmitterName(group)) {
 		push_error(stderr, "Invalid " SUBMIT_KEY_AcctGroup ": %s\n", group.ptr());
-=======
-    // is a group setting in effect?
-    char* group = submit_param(SUBMIT_KEY_AcctGroup, ATTR_ACCOUNTING_GROUP);
-
-    // look for the group user setting, or default to owner
-    std::string group_user;
-    char* gu = submit_param(SUBMIT_KEY_AcctGroupUser, ATTR_ACCT_GROUP_USER);
-    if ((group == NULL) && (gu == NULL)) {
-        return 0; // nothing set, give up
-    }
-
-    if (NULL == gu) {
-        group_user = submit_username.Value();
-    } else {
-        group_user = gu;
-        free(gu);
-    }
-
-	if ( group && !IsValidSubmitterName(group) ) {
-		push_error(stderr, "Invalid " SUBMIT_KEY_AcctGroup ": %s\n", group);
->>>>>>> cad866db
 		ABORT_AND_RETURN( 1 );
 	}
 	if ( ! IsValidSubmitterName(group_user)) {
