/***************************************************************
 *
 * Copyright (C) 1990-2016, Condor Team, Computer Sciences Department,
 * University of Wisconsin-Madison, WI.
 * 
 * Licensed under the Apache License, Version 2.0 (the "License"); you
 * may not use this file except in compliance with the License.  You may
 * obtain a copy of the License at
 * 
 *    http://www.apache.org/licenses/LICENSE-2.0
 * 
 * Unless required by applicable law or agreed to in writing, software
 * distributed under the License is distributed on an "AS IS" BASIS,
 * WITHOUT WARRANTIES OR CONDITIONS OF ANY KIND, either express or implied.
 * See the License for the specific language governing permissions and
 * limitations under the License.
 *
 ***************************************************************/

#include "condor_common.h"
#include "condor_config.h"
#include "condor_debug.h"
#include "condor_string.h"
#include "spooled_job_files.h" // for GetSpooledExecutablePath()
#include "basename.h"
#include "condor_getcwd.h"
#include "condor_classad.h"
#include "condor_attributes.h"
#include "condor_adtypes.h"
#include "domain_tools.h"
#include "sig_install.h"
#include "daemon.h"
#include "string_list.h"
#include "which.h"
#include "sig_name.h"
#include "print_wrapped_text.h"
#include "my_username.h" // for my_domainname
#include "globus_utils.h" // for 
#include "enum_utils.h" // for shouldtransferfiles_t
#include "directory.h"
#include "filename_tools.h"
#include "fs_util.h"
#include "condor_crontab.h"
#include "file_transfer.h"
#include "condor_holdcodes.h"
#include "condor_url.h"
#include "condor_version.h"
#include "NegotiationUtils.h"
#include "param_info.h" // for BinaryLookup
#include "classad_helpers.h"
#include "submit_utils.h"

#include "list.h"
#include "condor_vm_universe_types.h"
#include "vm_univ_utils.h"
#include "condor_md.h"
#include "my_popen.h"
#include "condor_base64.h"
#include "zkm_base64.h"

#include <algorithm>
#include <string>
#include <set>

#ifdef WIN32
#define CLIPPED 1
//#undef CLIPPED
#endif

/* Disable gcc warnings about floating point comparisons */
GCC_DIAG_OFF(float-equal)

#define ABORT_AND_RETURN(v) abort_code=v; return abort_code
#define RETURN_IF_ABORT() if (abort_code) return abort_code

#define exit(n)  poison_exit(n)

// When this class is wrapped around a classad that has a chained parent ad
// inserts and assignments will check to see if the value being assigned
// is the same as the value in the chained parent, and if so will NOT do
// the assigment, but let the parents value show through.
//
// This has the effect of leaving the ad containing only the differences from the parent
//
// Thus if this class is wrapped around a job ad chained to a cluster ad, the job ad
// will contain only those values that should be sent to the procAd in the schedd.
class DeltaClassAd
{
public:
	DeltaClassAd(ClassAd & _ad) : ad(_ad) {}
	virtual ~DeltaClassAd() {};

	bool Insert(const std::string & attr, ExprTree * tree);
	bool Assign(const char* attr, bool val);
	bool Assign(const char* attr, double val);
	bool Assign(const char* attr, long long val);
	bool Assign(const char* attr, const char * val);

	ExprTree * LookupExpr(const char * attr) { return ad.LookupExpr(attr); }
	ExprTree * Lookup(const std::string & attr) { return ad.Lookup(attr); }
	int LookupString(const char * attr, MyString & val) { return ad.LookupString(attr, val); }
	int LookupString(const char * attr, std::string & val) { return ad.LookupString(attr, val); }
	int LookupBool(const char * attr, bool & val) { return ad.LookupBool(attr, val); }
	int LookupInt(const char * attr, long long & val) { return ad.LookupInteger(attr, val); }
	classad::Value::ValueType LookupType(const std::string attr);

protected:
	ClassAd& ad;

	ExprTree * HasParentTree(const std::string & attr, classad::ExprTree::NodeKind kind);
	const classad::Value * HasParentValue(const std::string & attr, classad::Value::ValueType vt);
};

// returns the expr tree from the parent ad if it is of the given node kind.
// otherwise returns NULL.
ExprTree * DeltaClassAd::HasParentTree(const std::string & attr, classad::ExprTree::NodeKind kind)
{
	classad::ClassAd * parent = ad.GetChainedParentAd();
	if (parent) {
		ExprTree * expr = parent->Lookup(attr);
		if (expr) {
			expr = SkipExprEnvelope(expr);
			if (kind == expr->GetKind()) {
				return expr;
			}
		}
	}
	return NULL;
}

// returns a pointer to the value from the parent ad if the parent ad has a Literal node
// of the given value type.
const classad::Value * DeltaClassAd::HasParentValue(const std::string & attr, classad::Value::ValueType vt)
{
	ExprTree * expr = HasParentTree(attr, ExprTree::NodeKind::LITERAL_NODE);
	if ( ! expr)
		return NULL;
	classad::Value::NumberFactor f;
	const classad::Value * pval = &dynamic_cast<classad::Literal*>(expr)->getValue(f);
	if (pval->GetType() != vt)
		return NULL;
	return pval;
}

bool DeltaClassAd::Insert(const std::string & attr, ExprTree * tree)
{
	ExprTree * t2 = HasParentTree(attr, tree->GetKind());
	if (t2 && tree->SameAs(t2)) {
		delete tree;
		ad.PruneChildAttr(attr, false);
		return true;
	}
	return ad.Insert(attr, tree);
}

bool DeltaClassAd::Assign(const char* attr, bool val)
{
	bool bval = ! val;
	const classad::Value * pval = HasParentValue(attr, classad::Value::BOOLEAN_VALUE);
	if (pval && pval->IsBooleanValue(bval) && (val == bval)) {
		ad.PruneChildAttr(attr, false);
		return true;
	}
	return ad.Assign(attr, val);
}

bool DeltaClassAd::Assign(const char* attr, double val)
{
	double dval = -val;
	const classad::Value * pval = HasParentValue(attr, classad::Value::REAL_VALUE);
	if (pval && pval->IsRealValue(dval) && (val == dval)) {
		ad.PruneChildAttr(attr, false);
		return true;
	}
	return ad.Assign(attr, val);
}

bool DeltaClassAd::Assign(const char* attr, long long val)
{
	long long ival = -val;
	const classad::Value * pval = HasParentValue(attr, classad::Value::INTEGER_VALUE);
	if (pval && pval->IsIntegerValue(ival) && (val == ival)) {
		ad.PruneChildAttr(attr, false);
		return true;
	}
	return ad.Assign(attr, val);
}

bool DeltaClassAd::Assign(const char* attr, const char * val)
{
	if ( ! val) {
		const classad::Value * pval = HasParentValue(attr, classad::Value::UNDEFINED_VALUE);
		if (pval) {
			ad.PruneChildAttr(attr, false);
			return true;
		}
	} else {
		const char * cstr = NULL;
		const classad::Value * pval = HasParentValue(attr, classad::Value::STRING_VALUE);
		if (pval && pval->IsStringValue(cstr) && cstr && (MATCH == strcmp(cstr, val))) {
			ad.PruneChildAttr(attr, false);
			return true;
		}
	}
	return ad.Assign(attr, val);
}

classad::Value::ValueType DeltaClassAd::LookupType(const std::string attr)
{
	classad::Value val;
	if ( ! ad.EvaluateAttr(attr, val))
		return classad::Value::ValueType::ERROR_VALUE;
	return val.GetType();
}

bool SubmitHash::AssignJobVal(const char * attr, bool val) { return job->Assign(attr, val); }
bool SubmitHash::AssignJobVal(const char * attr, double val) { return job->Assign(attr, val); }
bool SubmitHash::AssignJobVal(const char * attr, long long val) { return job->Assign(attr, val); }
//bool SubmitHash::AssignJobVal(const char * attr, int val) { return job->Assign(attr, val); }
//bool SubmitHash::AssignJobVal(const char * attr, long val) { return job->Assign(attr, val); }
//bool SubmitHash::AssignJobVal(const char * attr, time_t val) { return job->Assign(attr, val); }


// declare enough of the condor_params structure definitions so that we can define submit hashtable defaults
namespace condor_params {
	typedef struct string_value { char * psz; int flags; } string_value;
	struct key_value_pair { const char * key; const string_value * def; };
}

// values for submit hashtable defaults, these are declared as char rather than as const char to make g++ on fedora shut up.
static char OneString[] = "1", ZeroString[] = "0";
//static char ParallelNodeString[] = "#pArAlLeLnOdE#";
static char UnsetString[] = "";


static condor_params::string_value ArchMacroDef = { UnsetString, 0 };
static condor_params::string_value OpsysMacroDef = { UnsetString, 0 };
static condor_params::string_value OpsysVerMacroDef = { UnsetString, 0 };
static condor_params::string_value OpsysMajorVerMacroDef = { UnsetString, 0 };
static condor_params::string_value OpsysAndVerMacroDef = { UnsetString, 0 };
static condor_params::string_value SpoolMacroDef = { UnsetString, 0 };
#ifdef WIN32
static condor_params::string_value IsLinuxMacroDef = { ZeroString, 0 };
static condor_params::string_value IsWinMacroDef = { OneString, 0 };
#elif defined LINUX
static condor_params::string_value IsLinuxMacroDef = { OneString, 0 };
static condor_params::string_value IsWinMacroDef = { ZeroString, 0 };
#else
static condor_params::string_value IsLinuxMacroDef = { ZeroString, 0 };
static condor_params::string_value IsWinMacroDef = { ZeroString, 0 };
#endif
static condor_params::string_value UnliveSubmitFileMacroDef = { UnsetString, 0 };
static condor_params::string_value UnliveNodeMacroDef = { UnsetString, 0 };
static condor_params::string_value UnliveClusterMacroDef = { OneString, 0 };
static condor_params::string_value UnliveProcessMacroDef = { ZeroString, 0 };
static condor_params::string_value UnliveStepMacroDef = { ZeroString, 0 };
static condor_params::string_value UnliveRowMacroDef = { ZeroString, 0 };

static char rc[] = "$(Request_CPUs)";
static condor_params::string_value VMVCPUSMacroDef = { rc, 0 };
static char rm[] = "$(Request_Memory)";
static condor_params::string_value VMMemoryMacroDef = { rm, 0 };

// Necessary so that the user who sets request_memory instead of
// RequestMemory doesn't miss out on the default value for VM_MEMORY.
static char rem[] = "$(RequestMemory)";
static condor_params::string_value RequestMemoryMacroDef = { rem, 0 };
// The same for CPUs.
static char rec[] = "$(RequestCPUs)";
static condor_params::string_value RequestCPUsMacroDef = { rec, 0 };

static char StrictFalseMetaKnob[] = 
	"SubmitWarnEmptyMatches=false\n"
	"SubmitFailEmptyMatches=false\n"
	"SubmitWarnDuplicateMatches=false\n"
	"SubmitFailEmptyFields=false\n"
	"SubmitWarnEmptyFields=false\n";
static char StrictTrueMetaKnob[] = 
	"SubmitWarnEmptyMatches=true\n"
	"SubmitFailEmptyMatches=true\n"
	"SubmitWarnDuplicateMatches=true\n"
	"SubmitFailEmptyFields=false\n"
	"SubmitWarnEmptyFields=true\n";
static char StrictHarshMetaKnob[] = 
	"SubmitWarnEmptyMatches=true\n"
	"SubmitFailEmptyMatches=true\n"
	"SubmitWarnDuplicateMatches=true\n"
	"SubmitFailEmptyFields=true\n"
	"SubmitWarnEmptyFields=true\n";
static condor_params::string_value StrictFalseMetaDef = { StrictFalseMetaKnob, 0 };
static condor_params::string_value StrictTrueMetaDef = { StrictTrueMetaKnob, 0 };
static condor_params::string_value StrictHarshMetaDef = { StrictHarshMetaKnob, 0 };

// Table of submit macro 'defaults'. This provides a convenient way to inject things into the submit
// hashtable without actually running a bunch of code to stuff the table.
// Because they are defaults they will be ignored when scanning for unreferenced macros.
// NOTE: TABLE MUST BE SORTED BY THE FIRST FIELD!!
static MACRO_DEF_ITEM SubmitMacroDefaults[] = {
	{ "$STRICT.FALSE", &StrictFalseMetaDef },
	{ "$STRICT.HARSH", &StrictHarshMetaDef },
	{ "$STRICT.TRUE", &StrictTrueMetaDef },
	{ "ARCH",      &ArchMacroDef },
	{ "Cluster",   &UnliveClusterMacroDef },
	{ "ClusterId", &UnliveClusterMacroDef },
	{ "IsLinux",   &IsLinuxMacroDef },
	{ "IsWindows", &IsWinMacroDef },
	{ "ItemIndex", &UnliveRowMacroDef },
	{ "Node",      &UnliveNodeMacroDef },
	{ "OPSYS",           &OpsysMacroDef },
	{ "OPSYSANDVER",     &OpsysAndVerMacroDef },
	{ "OPSYSMAJORVER",   &OpsysMajorVerMacroDef },
	{ "OPSYSVER",        &OpsysVerMacroDef },
	{ "Process",   &UnliveProcessMacroDef },
	{ "ProcId",    &UnliveProcessMacroDef },
	{ "Request_CPUs", &RequestCPUsMacroDef },
	{ "Request_Memory", &RequestMemoryMacroDef },
	{ "Row",       &UnliveRowMacroDef },
	{ "SPOOL",     &SpoolMacroDef },
	{ "Step",      &UnliveStepMacroDef },
	{ "SUBMIT_FILE", &UnliveSubmitFileMacroDef },
	{ "VM_MEMORY", &VMMemoryMacroDef },
	{ "VM_VCPUS",  &VMVCPUSMacroDef },
};


// these are used to keep track of the source of various macros in the table.
//const MACRO_SOURCE DetectedMacro = { true,  false, 0, -2, -1, -2 };
const MACRO_SOURCE DefaultMacro = { true, false, 1, -2, -1, -2 }; // for macros set by default
const MACRO_SOURCE ArgumentMacro = { true, false, 2, -2, -1, -2 }; // for macros set by command line
const MACRO_SOURCE LiveMacro = { true, false, 3, -2, -1, -2 };    // for macros use as queue loop variables

SubmitHash::FNSETATTRS SubmitHash::is_special_request_resource(const char * key)
{
	if (YourStringNoCase(SUBMIT_KEY_RequestCpus) == key) return &SubmitHash::SetRequestCpus;
	if (YourStringNoCase("request_cpu") == key) return &SubmitHash::SetRequestCpus;
	if (YourStringNoCase(SUBMIT_KEY_RequestDisk) == key) return &SubmitHash::SetRequestDisk;
	if (YourStringNoCase(SUBMIT_KEY_RequestMemory) == key) return &SubmitHash::SetRequestMem;
	return NULL;
}

// parse an expression string, and validate it, then wrap it in parens
// if needed in preparation for appending another expression string with the given operator
static bool check_expr_and_wrap_for_op(std::string &expr_str, classad::Operation::OpKind op)
{
	ExprTree * tree = NULL;
	bool valid_expr = (0 == ParseClassAdRvalExpr(expr_str.c_str(), tree));
	if (valid_expr && tree) { // figure out if we need to add parens
		ExprTree * expr = WrapExprTreeInParensForOp(tree, op);
		if (expr != tree) {
			tree = expr;
			expr_str.clear();
			ExprTreeToString(tree, expr_str);
		}
	}
	delete tree;
	return valid_expr;
}

condor_params::string_value * allocate_live_default_string(MACRO_SET &set, const condor_params::string_value & Def, int cch)
{
	condor_params::string_value * NewDef = reinterpret_cast<condor_params::string_value*>(set.apool.consume(sizeof(condor_params::string_value), sizeof(void*)));
	NewDef->flags = Def.flags;
	NewDef->psz = set.apool.consume(cch, sizeof(void*));
	memset(NewDef->psz, 0, cch);
	if (Def.psz) strcpy(NewDef->psz, Def.psz);

	// change the defaults table pointers
	condor_params::key_value_pair *pdi = const_cast<condor_params::key_value_pair *>(set.defaults->table);
	for (int ii = 0; ii < set.defaults->size; ++ii) {
		if (pdi[ii].def == &Def) { pdi[ii].def = NewDef; }
	}

	// return the live string
	return NewDef;
}

// setup a MACRO_DEFAULTS table for the macro set, we have to re-do this each time we clear
// the macro set, because we allocate the defaults from the ALLOCATION_POOL.
void SubmitHash::setup_macro_defaults()
{
	// make an instance of the defaults table that is private to this function. 
	// we do this because of the 'live' keys in the 
	struct condor_params::key_value_pair* pdi = reinterpret_cast<struct condor_params::key_value_pair*> (SubmitMacroSet.apool.consume(sizeof(SubmitMacroDefaults), sizeof(void*)));
	memcpy((void*)pdi, SubmitMacroDefaults, sizeof(SubmitMacroDefaults));
	SubmitMacroSet.defaults = reinterpret_cast<MACRO_DEFAULTS*>(SubmitMacroSet.apool.consume(sizeof(MACRO_DEFAULTS), sizeof(void*)));
	SubmitMacroSet.defaults->size = COUNTOF(SubmitMacroDefaults);
	SubmitMacroSet.defaults->table = pdi;
	SubmitMacroSet.defaults->metat = NULL;

	// allocate space for the 'live' macro default string_values and for the strings themselves.
	LiveNodeString = allocate_live_default_string(SubmitMacroSet, UnliveNodeMacroDef, 24)->psz;
	LiveClusterString = allocate_live_default_string(SubmitMacroSet, UnliveClusterMacroDef, 24)->psz;
	LiveProcessString = allocate_live_default_string(SubmitMacroSet, UnliveProcessMacroDef, 24)->psz;
	LiveRowString = allocate_live_default_string(SubmitMacroSet, UnliveRowMacroDef, 24)->psz;
	LiveStepString = allocate_live_default_string(SubmitMacroSet, UnliveStepMacroDef, 24)->psz;
}

// set the value that $(SUBMIT_FILE) will expand to. (set into the defaults table, not the submit hash table)
void SubmitHash::insert_submit_filename(const char * filename, MACRO_SOURCE & source)
{
	// don't insert the source if already has a source id.
	bool insert_it = true;
	if (source.id > 0 && (size_t)source.id < SubmitMacroSet.sources.size()) {
		const char * tmp = macro_source_filename(source, SubmitMacroSet);
		if (strcmp(tmp, filename) == MATCH) {
			insert_it = false;
		}
	}
	if (insert_it) {
		insert_source(filename, source);
	}

	// if the defaults table pointer for SUBMIT_FILE is unset, set it to point to the filename we just inserted.
	condor_params::key_value_pair *pdi = const_cast<condor_params::key_value_pair *>(SubmitMacroSet.defaults->table);
	for (int ii = 0; ii < SubmitMacroSet.defaults->size; ++ii) {
		if (pdi[ii].def == &UnliveSubmitFileMacroDef) { 
			condor_params::string_value * NewDef = reinterpret_cast<condor_params::string_value*>(SubmitMacroSet.apool.consume(sizeof(condor_params::string_value), sizeof(void*)));
			NewDef->flags = UnliveSubmitFileMacroDef.flags;
			NewDef->psz = const_cast<char*>(macro_source_filename(source, SubmitMacroSet));
			pdi[ii].def = NewDef;
		}
	}
}

/* order dependencies
ComputeRootDir >> ComputeIWD
ComputeIWD >> FixupTransferInputFiles

SetUniverse >> SetArguments SetCronTab SetExecutable SetGSICredentials SetGridParams SetImageSize SetJobDeferral SetJobLease SetKillSig SetMachineCount SetMaxJobRetirementTime SetRank SetRequirements SetTransferFiles SetVMParams

SetPriority >> SetMaxJobRetirementTime

SetTDP >> SetTransferFiles
SetStderr >> SetTransferFiles
SetStdout >> SetTransferFiles

SetTransferFiles >> SetImageSize

SetCronTab >> SetJobDeferral

SetPerFileEncryption >> SetRequirements
SetMachineCount >> SetRequirements
SetImageSize >> SetRequirements
SetTransferFiles >> SetRequirements
SetEncryptExecuteDir >> SetRequirements

*/

SubmitHash::SubmitHash()
	: clusterAd(NULL)
	, procAd(NULL)
	, job(NULL)
	, submit_time(0)
	, abort_code(0)
	, abort_macro_name(NULL)
	, abort_raw_macro_val(NULL)
	, base_job_is_cluster_ad(0)
	, DisableFileChecks(true)
	, FakeFileCreationChecks(false)
	, IsInteractiveJob(false)
	, IsRemoteJob(false)
	, FnCheckFile(NULL)
	, CheckFileArg(NULL)
	, CheckProxyFile(true)
	, LiveNodeString(NULL)
	, LiveClusterString(NULL)
	, LiveProcessString(NULL)
	, LiveRowString(NULL)
	, LiveStepString(NULL)
	, JobUniverse(CONDOR_UNIVERSE_MIN)
	, JobIwdInitialized(false)
	, IsDockerJob(false)
	, JobDisableFileChecks(false)
	, already_warned_requirements_disk(false)
	, already_warned_requirements_mem(false)
	, already_warned_job_lease_too_small(false)
	, already_warned_notification_never(false)
{
	SubmitMacroSet.initialize(CONFIG_OPT_WANT_META | CONFIG_OPT_KEEP_DEFAULTS | CONFIG_OPT_SUBMIT_SYNTAX);
	setup_macro_defaults();

	mctx.init("SUBMIT", 3);
}


SubmitHash::~SubmitHash()
{
	if (SubmitMacroSet.errors) delete SubmitMacroSet.errors;
	SubmitMacroSet.errors = NULL;

	delete job; job = NULL;
	delete procAd; procAd = NULL;

	// detach but do not delete the cluster ad
	//PRAGMA_REMIND("tj: should we copy/delete the cluster ad?")
	clusterAd = NULL;
}

void SubmitHash::push_error(FILE * fh, const char* format, ... ) //CHECK_PRINTF_FORMAT(3,4);
{
	va_list ap;
	va_start(ap, format);
	int cch = vprintf_length(format, ap);
	char * message = (char*)malloc(cch + 1);
	if (message) {
		vsprintf ( message, format, ap );
	}
	va_end(ap);

	if (SubmitMacroSet.errors) {
		SubmitMacroSet.errors->push("Submit", -1, message);
	} else {
		fprintf(fh, "\nERROR: %s", message ? message : "");
	}
	if (message) {
		free(message);
	}
}

void SubmitHash::push_warning(FILE * fh, const char* format, ... ) //CHECK_PRINTF_FORMAT(3,4);
{
	va_list ap;
	va_start(ap, format);
	int cch = vprintf_length(format, ap);
	char * message = (char*)malloc(cch + 1);
	vsprintf ( message, format, ap );
	va_end(ap);

	if (SubmitMacroSet.errors) {
		SubmitMacroSet.errors->push("Submit", 0, message);
	} else {
		fprintf(fh, "\nWARNING: %s", message);
	}
	free(message);
}

// struct used to hold parameters which set attributes in the job ONLY when they are defined in the submit file
// they cannot have a default value. those that have an alternate keyword that differs from the attribute name
// will use a second struct with the f_alt_name flag set
// this table is also use to build the list of prunable attributes
// 
struct SimpleSubmitKeyword {
	char const *key;  // submit key
	char const *attr; // job attribute
	int opts;         // zero or more of the below option flags
	enum {
		f_as_expr     = 0,
		f_as_bool     = 0x01,
		f_as_int      = 0x02,
		f_as_uint     = 0x04,
		f_as_string   = 0x08,
		f_as_list     = 0x10,  // canonicalize the item as a list, removing extra spaces and using , as separator
		f_strip_quotes = 0x20, // if value has quotes already, remove them before inserting into the ad

		f_alt_name    = 0x080, // this is an alternate name, don't set if the previous keyword existed
		f_alt_err     = 0x0c0, // this is an alternate name, and it is an error to use both

		f_filemask = 0x700, // check file exists and pass to filecheck callback
		f_exefile  = 0x100,  // file is SFR_EXECUTABLE
		f_logfile  = 0x200,  // file is SFR_LOG
		f_infile   = 0x300,  // file is SFR_INPUT
		f_outfile  = 0x400,  // file is SFR_OUTPUT
		f_errfile  = 0x500,  // file is SFR_STDERR
		f_vm_input = 0x600,  // file is SFR_VM_INPUT
		f_genfile  = 0x700,  // file is SFR_GENERIC


		f_special  = 0x20000, // special parseing if the value is required
		f_special_mask = 0x3F000, // mask out the special group id
		f_special_exe     = f_special + 0x01000,
		f_special_args    = f_special + 0x02000,
		f_special_grid    = f_special + 0x03000,
		f_special_vm      = f_special + 0x04000,
		f_special_java    = f_special + 0x05000,
		f_special_env     = f_special + 0x06000,
		f_special_stdin   = f_special + 0x07000,
		f_special_stdout  = f_special + 0x08000,
		f_special_stderr  = f_special + 0x09000,
		f_special_notify  = f_special + 0x0a000,
		f_special_rank    = f_special + 0x0b000,
		f_special_concurr = f_special + 0x0c000,
		f_special_parallel  = f_special + 0x0d000,
		f_special_acctgroup = f_special + 0x0e000,
		f_special_periodic  = f_special + 0x10000,
		f_special_leaveinq  = f_special + 0x11000,
		f_special_retries   = f_special + 0x12000,

		f_special_killsig = f_special + 0x19000,
		f_special_gsicred = f_special + 0x1a000,
		f_special_tdp = f_special + 0x1b000,
		f_special_deferral = f_special + 0x1c000,
		f_special_imagesize = f_special + 0x1d000,
		f_special_transfer = f_special + 0x1f000,
	};
};

static char * trim_and_strip_quotes_in_place(char * str)
{
	char * p = str;
	while (isspace(*p)) ++p;
	char * pe = p + strlen(p);
	while (pe > p && isspace(pe[-1])) --pe;
	*pe = 0;

	if (*p == '"' && pe > p && pe[-1] == '"') {
		// if we also had both leading and trailing quotes, strip them.
		if (pe > p && pe[-1] == '"') {
			*--pe = 0;
			++p;
		}
	}
	return p;
}

static void compress_path( MyString &path )
{
	char	*src, *dst;
	char *str = strdup(path.Value());

	src = str;
	dst = str;

#ifdef WIN32
	if (*src) {
		*dst++ = *src++;	// don't compress WIN32 "share" path
	}
#endif

	while( *src ) {
		*dst++ = *src++;
		while( (*(src - 1) == '\\' || *(src - 1) == '/') && (*src == '\\' || *src == '/') ) {
			src++;
		}
	}
	*dst = '\0';

	path = str;
	free( str );
}


/* check_path_length() has been deprecated in favor of 
 * check_and_universalize_path(), which not only checks
 * the length of the path string but also, on windows, it
 * takes any network drive paths and converts them to UNC
 * paths.
 */
int SubmitHash::check_and_universalize_path( MyString &path )
{
	(void) path;

	int retval = 0;
#ifdef WIN32
	/*
	 * On Windows, we need to convert all drive letters (mappings) 
	 * to their UNC equivalents, and make sure these network devices
	 * are accessable by the submitting user (not mapped as someone
	 * else).
	 */

	char volume[8];
	char netuser[80];
	unsigned char name_info_buf[MAX_PATH+1];
	DWORD name_info_buf_size = MAX_PATH+1;
	DWORD netuser_size = 80;
	DWORD result;
	UNIVERSAL_NAME_INFO *uni;

	result = 0;
	volume[0] = '\0';
	if ( path[0] && (path[1]==':') ) {
		sprintf(volume,"%c:",path[0]);
	}

	if (volume[0] && (GetDriveType(volume)==DRIVE_REMOTE))
	{
		char my_name[255];
		char *tmp, *net_name;

			// check if the user is the submitting user.
		
		result = WNetGetUser(volume, netuser, &netuser_size);
		tmp = my_username();
		strncpy(my_name, tmp, sizeof(my_name));
		free(tmp);
		tmp = NULL;
		getDomainAndName(netuser, tmp, net_name);

		if ( result == NOERROR ) {
			// We compare only the name (and not the domain) since
			// it's likely that the same account across different domains
			// has the same password, and is therefore a valid path for us
			// to use. It would be nice to check that the passwords truly
			// are the same on both accounts too, but since that would 
			// basically involve creating a whole separate mapping just to
			// test it, the expense is not worth it.
			
			if (strcasecmp(my_name, net_name) != 0 ) {
				push_error(stderr, "The path '%s' is associated with\n"
				"\tuser '%s', but you're '%s', so Condor can\n"
			    "\tnot access it. Currently Condor only supports network\n"
			    "\tdrives that are associated with the submitting user.\n", 
					path.Value(), net_name, my_name);
				return -1;
			}
		} else {
			push_error(stderr, "Unable to get name of user associated with \n"
				"the following network path (err=%d):"
				"\n\t%s\n", result, path.Value());
			return -1;
		}

		result = WNetGetUniversalName(path.Value(), UNIVERSAL_NAME_INFO_LEVEL, 
			name_info_buf, &name_info_buf_size);
		if ( result != NO_ERROR ) {
			push_error(stderr, "Unable to get universal name for path (err=%d):"
				"\n\t%s\n", result, path.Value());
			return -1;
		} else {
			uni = (UNIVERSAL_NAME_INFO*)&name_info_buf;
			path = uni->lpUniversalName;
			retval = 1; // signal that we changed somthing
		}
	}
	
#endif

	return retval;
}


// parse a input string for an int64 value optionally followed by K,M,G,or T
// as a scaling factor, then divide by a base scaling factor and return the
// result by ref. base is expected to be a multiple of 2 usually  1, 1024 or 1024*1024.
// result is truncated to the next largest value by base.
//
// Return value is true if the input string contains only a valid int, false if
// there are any unexpected characters other than whitespace.  value is
// unmodified when false is returned.
//
// this function exists to regularize the former ad-hoc parsing of integers in the
// submit file, it expands parsing to handle 64 bit ints and multiplier suffixes.
// Note that new classads will interpret the multiplier suffixes without
// regard for the fact that the defined units of many job ad attributes are
// in Kbytes or Mbytes. We need to parse them in submit rather than
// passing the expression on to the classad code to be parsed to preserve the
// assumption that the base units of the output is not bytes.
//
bool parse_int64_bytes(const char * input, int64_t & value, int base)
{
	const char * tmp = input;
	while (isspace(*tmp)) ++tmp;

	char * p;
#ifdef WIN32
	int64_t val = _strtoi64(tmp, &p, 10);
#else
	int64_t val = strtol(tmp, &p, 10);
#endif

	// allow input to have a fractional part, so "2.2M" would be valid input.
	// this doesn't have to be very accurate, since we round up to base anyway.
	double fract = 0;
	if (*p == '.') {
		++p;
		if (isdigit(*p)) { fract += (*p - '0') / 10.0; ++p; }
		if (isdigit(*p)) { fract += (*p - '0') / 100.0; ++p; }
		if (isdigit(*p)) { fract += (*p - '0') / 1000.0; ++p; }
		while (isdigit(*p)) ++p;
	}

	// if the first non-space character wasn't a number
	// then this isn't a simple integer, return false.
	if (p == tmp)
		return false;

	while (isspace(*p)) ++p;

	// parse the multiplier postfix
	int64_t mult = 1;
	if (!*p) mult = base;
	else if (*p == 'k' || *p == 'K') mult = 1024;
	else if (*p == 'm' || *p == 'M') mult = 1024*1024;
	else if (*p == 'g' || *p == 'G') mult = (int64_t)1024*1024*1024;
	else if (*p == 't' || *p == 'T') mult = (int64_t)1024*1024*1024*1024;
	else return false;

	val = (int64_t)((val + fract) * mult + base-1) / base;

	// if we to to here and we are at the end of the string
	// then the input is valid, return true;
	if (!*p || !p[1]) { 
		value = val;
		return true; 
	}

	// Tolerate a b (as in Kb) and whitespace at the end, anything else and return false)
	if (p[1] == 'b' || p[1] == 'B') p += 2;
	while (isspace(*p)) ++p;
	if (!*p) {
		value = val;
		return true;
	}

	return false;
}

/*
** Make a wild guess at the size of the image represented by this a.out.
** Should add up the text, data, and bss sizes, then allow something for
** the stack.  But how we gonna do that if the executable is for some
** other architecture??  Our answer is in kilobytes.
*/
int64_t SubmitHash::calc_image_size_kb( const char *name)
{
	struct stat	buf;

	if ( IsUrl( name ) ) {
		return 0;
	}

	if( stat(full_path(name),&buf) < 0 ) {
		// EXCEPT( "Cannot stat \"%s\"", name );
		return 0;
	}
	if( buf.st_mode & S_IFDIR ) {
		Directory dir(full_path(name));
		return ((int64_t)dir.GetDirectorySize() + 1023) / 1024;
	}
	return ((int64_t)buf.st_size + 1023) / 1024;
}


// check directories for input and output.  for now we do nothing
// other than to make sure that it actually IS a directory on Windows
// On Linux we already know that by the error code from safe_open below
//
static bool check_directory( const char* pathname, int /*flags*/, int err )
{
#if defined(WIN32)
	// Make sure that it actually is a directory
	DWORD dwAttribs = GetFileAttributes(pathname);
	if (INVALID_FILE_ATTRIBUTES == dwAttribs)
		return false;
	return (dwAttribs & FILE_ATTRIBUTE_DIRECTORY) != 0;
#else
	// will just do nothing here and leave
	// it up to the runtime to nicely report errors.
	(void)pathname;
	return (err == EISDIR);
#endif
}


const char * SubmitHash::full_path(const char *name, bool use_iwd /*=true*/)
{
	char const *p_iwd;
	MyString realcwd;

	if ( use_iwd ) {
		ASSERT(JobIwd.Length());
		p_iwd = JobIwd.Value();
	} else if (clusterAd) {
		// if there is a cluster ad, we NEVER want to use the current working directory
		// instead we want to treat the saved working directory of submit as the cwd.
		realcwd = submit_param_mystring("FACTORY.Iwd", NULL);
		p_iwd = realcwd.Value();
	} else {
		condor_getcwd(realcwd);
		p_iwd = realcwd.Value();
	}

#if defined(WIN32)
	if ( name[0] == '\\' || name[0] == '/' || (name[0] && name[1] == ':') ) {
		TempPathname = name;
	} else {
		TempPathname.formatstr( "%s\\%s", p_iwd, name );
	}
#else

	if( name[0] == '/' ) {	/* absolute wrt whatever the root is */
		TempPathname.formatstr( "%s%s", JobRootdir.Value(), name );
	} else {	/* relative to iwd which is relative to the root */
		TempPathname.formatstr( "%s/%s/%s", JobRootdir.Value(), p_iwd, name );
	}
#endif

	compress_path( TempPathname );

	return TempPathname.Value();
}


// this function parses and checks xen disk parameters
static bool validate_disk_param(const char *pszDisk, int min_params, int max_params)
{
	if( !pszDisk ) {
		return false;
	}

	const char *ptr = pszDisk;
	// skip leading white spaces
	while( *ptr && ( *ptr == ' ' )) {
		ptr++;
	}

	// parse each disk
	// e.g.) disk = filename1:hda1:w, filename2:hda2:w
	StringList disk_files(ptr, ",");
	if( disk_files.isEmpty() ) {
		return false;
	}

	disk_files.rewind();
	const char *one_disk = NULL;
	while( (one_disk = disk_files.next() ) != NULL ) {

		// found disk file
		StringList single_disk_file(one_disk, ":");
        int iNumDiskParams = single_disk_file.number();
		if( iNumDiskParams < min_params || iNumDiskParams > max_params ) {
			return false;
		}
	}
	return true;
}


// lookup and expand an item from the submit hashtable
//
char * SubmitHash::submit_param( const char* name)
{
	return submit_param(name, NULL);
}

// lookup and expand an item from the submit hashtable
//
char * SubmitHash::submit_param( const char* name, const char* alt_name )
{
	if (abort_code) return NULL;

	bool used_alt = false;
	const char *pval = lookup_macro(name, SubmitMacroSet, mctx);
	char * pval_expanded = NULL;

#ifdef SUBMIT_ATTRS_IS_ALSO_CONDOR_PARAM
	// old submit (8.4 and earlier) did this, but we decided it was a bad idea because the rhs isn't always compatible
	static classad::References submit_attrs;
	static bool submit_attrs_initialized = false;
	if ( ! submit_attrs_initialized) {
		param_and_insert_attrs("SUBMIT_ATTRS", submit_attrs);
		param_and_insert_attrs("SUBMIT_EXPRS", submit_attrs);
		param_and_insert_attrs("SYSTEM_SUBMIT_ATTRS", submit_attrs);
		submit_attrs_initialized = true;
	}
#endif

	if( ! pval && alt_name ) {
		pval = lookup_macro(alt_name, SubmitMacroSet, mctx);
		used_alt = true;
	}

	if( ! pval ) {
#ifdef SUBMIT_ATTRS_IS_ALSO_CONDOR_PARAM
			// if the value isn't in the submit file, check in the
			// submit_exprs list and use that as a default.  
		if ( ! submit_attrs.empty()) {
			if (submit_attrs.find(name) != submit_attrs.end()) {
				return param(name);
			}
			if (submit_attrs.find(alt_name) != submit_attrs.end()) {
				return param(alt_name);
			}
		}
#endif
		return NULL;
	}

	abort_macro_name = used_alt ? alt_name : name;
	abort_raw_macro_val = pval;

	pval_expanded = expand_macro(pval);

	if( pval == NULL ) {
		push_error(stderr, "Failed to expand macros in: %s\n",
				 used_alt ? alt_name : name );
		abort_code = 1;
		return NULL;
	}

	if( * pval_expanded == '\0' ) {
		free( pval_expanded );
		return NULL;
	}

	abort_macro_name = NULL;
	abort_raw_macro_val = NULL;

	return  pval_expanded;
}

bool SubmitHash::submit_param_exists(const char* name, const char * alt_name, std::string & value)
{
	auto_free_ptr result(submit_param(name, alt_name));
	if ( ! result)
		return false;

	value = result.ptr();
	return true;
}

void SubmitHash::set_submit_param( const char *name, const char *value )
{
	MACRO_EVAL_CONTEXT ctx = this->mctx; ctx.use_mask = 2;
	insert_macro(name, value, SubmitMacroSet, DefaultMacro, ctx);
}

MyString SubmitHash::submit_param_mystring( const char * name, const char * alt_name )
{
	char * result = submit_param(name, alt_name);
	MyString ret = result;
	free(result);
	return ret;
}

bool SubmitHash::submit_param_long_exists(const char* name, const char * alt_name, long long & value, bool int_range /*=false*/)
{
	auto_free_ptr result(submit_param(name, alt_name));
	if ( ! result)
		return false;

	if ( ! string_is_long_param(result.ptr(), value) ||
		(int_range && (value < INT_MIN || value >= INT_MAX)) ) {
		push_error(stderr, "%s=%s is invalid, must eval to an integer.\n", name, result.ptr());
		abort_code = 1;
		return false;
	}

	return true;
}

int SubmitHash::submit_param_int(const char* name, const char * alt_name, int def_value)
{
	long long value = def_value;
	if ( ! submit_param_long_exists(name, alt_name, value, true)) {
		value = def_value;
	}
	return (int)value;
}


int SubmitHash::submit_param_bool(const char* name, const char * alt_name, bool def_value, bool * pexists)
{
	char * result = submit_param(name, alt_name);
	if ( ! result) {
		if (pexists) *pexists = false;
		return def_value;
	}
	if (pexists) *pexists = true;

	bool value = def_value;
	if (*result) {
		if ( ! string_is_boolean_param(result, value)) {
			push_error(stderr, "%s=%s is invalid, must eval to a boolean.\n", name, result);
			ABORT_AND_RETURN(1);
		}
	}
	free(result);
	return value;
}

void SubmitHash::set_arg_variable(const char* name, const char * value)
{
	MACRO_EVAL_CONTEXT ctx = mctx; ctx.use_mask = 0;
	insert_macro(name, value, SubmitMacroSet, ArgumentMacro, ctx);
}

// stuff a live value into submit's hashtable.
// IT IS UP TO THE CALLER TO INSURE THAT live_value IS VALID FOR THE LIFE OF THE HASHTABLE
// this function is intended for use during queue iteration to stuff
// changing values like $(Cluster) and $(Process) into the hashtable.
// The pointer passed in as live_value may be changed at any time to
// affect subsequent macro expansion of name.
// live values are automatically marked as 'used'.
//
void SubmitHash::set_live_submit_variable( const char *name, const char *live_value, bool force_used /*=true*/ )
{
	MACRO_EVAL_CONTEXT ctx = mctx; ctx.use_mask = 2;
	MACRO_ITEM* pitem = find_macro_item(name, NULL, SubmitMacroSet);
	if ( ! pitem) {
		insert_macro(name, "", SubmitMacroSet, LiveMacro, ctx);
		pitem = find_macro_item(name, NULL, SubmitMacroSet);
	}
	ASSERT(pitem);
	pitem->raw_value = live_value;
	if (SubmitMacroSet.metat && force_used) {
		MACRO_META* pmeta = &SubmitMacroSet.metat[pitem - SubmitMacroSet.table];
		pmeta->use_count += 1;
	}
}

void SubmitHash::unset_live_submit_variable(const char *name)
{
	MACRO_ITEM* pitem = find_macro_item(name, NULL, SubmitMacroSet);
	if (pitem) { pitem->raw_value = UnsetString; }
}


void SubmitHash::set_submit_param_used( const char *name ) 
{
	increment_macro_use_count(name, SubmitMacroSet);
}


int SubmitHash::AssignJobExpr (const char * attr, const char *expr, const char * source_label /*=NULL*/)
{
	ExprTree *tree = NULL;
	if (ParseClassAdRvalExpr(expr, tree)!=0 || ! tree) {
		push_error(stderr, "Parse error in expression: \n\t%s = %s\n\t", attr, expr);
		if ( ! SubmitMacroSet.errors) {
			fprintf(stderr,"Error in %s\n", source_label ? source_label : "submit file");
		}
		ABORT_AND_RETURN( 1 );
	}

	if (!job->Insert (attr, tree)) {
		push_error(stderr, "Unable to insert expression: %s = %s\n", attr, expr);
		ABORT_AND_RETURN( 1 );
	}

	return 0;
}

bool SubmitHash::AssignJobString(const char * attr, const char * val)
{
	ASSERT(attr);
	ASSERT(val);

	if ( ! job->Assign(attr, val)) {
		push_error(stderr, "Unable to insert expression: %s = \"%s\"\n", attr, val);
		abort_code = 1;
		return false;
	}

	return true;
}

static void sort_prunable_keywords();

const char * init_submit_default_macros()
{
	static bool initialized = false;
	if (initialized)
		return NULL;
	initialized = true;

	sort_prunable_keywords();

	const char * ret = NULL; // null return is success.

	//PRAGMA_REMIND("tj: fix to reconfig properly")

	ArchMacroDef.psz = param( "ARCH" );
	if ( ! ArchMacroDef.psz) {
		ArchMacroDef.psz = UnsetString;
		ret = "ARCH not specified in config file";
	}

	OpsysMacroDef.psz = param( "OPSYS" );
	if( OpsysMacroDef.psz == NULL ) {
		OpsysMacroDef.psz = UnsetString;
		ret = "OPSYS not specified in config file";
	}
	// also pick up the variations on opsys if they are defined.
	OpsysAndVerMacroDef.psz = param( "OPSYSANDVER" );
	if ( ! OpsysAndVerMacroDef.psz) OpsysAndVerMacroDef.psz = UnsetString;
	OpsysMajorVerMacroDef.psz = param( "OPSYSMAJORVER" );
	if ( ! OpsysMajorVerMacroDef.psz) OpsysMajorVerMacroDef.psz = UnsetString;
	OpsysVerMacroDef.psz = param( "OPSYSVER" );
	if ( ! OpsysVerMacroDef.psz) OpsysVerMacroDef.psz = UnsetString;

	SpoolMacroDef.psz = param( "SPOOL" );
	if( SpoolMacroDef.psz == NULL ) {
		SpoolMacroDef.psz = UnsetString;
		ret = "SPOOL not specified in config file";
	}

	return ret;
}

void SubmitHash::init()
{
	clear();
	SubmitMacroSet.sources.push_back("<Detected>");
	SubmitMacroSet.sources.push_back("<Default>");
	SubmitMacroSet.sources.push_back("<Argument>");
	SubmitMacroSet.sources.push_back("<Live>");

	// in case this hasn't happened already.
	init_submit_default_macros();

	JobIwd.clear();
	mctx.cwd = NULL;
}

void SubmitHash::clear()
{
	if (SubmitMacroSet.table) {
		memset(SubmitMacroSet.table, 0, sizeof(SubmitMacroSet.table[0]) * SubmitMacroSet.allocation_size);
	}
	if (SubmitMacroSet.metat) {
		memset(SubmitMacroSet.metat, 0, sizeof(SubmitMacroSet.metat[0]) * SubmitMacroSet.allocation_size);
	}
	if (SubmitMacroSet.defaults && SubmitMacroSet.defaults->metat) {
		memset(SubmitMacroSet.defaults->metat, 0, sizeof(SubmitMacroSet.defaults->metat[0]) * SubmitMacroSet.defaults->size);
	}
	SubmitMacroSet.size = 0;
	SubmitMacroSet.sorted = 0;
	SubmitMacroSet.apool.clear();
	SubmitMacroSet.sources.clear();
	setup_macro_defaults(); // setup a defaults table for the macro_set. have to re-do this because we cleared the apool
}


int SubmitHash::SetJavaVMArgs()
{
	RETURN_IF_ABORT();

	ArgList args;
	MyString error_msg;
	MyString strbuffer;
	MyString value;
	char *args1 = submit_param(SUBMIT_KEY_JavaVMArgs); // for backward compatibility
	char *args1_ext=submit_param(SUBMIT_KEY_JavaVMArguments1,ATTR_JOB_JAVA_VM_ARGS1);
		// NOTE: no ATTR_JOB_JAVA_VM_ARGS2 in the following,
		// because that is the same as JavaVMArguments1.
	char *args2 = submit_param( SUBMIT_KEY_JavaVMArguments2 );
	bool allow_arguments_v1 = submit_param_bool(SUBMIT_CMD_AllowArgumentsV1, NULL, false);

	if(args1_ext && args1) {
		push_error(stderr, "you specified a value for both " SUBMIT_KEY_JavaVMArgs " and " SUBMIT_KEY_JavaVMArguments1 ".\n");
		ABORT_AND_RETURN( 1 );
	}
	RETURN_IF_ABORT();

	if(args1_ext) {
		free(args1);
		args1 = args1_ext;
		args1_ext = NULL;
	}

	if(args2 && args1 && ! allow_arguments_v1) {
		push_error(stderr, "If you wish to specify both 'java_vm_arguments' and\n"
		 "'java_vm_arguments2' for maximal compatibility with different\n"
		 "versions of Condor, then you must also specify\n"
		 "allow_arguments_v1=true.\n");
		ABORT_AND_RETURN(1);
	}

	bool args_success = true;

	if(args2) {
		args_success = args.AppendArgsV2Quoted(args2,&error_msg);
	}
	else if(args1) {
		args_success = args.AppendArgsV1WackedOrV2Quoted(args1,&error_msg);
	} else if (job->Lookup(ATTR_JOB_JAVA_VM_ARGS1) || job->Lookup(ATTR_JOB_JAVA_VM_ARGS2)) {
		return 0;
	}

	if(!args_success) {
		push_error(stderr,"failed to parse java VM arguments: %s\n"
				"The full arguments you specified were %s\n",
				error_msg.Value(),args2 ? args2 : args1);
		ABORT_AND_RETURN( 1 );
	}

	// since we don't care about what version the schedd needs if it
	// is not present, we just default to no.... this only happens
	// in the case when we are dumping to a file.
	bool MyCondorVersionRequiresV1 = args.InputWasV1() || args.CondorVersionRequiresV1(getScheddVersion());
	if( MyCondorVersionRequiresV1 ) {
		args_success = args.GetArgsStringV1Raw(&value,&error_msg);
		if(!value.IsEmpty()) {
			AssignJobString(ATTR_JOB_JAVA_VM_ARGS1, value.c_str());
		}
	}
	else {
		args_success = args.GetArgsStringV2Raw(&value,&error_msg);
		if(!value.IsEmpty()) {
			AssignJobString(ATTR_JOB_JAVA_VM_ARGS2, value.c_str());
		}
	}

	if(!args_success) {
		push_error(stderr, "failed to insert java vm arguments into "
				"ClassAd: %s\n",error_msg.Value());
		ABORT_AND_RETURN( 1 );
	}

	free(args1);
	free(args2);
	free(args1_ext);

	return 0;
}


int SubmitHash::check_open(_submit_file_role role,  const char *name, int flags )
{
	MyString strPathname;
	StringList *list;

		/* The user can disable file checks on a per job basis, in such a
		   case we avoid adding the files to CheckFilesWrite/Read.
		*/
	if ( JobDisableFileChecks ) return 0;

	/* No need to check for existence of the Null file. */
	if( strcmp(name, NULL_FILE) == MATCH ) {
		return 0;
	}

	if ( IsUrl( name ) || strstr(name, "$$(") ) {
		return 0;
	}

	strPathname = full_path(name);

	// is the last character a path separator?
	int namelen = (int)strlen(name);
	bool trailing_slash = namelen > 0 && IS_ANY_DIR_DELIM_CHAR(name[namelen-1]);

		/* This is only for MPI.  We test for our string that
		   we replaced "$(NODE)" with, and replace it with "0".  Thus, 
		   we will really only try and access the 0th file only */
	if ( JobUniverse == CONDOR_UNIVERSE_MPI ) {
		strPathname.replaceString("#MpInOdE#", "0");
	} else if ( JobUniverse == CONDOR_UNIVERSE_PARALLEL ) {
		strPathname.replaceString("#pArAlLeLnOdE#", "0");
	}


	/* If this file as marked as append-only, do not truncate it here */

	auto_free_ptr append_files(submit_param( SUBMIT_KEY_AppendFiles, ATTR_APPEND_FILES ));
	if (append_files.ptr()) {
		list = new StringList(append_files.ptr(), ",");
		if(list->contains_withwildcard(name)) {
			flags = flags & ~O_TRUNC;
		}
		delete list;
	}

	bool dryrun_create = FakeFileCreationChecks && ((flags & (O_CREAT|O_TRUNC)) != 0);
	if (FakeFileCreationChecks) {
		flags = flags & ~(O_CREAT|O_TRUNC);
	}

	if ( !DisableFileChecks ) {
		int fd = safe_open_wrapper_follow(strPathname.Value(),flags | O_LARGEFILE,0664);
		if ((fd < 0) && (errno == ENOENT) && dryrun_create) {
			// we are doing dry-run, and the input flags were to create/truncate a file
			// we stripped the create/truncate flags, now we treate a 'file does not exist' error
			// as success since O_CREAT would have made it (probably).
		} else if ( fd < 0 ) {
			// note: Windows does not set errno to EISDIR for directories, instead you get back EACCESS (or ENOENT?)
			if( (trailing_slash || errno == EISDIR || errno == EACCES) &&
	                   check_directory( strPathname.Value(), flags, errno ) ) {
					// Entries in the transfer output list may be
					// files or directories; no way to tell in
					// advance.  When there is already a directory by
					// the same name, it is not obvious what to do.
					// Therefore, we will just do nothing here and leave
					// it up to the runtime to nicely report errors.
				return 0;
			}
			push_error(stderr, "Can't open \"%s\"  with flags 0%o (%s)\n",
					 strPathname.Value(), flags, strerror( errno ) );
			ABORT_AND_RETURN( 1 );
		} else {
			(void)close( fd );
		}
	}

	if (FnCheckFile) {
		FnCheckFile(CheckFileArg, this, role, strPathname.Value(), flags);
	}
	return 0;
}


// Check that a stdin, stdout or stderr submit settings and files are valid
//
int SubmitHash::CheckStdFile(
	_submit_file_role role,
	const char * value, // in: filename to use, may be NULL
	int access,         // in: desired access if checking for file accessiblity
	MyString & file,    // out: filename, possibly fixed up.
	bool & transfer_it, // in,out: whether we expect to transfer it or not
	bool & stream_it)   // in,out: whether we expect to stream it or not
{
	file = value;
	if (file.empty())
	{
		transfer_it = false;
		stream_it = false;
		// always canonicalize to the UNIX null file (i.e. /dev/null)
		file = UNIX_NULL_FILE;
	} else if (file == UNIX_NULL_FILE) {
		transfer_it = false;
		stream_it = false;
	} else {
		if( JobUniverse == CONDOR_UNIVERSE_VM ) {
			push_error(stderr, "You cannot use input, ouput, "
					"and error parameters in the submit description "
					"file for vm universe\n");
			ABORT_AND_RETURN( 1 );
		}

		/* Globus jobs are allowed to specify urls */
		if (JobUniverse == CONDOR_UNIVERSE_GRID && is_globus_friendly_url(file.c_str())) {
			transfer_it = false;
			stream_it = false;
		} else {
			if (check_and_universalize_path(file) != 0) {
				ABORT_AND_RETURN( 1 );
			}

			if (transfer_it && ! JobDisableFileChecks) {
				check_open(role, file.Value(), access);
				RETURN_IF_ABORT();
			}
		}
	}
	return 0;
}

int SubmitHash::SetStdin()
{
	bool transfer_it = true;
	bool must_set_it = false;
	job->LookupBool(ATTR_TRANSFER_INPUT, transfer_it);
	bool tmp = submit_param_bool(SUBMIT_KEY_TransferInput, ATTR_TRANSFER_INPUT, transfer_it);
	if (tmp != transfer_it) {
		must_set_it = true;
		transfer_it = tmp;
	}

	bool stream_it = false;
	job->LookupBool(ATTR_STREAM_INPUT, stream_it);
	stream_it = submit_param_bool(SUBMIT_KEY_StreamInput, ATTR_STREAM_INPUT, stream_it);

	auto_free_ptr value(submit_param(SUBMIT_KEY_Input, SUBMIT_KEY_Stdin));
	if (value || ! job->Lookup(ATTR_JOB_INPUT)) {
		MyString file;
		if (CheckStdFile(SFR_INPUT, value, O_RDONLY, file, transfer_it, stream_it) != 0) {
			ABORT_AND_RETURN( 1 );
		}

		AssignJobString(ATTR_JOB_INPUT, file.c_str());
		RETURN_IF_ABORT();
	}

	if (transfer_it) {
		AssignJobVal(ATTR_STREAM_INPUT, stream_it);
		if (must_set_it) AssignJobVal(ATTR_TRANSFER_INPUT, transfer_it);
	} else {
		AssignJobVal(ATTR_TRANSFER_INPUT, false);
	}
	return 0;
}

int SubmitHash::SetStdout()
{
	bool transfer_it = true;
	bool must_set_it = false;
	job->LookupBool(ATTR_TRANSFER_OUTPUT, transfer_it);
	bool tmp = submit_param_bool(SUBMIT_KEY_TransferOutput, ATTR_TRANSFER_OUTPUT, transfer_it);
	if (tmp != transfer_it) {
		must_set_it = true;
		transfer_it = tmp;
	}

	bool stream_it = false;
	job->LookupBool(ATTR_STREAM_OUTPUT, stream_it);
	stream_it = submit_param_bool(SUBMIT_KEY_StreamOutput, ATTR_STREAM_OUTPUT, stream_it);

	auto_free_ptr value(submit_param(SUBMIT_KEY_Output, SUBMIT_KEY_Stdout));
	if (value || ! job->Lookup(ATTR_JOB_OUTPUT)) {
		MyString file;
		if (CheckStdFile(SFR_STDOUT, value, O_WRONLY|O_CREAT|O_TRUNC, file, transfer_it, stream_it) != 0) {
			ABORT_AND_RETURN( 1 );
		}

		AssignJobString(ATTR_JOB_OUTPUT, file.c_str());
		RETURN_IF_ABORT();
	}

	if (transfer_it) {
		AssignJobVal(ATTR_STREAM_OUTPUT, stream_it);
		if (must_set_it) AssignJobVal(ATTR_TRANSFER_OUTPUT, transfer_it);
	} else {
		AssignJobVal(ATTR_TRANSFER_OUTPUT, false);
	}
	return 0;
}

int SubmitHash::SetStderr()
{
	bool transfer_it = true;
	bool must_set_it = false;
	job->LookupBool(ATTR_TRANSFER_ERROR, transfer_it);
	bool tmp = submit_param_bool(SUBMIT_KEY_TransferError, ATTR_TRANSFER_ERROR, transfer_it);
	if (tmp != transfer_it) {
		must_set_it = true;
		transfer_it = tmp;
	}

	bool stream_it = false;
	job->LookupBool(ATTR_STREAM_ERROR, stream_it);
	stream_it = submit_param_bool(SUBMIT_KEY_StreamError, ATTR_STREAM_ERROR, stream_it);

	auto_free_ptr value(submit_param(SUBMIT_KEY_Error, SUBMIT_KEY_Stderr));
	if (value || ! job->Lookup(ATTR_JOB_ERROR)) {
		MyString file;
		if (CheckStdFile(SFR_STDERR, value, O_WRONLY|O_CREAT|O_TRUNC, file, transfer_it, stream_it) != 0) {
			ABORT_AND_RETURN( 1 );
		}
		AssignJobString(ATTR_JOB_ERROR, file.c_str());
		RETURN_IF_ABORT();
	}

	if (transfer_it) {
		AssignJobVal(ATTR_STREAM_ERROR, stream_it);
		if (must_set_it) AssignJobVal(ATTR_TRANSFER_ERROR, transfer_it);
	} else {
		AssignJobVal(ATTR_TRANSFER_ERROR, false);
	}
	return 0;
}


class SubmitHashEnvFilter : public Env
{
public:
	SubmitHashEnvFilter( bool env1, bool env2 )
			: m_env1( env1 ),
			  m_env2( env2 ) {
		return;
	};
	virtual ~SubmitHashEnvFilter( void ) { };
	virtual bool ImportFilter( const MyString &var,
							   const MyString &val ) const;
private:
	bool m_env1;
	bool m_env2;
};
bool SubmitHashEnvFilter::ImportFilter( const MyString & var, const MyString &val ) const
{
	if( !m_env2 && m_env1 && !IsSafeEnvV1Value(val.Value())) {
		// We silently filter out anything that is not expressible
		// in the 'environment1' syntax.  This avoids breaking
		// our ability to submit jobs to older startds that do
		// not support 'environment2' syntax.
		return false;
	}
	if( !IsSafeEnvV2Value(val.Value()) ) {
		// Silently filter out environment values containing
		// unsafe characters.  Example: newlines cause the
		// schedd to EXCEPT in 6.8.3.
		return false;
	}
#ifdef WIN32
	// on Windows, we have to do case-insensitive check for existance, luckily
	// we have m_sorted_varnames for just this purpose
	if (m_sorted_varnames.find(var.Value()) != m_sorted_varnames.end())
#else
	MyString existing_val;
	if ( GetEnv( var, existing_val ) )
#endif
	{
		// Don't override submit file environment settings --
		// check if environment variable is already set.
		return false;
	}
	return true;
}

int SubmitHash::SetEnvironment()
{
	RETURN_IF_ABORT();

	// Most users will specify "environment" or "env" which is v1 or v2 quoted
	// It is permitted to specify "environment2" which must be v2, and it is also allowed
	// to specify both (for maximum backward compatibility)
	auto_free_ptr env1(submit_param(SUBMIT_KEY_Environment1, ATTR_JOB_ENVIRONMENT1));
	auto_free_ptr env2(submit_param(SUBMIT_KEY_Environment2)); // no alt keyword for env2
	bool allow_v1 = submit_param_bool( SUBMIT_CMD_AllowEnvironmentV1, NULL, false );

	RETURN_IF_ABORT();
	if( env1 && env2 && !allow_v1 ) {
		push_error(stderr, "If you wish to specify both 'environment' and\n"
		 "'environment2' for maximal compatibility with different\n"
		 "versions of Condor, then you must also specify\n"
		 "allow_environment_v1=true.\n");
		ABORT_AND_RETURN(1);
	}

	SubmitHashEnvFilter envobject(env1, env2);

	MyString error_msg;
	bool env_success = true; // specifying no env is allowed.

	const ClassAd * clusterAd = get_cluster_ad();
	if (clusterAd) {
		if ( ! env1 && ! env2) {
			// If we have a cluster ad, and no environment keywords
			// we just use whatever the clusterad has.
			return 0;
		}
		// if there is a cluster ad, initialize from it
		// this will happen when we are materializing jobs in the Schedd
		// but not when materializing in condor_submit (at present)
		env_success = envobject.MergeFrom(clusterAd, &error_msg);
	}

	if (env2) {
		env_success = envobject.MergeFromV2Quoted(env2,&error_msg);
	} else if (env1) {
		env_success = envobject.MergeFromV1RawOrV2Quoted(env1,&error_msg);
	}
	if ( ! env_success) {
		push_error(stderr, "%s\nThe environment you specified was: '%s'\n",
				error_msg.Value(),
				env2 ? env2.ptr() : env1.ptr());
		ABORT_AND_RETURN(1);
	}

		// For standard universe, we set a special environment variable to tell it to skip the
	// check that the exec was linked with the standard universe runtime. The usual reason
	// to do that is that the executable is a script
	if (JobUniverse == CONDOR_UNIVERSE_STANDARD) {
		if (submit_param_bool(SUBMIT_CMD_AllowStartupScript, SUBMIT_CMD_AllowStartupScriptAlt, false)) {
			envobject.SetEnv("_CONDOR_NOCHECK", "1");
		}
	}

	// if getenv == TRUE, merge the variables from the user's environment that
	// are not already set in the envobject
	if (submit_param_bool(SUBMIT_CMD_GetEnvironment, SUBMIT_CMD_GetEnvironmentAlt, false)) {
		envobject.Import( );
	}

	// There may already be environment info in the ClassAd from SUBMIT_ATTRS.
	// or in the chained parent ad when doing late materialization.
	// Check for that now.

	bool ad_contains_env1 = job->LookupExpr(ATTR_JOB_ENVIRONMENT1);
	bool ad_contains_env2 = job->LookupExpr(ATTR_JOB_ENVIRONMENT2);

	bool MyCondorVersionRequiresV1 = envobject.InputWasV1() || envobject.CondorVersionRequiresV1(getScheddVersion());
	bool insert_env1 = MyCondorVersionRequiresV1;
	bool insert_env2 = !insert_env1;

	if(!env1 && !env2 && envobject.Count() == 0 && \
	   (ad_contains_env1 || ad_contains_env2)) {
			// User did not specify any environment, but SUBMIT_ATTRS did.
			// Do not do anything (i.e. avoid overwriting with empty env).
		insert_env1 = insert_env2 = false;
	}

	// If we are going to write new environment into the ad and if there
	// is already environment info in the ad, make sure we overwrite
	// whatever is there.  Instead of doing things this way, we could
	// remove the existing environment settings, but there is currently no
	// function that undoes all the effects of InsertJobExpr().
	if(insert_env1 && ad_contains_env2) insert_env2 = true;
	if(insert_env2 && ad_contains_env1) insert_env1 = true;

	env_success = true;

	if(insert_env1 && env_success) {
		MyString newenv_raw;

		env_success = envobject.getDelimitedStringV1Raw(&newenv_raw,&error_msg);
		AssignJobString(ATTR_JOB_ENVIRONMENT1, newenv_raw.c_str());

		// Record in the JobAd the V1 delimiter that is being used.
		// This way remote submits across platforms have a prayer.
		char delim[2];
		delim[0] = envobject.GetEnvV1Delimiter();
		delim[1] = 0;
		AssignJobString(ATTR_JOB_ENVIRONMENT1_DELIM, delim);
	}

	if(insert_env2 && env_success) {
		MyString newenv_raw;

		env_success = envobject.getDelimitedStringV2Raw(&newenv_raw,&error_msg);
		AssignJobString(ATTR_JOB_ENVIRONMENT2, newenv_raw.c_str());
	}

	if(!env_success) {
		push_error(stderr, "failed to insert environment into job ad: %s\n",
				error_msg.Value());
		ABORT_AND_RETURN(1);
	}

	return 0;
}

// TJ:2019 - The tool_daemon_cmd probably doesn't work anymore, and we should remove it
// but in any case.  I am noting here that the fact that it uses class variables to hold
// values that affect the generation of job ads in other function means that it won't
// work with pruned submit digests - so it probably does't work with late materialization
// 
// PRAGMA_REMIND("TODO: kill TDP or make it work with late materialization")
//
int SubmitHash::SetTDP()
{
	RETURN_IF_ABORT();

	auto_free_ptr tdp_cmd(submit_param(SUBMIT_KEY_ToolDaemonCmd, ATTR_TOOL_DAEMON_CMD));
	if ( ! tdp_cmd) {
		// if no ToolDaemonCmd, don't even look for the other keywords
		return 0;
	}

	auto_free_ptr tdp_input(submit_param(SUBMIT_KEY_ToolDaemonInput, ATTR_TOOL_DAEMON_INPUT));
	auto_free_ptr tdp_args1(submit_param(SUBMIT_KEY_ToolDaemonArgs));
	auto_free_ptr tdp_args1_ext(submit_param(SUBMIT_KEY_ToolDaemonArguments1, ATTR_TOOL_DAEMON_ARGS1));

		// NOTE: no ATTR_TOOL_DAEMON_ARGS2 in the following,
		// because that is the same as ToolDaemonArguments1.
	auto_free_ptr tdp_args2(submit_param(SUBMIT_KEY_ToolDaemonArguments2));
	bool allow_arguments_v1 = submit_param_bool(SUBMIT_CMD_AllowArgumentsV1, NULL, false);
	auto_free_ptr tdp_error(submit_param(SUBMIT_KEY_ToolDaemonError, ATTR_TOOL_DAEMON_ERROR));
	auto_free_ptr tdp_output(submit_param( SUBMIT_KEY_ToolDaemonOutput, ATTR_TOOL_DAEMON_OUTPUT));
	bool suspend_at_exec_exists = false;
	bool suspend_at_exec = submit_param_bool( SUBMIT_KEY_SuspendJobAtExec,
										  ATTR_SUSPEND_JOB_AT_EXEC, false, &suspend_at_exec_exists );
	RETURN_IF_ABORT();

	MyString buf;
	MyString path;

	if( tdp_cmd ) {
		path = tdp_cmd.ptr();
		check_and_universalize_path( path );
		AssignJobString(ATTR_TOOL_DAEMON_CMD, path.Value());
	}
	if( tdp_input ) {
		path = tdp_input.ptr();
		check_and_universalize_path( path );
		AssignJobString(ATTR_TOOL_DAEMON_INPUT, path.Value());
	}
	if( tdp_output ) {
		path = tdp_output.ptr();
		check_and_universalize_path( path );
		AssignJobString(ATTR_TOOL_DAEMON_OUTPUT, path.Value());
	}
	if( tdp_error ) {
		path = tdp_error.ptr();
		check_and_universalize_path( path );
		AssignJobString(ATTR_TOOL_DAEMON_ERROR, path.Value());
	}

	if (suspend_at_exec_exists) {
		job->Assign(ATTR_SUSPEND_JOB_AT_EXEC, suspend_at_exec);
	}

	bool args_success = true;
	MyString error_msg;
	ArgList args;

	if(tdp_args1_ext && tdp_args1) {
		push_error(stderr, "you specified both tdp_daemon_args and tdp_daemon_arguments\n");
		ABORT_AND_RETURN(1);
	}
	if(tdp_args1_ext) {
		tdp_args1.set(tdp_args1_ext.detach());
	}

	if(tdp_args2 && tdp_args1 && ! allow_arguments_v1) {
		push_error(stderr, "If you wish to specify both 'tool_daemon_arguments' and\n"
		 "'tool_daemon_arguments2' for maximal compatibility with different\n"
		 "versions of Condor, then you must also specify\n"
		 "allow_arguments_v1=true.\n");
		ABORT_AND_RETURN(1);
	}

	if( tdp_args2 ) {
		args_success = args.AppendArgsV2Quoted(tdp_args2,&error_msg);
	}
	else if( tdp_args1 ) {
		args_success = args.AppendArgsV1WackedOrV2Quoted(tdp_args1,&error_msg);
	} else if (job->Lookup(ATTR_TOOL_DAEMON_ARGS1) || job->Lookup(ATTR_TOOL_DAEMON_ARGS2)) {
		return 0;
	}

	if(!args_success) {
		push_error(stderr,"failed to parse tool daemon arguments: %s\n"
				"The arguments you specified were: %s\n",
				error_msg.Value(),
				tdp_args2 ? tdp_args2.ptr() : tdp_args1.ptr());
		ABORT_AND_RETURN(1);
	}

	MyString args_value;
	bool MyCondorVersionRequiresV1 = args.InputWasV1() || args.CondorVersionRequiresV1(getScheddVersion());
	if(MyCondorVersionRequiresV1) {
		args_success = args.GetArgsStringV1Raw(&args_value,&error_msg);
		if(!args_value.IsEmpty()) {
			AssignJobString(ATTR_TOOL_DAEMON_ARGS1, args_value.c_str());
		}
	}
	else if(args.Count()) {
		args_success = args.GetArgsStringV2Raw(&args_value,&error_msg);
		if(!args_value.IsEmpty()) {
			AssignJobString(ATTR_TOOL_DAEMON_ARGS2, args_value.c_str());
		}
	}

	if(!args_success) {
		push_error(stderr, "failed to insert tool daemon arguments: %s\n",
				error_msg.Value());
		ABORT_AND_RETURN(1);
	}

	return 0;
}


int SubmitHash::SetRank()
{
	RETURN_IF_ABORT();

	auto_free_ptr orig_rank(submit_param(SUBMIT_KEY_Rank, SUBMIT_KEY_Preferences));
	auto_free_ptr default_rank;
	auto_free_ptr append_rank;
	std::string buffer;

	// when doing late materialization, we don't want to param for anything
	// instead we assume that the submit digest has the FULL rank expression, including
	// the submit side DEFAULT_RANK and APPEND_RANK expressions (if any)
	if (clusterAd) {
		//PRAGMA_REMIND("TJ: make_digest should build a full RANK expression")
		if ( ! orig_rank) {
			// if the submit digest has no rank expression - DON'T fall down to the code
			// that sets the Rank to 0 - instead we assume that the clusterAd already
			// has the appropriate Rank expression
			return 0;
		}
	} else {

		switch (JobUniverse) {
		case CONDOR_UNIVERSE_STANDARD:
			default_rank.set(param("DEFAULT_RANK_STANDARD"));
			append_rank.set(param("APPEND_RANK_STANDARD"));
			break;
		case CONDOR_UNIVERSE_VANILLA:
			default_rank.set(param("DEFAULT_RANK_VANILLA"));
			append_rank.set(param("APPEND_RANK_VANILLA"));
			break;
		}

		// If they're not yet defined, or they're defined but empty,
		// try the generic, non-universe-specific versions.
		if ( ! default_rank) { default_rank.set(param("DEFAULT_RANK")); }
		if ( ! append_rank) { append_rank.set(param("APPEND_RANK")); }
	}

	const char * rank = NULL;
	if (orig_rank) {
		rank = orig_rank;
	} else if (default_rank) {
		rank = default_rank;
	} 

	if (append_rank) {
		if (rank) {
			// We really want to ADD this expression to our
			// existing Rank expression, not && it, since Rank is
			// a float.  If we && it, we're forcing the whole
			// expression to be a bool that evaluates to
			// either 0 or 1, which is obviously not what we
			// want.  -Derek W. 8/21/98
			formatstr(buffer, "(%s) + (%s)", rank, append_rank.ptr());
			rank = buffer.c_str();
		} else {
			rank = append_rank;
		}
	}

	if (rank) {
		AssignJobExpr(ATTR_RANK, rank);
	} else {
		AssignJobVal(ATTR_RANK, 0.0);
	}

	return 0;
}

#if 0 // obsolete function, kept for temporary reference.
int SubmitHash::SetUserLog()
{
	RETURN_IF_ABORT();

	static const SimpleExprInfo logs[] = {
		/*submit_param*/ {SUBMIT_KEY_UserLogFile, ATTR_ULOG_FILE,
				ATTR_ULOG_FILE, NULL, true, false},
		/*submit_param*/ {SUBMIT_KEY_DagmanLogFile, ATTR_DAGMAN_WORKFLOW_LOG,
				ATTR_DAGMAN_WORKFLOW_LOG, NULL, true, false},
		{NULL,NULL,NULL,NULL,false,false}
	};

	for(const SimpleExprInfo * si = &logs[0]; si->key; ++si) {
		char *ulog_entry = submit_param( si->key, si->alt );

		if ( ulog_entry && strcmp( ulog_entry, "" ) != 0 ) {

				// Note:  I don't think the return value here can ever
				// be NULL.  wenger 2016-10-07
			MyString mulog(full_path(ulog_entry));
			if ( ! mulog.empty()) {
				if (FnCheckFile) {
					int rval = FnCheckFile(CheckFileArg, this, SFR_LOG, mulog.Value(), O_APPEND);
					if (rval) { ABORT_AND_RETURN( rval ); }
				}

				check_and_universalize_path(mulog);
			}
			AssignJobString(si->attr, mulog.Value());
			free(ulog_entry);
		}
	}

	RETURN_IF_ABORT();
	bool xml_exists;
	bool use_xml = submit_param_bool(SUBMIT_KEY_UserLogUseXML, ATTR_ULOG_USE_XML, false, &xml_exists);
	if (xml_exists) {
		AssignJobVal(ATTR_ULOG_USE_XML, use_xml);
	}

	return 0;
}

int SubmitHash::SetCoreSize()
{
	RETURN_IF_ABORT();
	char *size = submit_param( ATTR_CORE_SIZE, SUBMIT_KEY_CoreSize ); // attr before submit key for backward compat
	RETURN_IF_ABORT();

	long coresize = 0;

	if (size == NULL) {
#if defined(HPUX) || defined(WIN32) /* RLIMIT_CORE not supported */
		size = "";
#else
		struct rlimit rl;
		if ( getrlimit( RLIMIT_CORE, &rl ) == -1) {
			push_error(stderr, "getrlimit failed");
			abort_code = 1;
			return abort_code;
		}

		// this will effectively become the hard limit for core files when
		// the job is executed
		coresize = (long)rl.rlim_cur;
#endif
	} else {
		coresize = atoi(size);
		free(size);
	}

	AssignJobVal(ATTR_CORE_SIZE, coresize);
	return 0;
}


int SubmitHash::SetJobLease()
{
	RETURN_IF_ABORT();

	long lease_duration = 0;
	auto_free_ptr tmp(submit_param( SUBMIT_KEY_JobLeaseDuration, ATTR_JOB_LEASE_DURATION ));
	if( ! tmp ) {
		if( universeCanReconnect(JobUniverse)) {
				/*
				  if the user didn't define a lease duration, but is
				  submitting a job from a universe that supports
				  reconnect and is NOT trying to use streaming I/O, we
				  want to define a default of 20 minutes so that
				  reconnectable jobs can survive schedd crashes and
				  the like...
				*/
			tmp.set(param("JOB_DEFAULT_LEASE_DURATION"));
		} else {
				// not defined and can't reconnect, we're done.
			return 0;
		}
	}

	// first try parsing as an integer
	if (tmp)
	{
		char *endptr = NULL;
		lease_duration = strtol(tmp.ptr(), &endptr, 10);
		if (endptr != tmp.ptr()) {
			while (isspace(*endptr)) {
				endptr++;
			}
		}
		bool is_number = (endptr != tmp.ptr() && *endptr == '\0');
		if ( ! is_number) {
			lease_duration = 0; // set to zero to indicate it's an expression
		} else {
			if (lease_duration == 0) {
				// User explicitly didn't want a lease, so we're done.
				return 0;
			}
			if (lease_duration < 20) {
				if (! already_warned_job_lease_too_small) { 
					push_warning(stderr, "%s less than 20 seconds is not allowed, using 20 instead\n",
							ATTR_JOB_LEASE_DURATION);
					already_warned_job_lease_too_small = true;
				}
				lease_duration = 20;
			}
		}
	}
	// if lease duration was an integer, lease_duration will have the value.
	if (lease_duration) {
		AssignJobVal(ATTR_JOB_LEASE_DURATION, lease_duration);
	} else if (tmp) {
		// lease is defined but not an int, try setting it as an expression
		AssignJobExpr(ATTR_JOB_LEASE_DURATION, tmp.ptr());
	}
	return 0;
}

#endif // above code is obsolete, kept temporarily for reference.

int SubmitHash::SetJobStatus()
{
	RETURN_IF_ABORT();

	bool hold_specified = false;
	bool hold = submit_param_bool( SUBMIT_KEY_Hold, NULL, false, &hold_specified);

	if (hold) {
		if ( IsRemoteJob ) {
			push_error(stderr, "Cannot set " SUBMIT_KEY_Hold " to 'true' when using -remote or -spool\n");
			ABORT_AND_RETURN( 1 );
		}
		AssignJobVal(ATTR_JOB_STATUS, HELD);
		AssignJobVal(ATTR_HOLD_REASON_CODE, CONDOR_HOLD_CODE_SubmittedOnHold);

		AssignJobString(ATTR_HOLD_REASON, "submitted on hold at user's request");
	} else 
	if ( IsRemoteJob ) {
		AssignJobVal(ATTR_JOB_STATUS, HELD);
		AssignJobVal(ATTR_HOLD_REASON_CODE, CONDOR_HOLD_CODE_SpoolingInput);

		AssignJobString(ATTR_HOLD_REASON, "Spooling input data files");
	} else {
		AssignJobVal(ATTR_JOB_STATUS, IDLE);
	}

	AssignJobVal(ATTR_ENTERED_CURRENT_STATUS, submit_time);
	return 0;
}


#if 0 // obsolete code kept temporarily for reference.

int SubmitHash::SetPriority()
{
	RETURN_IF_ABORT();

	int prioval = submit_param_int( SUBMIT_KEY_Priority, ATTR_PRIO, 0 );
	RETURN_IF_ABORT();

	AssignJobVal(ATTR_JOB_PRIO, prioval);
	return 0;
}

int SubmitHash::SetNiceUser()
{

	bool is_nice = submit_param_bool( SUBMIT_KEY_NiceUser, ATTR_NICE_USER, false );
	RETURN_IF_ABORT();

	AssignJobVal(ATTR_NICE_USER, is_nice);

	// Nice users get a default MaxJobRetirementTime of 0
	if (is_nice && ! job->Lookup(ATTR_MAX_JOB_RETIREMENT_TIME)) {
		// we assign a default of 0 here, but a user-specified value will overwrite this
		// when SetMaxJobRetirementTime is called.
		AssignJobVal(ATTR_MAX_JOB_RETIREMENT_TIME, 0);
	}

	return 0;
}

int SubmitHash::SetMaxJobRetirementTime()
{
	RETURN_IF_ABORT();

	auto_free_ptr value(submit_param(SUBMIT_KEY_MaxJobRetirementTime, ATTR_MAX_JOB_RETIREMENT_TIME));
	if (value) {
		AssignJobExpr(ATTR_MAX_JOB_RETIREMENT_TIME, value.ptr());
	} else if (JobUniverse == CONDOR_UNIVERSE_STANDARD) {
		// Regardless of the startd graceful retirement policy,
		// nice_user and standard universe jobs that do not specify
		// otherwise will self-limit their retirement time to 0.  So
		// the user plays nice by default, but they have the option to
		// override this (assuming, of course, that the startd policy
		// actually gives them any retirement time to play with).
		AssignJobVal(ATTR_MAX_JOB_RETIREMENT_TIME, 0);
	}
	return 0;
}

#endif // above code is obsolete, kept temporarily for reference

int SubmitHash::SetPeriodicExpressions()
{
	RETURN_IF_ABORT();

	auto_free_ptr pec(submit_param(SUBMIT_KEY_PeriodicHoldCheck, ATTR_PERIODIC_HOLD_CHECK));
	if ( ! pec)
	{
		/* user didn't have one, so add one */
		if ( ! job->Lookup(ATTR_PERIODIC_HOLD_CHECK)) {
			AssignJobVal(ATTR_PERIODIC_HOLD_CHECK, false);
		}
	}
	else
	{
		/* user had a value for it, leave it alone */
		AssignJobExpr(ATTR_PERIODIC_HOLD_CHECK, pec);
	}

	pec.set(submit_param(SUBMIT_KEY_PeriodicHoldReason, ATTR_PERIODIC_HOLD_REASON));
	if (pec) {
		AssignJobExpr(ATTR_PERIODIC_HOLD_REASON, pec);
	}

	pec.set(submit_param(SUBMIT_KEY_PeriodicHoldSubCode, ATTR_PERIODIC_HOLD_SUBCODE));
	if (pec) {
		AssignJobExpr(ATTR_PERIODIC_HOLD_SUBCODE, pec);
	}

	pec.set(submit_param(SUBMIT_KEY_PeriodicReleaseCheck, ATTR_PERIODIC_RELEASE_CHECK));
	if ( ! pec)
	{
		/* user didn't have one, so add one */
		if ( ! job->Lookup(ATTR_PERIODIC_RELEASE_CHECK)) {
			AssignJobVal(ATTR_PERIODIC_RELEASE_CHECK, false);
		}
	}
	else
	{
		/* user had a value for it, leave it alone */
		AssignJobExpr(ATTR_PERIODIC_RELEASE_CHECK, pec);
	}
	RETURN_IF_ABORT();

	pec.set(submit_param(SUBMIT_KEY_PeriodicRemoveCheck, ATTR_PERIODIC_REMOVE_CHECK));

	if ( ! pec)
	{
		/* user didn't have one, so add one */
		if ( ! job->Lookup(ATTR_PERIODIC_REMOVE_CHECK)) {
			AssignJobVal(ATTR_PERIODIC_REMOVE_CHECK, false);
		}
	}
	else
	{
		/* user had a value for it, leave it alone */
		AssignJobExpr(ATTR_PERIODIC_REMOVE_CHECK, pec);
	}

	// OnExitHoldCheck is now handled by SetJobRetries

	pec.set(submit_param(SUBMIT_KEY_OnExitHoldReason, ATTR_ON_EXIT_HOLD_REASON));
	if (pec) {
		AssignJobExpr(ATTR_ON_EXIT_HOLD_REASON, pec);
	}

	pec.set(submit_param(SUBMIT_KEY_OnExitHoldSubCode, ATTR_ON_EXIT_HOLD_SUBCODE));
	if (pec) {
		AssignJobExpr(ATTR_ON_EXIT_HOLD_SUBCODE, pec);
	}

	RETURN_IF_ABORT();

	return 0;
}


int SubmitHash::SetLeaveInQueue()
{
	RETURN_IF_ABORT();

	char *erc = submit_param(SUBMIT_KEY_LeaveInQueue, ATTR_JOB_LEAVE_IN_QUEUE);
	MyString buffer;

	if (erc == NULL)
	{
		if ( ! job->Lookup(ATTR_JOB_LEAVE_IN_QUEUE)) {
			/* user didn't have one, so add one */
			if (! IsRemoteJob) {
				AssignJobVal(ATTR_JOB_LEAVE_IN_QUEUE, false);
			} else {
				/* if remote spooling, leave in the queue after the job completes
				   for up to 10 days, so user can grab the output.
				 */
				buffer.formatstr(
					"%s == %d && (%s =?= UNDEFINED || %s == 0 || ((time() - %s) < %d))",
					ATTR_JOB_STATUS,
					COMPLETED,
					ATTR_COMPLETION_DATE,
					ATTR_COMPLETION_DATE,
					ATTR_COMPLETION_DATE,
					60 * 60 * 24 * 10
				);
				AssignJobExpr(ATTR_JOB_LEAVE_IN_QUEUE, buffer.c_str());
			}
		}
	}
	else
	{
		/* user had a value for it, leave it alone */
		AssignJobExpr(ATTR_JOB_LEAVE_IN_QUEUE, erc);
		free(erc);
	}

	RETURN_IF_ABORT();

	return 0;
}

#if 0 // obsolete code kept for reference

int SubmitHash::SetNoopJob()
{
	RETURN_IF_ABORT();
	MyString buffer;

	auto_free_ptr noop(submit_param(SUBMIT_KEY_Noop, ATTR_JOB_NOOP));
	if (noop) {
		/* user had a value for it, leave it alone */
		AssignJobExpr(ATTR_JOB_NOOP, noop.ptr());
		RETURN_IF_ABORT();
	}

	noop.set(submit_param(SUBMIT_KEY_NoopExitSignal, ATTR_JOB_NOOP_EXIT_SIGNAL));
	if (noop) {
		AssignJobExpr(ATTR_JOB_NOOP_EXIT_SIGNAL, noop.ptr());
		RETURN_IF_ABORT();
	}

	noop.set(submit_param(SUBMIT_KEY_NoopExitCode, ATTR_JOB_NOOP_EXIT_CODE));
	if (noop) {
		AssignJobExpr(ATTR_JOB_NOOP_EXIT_CODE, noop.ptr());
		RETURN_IF_ABORT();
	}

	return 0;
}

int SubmitHash::SetWantRemoteIO()
{
	RETURN_IF_ABORT();

	bool param_exists;
	bool remote_io = submit_param_bool( SUBMIT_KEY_WantRemoteIO, ATTR_WANT_REMOTE_IO, true, &param_exists );
	RETURN_IF_ABORT();

	AssignJobVal(ATTR_WANT_REMOTE_IO, remote_io);
	return abort_code;
}

#endif // above code is obsolete, kept temporarily for reference

#if !defined(WIN32)

int SubmitHash::ComputeRootDir()
{
	RETURN_IF_ABORT();

	JobRootdir = submit_param_mystring( SUBMIT_KEY_RootDir, ATTR_JOB_ROOT_DIR );
	if( JobRootdir.empty() )
	{
		JobRootdir = "/";
	}

	return 0;
}

int SubmitHash::check_root_dir_access()
{
	if ( ! JobRootdir.empty() && JobRootdir != "/")
	{
		if( access(JobRootdir.c_str(), F_OK|X_OK) < 0 ) {
			push_error(stderr, "No such directory: %s\n", JobRootdir.c_str());
			ABORT_AND_RETURN( 1 );
		}
	}
	return 0;
}


int SubmitHash::SetRootDir()
{
	RETURN_IF_ABORT();
	if (ComputeRootDir()) { ABORT_AND_RETURN(1); }
	AssignJobString (ATTR_JOB_ROOT_DIR, JobRootdir.c_str());
	return 0;
}


#endif

const char * SubmitHash::getIWD()
{
	ASSERT(JobIwdInitialized);
	return JobIwd.c_str();
}

int SubmitHash::ComputeIWD()
{
	char	*shortname;
	MyString	iwd;
	MyString	cwd;

	shortname = submit_param( SUBMIT_KEY_InitialDir, ATTR_JOB_IWD );
	if( ! shortname ) {
			// neither "initialdir" nor "iwd" were there, try some
			// others, just to be safe:
		shortname = submit_param( SUBMIT_KEY_InitialDirAlt, SUBMIT_KEY_JobIwd );
	}

	// for factories initalized with a cluster ad, we NEVER want to use the current working directory
	// as IWD, instead use FACTORY.Iwd
	if ( ! shortname && clusterAd) {
		shortname = submit_param("FACTORY.Iwd");
	}

#if !defined(WIN32)
	ComputeRootDir();
	if( JobRootdir != "/" )	{	/* Rootdir specified */
		if( shortname ) {
			iwd = shortname;
		} 
		else {
			iwd = "/";
		}
	} 
	else 
#endif
	{  //for WIN32, this is a block to make {}'s match. For unix, else block.
		if( shortname  ) {
#if defined(WIN32)
			// if a drive letter or share is specified, we have a full pathname
			if( shortname[1] == ':' || (shortname[0] == '\\' && shortname[1] == '\\')) 
#else
			if( shortname[0] == '/' ) 
#endif
			{
				iwd = shortname;
			}
			else {
				if (clusterAd) {
					cwd = submit_param_mystring("FACTORY.Iwd",NULL);
				} else {
					condor_getcwd( cwd );
				}
				iwd.formatstr( "%s%c%s", cwd.Value(), DIR_DELIM_CHAR, shortname );
			}
		} 
		else {
			condor_getcwd( iwd );
		}
	}

	compress_path( iwd );
	check_and_universalize_path(iwd);

	// when doing late materialization, we only want to do an access check
	// for the first Iwd, otherwise we can skip the check if the iwd has not changed.
	if ( ! JobIwdInitialized || ( ! clusterAd && iwd != JobIwd)) {

	#if defined(WIN32)
		if (access(iwd.Value(), F_OK|X_OK) < 0) {
			push_error(stderr, "No such directory: %s\n", iwd.Value());
			ABORT_AND_RETURN(1);
		}
	#else
		MyString pathname;
		pathname.formatstr( "%s/%s", JobRootdir.Value(), iwd.Value() );
		compress_path( pathname );

		if( access(pathname.Value(), F_OK|X_OK) < 0 ) {
			push_error(stderr, "No such directory: %s\n", pathname.Value() );
			ABORT_AND_RETURN(1);
		}
	#endif
	}
	JobIwd = iwd;
	JobIwdInitialized = true;
	if ( ! JobIwd.empty()) { mctx.cwd = JobIwd.Value(); }

	if ( shortname )
		free(shortname);

	return 0;
}

int SubmitHash::SetIWD()
{
	RETURN_IF_ABORT();
	if (ComputeIWD()) { ABORT_AND_RETURN(1); }
	AssignJobString(ATTR_JOB_IWD, JobIwd.Value());
	RETURN_IF_ABORT();
	return 0;
}


int SubmitHash::SetGSICredentials()
{
	RETURN_IF_ABORT();

	MyString buffer;

		// Find the X509 user proxy
		// First param for it in the submit file. If it's not there
		// and the job type requires an x509 proxy (globus, nordugrid),
		// then check the usual locations (as defined by GSI) and
		// bomb out if we can't find it.

	char *proxy_file = submit_param( SUBMIT_KEY_X509UserProxy );
	bool use_proxy = submit_param_bool( SUBMIT_KEY_UseX509UserProxy, NULL, false );

	YourStringNoCase gridType(JobGridType.Value());
	if (JobUniverse == CONDOR_UNIVERSE_GRID &&
		(gridType == "gt2" ||
		 gridType == "gt5" ||
		 gridType == "cream" ||
		 gridType == "nordugrid" ) )
	{
		use_proxy = true;
	}

	if ( proxy_file == NULL && use_proxy && ! clusterAd) {

		proxy_file = get_x509_proxy_filename();
		if ( proxy_file == NULL ) {

			push_error(stderr, "Can't determine proxy filename\nX509 user proxy is required for this job.\n" );
			ABORT_AND_RETURN( 1 );
		}
	}

	if (proxy_file != NULL && ! clusterAd) {
		char *full_proxy_file = strdup( full_path( proxy_file ) );
		free( proxy_file );
		proxy_file = full_proxy_file;
#if defined(HAVE_EXT_GLOBUS)
// this code should get torn out at some point (8.7.0) since the SchedD now
// manages these attributes securely and the values provided by submit should
// not be trusted.  in the meantime, though, we try to provide some cross
// compatibility between the old and new.  i also didn't indent this properly
// so as not to churn the old code.  -zmiller
// Exception: Checking the proxy lifetime and throwing an error if it's
// too short should remain. - jfrey

		if (CheckProxyFile) {
			// Starting in 8.5.8, schedd clients can't set X509-related attributes
			// other than the name of the proxy file.
			bool submit_sends_x509 = true;
			CondorVersionInfo cvi(getScheddVersion());
			if (cvi.built_since_version(8, 5, 8)) {
				submit_sends_x509 = false;
			}

			globus_gsi_cred_handle_t proxy_handle;
			proxy_handle = x509_proxy_read( proxy_file );
			if ( proxy_handle == NULL ) {
				push_error(stderr, "%s\n", x509_error_string() );
				ABORT_AND_RETURN( 1 );
			}

			/* Insert the proxy expiration time into the ad */
			time_t proxy_expiration;
			proxy_expiration = x509_proxy_expiration_time(proxy_handle);
			if (proxy_expiration == -1) {
				push_error(stderr, "%s\n", x509_error_string() );
				x509_proxy_free( proxy_handle );
				ABORT_AND_RETURN( 1 );
			} else if ( proxy_expiration < submit_time ) {
				push_error( stderr, "proxy has expired\n" );
				x509_proxy_free( proxy_handle );
				ABORT_AND_RETURN( 1 );
			} else if ( proxy_expiration < submit_time + param_integer( "CRED_MIN_TIME_LEFT" ) ) {
				push_error( stderr, "proxy lifetime too short\n" );
				x509_proxy_free( proxy_handle );
				ABORT_AND_RETURN( 1 );
			}

			if(submit_sends_x509) {

				AssignJobVal(ATTR_X509_USER_PROXY_EXPIRATION, proxy_expiration);

				/* Insert the proxy subject name into the ad */
				char *proxy_subject;
				proxy_subject = x509_proxy_identity_name(proxy_handle);

				if ( !proxy_subject ) {
					push_error(stderr, "%s\n", x509_error_string() );
					x509_proxy_free( proxy_handle );
					ABORT_AND_RETURN( 1 );
				}

				(void) AssignJobString(ATTR_X509_USER_PROXY_SUBJECT, proxy_subject);
				free( proxy_subject );

				/* Insert the proxy email into the ad */
				char *proxy_email;
				proxy_email = x509_proxy_email(proxy_handle);

				if ( proxy_email ) {
					AssignJobString(ATTR_X509_USER_PROXY_EMAIL, proxy_email);
					free( proxy_email );
				}

				/* Insert the VOMS attributes into the ad */
				char *voname = NULL;
				char *firstfqan = NULL;
				char *quoted_DN_and_FQAN = NULL;

				int error = extract_VOMS_info( proxy_handle, 0, &voname, &firstfqan, &quoted_DN_and_FQAN);
				if ( error ) {
					if (error == 1) {
						// no attributes, skip silently.
					} else {
						// log all other errors
						push_warning(stderr, "unable to extract VOMS attributes (proxy: %s, erro: %i). continuing \n", proxy_file, error );
					}
				} else {
					AssignJobString(ATTR_X509_USER_PROXY_VONAME, voname);
					free( voname );

					AssignJobString(ATTR_X509_USER_PROXY_FIRST_FQAN, firstfqan);
					free( firstfqan );

					AssignJobString(ATTR_X509_USER_PROXY_FQAN, quoted_DN_and_FQAN);
					free( quoted_DN_and_FQAN );
				}

				// When new classads arrive, all this should be replaced with a
				// classad holding the VOMS atributes.  -zmiller
			}

			x509_proxy_free( proxy_handle );
		}
// this is the end of the big, not-properly indented block (see above) that
// causes submit to send the x509 attributes only when talking to older
// schedds.  at some point, probably 8.7.0, this entire block should be ripped
// out. -zmiller
#endif

		AssignJobString(ATTR_X509_USER_PROXY, proxy_file);
		free( proxy_file );
	}

	char* tmp = submit_param(SUBMIT_KEY_DelegateJobGSICredentialsLifetime,ATTR_DELEGATE_JOB_GSI_CREDENTIALS_LIFETIME);
	if( tmp ) {
		char *endptr=NULL;
		int lifetime = strtol(tmp,&endptr,10);
		if( !endptr || *endptr != '\0' ) {
			push_error(stderr, "invalid integer setting %s = %s\n",SUBMIT_KEY_DelegateJobGSICredentialsLifetime,tmp);
			ABORT_AND_RETURN( 1 );
		}
		AssignJobVal(ATTR_DELEGATE_JOB_GSI_CREDENTIALS_LIFETIME,lifetime);
		free(tmp);
	}

	//ckireyev: MyProxy-related crap
	if ((tmp = submit_param (ATTR_MYPROXY_HOST_NAME))) {
		AssignJobString(ATTR_MYPROXY_HOST_NAME, tmp);
		free( tmp );
	}

	if ((tmp = submit_param (ATTR_MYPROXY_SERVER_DN))) {
		AssignJobString(ATTR_MYPROXY_SERVER_DN, tmp);
		free( tmp );
	}

	if ((tmp = submit_param (ATTR_MYPROXY_CRED_NAME))) {
		AssignJobString(ATTR_MYPROXY_CRED_NAME, tmp);
		free( tmp );
	}

	// if the password wasn't passed in when we initialized, check and see if it's in the submit file.
	if (MyProxyPassword.empty()) {
		tmp = submit_param (ATTR_MYPROXY_PASSWORD);
		MyProxyPassword = tmp; // tmp may be null here, that's ok because it's a mystring
		if (tmp) free(tmp);
	}

	if ( ! MyProxyPassword.empty()) {
		// note that the right hand side is NOT QUOTED. this seems wrong but the schedd
		// depends on this behavior, so we must preserve it.
		AssignJobExpr(ATTR_MYPROXY_PASSWORD, MyProxyPassword.Value());
	}

	if ((tmp = submit_param (ATTR_MYPROXY_REFRESH_THRESHOLD))) {
		AssignJobExpr(ATTR_MYPROXY_REFRESH_THRESHOLD, tmp);
		free( tmp );
	}

	if ((tmp = submit_param (ATTR_MYPROXY_NEW_PROXY_LIFETIME))) { 
		AssignJobExpr(ATTR_MYPROXY_NEW_PROXY_LIFETIME, tmp);
		free( tmp );
	}

	// END MyProxy-related crap
	return 0;
}


// modifies the passed in kill sig name, possibly freeing it and allocating a new buffer
// free() the bufer when you are done.
char* SubmitHash::fixupKillSigName( char* sig )
{
	char *signame = NULL;
	const char *tmp;
	int signo;

	if (sig) {
		signo = atoi(sig);
		if( signo ) {
				// looks like they gave us an actual number, map that
				// into a string for the classad:
			tmp = signalName( signo );
			if( ! tmp ) {
				push_error(stderr, "invalid signal %s\n", sig );
				free(sig);
				abort_code=1;
				return NULL;
			}
			free(sig);
			signame = strdup( tmp );
		} else {
				// should just be a string, let's see if it's valid:
			signo = signalNumber( sig );
			if( signo == -1 ) {
				push_error(stderr, "invalid signal %s\n", sig );
				abort_code=1;
				free(sig);
				return NULL;
			}
				// cool, just use what they gave us.
			signame = strupr(sig);
		}
	}
	return signame;
}


int SubmitHash::SetKillSig()
{
	RETURN_IF_ABORT();

	char* sig_name;
	char* timeout;
	MyString buffer;

	sig_name = fixupKillSigName(submit_param(SUBMIT_KEY_KillSig, ATTR_KILL_SIG));
	RETURN_IF_ABORT();
	if( ! sig_name ) {
		switch(JobUniverse) {
		case CONDOR_UNIVERSE_STANDARD:
			sig_name = strdup( "SIGTSTP" );
			break;
		case CONDOR_UNIVERSE_VANILLA:
			// Don't define sig_name for Vanilla Universe
			sig_name = NULL;
			break;
		default:
			sig_name = strdup( "SIGTERM" );
			break;
		}
	}

	if ( sig_name ) {
		AssignJobString(ATTR_KILL_SIG, sig_name);
		free( sig_name );
	}

	sig_name = fixupKillSigName(submit_param(SUBMIT_KEY_RmKillSig, ATTR_REMOVE_KILL_SIG));
	RETURN_IF_ABORT();
	if( sig_name ) {
		AssignJobString(ATTR_REMOVE_KILL_SIG, sig_name);
		free( sig_name );
		sig_name = NULL;
	}

	sig_name = fixupKillSigName(submit_param(SUBMIT_KEY_HoldKillSig, ATTR_HOLD_KILL_SIG));
	RETURN_IF_ABORT();
	if( sig_name ) {
		AssignJobString(ATTR_HOLD_KILL_SIG, sig_name);
		free( sig_name );
		sig_name = NULL;
	}

	timeout = submit_param( SUBMIT_KEY_KillSigTimeout, ATTR_KILL_SIG_TIMEOUT );
	if( timeout ) {
		AssignJobVal(ATTR_KILL_SIG_TIMEOUT, atoi(timeout));
		free( timeout );
		sig_name = NULL;
	}
	return 0;
}

// When submitting from condor_submit, we allow SUBMIT_ATTRS to have +Attr
// which wins over a user defined value.  If we are doing late materialization
// we do NOT want to do this, since it will param() to the the value.
//
int SubmitHash::SetForcedSubmitAttrs()
{
	RETURN_IF_ABORT();
	if (clusterAd) return 0;

	for (classad::References::const_iterator cit = forcedSubmitAttrs.begin(); cit != forcedSubmitAttrs.end(); ++cit) {
		char * value = param(cit->c_str());
		if (! value)
			continue;
		AssignJobExpr(cit->c_str(), value, "SUBMIT_ATTRS or SUBMIT_EXPRS value");
		free(value);
	}

	return abort_code;
}

int SubmitHash::SetForcedAttributes()
{
	RETURN_IF_ABORT();
	MyString buffer;

	HASHITER it = hash_iter_begin(SubmitMacroSet);
	for( ; ! hash_iter_done(it); hash_iter_next(it)) {
		const char *name = hash_iter_key(it);
		const char *raw_value = hash_iter_value(it);
		// submit will never generate +attr entries, but the python bindings can
		// so treat them the same as the canonical MY.attr entries
		if (*name == '+') {
			++name;
		} else if (starts_with_ignore_case(name, "MY.")) {
			name += sizeof("MY.")-1;
		} else {
			continue;
		}

		char * value = NULL;
		if (raw_value && raw_value[0]) {
			value = expand_macro(raw_value);
		}
		AssignJobExpr(name, (value && value[0]) ? value : "undefined" );
		RETURN_IF_ABORT();

		if (value) free(value);
	}
	hash_iter_delete(&it);

	// force clusterid and procid attributes.
	// we force the clusterid only for the proc=0 ad and the cluster ad (proc=-1)
	// for other jobs, the clusterid should be picked up by chaining with the cluster ad.
	if (jid.proc < 0) {
		AssignJobVal(ATTR_CLUSTER_ID, jid.cluster);
	} else {
		AssignJobVal(ATTR_PROC_ID, jid.proc);
	}
	return 0;
}

// check to see if the grid type is one of the allowed ones,
// and also canonicalize it if needed
static bool validate_gridtype(MyString & JobGridType) {
	if (JobGridType.empty()) {
		return true;
	}

	YourStringNoCase gridType(JobGridType.Value());

	// Validate
	// Valid values are (as of 7.5.1): nordugrid, globus,
	//    gt2, gt5, blah, pbs, lsf, nqs, naregi, condor,
	//    unicore, cream, ec2, sge

	// CRUFT: grid-type 'blah' is deprecated. Now, the specific batch
	//   system names should be used (pbs, lsf). Glite are the only
	//   people who care about the old value. This changed happend in
	//   Condor 6.7.12.
	if (gridType == "gt2" ||
		gridType == "gt5" ||
		gridType == "blah" ||
		gridType == "batch" ||
		gridType == "pbs" ||
		gridType == "sge" ||
		gridType == "lsf" ||
		gridType == "nqs" ||
		gridType == "naregi" ||
		gridType == "condor" ||
		gridType == "nordugrid" ||
		gridType == "ec2" ||
		gridType == "gce" ||
		gridType == "azure" ||
		gridType == "unicore" ||
		gridType == "boinc" ||
		gridType == "cream") {
		// We're ok
		// Values are case-insensitive for gridmanager, so we don't need to change case
		return true;
	} else if (gridType == "globus") {
		JobGridType = "gt2";
		return true;
	}

	return false;
}

// the grid type is the first token of the grid resource.
static bool extract_gridtype(const char * grid_resource, MyString & gtype) {
	if (starts_with(grid_resource, "$$(")) {
		gtype.clear();
		return true; // cannot be known at this time, assumed valid
	}
	// truncate at the first space
	const char * pend = strchr(grid_resource, ' ');
	if (pend) {
		gtype.set(grid_resource, (int)(pend - grid_resource));
	} else {
		gtype = grid_resource;
	}
	return validate_gridtype(gtype);
}


int SubmitHash::SetGridParams()
{
	RETURN_IF_ABORT();
	char *tmp;
	FILE* fp;

	if ( JobUniverse != CONDOR_UNIVERSE_GRID )
		return 0;

	tmp = submit_param( SUBMIT_KEY_GridResource, ATTR_GRID_RESOURCE );
	if ( tmp ) {
			// TODO validate number of fields in grid_resource?

		AssignJobString(ATTR_GRID_RESOURCE, tmp);

		if ( strstr(tmp,"$$") ) {
				// We need to perform matchmaking on the job in order
				// to fill GridResource.
			AssignJobVal(ATTR_JOB_MATCHED, false);
			AssignJobVal(ATTR_CURRENT_HOSTS, 0);
			AssignJobVal(ATTR_MAX_HOSTS, 1);
		}

		if ( strcasecmp( tmp, "ec2" ) == 0 ) {
			push_error(stderr, "EC2 grid jobs require a service URL\n");
			ABORT_AND_RETURN( 1 );
		}

		// force the grid type to be re-parsed from the grid resource
		// whenever we have a grid_resource keyword in the submit file
		JobGridType.clear();

		free( tmp );

	} else if ( ! job->Lookup(ATTR_GRID_RESOURCE)) {
			// TODO Make this allowable, triggering matchmaking for
			//   GridResource
		push_error(stderr, "No resource identifier was found.\n" );
		ABORT_AND_RETURN( 1 );
	}

	//  extract the grid type from the grid resource if we don't already know it
	if (JobGridType.empty()) {
		std::string gridres;
		if (job->LookupString(ATTR_GRID_RESOURCE, gridres)) {
			extract_gridtype(gridres.c_str(), JobGridType);
		}
	}

	YourStringNoCase gridType(JobGridType.Value());
	if ( gridType == NULL ||
		 gridType == "gt2" ||
		 gridType == "gt5" ||
		 gridType == "nordugrid" ) {

		if( (tmp = submit_param(SUBMIT_KEY_GlobusResubmit,ATTR_GLOBUS_RESUBMIT_CHECK)) ) {
			AssignJobExpr(ATTR_GLOBUS_RESUBMIT_CHECK, tmp);
			free(tmp);
		} else if ( ! job->Lookup(ATTR_GLOBUS_RESUBMIT_CHECK)) {
			AssignJobVal(ATTR_GLOBUS_RESUBMIT_CHECK, false);
		}
	}

	if ( (tmp = submit_param(SUBMIT_KEY_GridShell, ATTR_USE_GRID_SHELL)) ) {

		if( tmp[0] == 't' || tmp[0] == 'T' ) {
			AssignJobVal(ATTR_USE_GRID_SHELL, true);
		}
		free(tmp);
	}

	if ( gridType == NULL ||
		 gridType == "gt2" ||
		 gridType == "gt5" ) {
		AssignJobVal(ATTR_GLOBUS_STATUS, GLOBUS_GRAM_PROTOCOL_JOB_STATE_UNSUBMITTED);
		AssignJobVal(ATTR_NUM_GLOBUS_SUBMITS, 0);
	}

	AssignJobVal(ATTR_WANT_CLAIMING, false);

	if( (tmp = submit_param(SUBMIT_KEY_GlobusRematch,ATTR_REMATCH_CHECK)) ) {
		AssignJobExpr(ATTR_REMATCH_CHECK, tmp);
		free(tmp);
	}

	if( (tmp = submit_param(SUBMIT_KEY_GlobusRSL, ATTR_GLOBUS_RSL)) ) {
		AssignJobString(ATTR_GLOBUS_RSL, tmp);
		free( tmp );
	}

	if( (tmp = submit_param(SUBMIT_KEY_NordugridRSL, ATTR_NORDUGRID_RSL)) ) {
		AssignJobString(ATTR_NORDUGRID_RSL, tmp);
		free( tmp );
	}

	if( (tmp = submit_param(SUBMIT_KEY_CreamAttributes, ATTR_CREAM_ATTRIBUTES)) ) {
		AssignJobString ( ATTR_CREAM_ATTRIBUTES, tmp );
		free( tmp );
	}

	if( (tmp = submit_param(SUBMIT_KEY_BatchQueue, ATTR_BATCH_QUEUE)) ) {
		AssignJobString ( ATTR_BATCH_QUEUE, tmp );
		free( tmp );
	}

	if ( (tmp = submit_param( SUBMIT_KEY_KeystoreFile, ATTR_KEYSTORE_FILE )) ) {
		AssignJobString(ATTR_KEYSTORE_FILE, tmp);
		free( tmp );
	} else if (gridType == "unicore" && ! job->Lookup(ATTR_KEYSTORE_FILE)) {
		push_error(stderr, "Unicore grid jobs require a " SUBMIT_KEY_KeystoreFile " parameter\n");
		ABORT_AND_RETURN( 1 );
	}

	if ( (tmp = submit_param( SUBMIT_KEY_KeystoreAlias, ATTR_KEYSTORE_ALIAS )) ) {
		AssignJobString(ATTR_KEYSTORE_ALIAS, tmp);
		free( tmp );
	} else if (gridType == "unicore" && ! job->Lookup(ATTR_KEYSTORE_ALIAS)) {
		push_error(stderr, "Unicore grid jobs require a " SUBMIT_KEY_KeystoreAlias " parameter\n");
		ABORT_AND_RETURN( 1 );
	}

	if ( (tmp = submit_param( SUBMIT_KEY_KeystorePassphraseFile,
							  ATTR_KEYSTORE_PASSPHRASE_FILE )) ) {
		AssignJobString(ATTR_KEYSTORE_PASSPHRASE_FILE, tmp);
		free( tmp );
	} else if (gridType == "unicore" && ! job->Lookup(ATTR_KEYSTORE_PASSPHRASE_FILE)) {
		push_error(stderr, "Unicore grid jobs require a " SUBMIT_KEY_KeystorePassphraseFile " parameter\n");
		ABORT_AND_RETURN( 1 );
	}

	//
	// EC2 grid-type submit attributes
	//
	if ( (tmp = submit_param( SUBMIT_KEY_EC2AccessKeyId, ATTR_EC2_ACCESS_KEY_ID )) ) {
		if( MATCH == strcasecmp( tmp, USE_INSTANCE_ROLE_MAGIC_STRING ) ) {
			AssignJobString(ATTR_EC2_ACCESS_KEY_ID, USE_INSTANCE_ROLE_MAGIC_STRING);
			AssignJobString(ATTR_EC2_SECRET_ACCESS_KEY, USE_INSTANCE_ROLE_MAGIC_STRING);
			free( tmp );
		} else {
			// check public key file can be opened
			if ( !DisableFileChecks ) {
				if( ( fp=safe_fopen_wrapper_follow(full_path(tmp),"r") ) == NULL ) {
					push_error(stderr, "Failed to open public key file %s (%s)\n", 
							 	full_path(tmp), strerror(errno));
					ABORT_AND_RETURN( 1 );
				}
				fclose(fp);

				StatInfo si(full_path(tmp));
				if (si.IsDirectory()) {
					push_error(stderr, "%s is a directory\n", full_path(tmp));
					ABORT_AND_RETURN( 1 );
				}
			}
			AssignJobString(ATTR_EC2_ACCESS_KEY_ID, full_path(tmp));
			free( tmp );
		}
	}

	if ( (tmp = submit_param( SUBMIT_KEY_EC2SecretAccessKey, ATTR_EC2_SECRET_ACCESS_KEY )) ) {
		if( MATCH == strcasecmp( tmp, USE_INSTANCE_ROLE_MAGIC_STRING ) ) {
			AssignJobString(ATTR_EC2_ACCESS_KEY_ID, USE_INSTANCE_ROLE_MAGIC_STRING);
			AssignJobString(ATTR_EC2_SECRET_ACCESS_KEY, USE_INSTANCE_ROLE_MAGIC_STRING);
			free( tmp );
		} else {
			// check private key file can be opened
			if ( !DisableFileChecks ) {
				if( ( fp=safe_fopen_wrapper_follow(full_path(tmp),"r") ) == NULL ) {
					push_error(stderr, "Failed to open private key file %s (%s)\n", 
							 	full_path(tmp), strerror(errno));
					ABORT_AND_RETURN( 1 );
				}
				fclose(fp);

				StatInfo si(full_path(tmp));
				if (si.IsDirectory()) {
					push_error(stderr, "%s is a directory\n", full_path(tmp));
					ABORT_AND_RETURN( 1 );
				}
			}
			AssignJobString(ATTR_EC2_SECRET_ACCESS_KEY, full_path(tmp));
			free( tmp );
		}
	}

	if ( gridType == "ec2" ) {
		if(! job->Lookup( ATTR_EC2_ACCESS_KEY_ID )) {
			push_error(stderr, "EC2 jobs require a '" SUBMIT_KEY_EC2AccessKeyId "' parameter\n" );
			ABORT_AND_RETURN( 1 );
		}
		if(! job->Lookup( ATTR_EC2_SECRET_ACCESS_KEY )) {
			push_error(stderr, "EC2 jobs require a '" SUBMIT_KEY_EC2SecretAccessKey "' parameter\n");
			ABORT_AND_RETURN( 1 );
		}
	}

	// EC2KeyPair is not a necessary parameter
	if( (tmp = submit_param( SUBMIT_KEY_EC2KeyPair, ATTR_EC2_KEY_PAIR )) ||
		(tmp = submit_param( SUBMIT_KEY_EC2KeyPairAlt, ATTR_EC2_KEY_PAIR ))) {
		AssignJobString(ATTR_EC2_KEY_PAIR, tmp);
		free( tmp );
	}

	// EC2KeyPairFile is not a necessary parameter
	if( (tmp = submit_param( SUBMIT_KEY_EC2KeyPairFile, ATTR_EC2_KEY_PAIR_FILE )) ||
		(tmp = submit_param( SUBMIT_KEY_EC2KeyPairFileAlt, ATTR_EC2_KEY_PAIR_FILE ))) {
		// for the relative path, the keypair output file will be written to the IWD
		if (job->Lookup(ATTR_EC2_KEY_PAIR)) {
			push_warning(stderr, "EC2 job(s) contain both ec2_keypair && ec2_keypair_file, ignoring ec2_keypair_file\n");
		} else {
			AssignJobString(ATTR_EC2_KEY_PAIR_FILE, full_path(tmp));
		}
		free( tmp );
	}


	// Optional.
	if( (tmp = submit_param( SUBMIT_KEY_EC2SecurityGroups, ATTR_EC2_SECURITY_GROUPS )) ) {
		AssignJobString(ATTR_EC2_SECURITY_GROUPS, tmp);
		free( tmp );
	}

	// Optional.
	if( (tmp = submit_param( SUBMIT_KEY_EC2SecurityIDs, ATTR_EC2_SECURITY_IDS )) ) {
		AssignJobString(ATTR_EC2_SECURITY_IDS, tmp);
		free( tmp );
	}

	if ( (tmp = submit_param( SUBMIT_KEY_EC2AmiID, ATTR_EC2_AMI_ID )) ) {
		AssignJobString(ATTR_EC2_AMI_ID, tmp);
		free( tmp );
	} else if (gridType == "ec2" && ! job->Lookup(ATTR_EC2_AMI_ID)) {
		push_error(stderr, "EC2 jobs require a \"%s\" parameter\n", SUBMIT_KEY_EC2AmiID );
		ABORT_AND_RETURN( 1 );
	}

	// EC2InstanceType is not a necessary parameter
	if( (tmp = submit_param( SUBMIT_KEY_EC2InstanceType, ATTR_EC2_INSTANCE_TYPE )) ) {
		AssignJobString(ATTR_EC2_INSTANCE_TYPE, tmp);
		free( tmp );
	}

	// EC2VpcSubnet is not a necessary parameter
	if( (tmp = submit_param( SUBMIT_KEY_EC2VpcSubnet, ATTR_EC2_VPC_SUBNET )) ) {
		AssignJobString(ATTR_EC2_VPC_SUBNET , tmp);
		free( tmp );
	}

	// EC2VpcIP is not a necessary parameter
	if( (tmp = submit_param( SUBMIT_KEY_EC2VpcIP, ATTR_EC2_VPC_IP )) ) {
		AssignJobString(ATTR_EC2_VPC_IP , tmp);
		free( tmp );
	}

	// EC2ElasticIP is not a necessary parameter
	if( (tmp = submit_param( SUBMIT_KEY_EC2ElasticIP, ATTR_EC2_ELASTIC_IP )) ) {
		AssignJobString(ATTR_EC2_ELASTIC_IP, tmp);
		free( tmp );
	}

	// EC2AvailabilityZone is not a necessary parameter
	if( (tmp = submit_param( SUBMIT_KEY_EC2AvailabilityZone, ATTR_EC2_AVAILABILITY_ZONE )) ) {
		AssignJobString(ATTR_EC2_AVAILABILITY_ZONE, tmp);
		free( tmp );
	}

	// EC2EBSVolumes is not a necessary parameter
	if( (tmp = submit_param( SUBMIT_KEY_EC2EBSVolumes, ATTR_EC2_EBS_VOLUMES )) ) {
		if( validate_disk_param(tmp, 2, 2) == false )
		{
			push_error(stderr, "'ec2_ebs_volumes' has incorrect format.\n"
					"The format shoud be like "
					"\"<instance_id>:<devicename>\"\n"
					"e.g.> For single volume: ec2_ebs_volumes = vol-35bcc15e:hda1\n"
					"      For multiple disks: ec2_ebs_volumes = "
					"vol-35bcc15e:hda1,vol-35bcc16f:hda2\n");
			ABORT_AND_RETURN(1);
		}

		if ( ! job->Lookup(ATTR_EC2_AVAILABILITY_ZONE))
		{
			push_error(stderr, "'ec2_ebs_volumes' requires 'ec2_availability_zone'\n");
			ABORT_AND_RETURN(1);
		}

		AssignJobString(ATTR_EC2_EBS_VOLUMES, tmp);
		free( tmp );
	}

	// EC2SpotPrice is not a necessary parameter
	if( (tmp = submit_param( SUBMIT_KEY_EC2SpotPrice, ATTR_EC2_SPOT_PRICE )) ) {
		AssignJobString(ATTR_EC2_SPOT_PRICE, tmp);
		free( tmp );
	}

	// EC2BlockDeviceMapping is not a necessary parameter
	if( (tmp = submit_param( SUBMIT_KEY_EC2BlockDeviceMapping, ATTR_EC2_BLOCK_DEVICE_MAPPING )) ) {
		AssignJobString(ATTR_EC2_BLOCK_DEVICE_MAPPING, tmp);
		free( tmp );
	}

	// EC2UserData is not a necessary parameter
	if( (tmp = submit_param( SUBMIT_KEY_EC2UserData, ATTR_EC2_USER_DATA )) ) {
		AssignJobString(ATTR_EC2_USER_DATA, tmp);
		free( tmp );
	}

	// EC2UserDataFile is not a necessary parameter
	if( (tmp = submit_param( SUBMIT_KEY_EC2UserDataFile, ATTR_EC2_USER_DATA_FILE )) ) {
		// check user data file can be opened
		if ( !DisableFileChecks ) {
			if( ( fp=safe_fopen_wrapper_follow(full_path(tmp),"r") ) == NULL ) {
				push_error(stderr, "Failed to open user data file %s (%s)\n", 
								 full_path(tmp), strerror(errno));
				ABORT_AND_RETURN( 1 );
			}
			fclose(fp);
		}
		AssignJobString(ATTR_EC2_USER_DATA_FILE, full_path(tmp));
		free( tmp );
	}

	// You can only have one IAM [Instance] Profile, so you can only use
	// one of the ARN or the Name.
	if( (tmp = submit_param( SUBMIT_KEY_EC2IamProfileArn, ATTR_EC2_IAM_PROFILE_ARN )) ) {
		AssignJobString(ATTR_EC2_IAM_PROFILE_ARN, tmp);
		free( tmp );
	}

	if( (tmp = submit_param( SUBMIT_KEY_EC2IamProfileName, ATTR_EC2_IAM_PROFILE_NAME )) ) {
		if( ! job->Lookup(ATTR_EC2_IAM_PROFILE_ARN) ) {
			push_warning( stderr, "EC2 job(s) contain both " SUBMIT_KEY_EC2IamProfileArn " and " SUBMIT_KEY_EC2IamProfileName "; ignoring " SUBMIT_KEY_EC2IamProfileName ".\n");
		} else {
			AssignJobString(ATTR_EC2_IAM_PROFILE_NAME, tmp);
		}
		free( tmp );
	}

	//
	// Handle arbitrary EC2 RunInstances parameters.
	//
	StringList paramNames;
	if( (tmp = submit_param( SUBMIT_KEY_EC2ParamNames, ATTR_EC2_PARAM_NAMES )) ) {
		paramNames.initializeFromString( tmp );
		free( tmp );
	} else {
		std::string names;
		if (job->LookupString(ATTR_EC2_PARAM_NAMES, names)) {
			paramNames.initializeFromString(names.c_str());
		}
	}

	std::string ec2attr;
	unsigned int prefixLength = (unsigned int)strlen( SUBMIT_KEY_EC2ParamPrefix );
	HASHITER smsIter = hash_iter_begin( SubmitMacroSet );
	for( ; ! hash_iter_done( smsIter ); hash_iter_next( smsIter ) ) {
		const char * key = hash_iter_key( smsIter );

		if( strcasecmp( key, SUBMIT_KEY_EC2ParamNames ) == 0 ) {
			continue;
		}

		if( strncasecmp( key, SUBMIT_KEY_EC2ParamPrefix, prefixLength ) != 0 ) {
			continue;
		}

		const char * paramName = &key[prefixLength];
		const char * paramValue = hash_iter_value( smsIter );
		ec2attr = ATTR_EC2_PARAM_PREFIX "_";
		ec2attr += paramName;
		AssignJobString(ec2attr.c_str(), paramValue);
		set_submit_param_used( key );

		bool found = false;
		paramNames.rewind();
		char * existingPN = NULL;
		while( (existingPN = paramNames.next()) != NULL ) {
			std::string converted = existingPN;
			std::replace( converted.begin(), converted.end(), '.', '_' );
			if( strcasecmp( converted.c_str(), paramName ) == 0 ) {
				found = true;
				break;
			}
		}
		if( ! found ) {
			paramNames.append( paramName );
		}
	}
	hash_iter_delete( & smsIter );

	if( ! paramNames.isEmpty() ) {
		char * paramNamesStr = paramNames.print_to_delimed_string( ", " );
		AssignJobString(ATTR_EC2_PARAM_NAMES, paramNamesStr);
		free( paramNamesStr );
	}


		//
		// Handle EC2 tags - don't require user to specify the list of tag names
		//
		// Collect all the EC2 tag names, then param for each
		//
		// EC2TagNames is needed because EC2 tags are case-sensitive
		// and ClassAd attribute names are not. We build it for the
		// user, but also let the user override entries in it with
		// their own case preference. Ours will always be lower-cased.
		//

	StringList tagNames;
	if ((tmp = submit_param(SUBMIT_KEY_EC2TagNames, ATTR_EC2_TAG_NAMES))) {
		tagNames.initializeFromString(tmp);
		free(tmp); tmp = NULL;
	} else {
		std::string names;
		if (job->LookupString(ATTR_EC2_TAG_NAMES, names)) {
			tagNames.initializeFromString(names.c_str());
		}
	}

	HASHITER it = hash_iter_begin(SubmitMacroSet);
	int prefix_len = (int)strlen(ATTR_EC2_TAG_PREFIX);
	for (;!hash_iter_done(it); hash_iter_next(it)) {
		const char *key = hash_iter_key(it);
		const char *name = NULL;
		if (!strncasecmp(key, ATTR_EC2_TAG_PREFIX, prefix_len) &&
			key[prefix_len]) {
			name = &key[prefix_len];
		} else if (!strncasecmp(key, "ec2_tag_", 8) &&
				   key[8]) {
			name = &key[8];
		} else {
			continue;
		}

		if (strncasecmp(name, "Names", 5) &&
			!tagNames.contains_anycase(name)) {
			tagNames.append(name);
		}
	}
	hash_iter_delete(&it);

	char *tagName;
	tagNames.rewind();
	while ((tagName = tagNames.next())) {
			// XXX: Check that tagName does not contain an equal sign (=)
		std::string tag;
		std::string tagAttr(ATTR_EC2_TAG_PREFIX); tagAttr.append(tagName);
		std::string tagCmd("ec2_tag_"); tagCmd.append(tagName);
		char *value = NULL;
		if ((value = submit_param(tagCmd.c_str(), tagAttr.c_str()))) {
			AssignJobString(tagAttr.c_str(), value);
			free(value); value = NULL;
		} else {
			// this should only happen when tagNames is initialized from the base job ad
			// i.e. when make procid > 0, especially when doing late materialization
		}
	}

		// For compatibility with the AWS Console, set the Name tag to
		// be the executable, which is just a label for EC2 jobs
	tagNames.rewind();
	if (!tagNames.contains_anycase("Name")) {
		if (JobUniverse == CONDOR_UNIVERSE_GRID && gridType == "ec2") {
			bool wantsNameTag = submit_param_bool(SUBMIT_KEY_WantNameTag, NULL, true );
			if( wantsNameTag ) {
				std::string ename;
				if (job->LookupString(ATTR_JOB_CMD, ename)) {
					AssignJobString(ATTR_EC2_TAG_PREFIX "Name", ename.c_str());
				}
			}
		}
	}

	if ( !tagNames.isEmpty() ) {
		auto_free_ptr names(tagNames.print_to_delimed_string(","));
		AssignJobString(ATTR_EC2_TAG_NAMES, names);
	}

	if ( (tmp = submit_param( SUBMIT_KEY_BoincAuthenticatorFile,
							  ATTR_BOINC_AUTHENTICATOR_FILE )) ) {
		// check authenticator file can be opened
		if ( !DisableFileChecks ) {
			if( ( fp=safe_fopen_wrapper_follow(full_path(tmp),"r") ) == NULL ) {
				push_error(stderr, "Failed to open authenticator file %s (%s)\n", 
								 full_path(tmp), strerror(errno));
				ABORT_AND_RETURN( 1 );
			}
			fclose(fp);
		}
		AssignJobString(ATTR_BOINC_AUTHENTICATOR_FILE, full_path(tmp));
		free( tmp );
	} else if (gridType == "boinc" && ! job->Lookup(ATTR_BOINC_AUTHENTICATOR_FILE)) {
		push_error(stderr, "BOINC jobs require a \"%s\" parameter\n", SUBMIT_KEY_BoincAuthenticatorFile );
		ABORT_AND_RETURN( 1 );
	}

	//
	// GCE grid-type submit attributes
	//
	if ( (tmp = submit_param( SUBMIT_KEY_GceAuthFile, ATTR_GCE_AUTH_FILE )) ) {
		// check auth file can be opened
		if ( !DisableFileChecks ) {
			if( ( fp=safe_fopen_wrapper_follow(full_path(tmp),"r") ) == NULL ) {
				push_error(stderr, "Failed to open auth file %s (%s)\n", 
						 full_path(tmp), strerror(errno));
				ABORT_AND_RETURN( 1 );
			}
			fclose(fp);

			StatInfo si(full_path(tmp));
			if (si.IsDirectory()) {
				push_error(stderr, "%s is a directory\n", full_path(tmp));
				ABORT_AND_RETURN( 1 );
			}
		}
		AssignJobString(ATTR_GCE_AUTH_FILE, full_path(tmp));
		free( tmp );
	}

	if ( (tmp = submit_param( SUBMIT_KEY_GceAccount, ATTR_GCE_ACCOUNT )) ) {
		AssignJobString(ATTR_GCE_ACCOUNT, tmp);
		free( tmp );
	}

	if ( (tmp = submit_param( SUBMIT_KEY_GceImage, ATTR_GCE_IMAGE )) ) {
		AssignJobString(ATTR_GCE_IMAGE, tmp);
		free( tmp );
	} else if (gridType == "gce" && ! job->Lookup(ATTR_GCE_IMAGE)) {
		push_error(stderr, "GCE jobs require a \"%s\" parameter\n", SUBMIT_KEY_GceImage );
		ABORT_AND_RETURN( 1 );
	}

	if ( (tmp = submit_param( SUBMIT_KEY_GceMachineType, ATTR_GCE_MACHINE_TYPE )) ) {
		AssignJobString(ATTR_GCE_MACHINE_TYPE, tmp);
		free( tmp );
	} else if (gridType == "gce" && ! job->Lookup(ATTR_GCE_MACHINE_TYPE)) {
		push_error(stderr, "GCE jobs require a \"%s\" parameter\n", SUBMIT_KEY_GceMachineType );
		ABORT_AND_RETURN( 1 );
	}

	// GceMetadata is not a necessary parameter
	// This is a comma-separated list of name/value pairs
	if( (tmp = submit_param( SUBMIT_KEY_GceMetadata, ATTR_GCE_METADATA )) ) {
		StringList list( tmp, "," );
		char *list_str = list.print_to_string();
		AssignJobString(ATTR_GCE_METADATA, list_str);
		free( list_str );
	}

	// GceMetadataFile is not a necessary parameter
	if( (tmp = submit_param( SUBMIT_KEY_GceMetadataFile, ATTR_GCE_METADATA_FILE )) ) {
		// check metadata file can be opened
		if ( !DisableFileChecks ) {
			if( ( fp=safe_fopen_wrapper_follow(full_path(tmp),"r") ) == NULL ) {
				push_error(stderr, "Failed to open metadata file %s (%s)\n", 
								 full_path(tmp), strerror(errno));
				ABORT_AND_RETURN( 1 );
			}
			fclose(fp);
		}
		AssignJobString(ATTR_GCE_METADATA_FILE, full_path(tmp));
		free( tmp );
	}

	// GcePreemptible is not a necessary parameter
	bool exists = false;
	bool bool_val = submit_param_bool( SUBMIT_KEY_GcePreemptible, ATTR_GCE_PREEMPTIBLE, false, &exists );
	if( exists ) {
		AssignJobVal(ATTR_GCE_PREEMPTIBLE, bool_val);
	}

	// GceJsonFile is not a necessary parameter
	if( (tmp = submit_param( SUBMIT_KEY_GceJsonFile, ATTR_GCE_JSON_FILE )) ) {
		// check json file can be opened
		if ( !DisableFileChecks ) {
			if( ( fp=safe_fopen_wrapper_follow(full_path(tmp),"r") ) == NULL ) {
				fprintf( stderr, "\nERROR: Failed to open json file %s (%s)\n",
								 full_path(tmp), strerror(errno));
				ABORT_AND_RETURN( 1 );
			}
			fclose(fp);
		}
		AssignJobString( ATTR_GCE_JSON_FILE, full_path( tmp ) );
		free( tmp );
	}

	//
	// Azure grid-type submit attributes
	//
	if ( (tmp = submit_param( SUBMIT_KEY_AzureAuthFile, ATTR_AZURE_AUTH_FILE )) ) {
		// check auth file can be opened
		if ( !DisableFileChecks ) {
			if( ( fp=safe_fopen_wrapper_follow(full_path(tmp),"r") ) == NULL ) {
				push_error(stderr, "\nERROR: Failed to open auth file %s (%s)\n", 
				           full_path(tmp), strerror(errno));
				ABORT_AND_RETURN(1);
			}
			fclose(fp);

			StatInfo si(full_path(tmp));
			if (si.IsDirectory()) {
				push_error(stderr, "\nERROR: %s is a directory\n", full_path(tmp));
				ABORT_AND_RETURN( 1 );
			}
		}
		AssignJobString(ATTR_AZURE_AUTH_FILE, full_path(tmp));
		free( tmp );
	}

	if ( (tmp = submit_param( SUBMIT_KEY_AzureImage, ATTR_AZURE_IMAGE )) ) {
		AssignJobString(ATTR_AZURE_IMAGE, tmp);
		free( tmp );
	} else if (gridType == "azure" && ! job->Lookup(ATTR_AZURE_IMAGE)) {
		push_error(stderr, "\nERROR: Azure jobs require an \"%s\" parameter\n", SUBMIT_KEY_AzureImage );
		ABORT_AND_RETURN( 1 );
	}

	if ( (tmp = submit_param( SUBMIT_KEY_AzureLocation, ATTR_AZURE_LOCATION )) ) {
		AssignJobString(ATTR_AZURE_LOCATION, tmp);
		free( tmp );
	} else if (gridType == "azure" && ! job->Lookup(ATTR_AZURE_LOCATION)) {
		push_error(stderr, "\nERROR: Azure jobs require an \"%s\" parameter\n", SUBMIT_KEY_AzureLocation );
		ABORT_AND_RETURN( 1 );
	}

	if ( (tmp = submit_param( SUBMIT_KEY_AzureSize, ATTR_AZURE_SIZE )) ) {
		AssignJobString(ATTR_AZURE_SIZE, tmp);
		free( tmp );
	} else if (gridType == "azure" && ! job->Lookup(ATTR_AZURE_SIZE)) {
		push_error(stderr, "\nERROR: Azure jobs require an \"%s\" parameter\n", SUBMIT_KEY_AzureSize );
		ABORT_AND_RETURN( 1 );
	}

	if ( (tmp = submit_param( SUBMIT_KEY_AzureAdminUsername, ATTR_AZURE_ADMIN_USERNAME )) ) {
		AssignJobString(ATTR_AZURE_ADMIN_USERNAME, tmp);
		free( tmp );
	} else if (gridType == "azure" && ! job->Lookup(ATTR_AZURE_ADMIN_USERNAME)) {
		push_error(stderr, "\nERROR: Azure jobs require an \"%s\" parameter\n", SUBMIT_KEY_AzureAdminUsername );
		ABORT_AND_RETURN( 1 );
	}

	if ( (tmp = submit_param( SUBMIT_KEY_AzureAdminKey, ATTR_AZURE_ADMIN_KEY )) ) {
		AssignJobString(ATTR_AZURE_ADMIN_KEY, tmp);
		free( tmp );
	} else if (gridType == "azure" && ! job->Lookup(ATTR_AZURE_ADMIN_KEY)) {
		push_error(stderr, "\nERROR: Azure jobs require an \"%s\" parameter\n", SUBMIT_KEY_AzureAdminKey );
		ABORT_AND_RETURN( 1 );
	}

	// CREAM clients support an alternate representation for resources:
	//   host.edu:8443/cream-batchname-queuename
	// Transform this representation into our regular form:
	//   host.edu:8443/ce-cream/services/CREAM2 batchname queuename
	if ( gridType == "cream" ) {
		tmp = submit_param( SUBMIT_KEY_GridResource, ATTR_GRID_RESOURCE );
		MyString resource = tmp;
		free( tmp );

		int pos = resource.FindChar( ' ', 0 );
		if ( pos >= 0 && resource.FindChar( ' ', pos + 1 ) < 0 ) {
			int pos2 = resource.find( "://", pos + 1 );
			if ( pos2 < 0 ) {
				pos2 = pos + 1;
			} else {
				pos2 = pos2 + 3;
			}
			if ( ( pos = resource.find( "/cream-", pos2 ) ) >= 0 ) {
				// We found the shortened form
				resource.replaceString( "/cream-", "/ce-cream/services/CREAM2 ", pos );
				pos += 26;
				if ( ( pos2 = resource.find( "-", pos ) ) >= 0 ) {
					resource.setAt( pos2, ' ' );
				}

				AssignJobString(ATTR_GRID_RESOURCE, resource.Value() );
			}
		}
	}
	return 0;
}


int SubmitHash::SetNotification()
{
	RETURN_IF_ABORT();
	char *how = submit_param( SUBMIT_KEY_Notification, ATTR_JOB_NOTIFICATION );
	int notification;
	MyString buffer;
	
	if( how == NULL ) {
		// if late materializing, just use the value from the cluster ad.
		if (clusterAd) return 0;
		how = param ( "JOB_DEFAULT_NOTIFICATION" );
	}
	if( (how == NULL) || (strcasecmp(how, "NEVER") == 0) ) {
		notification = NOTIFY_NEVER;
	} 
	else if( strcasecmp(how, "COMPLETE") == 0 ) {
		notification = NOTIFY_COMPLETE;
	} 
	else if( strcasecmp(how, "ALWAYS") == 0 ) {
		notification = NOTIFY_ALWAYS;
	} 
	else if( strcasecmp(how, "ERROR") == 0 ) {
		notification = NOTIFY_ERROR;
	} 
	else {
		push_error(stderr, "Notification must be 'Never', "
				 "'Always', 'Complete', or 'Error'\n" );
		ABORT_AND_RETURN( 1 );
	}

	AssignJobVal(ATTR_JOB_NOTIFICATION, notification);

	if ( how ) {
		free(how);
	}
	return 0;
}

// Called late in the process to set attributes automatically based on attributes that the user
// has already set or not set. 
// for instance, set the description of interative jobs to "interactive job" if there is no description yet
//
int SubmitHash::SetAutoAttributes()
{
	RETURN_IF_ABORT();

	// all jobs need min/max/current hosts count
	// but the counters can exist only in the clusterAd in most cases
	if ( ! job->Lookup(ATTR_MAX_HOSTS)) {
		if (JobUniverse != CONDOR_UNIVERSE_MPI) {
			AssignJobVal(ATTR_MIN_HOSTS, 1);
			AssignJobVal(ATTR_MAX_HOSTS, 1);
		}
	}
	if ( ! job->Lookup(ATTR_CURRENT_HOSTS)) {
		AssignJobVal(ATTR_CURRENT_HOSTS, 0);
	}

	// standard universe wants syscalls and checkpointing. other universes do not.
	// PRAGMA_REMIND("do we remove this as part of removing STANDARD universe?")
	if ( ! job->Lookup(ATTR_WANT_REMOTE_SYSCALLS)) {
		AssignJobVal(ATTR_WANT_REMOTE_SYSCALLS, JobUniverse == CONDOR_UNIVERSE_STANDARD);
	}
	if (! job->Lookup(ATTR_WANT_CHECKPOINT)) {
		AssignJobVal(ATTR_WANT_CHECKPOINT, JobUniverse == CONDOR_UNIVERSE_STANDARD);
	}

	// Interactive jobs that don't specify a job description get the description "interactive job"
	if (IsInteractiveJob && ! job->Lookup(ATTR_JOB_DESCRIPTION)) {
		AssignJobString(ATTR_JOB_DESCRIPTION, "interactive job");
	}

	// Nice jobs and standard universe jobs get a MaxJobRetirementTime of 0 if they don't specify one
	if ( ! job->Lookup(ATTR_MAX_JOB_RETIREMENT_TIME)) {
		bool is_nice = false;
		job->LookupBool(ATTR_NICE_USER, is_nice);
		if (is_nice || (JobUniverse == CONDOR_UNIVERSE_STANDARD)) {
			// Regardless of the startd graceful retirement policy,
			// nice_user and standard universe jobs that do not specify
			// otherwise will self-limit their retirement time to 0.  So
			// the user plays nice by default, but they have the option to
			// override this (assuming, of course, that the startd policy
			// actually gives them any retirement time to play with).
			AssignJobVal(ATTR_MAX_JOB_RETIREMENT_TIME, 0);
		}
	}

	// set a default lease duration for jobs that don't have one and can reconnect
	//
	if (universeCanReconnect(JobUniverse) && ! job->Lookup(ATTR_JOB_LEASE_DURATION)) {
		auto_free_ptr tmp(param("JOB_DEFAULT_LEASE_DURATION"));
		if (tmp) {
			AssignJobExpr(ATTR_JOB_LEASE_DURATION, tmp.ptr());
		}
	}

	// set a default coresize.  note that we really want to use the rlimit value from submit
	// and not from the schedd, but we can count on the Lookup() never failing when doing late materialization.
	if ( ! job->Lookup(ATTR_CORE_SIZE)) {
		long coresize = 0;
	#if defined(HPUX) || defined(WIN32) /* RLIMIT_CORE not supported */
	#else
		struct rlimit rl;
		if (getrlimit(RLIMIT_CORE, &rl) == -1) {
			push_error(stderr, "getrlimit failed");
			abort_code = 1;
			return abort_code;
		}

		// this will effectively become the hard limit for core files when
		// the job is executed
		coresize = (long)rl.rlim_cur;
	#endif
		AssignJobVal(ATTR_CORE_SIZE, coresize);
	}

	// formerly SetPriority
	if ( ! job->Lookup(ATTR_JOB_PRIO)) {
		AssignJobVal(ATTR_JOB_PRIO, 0);
	}

	// formerly SetWantRemoteIO
	if ( ! job->Lookup(ATTR_WANT_REMOTE_IO)) {
		AssignJobVal(ATTR_WANT_REMOTE_IO, true);
	}

#if 1 // hacks to make it easier to see unintentional differences
	// formerly SetNiceUser
	if ( ! job->Lookup(ATTR_NICE_USER)) {
		AssignJobVal(ATTR_NICE_USER, false);
	}

	// formerly SetEncryptExecuteDir
	if ( ! job->Lookup(ATTR_ENCRYPT_EXECUTE_DIRECTORY)) {
		AssignJobVal(ATTR_ENCRYPT_EXECUTE_DIRECTORY, false);
	}
#endif

	// Standard universe needs BufferSize and BufferBlockSize
	if (JobUniverse == CONDOR_UNIVERSE_STANDARD) {
		if ( ! job->Lookup(ATTR_BUFFER_SIZE)) {
			auto_free_ptr tmp(param("DEFAULT_IO_BUFFER_SIZE"));
			if ( ! tmp) {
				tmp = strdup("524288");
			}
			AssignJobExpr(ATTR_BUFFER_SIZE, tmp);
		}

		if ( ! job->Lookup(ATTR_BUFFER_BLOCK_SIZE)) {
			auto_free_ptr tmp(param("DEFAULT_IO_BUFFER_BLOCK_SIZE"));
			if ( ! tmp) {
				tmp = strdup("32768");
			}
			AssignJobExpr(ATTR_BUFFER_BLOCK_SIZE, tmp);
		}
	}

	return abort_code;
}

int SubmitHash::ReportCommonMistakes()
{
	std::string val;

	RETURN_IF_ABORT();

	// Check for setting notify_user=never instead of notification=never
	//
	if (!already_warned_notification_never &&
		job->LookupString(ATTR_NOTIFY_USER, val))
	{
		const char * who = val.c_str();
		bool needs_warning = false;
		if (!strcasecmp(who, "false")) {
			needs_warning = true;
		}
		if (!strcasecmp(who, "never")) {
			needs_warning = true;
		}
		if (needs_warning) {
			auto_free_ptr tmp(param("UID_DOMAIN"));

			push_warning(stderr, "You used  notify_user=%s  in your submit file.\n"
				"This means notification email will go to user \"%s@%s\".\n"
				"This is probably not what you expect!\n"
				"If you do not want notification email, put \"notification = never\"\n"
				"into your submit file, instead.\n",
				who, who, tmp.ptr());
			already_warned_notification_never = true;
		}
	}

	// check for out-of-range history size
	//
	long long history_len = 0;
	if (job->LookupInt(ATTR_JOB_MACHINE_ATTRS_HISTORY_LENGTH, history_len) &&
		(history_len > INT_MAX || history_len < 0)) {
		push_error(stderr, SUBMIT_KEY_JobMachineAttrsHistoryLength "=%lld is out of bounds 0 to %d\n", history_len, INT_MAX);
		ABORT_AND_RETURN(1);
	}

	// Check lease duration
	//
	if ( ! already_warned_job_lease_too_small) {
		long long lease_duration = 0;
		ExprTree * expr = job->Lookup(ATTR_JOB_LEASE_DURATION);
		if (expr && ExprTreeIsLiteralNumber(expr, lease_duration) && lease_duration > 0 && lease_duration < 20) {
			push_warning(stderr, ATTR_JOB_LEASE_DURATION " less than 20 seconds is not allowed, using 20 instead\n");
			already_warned_job_lease_too_small = true;
			AssignJobVal(ATTR_JOB_LEASE_DURATION, 20);
		}
	}

#if defined(WIN32)
	// make sure we have a CredD if job is run_as_owner
	bool bRunAsOwner = false;
	if (job->LookupBool(ATTR_JOB_RUNAS_OWNER, bRunAsOwner) && bRunAsOwner) {
		if (clusterAd) {
			RunAsOwnerCredD.set(submit_param("FACTORY.CREDD_HOST"));
		} else {
			RunAsOwnerCredD.set(param("CREDD_HOST"));
		}
		if (! RunAsOwnerCredD) {
			push_error(stderr, "run_as_owner requires a valid CREDD_HOST configuration macro\n");
			ABORT_AND_RETURN(1);
		}
	}
#endif

	// Because the scheduler universe doesn't use a Starter,
	// we can't let them use the job deferral feature
	//
	if ((JobUniverse == CONDOR_UNIVERSE_SCHEDULER) && job->Lookup(ATTR_DEFERRAL_TIME)) {
		const char *cron_attr = NeedsJobDeferral();
		if ( ! cron_attr) cron_attr = ATTR_DEFERRAL_TIME;
		push_error(stderr, "%s does not work for scheduler universe jobs.\n"
			"Consider submitting this job using the local universe, instead\n", cron_attr);
		ABORT_AND_RETURN(1);
	}

	return abort_code;
}

#if 0 // obsolete code kept for reference

int SubmitHash::SetNotifyUser()
{
	RETURN_IF_ABORT();
	bool needs_warning = false;
	MyString buffer;

	char *who = submit_param( SUBMIT_KEY_NotifyUser, ATTR_NOTIFY_USER );

	if (who) {
		if( ! already_warned_notification_never ) {
			if( !strcasecmp(who, "false") ) {
				needs_warning = true;
			}
			if( !strcasecmp(who, "never") ) {
				needs_warning = true;
			}
		}
		if( needs_warning && ! already_warned_notification_never ) {
			auto_free_ptr tmp(param("UID_DOMAIN"));

			push_warning( stderr, "You used  notify_user=%s  in your submit file.\n"
					"This means notification email will go to user \"%s@%s\".\n"
					"This is probably not what you expect!\n"
					"If you do not want notification email, put \"notification = never\"\n"
					"into your submit file, instead.\n",
					who, who, tmp.ptr() );
			already_warned_notification_never = true;
		}
		AssignJobString(ATTR_NOTIFY_USER, who);
		free(who);
	}
	return 0;
}

int SubmitHash::SetEmailAttributes()
{
	RETURN_IF_ABORT();
	char *attrs = submit_param( SUBMIT_KEY_EmailAttributes, ATTR_EMAIL_ATTRIBUTES );

	if ( attrs ) {
		StringList attr_list( attrs );

		if ( !attr_list.isEmpty() ) {
			char *tmp;
			MyString buffer;

			tmp = attr_list.print_to_string();
			AssignJobString(ATTR_EMAIL_ATTRIBUTES, tmp);
			free( tmp );
		}

		free( attrs );
	}
	return 0;
}

/**
 * We search to see if the ad has any CronTab attributes defined
 * If so, then we will check to make sure they are using the 
 * proper syntax and then stuff them in the ad
 **/
int SubmitHash::SetCronTab()
{
	RETURN_IF_ABORT();
	MyString buffer;
		//
		// For convienence I put all the attributes in array
		// and just run through the ad looking for them
		//

	static const SimpleExprInfo fields[] = {
		/*submit_param*/ {SUBMIT_KEY_CronMinute, ATTR_CRON_MINUTES,
				ATTR_CRON_MINUTES, NULL, true, false},
		/*submit_param*/ {SUBMIT_KEY_CronHour, ATTR_CRON_HOURS,
				ATTR_CRON_HOURS, NULL, true, false},
		/*submit_param*/ {SUBMIT_KEY_CronDayOfMonth, ATTR_CRON_DAYS_OF_MONTH,
				ATTR_CRON_DAYS_OF_MONTH, NULL, true, false},
		/*submit_param*/ {SUBMIT_KEY_CronMonth, ATTR_CRON_MONTHS,
				ATTR_CRON_MONTHS, NULL, true, false},
		/*submit_param*/ {SUBMIT_KEY_CronDayOfWeek, ATTR_CRON_DAYS_OF_WEEK,
				ATTR_CRON_DAYS_OF_WEEK, NULL, true, false},
		{NULL,NULL,NULL,NULL,false,false}
	};

	bool has_cron = false;

	CronTab::initRegexObject();
	for (int ctr = 0; fields[ctr].key != NULL; ctr++ ) {
		char *param = submit_param( fields[ctr].key, fields[ctr].alt );
		if (param) {
				//
				// We'll try to be nice and validate it first
				//
			MyString error;
			if ( ! CronTab::validateParameter( param, fields[ctr].attr, error ) ) {
				push_error( stderr, "%s\n", error.Value() );
				ABORT_AND_RETURN( 1 );
			}
				//
				// Go ahead and stuff it in the job ad now
				// The parameters all all strings
				//
			has_cron = true;
			AssignJobString(fields[ctr].attr, param);
			free( param );
		}
	} // for
		//
		// Validation
		// Because the scheduler universe doesn't use a Starter,
		// we can't let them use the CronTab scheduling which needs 
		// to be able to use the job deferral feature
		//
	if ( has_cron && JobUniverse == CONDOR_UNIVERSE_SCHEDULER ) {
		push_error( stderr, "CronTab scheduling does not work for scheduler universe jobs.\n"
						"Consider submitting this job using the local universe, instead\n");
		ABORT_AND_RETURN( 1 );
	} // validation
	return 0;
}

#endif // above code is obsolete, kept temporarily for reference

int SubmitHash::SetArguments()
{
	RETURN_IF_ABORT();
	ArgList arglist;
	char	*args1 = submit_param( SUBMIT_KEY_Arguments1, ATTR_JOB_ARGUMENTS1 );
		// NOTE: no ATTR_JOB_ARGUMENTS2 in the following,
		// because that is the same as Arguments1
	char    *args2 = submit_param( SUBMIT_KEY_Arguments2 );
	bool allow_arguments_v1 = submit_param_bool( SUBMIT_CMD_AllowArgumentsV1, NULL, false );
	bool args_success = true;
	MyString error_msg;

<<<<<<< HEAD
	if(args2 && args1 && ! allow_arguments_v1 ) {
		push_error(stderr, "If you wish to specify both 'arguments' and\n"
		 "'arguments2' for maximal compatibility with different\n"
		 "versions of Condor, then you must also specify\n"
		 "allow_arguments_v1=true.\n");
		ABORT_AND_RETURN(1);
=======
int SubmitHash::SetDAGManJobId()
{
	RETURN_IF_ABORT();
	long long id = 0;
	if (submit_param_long_exists(SUBMIT_KEY_DAGManJobId, ATTR_DAGMAN_JOB_ID, id)) {
		AssignJobVal(ATTR_DAGMAN_JOB_ID, id);
>>>>>>> e1d5fd8b
	}

	if(args2) {
		args_success = arglist.AppendArgsV2Quoted(args2,&error_msg);
	}
	else if(args1) {
		args_success = arglist.AppendArgsV1WackedOrV2Quoted(args1,&error_msg);
	} else if (job->Lookup(ATTR_JOB_ARGUMENTS1) || job->Lookup(ATTR_JOB_ARGUMENTS2)) {
		return 0;
	}

	if(!args_success) {
		if(error_msg.IsEmpty()) {
			error_msg = "ERROR in arguments.";
		}
		push_error(stderr, "%s\nThe full arguments you specified were: %s\n",
				error_msg.Value(),
				args2 ? args2 : args1);
		ABORT_AND_RETURN(1);
	}

	MyString value;
	bool MyCondorVersionRequiresV1 = arglist.InputWasV1() || arglist.CondorVersionRequiresV1(getScheddVersion());
	if(MyCondorVersionRequiresV1) {
		args_success = arglist.GetArgsStringV1Raw(&value,&error_msg);
		AssignJobString(ATTR_JOB_ARGUMENTS1, value.c_str());
	}
	else {
		args_success = arglist.GetArgsStringV2Raw(&value,&error_msg);
		AssignJobString(ATTR_JOB_ARGUMENTS2, value.c_str());
	}

	if(!args_success) {
		push_error(stderr, "failed to insert arguments: %s\n",
				error_msg.Value());
		ABORT_AND_RETURN(1);
	}

	if( JobUniverse == CONDOR_UNIVERSE_JAVA && arglist.Count() == 0)
	{
		push_error(stderr, "In Java universe, you must specify the class name to run.\nExample:\n\narguments = MyClass\n\n");
		ABORT_AND_RETURN( 1 );
	}

	if(args1) free(args1);
	if(args2) free(args2);
	return 0;
}


//
// returns true if the job has one of the attributes set that requires job deferral
// used by SetRequirements and some of the validation code.
//
const char* SubmitHash::NeedsJobDeferral()
{
	static const char * const attrs[] = {
		ATTR_CRON_MINUTES, ATTR_CRON_HOURS, ATTR_CRON_DAYS_OF_MONTH, ATTR_CRON_MONTHS, ATTR_CRON_DAYS_OF_WEEK,
		ATTR_DEFERRAL_TIME,
	};
	for (size_t ii = 0; ii < COUNTOF(attrs); ++ii) {
		if (job->Lookup(attrs[ii])) {
			return attrs[ii];
		}
	}
	return NULL;
}

//
// SetDeferral()
// Inserts the job deferral time into the ad if present
// This needs to be called before SetRequirements()
//
int SubmitHash::SetJobDeferral()
{
	RETURN_IF_ABORT();

		// Job Deferral Time
		// Only update the job ad if they provided a deferral time
		// We will only be able to validate the deferral time when the
		// Starter evaluates it and tries to set the timer for it
		//
	MyString buffer;
	char *temp = submit_param( SUBMIT_KEY_DeferralTime, ATTR_DEFERRAL_TIME );
	if ( temp != NULL ) {
		// make certain the input is valid
		long long dtime = 0;
		bool valid = AssignJobExpr(ATTR_DEFERRAL_TIME, temp) == 0;
		classad::Value value;
		if (valid && ExprTreeIsLiteral(job->Lookup(ATTR_DEFERRAL_TIME), value)) {
			valid = value.IsIntegerValue(dtime) && dtime >= 0;
		}
		if ( ! valid) {
			push_error(stderr, SUBMIT_KEY_DeferralTime " = %s is invalid, must eval to a non-negative integer.\n", temp );
			ABORT_AND_RETURN( 1 );
		}
			
		free( temp );
	}
	
		//
		// If this job needs the job deferral functionality, we
		// need to make sure we always add in the DeferralWindow
		// and the DeferralPrepTime attributes.
		// We have a separate if clause because SetCronTab() can
		// also set attributes that trigger this.
		//
	const char *cron_attr = NeedsJobDeferral();
	if (cron_attr) {
			//
			// Job Deferral Window
			// The window allows for some slack if the Starter
			// misses the exact execute time for a job
			//
			// NOTE: There are two separate attributes, CronWindow and
			// DeferralWindow, but they are mapped to the same attribute
			// in the job's classad (ATTR_DEFERRAL_WINDOW). This is just
			// it is less confusing for users that are using one feature but
			// not the other. CronWindow overrides DeferralWindow if they
			// both are set. The manual should talk about this.
			//
		temp = submit_param( SUBMIT_KEY_CronWindow, ATTR_CRON_WINDOW );
		if ( ! temp) {
			temp = submit_param( SUBMIT_KEY_DeferralWindow, ATTR_DEFERRAL_WINDOW );
		}
			//
			// If we have a parameter from the job file, use that value
			//
		if ( temp != NULL ){
			
			// make certain the input is valid
			long long dtime = 0;
			bool valid = AssignJobExpr(ATTR_DEFERRAL_WINDOW, temp) == 0;
			classad::Value value;
			if (valid && ExprTreeIsLiteral(job->Lookup(ATTR_DEFERRAL_WINDOW), value)) {
				valid = value.IsIntegerValue(dtime) && dtime >= 0;
			}
			if (!valid) {
				push_error(stderr, SUBMIT_KEY_DeferralWindow " = %s is invalid, must eval to a non-negative integer.\n", temp );
				ABORT_AND_RETURN( 1 );
			}
			free( temp );
			//
			// Otherwise, use the default value
			//
		} else {
			AssignJobVal(ATTR_DEFERRAL_WINDOW, JOB_DEFERRAL_WINDOW_DEFAULT);
		}
		
			//
			// Job Deferral Prep Time
			// This is how many seconds before the job should run it is
			// sent over to the starter
			//
			// NOTE: There are two separate attributes, CronPrepTime and
			// DeferralPrepTime, but they are mapped to the same attribute
			// in the job's classad (ATTR_DEFERRAL_PREP_TIME). This is just
			// it is less confusing for users that are using one feature but
			// not the other. CronPrepTime overrides DeferralPrepTime if they
			// both are set. The manual should talk about this.
			//
		temp = submit_param(SUBMIT_KEY_CronPrepTime, ATTR_CRON_PREP_TIME);
		if ( ! temp) {
			temp = submit_param(SUBMIT_KEY_DeferralPrepTime, ATTR_DEFERRAL_PREP_TIME);
		}
			//
			// If we have a parameter from the job file, use that value
			//
		if ( temp != NULL ){
			// make certain the input is valid
			long long dtime = 0;
			bool valid = AssignJobExpr(ATTR_DEFERRAL_PREP_TIME, temp) == 0;
			classad::Value value;
			if (valid && ExprTreeIsLiteral(job->Lookup(ATTR_DEFERRAL_PREP_TIME), value)) {
				valid = value.IsIntegerValue(dtime) && dtime >= 0;
			}
			if (!valid) {
				push_error(stderr, SUBMIT_KEY_DeferralPrepTime " = %s is invalid, must eval to a non-negative integer.\n", temp );
				ABORT_AND_RETURN( 1 );
			}
			free( temp );
			//
			// Otherwise, use the default value
			//
		} else {
			AssignJobVal(ATTR_DEFERRAL_PREP_TIME, JOB_DEFERRAL_PREP_TIME_DEFAULT);
		}
		
	}

	return 0;
}


int SubmitHash::SetJobRetries()
{
	RETURN_IF_ABORT();

	std::string erc, ehc;
	submit_param_exists(SUBMIT_KEY_OnExitRemoveCheck, ATTR_ON_EXIT_REMOVE_CHECK, erc);
	submit_param_exists(SUBMIT_KEY_OnExitHoldCheck, ATTR_ON_EXIT_HOLD_CHECK, ehc);

	long long num_retries = -1;
	long long success_code = 0;
	std::string retry_until;
	bool num_retries_specified = false;

	bool enable_retries = false;
	bool success_exit_code_set = false;
	if (submit_param_long_exists(SUBMIT_KEY_MaxRetries, ATTR_JOB_MAX_RETRIES, num_retries)) { enable_retries = true; num_retries_specified = true; }
	if (submit_param_long_exists(SUBMIT_KEY_SuccessExitCode, ATTR_JOB_SUCCESS_EXIT_CODE, success_code, true)) { enable_retries = true; success_exit_code_set = true; }
	if (submit_param_exists(SUBMIT_KEY_RetryUntil, NULL, retry_until)) { enable_retries = true; }
	if ( ! enable_retries)
	{
		// if none of these knobs are defined, then there are no retries.
		// Just insert the default on-exit-hold and on-exit-remove expressions
		if (erc.empty()) {
			if (!job->Lookup(ATTR_ON_EXIT_REMOVE_CHECK)) { AssignJobVal(ATTR_ON_EXIT_REMOVE_CHECK, true); }
		} else {
			AssignJobExpr (ATTR_ON_EXIT_REMOVE_CHECK, erc.c_str());
		}
		if (ehc.empty()) {
			if (!job->Lookup(ATTR_ON_EXIT_HOLD_CHECK)) { AssignJobVal(ATTR_ON_EXIT_HOLD_CHECK, false); }
		} else {
			AssignJobExpr(ATTR_ON_EXIT_HOLD_CHECK, ehc.c_str());
		}
		RETURN_IF_ABORT();
		return 0;
	}

	// if there is a retry_until value, figure out of it is an fultility exit code or an expression
	// and validate it.
	if ( ! retry_until.empty()) {
		ExprTree * tree = NULL;
		bool valid_retry_until = (0 == ParseClassAdRvalExpr(retry_until.c_str(), tree));
		if (valid_retry_until && tree) {
			ClassAd tmp;
			classad::References refs;
			GetExprReferences(retry_until.c_str(), tmp, &refs, &refs);
			long long futility_code;
			if (refs.empty() && string_is_long_param(retry_until.c_str(), futility_code)) {
				if (futility_code < INT_MIN || futility_code > INT_MAX) {
					valid_retry_until = false;
				} else {
					retry_until.clear();
					formatstr(retry_until, ATTR_ON_EXIT_CODE " == %d", (int)futility_code);
				}
			} else {
				ExprTree * expr = WrapExprTreeInParensForOp(tree, classad::Operation::LOGICAL_OR_OP);
				if (expr != tree) {
					tree = expr; // expr now owns tree
					retry_until.clear();
					ExprTreeToString(tree, retry_until);
				}
			}
		}
		delete tree;

		if ( ! valid_retry_until) {
			push_error(stderr, "%s=%s is invalid, it must be an integer or boolean expression.\n", SUBMIT_KEY_RetryUntil, retry_until.c_str());
			ABORT_AND_RETURN( 1 );
		}
	}

	if ( ! num_retries_specified) {
		if ( ! job->Lookup(ATTR_JOB_MAX_RETRIES)) {
			num_retries = param_integer("DEFAULT_JOB_MAX_RETRIES", 2);
			num_retries_specified = true;
		}
	}
	if (num_retries_specified) {
		AssignJobVal(ATTR_JOB_MAX_RETRIES, num_retries);
	}

	// paste up the final OnExitHold expression and insert it into the job.
	if (ehc.empty()) {
		// TODO: remove this trvial default when it is no longer needed
		if (!job->Lookup(ATTR_ON_EXIT_HOLD_CHECK)) { AssignJobVal(ATTR_ON_EXIT_HOLD_CHECK, false); }
	} else {
		AssignJobExpr(ATTR_ON_EXIT_HOLD_CHECK, ehc.c_str());
	}
	RETURN_IF_ABORT();

	// we are done if the base job already has a remove check and they did not specify a modification to the remove check
	if (job->Lookup(ATTR_ON_EXIT_REMOVE_CHECK) && !success_exit_code_set && retry_until.empty()) {
		return 0;
	}

	// Build the appropriate OnExitRemove expression, we will fill in success exit status value and other clauses later.
	const char * basic_exit_remove_expr = ATTR_NUM_JOB_COMPLETIONS " > " ATTR_JOB_MAX_RETRIES " || " ATTR_ON_EXIT_CODE " == ";

	// build the sub expression that checks for exit codes that should end retries
	std::string code_check;
	if (success_exit_code_set) {
		AssignJobVal(ATTR_JOB_SUCCESS_EXIT_CODE, success_code);
		code_check = ATTR_JOB_SUCCESS_EXIT_CODE;
	} else {
		formatstr(code_check, "%d", (int)success_code);
	}
	if ( ! retry_until.empty()) {
		code_check += " || ";
		code_check += retry_until;
	}

	// paste up the final OnExitRemove expression
	std::string onexitrm(basic_exit_remove_expr);
	onexitrm += code_check;

	// if the user supplied an on_exit_remove expression, || it in
	if ( ! erc.empty()) {
		if ( ! check_expr_and_wrap_for_op(erc, classad::Operation::LOGICAL_OR_OP)) {
			push_error(stderr, "%s=%s is invalid, it must be a boolean expression.\n", SUBMIT_KEY_OnExitRemoveCheck, erc.c_str());
			ABORT_AND_RETURN( 1 );
		}
		onexitrm += " || ";
		onexitrm += erc;
	}
	// Insert the final OnExitRemove expression into the job
	AssignJobExpr(ATTR_ON_EXIT_REMOVE_CHECK, onexitrm.c_str());
	RETURN_IF_ABORT();

	return 0;
}


/** Given a universe in string form, return the number

Passing a universe in as a null terminated string in univ.  This can be
a case-insensitive word ("standard", "java"), or the associated number (1, 7).
Returns the integer of the universe.  In the event a given universe is not
understood, returns 0.

(The "Ex"tra functionality over CondorUniverseNumber is that it will
handle a string of "1".  This is primarily included for backward compatility
with the old icky way of specifying a Remote_Universe.
*/
static int CondorUniverseNumberEx(const char * univ)
{
	if( univ == 0 ) {
		return 0;
	}

	if( atoi(univ) != 0) {
		return atoi(univ);
	}

	return CondorUniverseNumber(univ);
}

#if 0 // obsolete code kept temporarily for reference.

/*
	Walk the list of submit commands (as stored in the
	insert() table) looking for a handful of Remote_FOO
	attributes we want to special case.  Translate them (if necessary)
	and stuff them into the ClassAd.
*/
int SubmitHash::SetRemoteAttrs()
{
	RETURN_IF_ABORT();
	const int REMOTE_PREFIX_LEN = (int)strlen(SUBMIT_KEY_REMOTE_PREFIX);

	struct ExprItem {
		const char * submit_expr;
		const char * special_expr;
		const char * attr;
	};

	ExprItem tostringize[] = {
		{ SUBMIT_KEY_GlobusRSL, "globus_rsl", ATTR_GLOBUS_RSL },
		{ SUBMIT_KEY_NordugridRSL, "nordugrid_rsl", ATTR_NORDUGRID_RSL },
		{ SUBMIT_KEY_GridResource, 0, ATTR_GRID_RESOURCE },
	};
	const int tostringizesz = sizeof(tostringize) / sizeof(tostringize[0]);


	HASHITER it = hash_iter_begin(SubmitMacroSet);
	for( ; ! hash_iter_done(it); hash_iter_next(it)) {

		const char * key = hash_iter_key(it);
		int remote_depth = 0;
		while(strncasecmp(key, SUBMIT_KEY_REMOTE_PREFIX, REMOTE_PREFIX_LEN) == 0) {
			remote_depth++;
			key += REMOTE_PREFIX_LEN;
		}

		if(remote_depth == 0) {
			continue;
		}

		MyString preremote = "";
		for(int i = 0; i < remote_depth; ++i) {
			preremote += SUBMIT_KEY_REMOTE_PREFIX;
		}

		if(strcasecmp(key, SUBMIT_KEY_Universe) == 0 || strcasecmp(key, ATTR_JOB_UNIVERSE) == 0) {
			MyString Univ1 = preremote + SUBMIT_KEY_Universe;
			MyString Univ2 = preremote + ATTR_JOB_UNIVERSE;
			MyString val = submit_param_mystring(Univ1.Value(), Univ2.Value());
			int univ = CondorUniverseNumberEx(val.Value());
			if(univ == 0) {
				push_error(stderr, "Unknown universe of '%s' specified\n", val.Value());
				ABORT_AND_RETURN( 1 );
			}
			MyString attr = preremote + ATTR_JOB_UNIVERSE;
			dprintf(D_FULLDEBUG, "Adding %s = %d\n", attr.Value(), univ);
			AssignJobVal(attr.Value(), univ);

		} else {

			for(int i = 0; i < tostringizesz; ++i) {
				ExprItem & item = tostringize[i];

				if(	strcasecmp(key, item.submit_expr) &&
					(item.special_expr == NULL || strcasecmp(key, item.special_expr)) &&
					strcasecmp(key, item.job_expr)) {
					continue;
				}
				MyString key1 = preremote + item.submit_expr;
				MyString key2 = preremote + item.special_expr;
				MyString key3 = preremote + item.job_expr;
				const char * ckey1 = key1.Value();
				const char * ckey2 = key2.Value();
				if(item.special_expr == NULL) { ckey2 = NULL; }
				const char * ckey3 = key3.Value();
				char * val = submit_param(ckey1, ckey2);
				if( val == NULL ) {
					val = submit_param(ckey3);
				}
				ASSERT(val); // Shouldn't have gotten here if it's missing.
				dprintf(D_FULLDEBUG, "Adding %s = %s\n", ckey3, val);
				AssignJobString(ckey3, val);
				free(val);
				break;
			}
		}
	}
	hash_iter_delete(&it);

	return 0;
}

int SubmitHash::SetJobMachineAttrs()
{
	RETURN_IF_ABORT();
	MyString job_machine_attrs = submit_param_mystring( SUBMIT_KEY_JobMachineAttrs, ATTR_JOB_MACHINE_ATTRS );
	MyString history_len_str = submit_param_mystring( SUBMIT_KEY_JobMachineAttrsHistoryLength, ATTR_JOB_MACHINE_ATTRS_HISTORY_LENGTH );
	MyString buffer;

	if( job_machine_attrs.Length() ) {
		AssignJobString(ATTR_JOB_MACHINE_ATTRS,job_machine_attrs.Value());
	}
	if( history_len_str.Length() ) {
		char *endptr=NULL;
		long history_len = strtol(history_len_str.Value(),&endptr,10);
		if( history_len > INT_MAX || history_len < 0 || *endptr) {
			push_error(stderr, SUBMIT_KEY_JobMachineAttrsHistoryLength "=%s is out of bounds 0 to %d\n",history_len_str.Value(),INT_MAX);
			ABORT_AND_RETURN( 1 );
		}
		AssignJobVal(ATTR_JOB_MACHINE_ATTRS_HISTORY_LENGTH, history_len);
	}
	return 0;
}

#endif // above code is obsolete, kept temporarily for reference.

static const char * check_docker_image(char * docker_image)
{
	// trim leading & trailing whitespace and remove surrounding "" if any.
	docker_image = trim_and_strip_quotes_in_place(docker_image);

	// TODO: add code here to validate docker image argument (if possible)
	return docker_image;
}


int SubmitHash::SetExecutable()
{
	RETURN_IF_ABORT();
	bool	transfer_it = true;
	bool	ignore_it = false;
	char	*ename = NULL;
	char	*macro_value = NULL;
	_submit_file_role role = SFR_EXECUTABLE;
	MyString	full_ename;
	MyString buffer;

	YourStringNoCase gridType(JobGridType.Value());

	// In vm universe and ec2/boinc grid jobs, 'Executable'
	// parameter is not a real file but just the name of job.
	if ( JobUniverse == CONDOR_UNIVERSE_VM ||
		 ( JobUniverse == CONDOR_UNIVERSE_GRID &&
		   ( gridType == "ec2" ||
			 gridType == "gce"  ||
			 gridType == "azure"  ||
			 gridType == "boinc" ) ) ) {
		ignore_it = true;
		role = SFR_PSEUDO_EXECUTABLE;
	}

	if (IsDockerJob) {
		auto_free_ptr docker_image(submit_param(SUBMIT_KEY_DockerImage, ATTR_DOCKER_IMAGE));
		if (docker_image) {
			const char * image = check_docker_image(docker_image.ptr());
			if (! image || ! image[0]) {
				push_error(stderr, "'%s' is not a valid docker_image\n", docker_image.ptr());
				ABORT_AND_RETURN(1);
			}
			AssignJobString(ATTR_DOCKER_IMAGE, image);
		} else if ( ! job->Lookup(ATTR_DOCKER_IMAGE)) {
			push_error(stderr, "docker jobs require a docker_image\n");
			ABORT_AND_RETURN(1);
		}
		role = SFR_PSEUDO_EXECUTABLE;
	}

	ename = submit_param( SUBMIT_KEY_Executable, ATTR_JOB_CMD );
	if( ename == NULL ) {
		// if no executable keyword, but the job already has an executable we are done.
		if (job->Lookup(ATTR_JOB_CMD)) {
			return abort_code;
		}
		/*
		if (ignore_it || IsDockerJob) {
			// the Cmd attribute has no value, and it's ok to have no exe here
			// so set the value to ""
			AssignJobString(ATTR_JOB_CMD, "");
			return abort_code;
		}
		*/
		if (IsDockerJob) {
			// docker jobs don't require an executable.
			ignore_it = true;
			role = SFR_PSEUDO_EXECUTABLE;
		} else {
			push_error(stderr, "No '%s' parameter was provided\n", SUBMIT_KEY_Executable);
			ABORT_AND_RETURN( 1 );
		}
	}

	macro_value = submit_param( SUBMIT_KEY_TransferExecutable, ATTR_TRANSFER_EXECUTABLE );
	if ( macro_value ) {
		if ( macro_value[0] == 'F' || macro_value[0] == 'f' ) {
			AssignJobVal(ATTR_TRANSFER_EXECUTABLE, false);
			transfer_it = false;
		}
		free( macro_value );
	} else {
		// For Docker Universe, if xfer_exe not set at all, and we have an exe
		// heuristically set xfer_exe to false if is a absolute path
		if (IsDockerJob && ename && ename[0] == '/') {
			AssignJobVal(ATTR_TRANSFER_EXECUTABLE, false);
			transfer_it = false;
			ignore_it = true;
		}
	}

	if ( ignore_it ) {
		if( transfer_it == true ) {
			AssignJobVal(ATTR_TRANSFER_EXECUTABLE, false);
			transfer_it = false;
		}
	}

	// If we're not transfering the executable, leave a relative pathname
	// unresolved. This is mainly important for the Globus universe.
	if ( transfer_it ) {
		full_ename = full_path( ename, false );
	} else {
		full_ename = ename;
	}
	if ( !ignore_it ) {
		check_and_universalize_path(full_ename);
	}

	AssignJobString (ATTR_JOB_CMD, full_ename.Value());

#if 1
	// code below moved to SetAutoAttributes
#else

		/* MPI REALLY doesn't like these! */
	if ( JobUniverse != CONDOR_UNIVERSE_MPI ) {
		AssignJobVal(ATTR_MIN_HOSTS, 1);
		AssignJobVal (ATTR_MAX_HOSTS, 1);
	} 

	if ( JobUniverse == CONDOR_UNIVERSE_PARALLEL) {
		AssignJobVal(ATTR_WANT_IO_PROXY, true);
		AssignJobVal(ATTR_JOB_REQUIRES_SANDBOX, true);
	}

	AssignJobVal (ATTR_CURRENT_HOSTS, 0);

	switch(JobUniverse) 
	{
	case CONDOR_UNIVERSE_STANDARD:
		AssignJobVal (ATTR_WANT_REMOTE_SYSCALLS, true);
		AssignJobVal (ATTR_WANT_CHECKPOINT, true);
		break;
	case CONDOR_UNIVERSE_MPI:  // for now
		/*
		if(!use_condor_mpi_universe) {
			push_error(stderr, "mpi universe no longer suppported. Please use parallel universe.\n"
					"You can submit mpi jobs using parallel universe. Most likely, a substitution of\n"
					"\nuniverse = parallel\n\n"
					"in place of\n"
					"\nuniverse = mpi\n\n"
					"in you submit description file will suffice.\n"
					"See the HTCondor Manual Parallel Applications section (2.9) for further details.\n");
			ABORT_AND_RETURN( 1 );
		}
		*/
		//Purposely fall through if use_condor_mpi_universe is true
	case CONDOR_UNIVERSE_VANILLA:
	case CONDOR_UNIVERSE_LOCAL:
	case CONDOR_UNIVERSE_SCHEDULER:
	case CONDOR_UNIVERSE_PARALLEL:
	case CONDOR_UNIVERSE_GRID:
	case CONDOR_UNIVERSE_JAVA:
	case CONDOR_UNIVERSE_VM:
		AssignJobVal (ATTR_WANT_REMOTE_SYSCALLS, false);
		AssignJobVal (ATTR_WANT_CHECKPOINT, false);
		break;
	default:
		push_error(stderr, "Unknown universe %d (%s)\n", JobUniverse, CondorUniverseName(JobUniverse) );
		ABORT_AND_RETURN( 1 );
	}
#endif

	if (FnCheckFile) {
		int rval = FnCheckFile(CheckFileArg, this, role, ename, (transfer_it ? 1 : 0));
		if (rval) { ABORT_AND_RETURN( rval ); }
	}
	if (ename) free(ename);
	return 0;
}


static bool mightTransfer( int universe )
{
	switch( universe ) {
	case CONDOR_UNIVERSE_VANILLA:
	case CONDOR_UNIVERSE_MPI:
	case CONDOR_UNIVERSE_PARALLEL:
	case CONDOR_UNIVERSE_JAVA:
	case CONDOR_UNIVERSE_VM:
		return true;
		break;
	default:
		return false;
		break;
	}
	return false;
}


int SubmitHash::SetUniverse()
{
	RETURN_IF_ABORT();
	MyString buffer;

	auto_free_ptr univ(submit_param(SUBMIT_KEY_Universe, ATTR_JOB_UNIVERSE));
	if ( ! univ) {
		// get a default universe from the config file
		univ.set(param("DEFAULT_UNIVERSE"));
	}

	IsDockerJob = false;
	JobUniverse = 0;
	JobGridType.clear();
	VMType.clear();

	if (univ) {
		JobUniverse = CondorUniverseNumberEx(univ.ptr());
		if ( ! JobUniverse) {
			// maybe it's a topping?
			if (MATCH == strcasecmp(univ.ptr(), "docker")) {
				JobUniverse = CONDOR_UNIVERSE_VANILLA;
				IsDockerJob = true;
			}
		}
	} else {
		// if nothing else, it must be a vanilla universe
		//  *changed from "standard" for 7.2.0*
		JobUniverse = CONDOR_UNIVERSE_VANILLA;
	}

	// set the universe into the job
	AssignJobVal(ATTR_JOB_UNIVERSE, JobUniverse);

	// set the Remote_Universe and Remote_Remote_Universe (if any)
	auto_free_ptr remote_univ(submit_param(SUBMIT_KEY_REMOTE_PREFIX SUBMIT_KEY_Universe,
		                                   SUBMIT_KEY_REMOTE_PREFIX ATTR_JOB_UNIVERSE));
	if (remote_univ) {
		int univ = CondorUniverseNumberEx(remote_univ);
		if ( ! univ) {
			push_error(stderr, "Unknown Remote_Universe of '%s' specified\n", remote_univ.ptr());
			ABORT_AND_RETURN(1);
		}
		AssignJobVal(SUBMIT_KEY_REMOTE_PREFIX ATTR_JOB_UNIVERSE, univ);
	}
	remote_univ.set(submit_param(SUBMIT_KEY_REMOTE_PREFIX SUBMIT_KEY_REMOTE_PREFIX SUBMIT_KEY_Universe,
		                         SUBMIT_KEY_REMOTE_PREFIX SUBMIT_KEY_REMOTE_PREFIX ATTR_JOB_UNIVERSE));
	if (remote_univ) {
		int univ = CondorUniverseNumberEx(remote_univ);
		if (! univ) {
			push_error(stderr, "Unknown Remote_Remote_Universe of '%s' specified\n", remote_univ.ptr());
			ABORT_AND_RETURN(1);
		}
		AssignJobVal(SUBMIT_KEY_REMOTE_PREFIX SUBMIT_KEY_REMOTE_PREFIX ATTR_JOB_UNIVERSE, univ);
	}

	// for "scheduler" or "local" or "parallel" universe, this is all we need to do
	if (JobUniverse == CONDOR_UNIVERSE_SCHEDULER ||
		JobUniverse == CONDOR_UNIVERSE_LOCAL ||
		JobUniverse == CONDOR_UNIVERSE_PARALLEL ||
		JobUniverse == CONDOR_UNIVERSE_MPI)
	{
		return 0;
	}

	// we only check WantParallelScheduling when building the cluster ad (like universe)
	bool wantParallel = submit_param_bool(ATTR_WANT_PARALLEL_SCHEDULING, NULL, false);
	if (wantParallel) {
		AssignJobVal(ATTR_WANT_PARALLEL_SCHEDULING, true);
	}

	if (JobUniverse == CONDOR_UNIVERSE_JAVA) {
		return 0;
	}

	// for vanilla universe, we have some special cases for toppings...
	if (JobUniverse == CONDOR_UNIVERSE_VANILLA) {
		if (IsDockerJob) {
			// TODO: remove this when the docker starter no longer requires it.
			AssignJobVal(ATTR_WANT_DOCKER, true);
		}
		return 0;
	}

	if (JobUniverse == CONDOR_UNIVERSE_STANDARD) {
#if defined( CLIPPED )
		push_error(stderr, "You are trying to submit a \"%s\" job to Condor. "
				 "However, this installation of Condor does not support the "
				 "Standard Universe.\n%s\n%s\n",
				 univ.ptr(), CondorVersion(), CondorPlatform() );
		ABORT_AND_RETURN( 1 );
#else
		// Standard universe needs file checks disabled to create stdout and stderr
		DisableFileChecks = 0;
		return 0;
#endif
	};


	// "globus" or "grid" universe
	if (JobUniverse == CONDOR_UNIVERSE_GRID) {

		//PRAGMA_REMIND("tj: can this code be removed and the code in SetGridParams used instead?")
		bool valid_grid_type = false;
		auto_free_ptr grid_resource(submit_param(SUBMIT_KEY_GridResource, ATTR_GRID_RESOURCE));
		if (grid_resource) {
			valid_grid_type = extract_gridtype(grid_resource, JobGridType);
		} else if (job->LookupString(ATTR_GRID_RESOURCE, buffer)) {
			valid_grid_type = extract_gridtype(buffer.c_str(), JobGridType);
		} else if (clusterAd && clusterAd->LookupString(ATTR_GRID_RESOURCE, buffer)) {
			valid_grid_type = extract_gridtype(buffer.c_str(), JobGridType);
		} else {
			push_error(stderr, SUBMIT_KEY_GridResource " attribute not defined for grid universe job\n");
			ABORT_AND_RETURN(1);
		}

		if ( ! valid_grid_type) {
			push_error(stderr, "Invalid value '%s' for grid type\n"
				"Must be one of: gt2, gt5, pbs, lsf, sge, nqs, condor, nordugrid, unicore, ec2, gce, azure, cream, or boinc\n",
				JobGridType.Value());
			ABORT_AND_RETURN(1);
		}

		return 0;
	};


	if (JobUniverse == CONDOR_UNIVERSE_VM) {

		//PRAGMA_REMIND("tj: move this to ReportCommonMistakes")

			// also lookup checkpoint an network so we can force file transfer submit knobs.
		bool VMCheckpoint = submit_param_bool(SUBMIT_KEY_VM_Checkpoint, ATTR_JOB_VM_CHECKPOINT, false);
		if( VMCheckpoint ) {
			bool VMNetworking = submit_param_bool(SUBMIT_KEY_VM_Networking, ATTR_JOB_VM_NETWORKING, false);
			if( VMNetworking ) {
				/*
				 * User explicitly requested vm_checkpoint = true, 
				 * but they also turned on vm_networking, 
				 * For now, vm_networking is not conflict with vm_checkpoint.
				 * If user still wants to use both vm_networking 
				 * and vm_checkpoint, they explicitly need to define 
				 * when_to_transfer_output = ON_EXIT_OR_EVICT.
				 */
				FileTransferOutput_t when_output = FTO_NONE;
				auto_free_ptr vm_tmp(submit_param( ATTR_WHEN_TO_TRANSFER_OUTPUT, SUBMIT_KEY_WhenToTransferOutput ));
				if ( vm_tmp ) {
					when_output = getFileTransferOutputNum(vm_tmp.ptr());
				}
				if( when_output != FTO_ON_EXIT_OR_EVICT ) {
					MyString err_msg;
					err_msg = "\nERROR: You explicitly requested "
						"both VM checkpoint and VM networking. "
						"However, VM networking is currently conflict "
						"with VM checkpoint. If you still want to use "
						"both VM networking and VM checkpoint, "
						"you explicitly must define "
						"\"when_to_transfer_output = ON_EXIT_OR_EVICT\"\n";
					print_wrapped_text( err_msg.Value(), stderr );
					ABORT_AND_RETURN( 1 );
				}
			}
			// For vm checkpoint, we turn on condor file transfer
			set_submit_param( ATTR_SHOULD_TRANSFER_FILES, "YES");
			set_submit_param( ATTR_WHEN_TO_TRANSFER_OUTPUT, "ON_EXIT_OR_EVICT");
		} else {
			// Even if we don't use vm_checkpoint, 
			// we always turn on condor file transfer for VM universe.
			// Here there are several reasons.
			// For example, because we may use snapshot disks in vmware, 
			// those snapshot disks need to be transferred back 
			// to this submit machine.
			// For another example, a job user want to transfer vm_cdrom_files 
			// but doesn't want to transfer disk files.
			// If we need the same file system domain, 
			// we will add the requirement of file system domain later as well.
			set_submit_param( ATTR_SHOULD_TRANSFER_FILES, "YES");
			set_submit_param( ATTR_WHEN_TO_TRANSFER_OUTPUT, "ON_EXIT");
		}

		return 0;
	};

	// If we get to here, this is an unknown or unsupported universe.
	if (univ && ! JobUniverse) {
		push_error(stderr, "I don't know about the '%s' universe.\n", univ.ptr());
		ABORT_AND_RETURN( 1 );
	} else if (JobUniverse) {
		push_error(stderr, "'%s' is not a supported universe.\n", CondorUniverseNameUcFirst(JobUniverse));
		ABORT_AND_RETURN( 1 );
	}

	return 0;
}

int SubmitHash::SetParallelParams()
{
	RETURN_IF_ABORT();
	MyString buffer;

	bool wantParallel = false;
	job->LookupBool(ATTR_WANT_PARALLEL_SCHEDULING, wantParallel);
 
	if (JobUniverse == CONDOR_UNIVERSE_MPI ||
		JobUniverse == CONDOR_UNIVERSE_PARALLEL || wantParallel) {

		auto_free_ptr mach_count(submit_param(SUBMIT_KEY_MachineCount, ATTR_MACHINE_COUNT));
		if( ! mach_count ) { 
				// try an alternate name
			mach_count.set(submit_param(SUBMIT_KEY_NodeCount, SUBMIT_KEY_NodeCountAlt));
		}
		if (mach_count) {
			int tmp = atoi(mach_count);
			AssignJobVal(ATTR_MIN_HOSTS, tmp);
			AssignJobVal(ATTR_MAX_HOSTS, tmp);
		}
		else if ( ! job->Lookup(ATTR_MAX_HOSTS)) {
			push_error(stderr, "No machine_count specified!\n" );
			ABORT_AND_RETURN( 1 );
		}

		// to preserve pre 8.9 behavior. when building the cluster ad, set request_cpus for parallel jobs to 1
		// this will get overwritten by SetRequestCpus if the submit actually has a request_cpus keyword
		// but it will NOT be overwritten by JOB_DEFAULT_REQUESTCPUS
		if ( ! clusterAd) {
			AssignJobVal(ATTR_REQUEST_CPUS, 1);
		}
	}

	if (JobUniverse == CONDOR_UNIVERSE_PARALLEL && ! clusterAd) {
		AssignJobVal(ATTR_WANT_IO_PROXY, true);
		AssignJobVal(ATTR_JOB_REQUIRES_SANDBOX, true);
	}

	return 0;
}

/* This function is used to handle submit file commands that are inserted
 * into the job ClassAd verbatim, with no special treatment.
 */

static const SimpleSubmitKeyword prunable_keywords[] = {
	// formerly SetSimpleJobExprs
	{SUBMIT_KEY_NextJobStartDelay, ATTR_NEXT_JOB_START_DELAY, SimpleSubmitKeyword::f_as_expr},
	{SUBMIT_KEY_KeepClaimIdle, ATTR_JOB_KEEP_CLAIM_IDLE, SimpleSubmitKeyword::f_as_expr},
	{SUBMIT_KEY_JobAdInformationAttrs, ATTR_JOB_AD_INFORMATION_ATTRS, SimpleSubmitKeyword::f_as_string},
	{SUBMIT_KEY_JobMaterializeMaxIdle, ATTR_JOB_MATERIALIZE_MAX_IDLE, SimpleSubmitKeyword::f_as_expr},
	{SUBMIT_KEY_JobMaterializeMaxIdleAlt, ATTR_JOB_MATERIALIZE_MAX_IDLE, SimpleSubmitKeyword::f_as_expr | SimpleSubmitKeyword::f_alt_name},
	{SUBMIT_KEY_DockerNetworkType, ATTR_JOB_DOCKER_NETWORK_TYPE, SimpleSubmitKeyword::f_as_string},
	{SUBMIT_KEY_TransferPlugins, ATTR_TRANSFER_PLUGINS, SimpleSubmitKeyword::f_as_string},

	// formerly SetJobMachineAttrs
	{SUBMIT_KEY_JobMachineAttrs, ATTR_JOB_MACHINE_ATTRS, SimpleSubmitKeyword::f_as_string},
	{SUBMIT_KEY_JobMachineAttrsHistoryLength, ATTR_JOB_MACHINE_ATTRS_HISTORY_LENGTH, SimpleSubmitKeyword::f_as_int},

	// formerly SetNotifyUser
	{SUBMIT_KEY_NotifyUser, ATTR_NOTIFY_USER, SimpleSubmitKeyword::f_as_string},
	// formerly SetEmailAttributes
	{SUBMIT_KEY_EmailAttributes, ATTR_EMAIL_ATTRIBUTES, SimpleSubmitKeyword::f_as_string | SimpleSubmitKeyword::f_as_list},
	// formerly SetRemoteInitialDir
	{SUBMIT_KEY_RemoteInitialDir, ATTR_JOB_REMOTE_IWD, SimpleSubmitKeyword::f_as_string},
	// formerly SetRemoteAttrs (2 levels of remoteness hard coded here)
	{SUBMIT_KEY_REMOTE_PREFIX SUBMIT_KEY_GridResource,  SUBMIT_KEY_REMOTE_PREFIX ATTR_GRID_RESOURCE, SimpleSubmitKeyword::f_as_string},
	{SUBMIT_KEY_REMOTE_PREFIX SUBMIT_KEY_GlobusRSL, SUBMIT_KEY_REMOTE_PREFIX ATTR_GLOBUS_RSL, SimpleSubmitKeyword::f_as_string},
	{SUBMIT_KEY_REMOTE_PREFIX SUBMIT_KEY_NordugridRSL, SUBMIT_KEY_REMOTE_PREFIX ATTR_NORDUGRID_RSL, SimpleSubmitKeyword::f_as_string},
	{SUBMIT_KEY_REMOTE_PREFIX SUBMIT_KEY_REMOTE_PREFIX SUBMIT_KEY_GridResource, SUBMIT_KEY_REMOTE_PREFIX SUBMIT_KEY_REMOTE_PREFIX ATTR_GRID_RESOURCE, SimpleSubmitKeyword::f_as_string},
	{SUBMIT_KEY_REMOTE_PREFIX SUBMIT_KEY_REMOTE_PREFIX SUBMIT_KEY_GlobusRSL, SUBMIT_KEY_REMOTE_PREFIX SUBMIT_KEY_REMOTE_PREFIX ATTR_GLOBUS_RSL, SimpleSubmitKeyword::f_as_string},
	{SUBMIT_KEY_REMOTE_PREFIX SUBMIT_KEY_REMOTE_PREFIX SUBMIT_KEY_NordugridRSL, SUBMIT_KEY_REMOTE_PREFIX SUBMIT_KEY_REMOTE_PREFIX ATTR_NORDUGRID_RSL, SimpleSubmitKeyword::f_as_string},

	// formerly SetOutputDestination
	{SUBMIT_KEY_OutputDestination, ATTR_OUTPUT_DESTINATION, SimpleSubmitKeyword::f_as_string},
	// formerly SetWantGracefulRemoval
	{SUBMIT_KEY_WantGracefulRemoval, ATTR_WANT_GRACEFUL_REMOVAL, SimpleSubmitKeyword::f_as_expr},
	// formerly SetJobMaxVacateTime
	{SUBMIT_KEY_JobMaxVacateTime, ATTR_JOB_MAX_VACATE_TIME, SimpleSubmitKeyword::f_as_expr},
	// formerly SetEncryptExecuteDir
	{SUBMIT_KEY_EncryptExecuteDir, ATTR_ENCRYPT_EXECUTE_DIRECTORY, SimpleSubmitKeyword::f_as_bool},
	// formerly SetPerFileEncryption
	{SUBMIT_KEY_EncryptInputFiles, ATTR_ENCRYPT_INPUT_FILES, SimpleSubmitKeyword::f_as_string},
	{SUBMIT_KEY_EncryptOutputFiles, ATTR_ENCRYPT_OUTPUT_FILES, SimpleSubmitKeyword::f_as_string},
	{SUBMIT_KEY_DontEncryptInputFiles, ATTR_DONT_ENCRYPT_INPUT_FILES, SimpleSubmitKeyword::f_as_string},
	{SUBMIT_KEY_DontEncryptOutputFiles, ATTR_DONT_ENCRYPT_OUTPUT_FILES, SimpleSubmitKeyword::f_as_string},
	// formerly SetLoadProfile
	{SUBMIT_KEY_LoadProfile,  ATTR_JOB_LOAD_PROFILE, SimpleSubmitKeyword::f_as_bool},
	// formerly SetFileOptions
	{SUBMIT_KEY_FileRemaps, ATTR_FILE_REMAPS, SimpleSubmitKeyword::f_as_expr}, // TODO: should this be a string rather than an expression?
	{SUBMIT_KEY_BufferFiles, ATTR_BUFFER_FILES, SimpleSubmitKeyword::f_as_expr},
	{SUBMIT_KEY_BufferSize, ATTR_BUFFER_SIZE, SimpleSubmitKeyword::f_as_expr},
	{SUBMIT_KEY_BufferBlockSize, ATTR_BUFFER_BLOCK_SIZE, SimpleSubmitKeyword::f_as_expr},
	// formerly SetFetchFiles
	{SUBMIT_KEY_FetchFiles, ATTR_FETCH_FILES, SimpleSubmitKeyword::f_as_string},
	// formerly SetCompressFiles
	{SUBMIT_KEY_CompressFiles, ATTR_COMPRESS_FILES, SimpleSubmitKeyword::f_as_string},
	// formerly SetAppendFiles
	{SUBMIT_KEY_AppendFiles, ATTR_APPEND_FILES, SimpleSubmitKeyword::f_as_string},
	// formerly SetLocalFiles
	{SUBMIT_KEY_LocalFiles, ATTR_LOCAL_FILES, SimpleSubmitKeyword::f_as_string},
	// formerly SetUserLog
	{SUBMIT_KEY_UserLogFile, ATTR_ULOG_FILE, SimpleSubmitKeyword::f_as_string | SimpleSubmitKeyword::f_logfile},
	{SUBMIT_KEY_DagmanLogFile, ATTR_DAGMAN_WORKFLOW_LOG, SimpleSubmitKeyword::f_as_string | SimpleSubmitKeyword::f_logfile},
	{SUBMIT_KEY_UserLogUseXML, ATTR_ULOG_USE_XML, SimpleSubmitKeyword::f_as_bool},

	// formerly SetNoopJob
	{SUBMIT_KEY_Noop, ATTR_JOB_NOOP, SimpleSubmitKeyword::f_as_expr},
	{SUBMIT_KEY_NoopExitSignal, ATTR_JOB_NOOP_EXIT_SIGNAL, SimpleSubmitKeyword::f_as_expr},
	{SUBMIT_KEY_NoopExitCode, ATTR_JOB_NOOP_EXIT_CODE, SimpleSubmitKeyword::f_as_expr},
	// formerly SetDAGNodeName
	{ATTR_DAG_NODE_NAME_ALT, ATTR_DAG_NODE_NAME, SimpleSubmitKeyword::f_as_string},
	// formerly SetMatchListLen
	{SUBMIT_KEY_LastMatchListLength, ATTR_LAST_MATCH_LIST_LENGTH, SimpleSubmitKeyword::f_as_int},
	// formerly SetDAGManJobId
	{SUBMIT_KEY_DAGManJobId, ATTR_DAGMAN_JOB_ID, SimpleSubmitKeyword::f_as_string},
	// formerly SetLogNotes
	{SUBMIT_KEY_LogNotesCommand, ATTR_SUBMIT_EVENT_NOTES, SimpleSubmitKeyword::f_as_string},
	// formerly SetUserNotes
	{SUBMIT_KEY_UserNotesCommand, ATTR_SUBMIT_EVENT_USER_NOTES, SimpleSubmitKeyword::f_as_string},
	// formerly SetStackSize
	{SUBMIT_KEY_StackSize, ATTR_STACK_SIZE, SimpleSubmitKeyword::f_as_expr},
	// formerly SetJarFiles
	{SUBMIT_KEY_JarFiles, ATTR_JAR_FILES, SimpleSubmitKeyword::f_as_string},
	// formerly SetParallelStartupScripts
	{SUBMIT_KEY_ParallelScriptShadow, ATTR_PARALLEL_SCRIPT_SHADOW, SimpleSubmitKeyword::f_as_string},
	{SUBMIT_KEY_ParallelScriptStarter, ATTR_PARALLEL_SCRIPT_STARTER, SimpleSubmitKeyword::f_as_string},
	// formerly SetCronTab
	{SUBMIT_KEY_CronMinute, ATTR_CRON_MINUTES, SimpleSubmitKeyword::f_as_string},
	{SUBMIT_KEY_CronHour, ATTR_CRON_HOURS, SimpleSubmitKeyword::f_as_string},
	{SUBMIT_KEY_CronDayOfMonth, ATTR_CRON_DAYS_OF_MONTH, SimpleSubmitKeyword::f_as_string},
	{SUBMIT_KEY_CronMonth, ATTR_CRON_MONTHS, SimpleSubmitKeyword::f_as_string},
	{SUBMIT_KEY_CronDayOfWeek, ATTR_CRON_DAYS_OF_WEEK, SimpleSubmitKeyword::f_as_string},
	// formerly SetDescription
	{SUBMIT_KEY_Description, ATTR_JOB_DESCRIPTION, SimpleSubmitKeyword::f_as_string},
	{SUBMIT_KEY_BatchName, ATTR_JOB_BATCH_NAME, SimpleSubmitKeyword::f_as_string | SimpleSubmitKeyword::f_strip_quotes},
	// formerly SetNiceUser
	{SUBMIT_KEY_NiceUser, ATTR_NICE_USER, SimpleSubmitKeyword::f_as_bool},
	// formerly SetMaxJobRetirementTime
	{SUBMIT_KEY_MaxJobRetirementTime, ATTR_MAX_JOB_RETIREMENT_TIME, SimpleSubmitKeyword::f_as_expr},
	// formerly SetJobLease
	{SUBMIT_KEY_JobLeaseDuration, ATTR_JOB_LEASE_DURATION, SimpleSubmitKeyword::f_as_expr},
	// formerly SetCoreSize.  NOTE: formerly ATTR_CORE_SIZE was looked up before SUBMIT_KEY_CoreSize
	{SUBMIT_KEY_CoreSize, ATTR_CORE_SIZE, SimpleSubmitKeyword::f_as_int},
	// formerly SetPrio
	{SUBMIT_KEY_Priority, ATTR_JOB_PRIO, SimpleSubmitKeyword::f_as_int},
	{ATTR_PRIO, ATTR_JOB_PRIO, SimpleSubmitKeyword::f_as_int | SimpleSubmitKeyword::f_alt_name},
	// formerly SetWantRemoteIO
	{SUBMIT_KEY_WantRemoteIO, ATTR_WANT_REMOTE_IO, SimpleSubmitKeyword::f_as_bool},
	// formerly SetRunAsOwner
	{SUBMIT_KEY_RunAsOwner, ATTR_JOB_RUNAS_OWNER, SimpleSubmitKeyword::f_as_bool},
	// formerly SetTransferFiles
	{SUBMIT_KEY_MaxTransferInputMB, ATTR_MAX_TRANSFER_INPUT_MB, SimpleSubmitKeyword::f_as_expr},
	{SUBMIT_KEY_MaxTransferOutputMB, ATTR_MAX_TRANSFER_OUTPUT_MB, SimpleSubmitKeyword::f_as_expr},

	// items declared above this banner are inserted by SetSimpleJobExprs
	// -- SPECIAL HANDLING REQUIRED FOR THESE ---
	// items declared below this banner are inserted by the various SetXXX methods

	// invoke SetExecutable
	{SUBMIT_KEY_DockerImage, ATTR_DOCKER_IMAGE, SimpleSubmitKeyword::f_as_string | SimpleSubmitKeyword::f_special_exe},
	{SUBMIT_KEY_Executable, ATTR_JOB_CMD, SimpleSubmitKeyword::f_as_string | SimpleSubmitKeyword::f_exefile | SimpleSubmitKeyword::f_special_exe},
	{SUBMIT_KEY_TransferExecutable, ATTR_TRANSFER_EXECUTABLE, SimpleSubmitKeyword::f_as_bool | SimpleSubmitKeyword::f_special_exe},
	// invoke SetArguments
	{SUBMIT_KEY_Arguments1, ATTR_JOB_ARGUMENTS1, SimpleSubmitKeyword::f_as_string | SimpleSubmitKeyword::f_special_args},
	{SUBMIT_KEY_Arguments2, NULL, SimpleSubmitKeyword::f_as_string | SimpleSubmitKeyword::f_alt_err | SimpleSubmitKeyword::f_special_args },
	{SUBMIT_CMD_AllowArgumentsV1, NULL, SimpleSubmitKeyword::f_as_string | SimpleSubmitKeyword::f_special_args},
	// invoke SetRequestResources
	{ SUBMIT_KEY_RequestCpus, ATTR_REQUEST_CPUS, SimpleSubmitKeyword::f_as_expr },
	{ SUBMIT_KEY_RequestDisk, ATTR_REQUEST_DISK, SimpleSubmitKeyword::f_as_expr },
	{ SUBMIT_KEY_RequestMemory, ATTR_REQUEST_MEMORY, SimpleSubmitKeyword::f_as_expr },
	{ "request_gpus", "RequestGPUs", SimpleSubmitKeyword::f_as_expr },
		// invoke SetGridParams
	{SUBMIT_KEY_GridResource, ATTR_GRID_RESOURCE, SimpleSubmitKeyword::f_as_string | SimpleSubmitKeyword::f_special_grid},
	{SUBMIT_KEY_GlobusResubmit, ATTR_GLOBUS_RESUBMIT_CHECK, SimpleSubmitKeyword::f_as_expr | SimpleSubmitKeyword::f_special_grid },
	{SUBMIT_KEY_GridShell, ATTR_USE_GRID_SHELL, SimpleSubmitKeyword::f_as_bool | SimpleSubmitKeyword::f_special_grid },
	{SUBMIT_KEY_GlobusRematch, ATTR_REMATCH_CHECK, SimpleSubmitKeyword::f_as_expr | SimpleSubmitKeyword::f_special_grid },
	{SUBMIT_KEY_GlobusRSL, ATTR_GLOBUS_RSL, SimpleSubmitKeyword::f_as_string | SimpleSubmitKeyword::f_special_grid },
	{SUBMIT_KEY_NordugridRSL, ATTR_NORDUGRID_RSL, SimpleSubmitKeyword::f_as_string | SimpleSubmitKeyword::f_special_grid },
	{SUBMIT_KEY_CreamAttributes, ATTR_CREAM_ATTRIBUTES, SimpleSubmitKeyword::f_as_string | SimpleSubmitKeyword::f_special_grid },
	{SUBMIT_KEY_BatchQueue, ATTR_BATCH_QUEUE, SimpleSubmitKeyword::f_as_string | SimpleSubmitKeyword::f_special_grid },
	{SUBMIT_KEY_KeystoreFile, ATTR_KEYSTORE_FILE, SimpleSubmitKeyword::f_as_string | SimpleSubmitKeyword::f_special_grid },
	{SUBMIT_KEY_KeystoreAlias, ATTR_KEYSTORE_ALIAS, SimpleSubmitKeyword::f_as_string | SimpleSubmitKeyword::f_special_grid },
	{SUBMIT_KEY_KeystorePassphraseFile,ATTR_KEYSTORE_PASSPHRASE_FILE, SimpleSubmitKeyword::f_as_string | SimpleSubmitKeyword::f_special_grid },
	{SUBMIT_KEY_EC2AccessKeyId, ATTR_EC2_ACCESS_KEY_ID, SimpleSubmitKeyword::f_as_string | SimpleSubmitKeyword::f_special_grid },
	{SUBMIT_KEY_EC2SecretAccessKey, ATTR_EC2_SECRET_ACCESS_KEY, SimpleSubmitKeyword::f_as_string | SimpleSubmitKeyword::f_special_grid },
	{SUBMIT_KEY_EC2KeyPair, ATTR_EC2_KEY_PAIR, SimpleSubmitKeyword::f_as_string | SimpleSubmitKeyword::f_special_grid },
	{SUBMIT_KEY_EC2KeyPairAlt, ATTR_EC2_KEY_PAIR, SimpleSubmitKeyword::f_as_string | SimpleSubmitKeyword::f_special_grid },
	{SUBMIT_KEY_EC2KeyPairFile, ATTR_EC2_KEY_PAIR_FILE, SimpleSubmitKeyword::f_as_string | SimpleSubmitKeyword::f_special_grid },
	{SUBMIT_KEY_EC2KeyPairFileAlt, ATTR_EC2_KEY_PAIR_FILE, SimpleSubmitKeyword::f_as_string | SimpleSubmitKeyword::f_special_grid },
	{SUBMIT_KEY_EC2SecurityGroups, ATTR_EC2_SECURITY_GROUPS, SimpleSubmitKeyword::f_as_string | SimpleSubmitKeyword::f_special_grid },
	{SUBMIT_KEY_EC2SecurityIDs, ATTR_EC2_SECURITY_IDS, SimpleSubmitKeyword::f_as_string | SimpleSubmitKeyword::f_special_grid },
	{SUBMIT_KEY_EC2AmiID, ATTR_EC2_AMI_ID, SimpleSubmitKeyword::f_as_string | SimpleSubmitKeyword::f_special_grid },
	{SUBMIT_KEY_EC2InstanceType, ATTR_EC2_INSTANCE_TYPE, SimpleSubmitKeyword::f_as_string | SimpleSubmitKeyword::f_special_grid },
	{SUBMIT_KEY_EC2VpcSubnet, ATTR_EC2_VPC_SUBNET, SimpleSubmitKeyword::f_as_string | SimpleSubmitKeyword::f_special_grid },
	{SUBMIT_KEY_EC2VpcIP, ATTR_EC2_VPC_IP, SimpleSubmitKeyword::f_as_string | SimpleSubmitKeyword::f_special_grid },
	{SUBMIT_KEY_EC2ElasticIP, ATTR_EC2_ELASTIC_IP, SimpleSubmitKeyword::f_as_string | SimpleSubmitKeyword::f_special_grid },
	{SUBMIT_KEY_EC2AvailabilityZone, ATTR_EC2_AVAILABILITY_ZONE, SimpleSubmitKeyword::f_as_string | SimpleSubmitKeyword::f_special_grid },
	{SUBMIT_KEY_EC2EBSVolumes, ATTR_EC2_EBS_VOLUMES, SimpleSubmitKeyword::f_as_string | SimpleSubmitKeyword::f_special_grid },
	{SUBMIT_KEY_EC2SpotPrice, ATTR_EC2_SPOT_PRICE, SimpleSubmitKeyword::f_as_string | SimpleSubmitKeyword::f_special_grid },
	{SUBMIT_KEY_EC2BlockDeviceMapping, ATTR_EC2_BLOCK_DEVICE_MAPPING, SimpleSubmitKeyword::f_as_string | SimpleSubmitKeyword::f_special_grid },
	{SUBMIT_KEY_EC2UserData, ATTR_EC2_USER_DATA, SimpleSubmitKeyword::f_as_string | SimpleSubmitKeyword::f_special_grid },
	{SUBMIT_KEY_EC2UserDataFile, ATTR_EC2_USER_DATA_FILE, SimpleSubmitKeyword::f_as_string | SimpleSubmitKeyword::f_special_grid },
	{SUBMIT_KEY_EC2IamProfileArn, ATTR_EC2_IAM_PROFILE_ARN, SimpleSubmitKeyword::f_as_string | SimpleSubmitKeyword::f_special_grid },
	{SUBMIT_KEY_EC2IamProfileName, ATTR_EC2_IAM_PROFILE_NAME, SimpleSubmitKeyword::f_as_string | SimpleSubmitKeyword::f_special_grid },
	{SUBMIT_KEY_EC2ParamNames, ATTR_EC2_PARAM_NAMES, SimpleSubmitKeyword::f_as_string | SimpleSubmitKeyword::f_special_grid },
	{SUBMIT_KEY_EC2TagNames, ATTR_EC2_TAG_NAMES, SimpleSubmitKeyword::f_as_string | SimpleSubmitKeyword::f_special_grid },
	{SUBMIT_KEY_BoincAuthenticatorFile,ATTR_BOINC_AUTHENTICATOR_FILE, SimpleSubmitKeyword::f_as_string | SimpleSubmitKeyword::f_special_grid },
	{SUBMIT_KEY_GceAuthFile, ATTR_GCE_AUTH_FILE, SimpleSubmitKeyword::f_as_string | SimpleSubmitKeyword::f_special_grid },
	{SUBMIT_KEY_GceAccount, ATTR_GCE_ACCOUNT, SimpleSubmitKeyword::f_as_string | SimpleSubmitKeyword::f_special_grid },
	{SUBMIT_KEY_GceImage, ATTR_GCE_IMAGE, SimpleSubmitKeyword::f_as_string | SimpleSubmitKeyword::f_special_grid },
	{SUBMIT_KEY_GceMachineType, ATTR_GCE_MACHINE_TYPE, SimpleSubmitKeyword::f_as_string | SimpleSubmitKeyword::f_special_grid },
	{SUBMIT_KEY_GceMetadata, ATTR_GCE_METADATA, SimpleSubmitKeyword::f_as_string | SimpleSubmitKeyword::f_special_grid },
	{SUBMIT_KEY_GceMetadataFile, ATTR_GCE_METADATA_FILE, SimpleSubmitKeyword::f_as_string | SimpleSubmitKeyword::f_special_grid },
	{SUBMIT_KEY_GcePreemptible, ATTR_GCE_PREEMPTIBLE, SimpleSubmitKeyword::f_as_bool | SimpleSubmitKeyword::f_special_grid },
	{SUBMIT_KEY_GceJsonFile, ATTR_GCE_JSON_FILE, SimpleSubmitKeyword::f_as_string | SimpleSubmitKeyword::f_special_grid },
	{SUBMIT_KEY_AzureAuthFile, ATTR_AZURE_AUTH_FILE, SimpleSubmitKeyword::f_as_string | SimpleSubmitKeyword::f_special_grid },
	{SUBMIT_KEY_AzureImage, ATTR_AZURE_IMAGE, SimpleSubmitKeyword::f_as_string | SimpleSubmitKeyword::f_special_grid },
	{SUBMIT_KEY_AzureLocation, ATTR_AZURE_LOCATION, SimpleSubmitKeyword::f_as_string | SimpleSubmitKeyword::f_special_grid },
	{SUBMIT_KEY_AzureSize, ATTR_AZURE_SIZE, SimpleSubmitKeyword::f_as_string | SimpleSubmitKeyword::f_special_grid },
	{SUBMIT_KEY_AzureAdminUsername, ATTR_AZURE_ADMIN_USERNAME, SimpleSubmitKeyword::f_as_string | SimpleSubmitKeyword::f_special_grid },
	{SUBMIT_KEY_AzureAdminKey, ATTR_AZURE_ADMIN_KEY, SimpleSubmitKeyword::f_as_string | SimpleSubmitKeyword::f_special_grid },
	// invoke SetVMParams
	{SUBMIT_KEY_VM_Type, ATTR_JOB_VM_TYPE, SimpleSubmitKeyword::f_as_string | SimpleSubmitKeyword::f_special_vm},
	{SUBMIT_KEY_VM_Checkpoint, ATTR_JOB_VM_CHECKPOINT, SimpleSubmitKeyword::f_as_bool | SimpleSubmitKeyword::f_special_vm},
	{SUBMIT_KEY_VM_Networking, ATTR_JOB_VM_NETWORKING, SimpleSubmitKeyword::f_as_bool | SimpleSubmitKeyword::f_special_vm},
	{SUBMIT_KEY_VM_Networking_Type, ATTR_JOB_VM_NETWORKING_TYPE, SimpleSubmitKeyword::f_as_string | SimpleSubmitKeyword::f_special_vm},
	{SUBMIT_KEY_VM_VNC, ATTR_JOB_VM_VNC, SimpleSubmitKeyword::f_as_bool | SimpleSubmitKeyword::f_special_vm},
	{SUBMIT_KEY_VM_Memory, NULL, SimpleSubmitKeyword::f_as_expr | SimpleSubmitKeyword::f_special_vm},
	{SUBMIT_KEY_VM_VCPUS, NULL, SimpleSubmitKeyword::f_as_int | SimpleSubmitKeyword::f_special_vm},
	{SUBMIT_KEY_VM_MACAddr, ATTR_JOB_VM_MACADDR, SimpleSubmitKeyword::f_as_string | SimpleSubmitKeyword::f_special_vm},
	{SUBMIT_KEY_VM_NO_OUTPUT_VM, NULL, SimpleSubmitKeyword::f_as_bool | SimpleSubmitKeyword::f_special_vm},
	{SUBMIT_KEY_VM_XEN_KERNEL, VMPARAM_XEN_KERNEL, SimpleSubmitKeyword::f_as_string | SimpleSubmitKeyword::f_special_vm},
	{SUBMIT_KEY_VM_XEN_INITRD, NULL, SimpleSubmitKeyword::f_as_string | SimpleSubmitKeyword::f_special_vm},
	{SUBMIT_KEY_VM_XEN_ROOT, NULL, SimpleSubmitKeyword::f_as_string | SimpleSubmitKeyword::f_special_vm},
	{SUBMIT_KEY_VM_XEN_KERNEL_PARAMS, NULL, SimpleSubmitKeyword::f_as_string | SimpleSubmitKeyword::f_special_vm},
	{SUBMIT_KEY_VM_DISK, NULL, SimpleSubmitKeyword::f_as_string | SimpleSubmitKeyword::f_special_vm},
	{SUBMIT_KEY_VM_VMWARE_SHOULD_TRANSFER_FILES, NULL, SimpleSubmitKeyword::f_as_bool | SimpleSubmitKeyword::f_special_vm},
	{SUBMIT_KEY_VM_VMWARE_SNAPSHOT_DISK, NULL, SimpleSubmitKeyword::f_as_bool | SimpleSubmitKeyword::f_special_vm},
	{SUBMIT_KEY_VM_VMWARE_DIR, VMPARAM_VMWARE_DIR, SimpleSubmitKeyword::f_as_string | SimpleSubmitKeyword::f_special_vm},
	// invoke SetJavaVMArgs
	{SUBMIT_KEY_JavaVMArguments1, ATTR_JOB_JAVA_VM_ARGS1, SimpleSubmitKeyword::f_as_string | SimpleSubmitKeyword::f_special_java},
	{SUBMIT_KEY_JavaVMArgs, ATTR_JOB_JAVA_VM_ARGS1, SimpleSubmitKeyword::f_as_string | SimpleSubmitKeyword::f_alt_err | SimpleSubmitKeyword::f_special_java},
	{SUBMIT_KEY_JavaVMArguments2, NULL, SimpleSubmitKeyword::f_as_string | SimpleSubmitKeyword::f_special_java},
	{SUBMIT_CMD_AllowArgumentsV1, NULL, SimpleSubmitKeyword::f_as_bool | SimpleSubmitKeyword::f_special_java},
	// invoke SetParallelParams, this sets different attributes for the same keyword depending on universe (sigh)
	{ ATTR_WANT_PARALLEL_SCHEDULING, ATTR_WANT_PARALLEL_SCHEDULING, SimpleSubmitKeyword::f_as_bool | SimpleSubmitKeyword::f_special_parallel },
	{ SUBMIT_KEY_MachineCount, ATTR_MACHINE_COUNT, SimpleSubmitKeyword::f_as_int | SimpleSubmitKeyword::f_special_parallel },
	{ SUBMIT_KEY_NodeCount, ATTR_MACHINE_COUNT, SimpleSubmitKeyword::f_as_int | SimpleSubmitKeyword::f_alt_name | SimpleSubmitKeyword::f_special_parallel },
	{ SUBMIT_KEY_NodeCountAlt, ATTR_MACHINE_COUNT, SimpleSubmitKeyword::f_as_int | SimpleSubmitKeyword::f_alt_name | SimpleSubmitKeyword::f_special_parallel },
	// invoke SetEnvironment
	{SUBMIT_KEY_Environment1, ATTR_JOB_ENVIRONMENT1, SimpleSubmitKeyword::f_as_string | SimpleSubmitKeyword::f_special_env},
	{SUBMIT_KEY_Environment2, NULL, SimpleSubmitKeyword::f_as_string | SimpleSubmitKeyword::f_special_env},
	{SUBMIT_CMD_AllowEnvironmentV1, NULL, SimpleSubmitKeyword::f_as_bool | SimpleSubmitKeyword::f_special_env},
	{SUBMIT_CMD_GetEnvironment, NULL, SimpleSubmitKeyword::f_as_bool | SimpleSubmitKeyword::f_special_env},
	{SUBMIT_CMD_GetEnvironmentAlt, NULL, SimpleSubmitKeyword::f_as_bool | SimpleSubmitKeyword::f_alt_name | SimpleSubmitKeyword::f_special_env},
	{SUBMIT_CMD_AllowStartupScript, NULL, SimpleSubmitKeyword::f_as_bool | SimpleSubmitKeyword::f_special_env},
	{SUBMIT_CMD_AllowStartupScriptAlt, NULL, SimpleSubmitKeyword::f_as_bool | SimpleSubmitKeyword::f_alt_name | SimpleSubmitKeyword::f_special_env},

	// invoke SetNotification
	{SUBMIT_KEY_Notification, ATTR_JOB_NOTIFICATION, SimpleSubmitKeyword::f_as_int | SimpleSubmitKeyword::f_special_notify},
	// invoke SetRank
	{SUBMIT_KEY_Rank, ATTR_RANK, SimpleSubmitKeyword::f_as_expr | SimpleSubmitKeyword::f_special_rank },
	{SUBMIT_KEY_Preferences, ATTR_RANK, SimpleSubmitKeyword::f_as_expr | SimpleSubmitKeyword::f_alt_name | SimpleSubmitKeyword::f_special_rank },
	// invoke SetConcurrencyLimits
	{SUBMIT_KEY_ConcurrencyLimits, ATTR_CONCURRENCY_LIMITS, SimpleSubmitKeyword::f_as_string | SimpleSubmitKeyword::f_special_concurr},
	{SUBMIT_KEY_ConcurrencyLimitsExpr, ATTR_CONCURRENCY_LIMITS, SimpleSubmitKeyword::f_as_expr | SimpleSubmitKeyword::f_special_concurr | SimpleSubmitKeyword::f_alt_err},
	// invoke SetAccountingGroup
	{SUBMIT_KEY_AcctGroup, ATTR_ACCOUNTING_GROUP, SimpleSubmitKeyword::f_as_string | SimpleSubmitKeyword::f_special_acctgroup },
	{SUBMIT_KEY_AcctGroupUser, ATTR_ACCT_GROUP_USER, SimpleSubmitKeyword::f_as_string | SimpleSubmitKeyword::f_special_acctgroup },
	//{ "+" ATTR_ACCOUNTING_GROUP, ATTR_ACCOUNTING_GROUP, SimpleSubmitKeyword::f_as_string | SimpleSubmitKeyword::f_special_acctgroup },
	// invoke SetStdin
	{SUBMIT_KEY_TransferInput, ATTR_TRANSFER_INPUT, SimpleSubmitKeyword::f_as_bool | SimpleSubmitKeyword::f_special_stdin },
	{SUBMIT_KEY_StreamInput, ATTR_STREAM_INPUT, SimpleSubmitKeyword::f_as_bool | SimpleSubmitKeyword::f_special_stdin },
	{SUBMIT_KEY_Input, SUBMIT_KEY_Stdin, SimpleSubmitKeyword::f_as_string | SimpleSubmitKeyword::f_special_stdin },
	// invoke SetStdout
	{SUBMIT_KEY_TransferOutput, ATTR_TRANSFER_OUTPUT, SimpleSubmitKeyword::f_as_bool | SimpleSubmitKeyword::f_special_stdout },
	{SUBMIT_KEY_StreamOutput, ATTR_STREAM_OUTPUT, SimpleSubmitKeyword::f_as_bool | SimpleSubmitKeyword::f_special_stdout },
	{SUBMIT_KEY_Output, SUBMIT_KEY_Stdout, SimpleSubmitKeyword::f_as_string | SimpleSubmitKeyword::f_special_stdout },
	// invoke SetStderr
	{SUBMIT_KEY_TransferError, ATTR_TRANSFER_ERROR, SimpleSubmitKeyword::f_as_bool | SimpleSubmitKeyword::f_special_stderr },
	{SUBMIT_KEY_StreamError, ATTR_STREAM_ERROR, SimpleSubmitKeyword::f_as_bool | SimpleSubmitKeyword::f_special_stderr },
	{SUBMIT_KEY_Error, SUBMIT_KEY_Stderr, SimpleSubmitKeyword::f_as_string | SimpleSubmitKeyword::f_special_stderr },
	// invoke SetPeriodicExpressions
	{SUBMIT_KEY_PeriodicHoldCheck, ATTR_PERIODIC_HOLD_CHECK, SimpleSubmitKeyword::f_as_expr | SimpleSubmitKeyword::f_special_periodic },
	{SUBMIT_KEY_PeriodicHoldReason, ATTR_PERIODIC_HOLD_REASON, SimpleSubmitKeyword::f_as_expr | SimpleSubmitKeyword::f_special_periodic },
	{SUBMIT_KEY_PeriodicHoldSubCode, ATTR_PERIODIC_HOLD_SUBCODE, SimpleSubmitKeyword::f_as_expr | SimpleSubmitKeyword::f_special_periodic },
	{SUBMIT_KEY_PeriodicReleaseCheck, ATTR_PERIODIC_RELEASE_CHECK, SimpleSubmitKeyword::f_as_expr | SimpleSubmitKeyword::f_special_periodic },
	{SUBMIT_KEY_PeriodicRemoveCheck, ATTR_PERIODIC_REMOVE_CHECK, SimpleSubmitKeyword::f_as_expr | SimpleSubmitKeyword::f_special_periodic },
	{SUBMIT_KEY_OnExitHoldReason, ATTR_ON_EXIT_HOLD_REASON, SimpleSubmitKeyword::f_as_expr | SimpleSubmitKeyword::f_special_periodic },
	{SUBMIT_KEY_OnExitHoldSubCode, ATTR_ON_EXIT_HOLD_SUBCODE, SimpleSubmitKeyword::f_as_expr | SimpleSubmitKeyword::f_special_periodic },
	// invoke SetLeaveInQueue
	{SUBMIT_KEY_LeaveInQueue, ATTR_JOB_LEAVE_IN_QUEUE, SimpleSubmitKeyword::f_as_expr | SimpleSubmitKeyword::f_special_leaveinq },
	// invoke SetJobRetries
	{SUBMIT_KEY_OnExitRemoveCheck, ATTR_ON_EXIT_REMOVE_CHECK, SimpleSubmitKeyword::f_as_expr | SimpleSubmitKeyword::f_special_retries },
	{SUBMIT_KEY_OnExitHoldCheck, ATTR_ON_EXIT_HOLD_CHECK, SimpleSubmitKeyword::f_as_expr | SimpleSubmitKeyword::f_special_retries },
	{SUBMIT_KEY_MaxRetries, ATTR_JOB_MAX_RETRIES, SimpleSubmitKeyword::f_as_int | SimpleSubmitKeyword::f_special_retries },
	{SUBMIT_KEY_SuccessExitCode, ATTR_JOB_SUCCESS_EXIT_CODE, SimpleSubmitKeyword::f_as_int | SimpleSubmitKeyword::f_special_retries },
	{SUBMIT_KEY_RetryUntil, NULL, SimpleSubmitKeyword::f_as_expr | SimpleSubmitKeyword::f_special_retries },
	// invoke SetKillSig
	{SUBMIT_KEY_KillSig, ATTR_KILL_SIG, SimpleSubmitKeyword::f_as_string | SimpleSubmitKeyword::f_special_killsig },
	{SUBMIT_KEY_RmKillSig, ATTR_REMOVE_KILL_SIG, SimpleSubmitKeyword::f_as_string | SimpleSubmitKeyword::f_special_killsig },
	{SUBMIT_KEY_HoldKillSig, ATTR_HOLD_KILL_SIG, SimpleSubmitKeyword::f_as_string | SimpleSubmitKeyword::f_special_killsig },
	{SUBMIT_KEY_KillSigTimeout, ATTR_KILL_SIG_TIMEOUT, SimpleSubmitKeyword::f_as_int | SimpleSubmitKeyword::f_special_killsig },
	// invoke SetGSICredentials
	{SUBMIT_KEY_UseX509UserProxy, NULL, SimpleSubmitKeyword::f_as_bool | SimpleSubmitKeyword::f_special_gsicred },
	{SUBMIT_KEY_X509UserProxy, ATTR_X509_USER_PROXY, SimpleSubmitKeyword::f_as_string | SimpleSubmitKeyword::f_special_gsicred },
	{ATTR_DELEGATE_JOB_GSI_CREDENTIALS_LIFETIME, ATTR_DELEGATE_JOB_GSI_CREDENTIALS_LIFETIME, SimpleSubmitKeyword::f_as_int | SimpleSubmitKeyword::f_special_gsicred },
	{ATTR_MYPROXY_HOST_NAME, ATTR_MYPROXY_HOST_NAME, SimpleSubmitKeyword::f_as_string | SimpleSubmitKeyword::f_special_gsicred },
	{ATTR_MYPROXY_SERVER_DN, ATTR_MYPROXY_SERVER_DN, SimpleSubmitKeyword::f_as_string | SimpleSubmitKeyword::f_special_gsicred },
	{ATTR_MYPROXY_CRED_NAME, ATTR_MYPROXY_CRED_NAME, SimpleSubmitKeyword::f_as_string | SimpleSubmitKeyword::f_special_gsicred },
	{ATTR_MYPROXY_PASSWORD, ATTR_MYPROXY_PASSWORD, SimpleSubmitKeyword::f_as_expr | SimpleSubmitKeyword::f_special_gsicred }, // not a bug, it really is expr (backward compat)
	{ATTR_MYPROXY_REFRESH_THRESHOLD, ATTR_MYPROXY_REFRESH_THRESHOLD, SimpleSubmitKeyword::f_as_expr | SimpleSubmitKeyword::f_special_gsicred },
	{ATTR_MYPROXY_NEW_PROXY_LIFETIME, ATTR_MYPROXY_NEW_PROXY_LIFETIME, SimpleSubmitKeyword::f_as_expr | SimpleSubmitKeyword::f_special_gsicred },
	// invoke SetTDP
	{SUBMIT_KEY_ToolDaemonCmd, ATTR_TOOL_DAEMON_CMD, SimpleSubmitKeyword::f_as_string | SimpleSubmitKeyword::f_special_tdp },
	{SUBMIT_KEY_ToolDaemonInput, ATTR_TOOL_DAEMON_INPUT, SimpleSubmitKeyword::f_as_string | SimpleSubmitKeyword::f_special_tdp },
	{SUBMIT_KEY_ToolDaemonError, ATTR_TOOL_DAEMON_ERROR, SimpleSubmitKeyword::f_as_string | SimpleSubmitKeyword::f_special_tdp },
	{SUBMIT_KEY_ToolDaemonOutput, ATTR_TOOL_DAEMON_OUTPUT, SimpleSubmitKeyword::f_as_string | SimpleSubmitKeyword::f_special_tdp },
	{SUBMIT_KEY_ToolDaemonArguments1, ATTR_TOOL_DAEMON_ARGS1, SimpleSubmitKeyword::f_as_string | SimpleSubmitKeyword::f_special_tdp },
	{SUBMIT_KEY_ToolDaemonArgs, ATTR_TOOL_DAEMON_ARGS1, SimpleSubmitKeyword::f_as_string | SimpleSubmitKeyword::f_special_tdp | SimpleSubmitKeyword::f_alt_err },
	{SUBMIT_KEY_ToolDaemonArguments2, ATTR_TOOL_DAEMON_ARGS1, SimpleSubmitKeyword::f_as_string | SimpleSubmitKeyword::f_special_tdp },
	{SUBMIT_KEY_SuspendJobAtExec, ATTR_SUSPEND_JOB_AT_EXEC, SimpleSubmitKeyword::f_as_bool | SimpleSubmitKeyword::f_special_tdp },
	// invoke SetJobDeferral
	{SUBMIT_KEY_DeferralTime, ATTR_DEFERRAL_TIME, SimpleSubmitKeyword::f_as_int | SimpleSubmitKeyword::f_special_deferral },
	{SUBMIT_KEY_CronWindow, ATTR_DEFERRAL_WINDOW, SimpleSubmitKeyword::f_as_int | SimpleSubmitKeyword::f_special_deferral },
	{ATTR_CRON_WINDOW, ATTR_DEFERRAL_WINDOW, SimpleSubmitKeyword::f_as_int | SimpleSubmitKeyword::f_alt_name | SimpleSubmitKeyword::f_special_deferral },
	{SUBMIT_KEY_DeferralWindow, ATTR_DEFERRAL_WINDOW, SimpleSubmitKeyword::f_as_int | SimpleSubmitKeyword::f_alt_name  | SimpleSubmitKeyword::f_special_deferral },
	{SUBMIT_KEY_CronPrepTime, ATTR_DEFERRAL_PREP_TIME, SimpleSubmitKeyword::f_as_int | SimpleSubmitKeyword::f_special_deferral },
	{ATTR_CRON_PREP_TIME, ATTR_DEFERRAL_PREP_TIME, SimpleSubmitKeyword::f_as_int | SimpleSubmitKeyword::f_alt_name | SimpleSubmitKeyword::f_special_deferral },
	{SUBMIT_KEY_DeferralPrepTime, ATTR_DEFERRAL_PREP_TIME, SimpleSubmitKeyword::f_as_int | SimpleSubmitKeyword::f_alt_name | SimpleSubmitKeyword::f_special_deferral },
	// invoke SetImageSize
	{SUBMIT_KEY_ImageSize, ATTR_IMAGE_SIZE, SimpleSubmitKeyword::f_as_int | SimpleSubmitKeyword::f_special_imagesize },
	// invoke SetTransferFiles
	{ SUBMIT_KEY_TransferInputFiles, ATTR_TRANSFER_INPUT_FILES, SimpleSubmitKeyword::f_as_string | SimpleSubmitKeyword::f_special_transfer },
	{ SUBMIT_KEY_TransferInputFilesAlt, ATTR_TRANSFER_INPUT_FILES, SimpleSubmitKeyword::f_as_string | SimpleSubmitKeyword::f_alt_name | SimpleSubmitKeyword::f_special_transfer },
	{ SUBMIT_KEY_TransferOutputFiles, ATTR_TRANSFER_OUTPUT_FILES, SimpleSubmitKeyword::f_as_string | SimpleSubmitKeyword::f_special_transfer },
	{ SUBMIT_KEY_TransferOutputFilesAlt, ATTR_TRANSFER_OUTPUT_FILES, SimpleSubmitKeyword::f_as_string | SimpleSubmitKeyword::f_alt_name | SimpleSubmitKeyword::f_special_transfer },
	{ SUBMIT_KEY_ShouldTransferFiles, ATTR_SHOULD_TRANSFER_FILES, SimpleSubmitKeyword::f_as_string | SimpleSubmitKeyword::f_special_transfer },
	{ SUBMIT_KEY_WhenToTransferOutput, ATTR_WHEN_TO_TRANSFER_OUTPUT, SimpleSubmitKeyword::f_as_string | SimpleSubmitKeyword::f_special_transfer },
	{ SUBMIT_KEY_TransferOutputRemaps, ATTR_TRANSFER_OUTPUT_REMAPS, SimpleSubmitKeyword::f_as_string | SimpleSubmitKeyword::f_strip_quotes | SimpleSubmitKeyword::f_special_transfer },

	{NULL, NULL, 0}, // end of table
};

// This struct is used to build a sorted table of SimpleSubmitKeywords when we first initialize this class
// the sorted table of SimpleSubmitKeywords is in turn used to enable a quick check to see if an keyword
// that we use while building the submit digest.
typedef struct _sorted_prunable_keyword {
	const char * key;
	const SimpleSubmitKeyword * val;
	_sorted_prunable_keyword(const char *k, const SimpleSubmitKeyword * v) : key(k), val(v) {}
	_sorted_prunable_keyword() : key(0), val(0) {}
	// a LessThan operator suitable for inserting into a sorted map or set
	bool operator<(const struct _sorted_prunable_keyword& rhs) const {
		return strcasecmp(this->key, rhs.key) < 0;
	}
} SORTED_PRUNABLE_KEYWORD;
static SORTED_PRUNABLE_KEYWORD aSortedPrunableKeywords[COUNTOF(prunable_keywords) * 2];
static int numSortedPrunableKeywords = 0;

static void sort_prunable_keywords() {
	std::set<SORTED_PRUNABLE_KEYWORD> sorted;
	const SimpleSubmitKeyword *i = prunable_keywords;
	for (i = prunable_keywords; i->key; i++) {
		sorted.insert(SORTED_PRUNABLE_KEYWORD(i->key, i));
		if (i->attr) sorted.insert(SORTED_PRUNABLE_KEYWORD(i->attr, i));
	}
	int ix = 0;
	for (auto it = sorted.begin(); it != sorted.end(); ++it) {
		aSortedPrunableKeywords[ix++] = *it;
	}
	ASSERT(ix <= (int)COUNTOF(aSortedPrunableKeywords));
	numSortedPrunableKeywords = ix;
}

const SORTED_PRUNABLE_KEYWORD * is_prunable_keyword(const char * key) {
	return BinaryLookup<SORTED_PRUNABLE_KEYWORD>(aSortedPrunableKeywords, numSortedPrunableKeywords, key, strcasecmp);
}

int SubmitHash::SetSimpleJobExprs()
{
	RETURN_IF_ABORT();

	const SimpleSubmitKeyword *i = prunable_keywords;
	bool last_one_existed = false;
	for (i = prunable_keywords; i->key; i++) {

		// stop when we get to the specials. these are handled by the SetXXX methods
		if (i->opts & SimpleSubmitKeyword::f_special)
			break;

		// if this keyword is an alternate name, and there was a match on the previous entry
		// then ignore this one
		if ((i->opts & SimpleSubmitKeyword::f_alt_name) && last_one_existed) {
			last_one_existed = false;
			continue;
		}

		auto_free_ptr expr(submit_param(i->key, i->attr));
		RETURN_IF_ABORT();

		last_one_existed = expr;
		if ( ! expr) continue;

		MyString buffer;
		if (i->opts & SimpleSubmitKeyword::f_as_string) {
			const char * str = expr;
			if (i->opts & SimpleSubmitKeyword::f_strip_quotes) {
				str = trim_and_strip_quotes_in_place(expr.ptr());
			}
			if (i->opts & SimpleSubmitKeyword::f_as_list) {
				StringList list(str);
				expr.set(list.print_to_string());
				str = expr;
			}
			if (i->opts & SimpleSubmitKeyword::f_filemask) {
				if (str && str[0]) {
					buffer = full_path(str);
					if ( ! buffer.empty()) {
						static const _submit_file_role asfr[] = {
							SFR_GENERIC,
							SFR_EXECUTABLE, // f_exefile = 0x100
							SFR_LOG,        // f_logfile = 0x200
							SFR_INPUT,      // f_infile = 0x300,
							SFR_OUTPUT,     // f_outfile = 0x400,
							SFR_STDERR,     // f_errfile = 0x500,
							SFR_VM_INPUT,
							SFR_GENERIC,
						};

						if (FnCheckFile) {
							int role_index = (i->opts & SimpleSubmitKeyword::f_filemask) >> 8;
							_submit_file_role sfr = asfr[role_index];
							int rval = FnCheckFile(CheckFileArg, this, sfr, buffer.Value(), O_APPEND);
							if (rval) { ABORT_AND_RETURN(rval); }
						}

						check_and_universalize_path(buffer);
						str = buffer.Value();
					}
				}
			}
			AssignJobString(i->attr, str);
		} else if (i->opts & SimpleSubmitKeyword::f_as_bool) {
			bool val = false;
			if (! string_is_boolean_param(expr, val)) {
				push_error(stderr, "%s=%s is invalid, must eval to a boolean.\n", i->key, expr.ptr());
				ABORT_AND_RETURN(1);
			}
			AssignJobVal(i->attr, val);
		} else if (i->opts & (SimpleSubmitKeyword::f_as_int | SimpleSubmitKeyword::f_as_uint)) {
			long long val = 0;
			if ( ! string_is_long_param(expr, val)) {
				push_error(stderr, "%s=%s is invalid, must eval to an integer.\n", i->key, expr.ptr());
				ABORT_AND_RETURN(1);
			} else if ((val < 0) && (i->opts & SimpleSubmitKeyword::f_as_uint)) {
				push_error(stderr, "%s=%s is invalid, must eval to a non-negative integer.\n", i->key, expr.ptr());
				ABORT_AND_RETURN(1);
			}
			AssignJobVal(i->attr, val);
		} else {
			AssignJobExpr(i->attr, expr);
		}

		RETURN_IF_ABORT();
	}
	return 0;
}


int SubmitHash::SetRequestMem(const char * /*key*/)
{
	RETURN_IF_ABORT();

	// set an intial value for RequestMemory
	auto_free_ptr mem(submit_param(SUBMIT_KEY_RequestMemory, ATTR_REQUEST_MEMORY));
	if ( ! mem) {
		if (job->Lookup(ATTR_REQUEST_MEMORY)) {
			// we already have a value for request memory, use that
		} else if ( ! clusterAd) {
			// we aren't (yet) doing late materialization, so it's ok to grab a default value of request_memory from somewhere
			if (job->Lookup(ATTR_JOB_VM_MEMORY)) {
				push_warning(stderr, SUBMIT_KEY_RequestMemory " was NOT specified.  Using " ATTR_REQUEST_MEMORY " = MY." ATTR_JOB_VM_MEMORY "\n");
				AssignJobExpr(ATTR_REQUEST_MEMORY, "MY." ATTR_JOB_VM_MEMORY);
			} else {
				// NOTE: that we don't expect to ever get here because in 8.9 this function is never called unless
				// the job has a request_mem keyword
				mem.set(param("JOB_DEFAULT_REQUESTMEMORY"));
			}
		}
	}

	if (mem) {
		// if input is an integer followed by K,M,G or T, scale it MB and 
		// insert it into the jobAd, otherwise assume it is an expression
		// and insert it as text into the jobAd.
		int64_t req_memory_mb = 0;
		if (parse_int64_bytes(mem, req_memory_mb, 1024 * 1024)) {
			AssignJobVal(ATTR_REQUEST_MEMORY, req_memory_mb);
		} else if (YourStringNoCase("undefined") == mem) {
			// no value of request memory is desired
		} else {
			AssignJobExpr(ATTR_REQUEST_MEMORY, mem);
		}
	}

	RETURN_IF_ABORT();
	return 0;
}

int SubmitHash::SetRequestDisk(const char * /*key*/)
{
	RETURN_IF_ABORT();

	// set an initial value for RequestDisk
	auto_free_ptr disk(submit_param(SUBMIT_KEY_RequestDisk, ATTR_REQUEST_DISK));
	if ( ! disk) {
		if (job->Lookup(ATTR_REQUEST_DISK)) {
			// we already have a value for request disk, use that
		} else if ( ! clusterAd) {
			// we aren't (yet) doing late materialization, so it's ok to grab a default value of request_memory from somewhere
			// NOTE: that we don't expect to ever get here because in 8.9 this function is never called unless
			// the job has a request_disk keyword
			disk.set(param("JOB_DEFAULT_REQUESTDISK"));
		}
	}

	if (disk) {
		// if input is an integer followed by K,M,G or T, scale it MB and 
		// insert it into the jobAd, otherwise assume it is an expression
		// and insert it as text into the jobAd.
		int64_t req_disk_kb = 0;
		if (parse_int64_bytes(disk, req_disk_kb, 1024)) {
			AssignJobVal(ATTR_REQUEST_DISK, req_disk_kb);
		} else if (YourStringNoCase("undefined") == disk) {
		} else {
			AssignJobExpr(ATTR_REQUEST_DISK, disk);
		}
	}

	RETURN_IF_ABORT();
	return 0;
}

int SubmitHash::SetRequestCpus(const char * key)
{
	RETURN_IF_ABORT();

	if (YourStringNoCase("request_cpu") == key || YourStringNoCase("RequestCpu") == key) {
		push_warning(stderr, "request_cpu is not a valid submit keyword, did you mean request_cpus?\n");
		return 0;
	}

	auto_free_ptr req_cpus(submit_param(SUBMIT_KEY_RequestCpus, ATTR_REQUEST_CPUS));
	if ( ! req_cpus) {
		if (job->Lookup(ATTR_REQUEST_CPUS)) {
			// we already have a value for request cpus, use that
		} else if ( ! clusterAd) {
			// we aren't (yet) doing late materialization, so it's ok to grab a default value of request_memory from somewhere
			// NOTE: that we don't expect to ever get here because in 8.9 this function is never called unless
			// the job has a request_cpus keyword
			req_cpus.set(param("JOB_DEFAULT_REQUESTCPUS"));
		}
	}

	if (req_cpus) {
		if (YourStringNoCase("undefined") == req_cpus) {
			// they want it to be undefined
		} else {
			AssignJobExpr(ATTR_REQUEST_CPUS, req_cpus);
		}
	}

	RETURN_IF_ABORT();
	return 0;
}

int SubmitHash::SetImageSize()
{
	RETURN_IF_ABORT();

	if (JobUniverse == CONDOR_UNIVERSE_VM) {
		// SetVMParams() will set the executable size for VM universe jobs.
	} else {
		// we should only call calc_image_size_kb on the first
		// proc in the cluster, since the executable cannot change.
		if (jid.proc < 1) {
			MyString buffer;
			ASSERT(job->LookupString(ATTR_JOB_CMD, buffer));
			long long exe_size_kb = 0;
			if (buffer.empty()) { // this is allowed for docker universe
				exe_size_kb = 0;
			} else {
				YourStringNoCase gridType(JobGridType.Value());
				// for some grid universe jobs, the executable is really description
				// or identifier, but NOT a filename. if it is not one of the grid types
				// then determine the size of the executable
				if (JobUniverse != CONDOR_UNIVERSE_GRID ||
					(gridType != "ec2" &&
					 gridType != "gce" &&
					 gridType != "azure" &&
					 gridType != "boinc"))
				{
					exe_size_kb = calc_image_size_kb(buffer.c_str());
				}
			}
			AssignJobVal(ATTR_EXECUTABLE_SIZE, exe_size_kb);
		}
	}

	// if the user specifies an initial image size, use that instead 
	// of the calculated image size
	auto_free_ptr tmp(submit_param(SUBMIT_KEY_ImageSize, ATTR_IMAGE_SIZE));
	if (tmp) {
		int64_t image_size_kb = 0;      // same as exe size unless user specified.
		if (! parse_int64_bytes(tmp, image_size_kb, 1024)) {
			push_error(stderr, "'%s' is not valid for Image Size\n", tmp.ptr());
			image_size_kb = 0;
		}
		if (image_size_kb < 1) {
			push_error(stderr, "Image Size must be positive\n");
			ABORT_AND_RETURN(1);
		}
		AssignJobVal(ATTR_IMAGE_SIZE, image_size_kb);
	} else if ( ! job->Lookup(ATTR_IMAGE_SIZE)) {
		// If ImageSize has not been set yet
		// use the same value as ExecutableSize
		long long exe_size_kb = 0;
		job->LookupInt(ATTR_EXECUTABLE_SIZE, exe_size_kb);
		AssignJobVal(ATTR_IMAGE_SIZE, exe_size_kb);
	}

	return 0;
}

#if 0 // obsolete, kept for reference

// Note: you must call SetTransferFiles() *before* calling SetImageSize().
int SubmitHash::SetImageSize()
{
	RETURN_IF_ABORT();

	char	*tmp;
	MyString buffer;

	int64_t exe_disk_size_kb = 0; // disk needed for the exe or vm memory
	int64_t executable_size_kb = 0; // calculated size of the exe
	int64_t image_size_kb = 0;      // same as exe size unless user specified.

	if (JobUniverse == CONDOR_UNIVERSE_VM) {
		// In vm universe, when a VM is suspended, 
		// memory being used by the VM will be saved into a file. 
		// So we need as much disk space as the memory.
		// We call this the 'executable_size' for VM jobs, otherwise
		// ExecutableSize is the size of the cmd
		exe_disk_size_kb = ExecutableSizeKb;
	} else {
		// we should only call calc_image_size_kb on the first
		// proc in the cluster, since the executable cannot change.
		if (jid.proc < 1 || ExecutableSizeKb <= 0) {
			ASSERT(job->LookupString(ATTR_JOB_CMD, buffer));
			ExecutableSizeKb = calc_image_size_kb(buffer.c_str());
		}
		executable_size_kb = ExecutableSizeKb;
		image_size_kb = ExecutableSizeKb;
		exe_disk_size_kb = ExecutableSizeKb;
	}


	// if the user specifies an initial image size, use that instead 
	// of the calculated 
	tmp = submit_param(SUBMIT_KEY_ImageSize, ATTR_IMAGE_SIZE);
	if (tmp) {
		if (! parse_int64_bytes(tmp, image_size_kb, 1024)) {
			push_error(stderr, "'%s' is not valid for Image Size\n", tmp);
			image_size_kb = 0;
		}
		free(tmp);
		if (image_size_kb < 1) {
			push_error(stderr, "Image Size must be positive\n");
			ABORT_AND_RETURN(1);
		}
	}

	/* It's reasonable to expect the image size will be at least the
		physical memory requirement, so make sure it is. */

		// At one time there was some stuff to attempt to gleen this from
		// the requirements line, but that caused many problems.
		// Jeff Ballard 11/4/98

	AssignJobVal(ATTR_IMAGE_SIZE, image_size_kb);
	AssignJobVal(ATTR_EXECUTABLE_SIZE, executable_size_kb);

	// set an initial value for memory usage
	//
	tmp = submit_param(SUBMIT_KEY_MemoryUsage, ATTR_MEMORY_USAGE);
	if (tmp) {
		int64_t memory_usage_mb = 0;
		if (! parse_int64_bytes(tmp, memory_usage_mb, 1024 * 1024) ||
			memory_usage_mb < 0) {
			push_error(stderr, "'%s' is not valid for Memory Usage\n", tmp);
			ABORT_AND_RETURN(1);
		}
		free(tmp);
		AssignJobVal(ATTR_MEMORY_USAGE, memory_usage_mb);
	}

	// set an initial value for disk usage based on the size of the input sandbox.
	//
	int64_t disk_usage_kb = 0;
	tmp = submit_param(SUBMIT_KEY_DiskUsage, ATTR_DISK_USAGE);
	if (tmp) {
		if (! parse_int64_bytes(tmp, disk_usage_kb, 1024) || disk_usage_kb < 1) {
			push_error(stderr, "'%s' is not valid for disk_usage. It must be >= 1\n", tmp);
			ABORT_AND_RETURN(1);
		}
		free(tmp);
	} else {
		disk_usage_kb = exe_disk_size_kb + TransferInputSizeKb;
	}
	AssignJobVal(ATTR_DISK_USAGE, disk_usage_kb);

	AssignJobVal(ATTR_TRANSFER_INPUT_SIZE_MB, (executable_size_kb + TransferInputSizeKb) / 1024);

	// set an intial value for RequestMemory
	tmp = submit_param(SUBMIT_KEY_RequestMemory, ATTR_REQUEST_MEMORY);
	if (tmp) {
		// if input is an integer followed by K,M,G or T, scale it MB and 
		// insert it into the jobAd, otherwise assume it is an expression
		// and insert it as text into the jobAd.
		int64_t req_memory_mb = 0;
		if (parse_int64_bytes(tmp, req_memory_mb, 1024 * 1024)) {
			AssignJobVal(ATTR_REQUEST_MEMORY, req_memory_mb);
		} else if (MATCH == strcasecmp(tmp, "undefined")) {
		} else {
			AssignJobExpr(ATTR_REQUEST_MEMORY, tmp);
		}
		free(tmp);
	} else if ((tmp = submit_param(SUBMIT_KEY_VM_Memory)) || (tmp = submit_param(ATTR_JOB_VM_MEMORY))) {
		push_warning(stderr, "'%s' was NOT specified.  Using %s = %s. \n", ATTR_REQUEST_MEMORY, ATTR_JOB_VM_MEMORY, tmp);
		AssignJobExpr(ATTR_REQUEST_MEMORY, "MY." ATTR_JOB_VM_MEMORY);
		free(tmp);
	} else if ((tmp = param("JOB_DEFAULT_REQUESTMEMORY"))) {
		if (MATCH == strcasecmp(tmp, "undefined")) {
		} else {
			AssignJobExpr(ATTR_REQUEST_MEMORY, tmp);
		}
		free(tmp);
	}

	// set an initial value for RequestDisk
	if ((tmp = submit_param(SUBMIT_KEY_RequestDisk, ATTR_REQUEST_DISK))) {
		// if input is an integer followed by K,M,G or T, scale it MB and 
		// insert it into the jobAd, otherwise assume it is an expression
		// and insert it as text into the jobAd.
		int64_t req_disk_kb = 0;
		if (parse_int64_bytes(tmp, req_disk_kb, 1024)) {
			AssignJobVal(ATTR_REQUEST_DISK, req_disk_kb);
		} else if (MATCH == strcasecmp(tmp, "undefined")) {
		} else {
			AssignJobExpr(ATTR_REQUEST_DISK, tmp);
		}
		free(tmp);
	} else if ((tmp = param("JOB_DEFAULT_REQUESTDISK"))) {
		if (MATCH == strcasecmp(tmp, "undefined")) {
		} else {
			AssignJobExpr(ATTR_REQUEST_DISK, tmp);
		}
		free(tmp);
	}
	return 0;
}

int SubmitHash::SetFileOptions()
{
	RETURN_IF_ABORT();
	char *tmp;
	MyString strbuffer;

	tmp = submit_param( SUBMIT_KEY_FileRemaps, ATTR_FILE_REMAPS );
	if(tmp) {
		AssignJobExpr(ATTR_FILE_REMAPS,tmp);
		free(tmp);
	}

	tmp = submit_param( SUBMIT_KEY_BufferFiles, ATTR_BUFFER_FILES );
	if(tmp) {
		AssignJobExpr(ATTR_BUFFER_FILES,tmp);
		free(tmp);
	}

	/* If no buffer size is given, use 512 KB */

	tmp = submit_param( SUBMIT_KEY_BufferSize, ATTR_BUFFER_SIZE );
	if(!tmp) {
		tmp = param("DEFAULT_IO_BUFFER_SIZE");
		if (!tmp) {
			tmp = strdup("524288");
		}
	}
	AssignJobExpr(ATTR_BUFFER_SIZE,tmp);
	free(tmp);

	/* If not buffer block size is given, use 32 KB */

	tmp = submit_param( SUBMIT_KEY_BufferBlockSize, ATTR_BUFFER_BLOCK_SIZE );
	if(!tmp) {
		tmp = param("DEFAULT_IO_BUFFER_BLOCK_SIZE");
		if (!tmp) {
			tmp = strdup("32768");
		}
	}
	AssignJobExpr(ATTR_BUFFER_BLOCK_SIZE,tmp);
	free(tmp);
	return 0;
}
#endif // above code is obsolete

int SubmitHash::SetRequestResources()
{
	RETURN_IF_ABORT();

	std::string attr;

	HASHITER it = hash_iter_begin(SubmitMacroSet);
	for (; !hash_iter_done(it); hash_iter_next(it)) {
		const char * key = hash_iter_key(it);
		// if key is not of form "request_xxx", ignore it:
		if (! starts_with_ignore_case(key, SUBMIT_KEY_RequestPrefix)) continue;
		// if key is one of the predefined request_cpus, request_memory, etc, that
		// has special processing, call the processing function
		FNSETATTRS fn = is_special_request_resource(key);
		if (fn) {
			(this->*(fn))(key);
			RETURN_IF_ABORT();
			continue;
		}
		const char * rname = key + strlen(SUBMIT_KEY_RequestPrefix);
		// resource name should be nonempty
		if (! *rname) continue;
		// could get this from 'it', but this prevents unused-line warnings:
		char * val = submit_param(key);
		if (val[0] == '\"')
		{
			stringReqRes.insert(rname);
		}

		attr = ATTR_REQUEST_PREFIX; attr.append(rname);
		AssignJobExpr(attr.c_str(), val);
		RETURN_IF_ABORT();
	}
	hash_iter_delete(&it);

	// make sure that the required request resources functions are called
	// this is a bit redundant, but guarantees that we honor the submit file, but also give the code
	// a chance to fetch the JOB_DEFAULT_REQUEST* params.
	if ( ! lookup(SUBMIT_KEY_RequestCpus)) { SetRequestCpus(SUBMIT_KEY_RequestCpus); }
	if ( ! lookup(SUBMIT_KEY_RequestDisk)) { SetRequestDisk(SUBMIT_KEY_RequestDisk); }
	if ( ! lookup(SUBMIT_KEY_RequestMemory)) { SetRequestMem(SUBMIT_KEY_RequestMemory); }

	RETURN_IF_ABORT();
	return 0;
}

// generate effective requirements expression by merging default requirements
// with the specified requirements.
//
int SubmitHash::SetRequirements()
{
	RETURN_IF_ABORT();

	MyString answer;
	auto_free_ptr orig(submit_param(SUBMIT_KEY_Requirements));
	if (orig) {
		answer.formatstr( "(%s)", orig.ptr() );
	} else {
		// if the factory has a FACTORY.Requirements statement, then we use it and don't do ANY other processing
		auto_free_ptr effective_req(submit_param("FACTORY.Requirements"));
		if (effective_req) {
			if (YourStringNoCase("MY.Requirements") == effective_req) {
				// just use the cluser ad requirements
				if ( ! job->Lookup(ATTR_REQUIREMENTS)) {
					push_error(stderr, "'Requirements = MY.Requirements' when there are not yet any Requirements\n");
					ABORT_AND_RETURN(1);
				}
			} else {
				AssignJobExpr(ATTR_REQUIREMENTS, effective_req);
			}
			return abort_code;
		}
		answer = "";
	}

	const char * factory_req = lookup_macro_exact_no_default("FACTORY.AppendReq", SubmitMacroSet);
	if (factory_req) {
		if (factory_req[0]) {
			// We found something to append.
			if ( ! answer.empty()) { answer += " && "; }
			if (factory_req[0] == '(') { answer += factory_req; }
			else {
				answer += "(";
				answer += factory_req;
				answer += ")";
			}
		}
	}
	else
	{
		auto_free_ptr append_req;
		switch( JobUniverse ) {
		case CONDOR_UNIVERSE_VANILLA:
			append_req.set(param("APPEND_REQ_VANILLA"));
			break;
		case CONDOR_UNIVERSE_STANDARD:
			append_req.set(param("APPEND_REQ_STANDARD"));
			break;
		case CONDOR_UNIVERSE_VM:
			append_req.set(param("APPEND_REQ_VM"));
			break;
		default:
			break;
		} 
		if ( ! append_req) {
				// Didn't find a per-universe version, try the generic,
				// non-universe specific one:
			append_req.set(param("APPEND_REQUIREMENTS"));
		}

		if (append_req) {
			// We found something to append.
			if( answer.Length() ) {
					// We've already got something in requirements, so we
					// need to append an AND clause.
				answer += " && (";
			} else {
					// This is the first thing in requirements, so just
					// put this as the first clause.
				answer += "(";
			}
			answer += append_req.ptr();
			answer += ")";
		}
	}

	if ( JobUniverse == CONDOR_UNIVERSE_GRID ) {
		// We don't want any defaults at all w/ Globus...
		// If we don't have a req yet, set to TRUE
		if ( answer.empty() ) {
			answer = "TRUE";
		}
		AssignJobExpr(ATTR_REQUIREMENTS, answer.c_str());
		return abort_code;
	}

	ClassAd req_ad;
	classad::References job_refs;      // job attrs referenced by requirements
	classad::References machine_refs;  // machine attrs referenced by requirements

		// Insert dummy values for attributes of the job to which we
		// want to detect references.  Otherwise, unqualified references
		// get classified as external references.
	req_ad.Assign(ATTR_REQUEST_MEMORY,0);
	req_ad.Assign(ATTR_CKPT_ARCH,"");
	req_ad.Assign(ATTR_VM_CKPT_MAC, "");

	GetExprReferences(answer.Value(),req_ad,&job_refs,&machine_refs);

	bool checks_arch = IsDockerJob || machine_refs.count( ATTR_ARCH );
	bool checks_opsys = IsDockerJob || machine_refs.count( ATTR_OPSYS ) ||
		machine_refs.count( ATTR_OPSYS_AND_VER ) ||
		machine_refs.count( ATTR_OPSYS_LONG_NAME ) ||
		machine_refs.count( ATTR_OPSYS_SHORT_NAME ) ||
		machine_refs.count( ATTR_OPSYS_NAME ) ||
		machine_refs.count( ATTR_OPSYS_LEGACY );
	bool checks_disk =  machine_refs.count( ATTR_DISK );
	bool checks_cpus =   machine_refs.count( ATTR_CPUS );
	bool checks_tdp =  machine_refs.count( ATTR_HAS_TDP );
	bool checks_encrypt_exec_dir = machine_refs.count( ATTR_ENCRYPT_EXECUTE_DIRECTORY );
#if defined(WIN32)
	bool checks_credd = machine_refs.count( ATTR_LOCAL_CREDD );
#endif
	bool	checks_fsdomain = false;
	bool	checks_ckpt_arch = false;
	bool	checks_file_transfer = false;
	bool	checks_file_transfer_plugin_methods = false;
	bool	checks_per_file_encryption = false;
	bool	checks_mpi = false;

	if (JobUniverse == CONDOR_UNIVERSE_STANDARD || JobUniverse == CONDOR_UNIVERSE_VM) {
		checks_ckpt_arch = job_refs.count( ATTR_CKPT_ARCH );
	}
	if( JobUniverse == CONDOR_UNIVERSE_MPI ) {
		checks_mpi = machine_refs.count( ATTR_HAS_MPI );
	}
	if( mightTransfer(JobUniverse) ) { 
		checks_fsdomain = machine_refs.count(ATTR_FILE_SYSTEM_DOMAIN);
		checks_file_transfer = machine_refs.count(ATTR_HAS_FILE_TRANSFER) + machine_refs.count(ATTR_HAS_JOB_TRANSFER_PLUGINS);
		checks_file_transfer_plugin_methods = machine_refs.count(ATTR_HAS_FILE_TRANSFER_PLUGIN_METHODS);
		checks_per_file_encryption = machine_refs.count(ATTR_HAS_PER_FILE_ENCRYPTION);
	}

	bool checks_mem = machine_refs.count(ATTR_MEMORY);
	//bool checks_reqmem = job_refs.count(ATTR_REQUEST_MEMORY);

	if( JobUniverse == CONDOR_UNIVERSE_JAVA ) {
		if( answer[0] ) {
			answer += " && ";
		}
		answer += "TARGET." ATTR_HAS_JAVA;
	} else if ( JobUniverse == CONDOR_UNIVERSE_VM ) {
		// For vm universe, we require the same archicture.
		if( !checks_arch ) {
			if( answer[0] ) {
				answer += " && ";
			}
			answer += "(TARGET.Arch == \"";
			answer += ArchMacroDef.psz;
			answer += "\")";
		}
		// add HasVM to requirements
		bool checks_vm = machine_refs.count( ATTR_HAS_VM );
		if( !checks_vm ) {
			answer += "&& (TARGET." ATTR_HAS_VM " =?= true)";
		}
		// add vm_type to requirements
		bool checks_vmtype = machine_refs.count( ATTR_VM_TYPE);
		if( !checks_vmtype ) {
			answer += " && (TARGET." ATTR_VM_TYPE " == MY." ATTR_JOB_VM_TYPE ")";
		}
		// check if the number of executable VM is more than 0
		bool checks_avail = machine_refs.count(ATTR_VM_AVAIL_NUM);
		if( !checks_avail ) {
			answer += " && (TARGET." ATTR_VM_AVAIL_NUM " > 0)";
		}
		bool uses_vmcheckpoint = false;
		if (job->LookupBool(ATTR_JOB_VM_CHECKPOINT, uses_vmcheckpoint) && uses_vmcheckpoint) {
			if (!checks_ckpt_arch) {
				// VM checkpoint files created on AMD 
				// can not be used in INTEL. vice versa.
				answer += " && ((MY.CkptArch == Arch) || (MY.CkptArch =?= UNDEFINED))";
			}
			bool checks_vm_ckpt_mac = job_refs.count(ATTR_VM_CKPT_MAC);
			if (!checks_vm_ckpt_mac) {
				// VMs with the same MAC address cannot run 
				// on the same execute machine
				answer += " && ((MY.VM_CkptMac =?= UNDEFINED) "
				               "|| (TARGET.VM_All_Guest_Macs =?= UNDEFINED) "
				               "|| (stringListIMember(MY.VM_CkptMac, TARGET.VM_All_Guest_Macs, \",\") == FALSE)"
				               ")";
			}
		}
	} else if (IsDockerJob) {
			if( answer[0] ) {
				answer += " && ";
			}
			answer += "TARGET.HasDocker";
	} else {
		if( !checks_arch ) {
			if( answer[0] ) {
				answer += " && ";
			}
			answer += "(TARGET.Arch == \"";
			answer += ArchMacroDef.psz;
			answer += "\")";
		}

		if( !checks_opsys ) {
			answer += " && (TARGET.OpSys == \"";
			answer += OpsysMacroDef.psz;
			answer += "\")";
		}
	}

	if ( JobUniverse == CONDOR_UNIVERSE_STANDARD && !checks_ckpt_arch ) {
		answer +=
			" && ((CkptArch =?= UNDEFINED) || (CkptArch == TARGET.Arch))"
			" && ((CkptOpSys =?= UNDEFINED) || (CkptOpSys == TARGET.OpSys))";
	}

	if( !checks_disk ) {
		ExprTree * expr = job->Lookup(ATTR_REQUEST_DISK);
		if (expr) {
			double disk = 0;
			if ( ! ExprTreeIsLiteralNumber(expr, disk) || (disk > 0.0)) {
				answer += " && (TARGET.Disk >= " ATTR_REQUEST_DISK ")";
			}
		}
		else if ( JobUniverse == CONDOR_UNIVERSE_VM ) {
			// VM universe uses Total Disk 
			// instead of Disk for Condor slot
			answer += " && (TARGET.TotalDisk >= DiskUsage)";
		}else {
			answer += " && (TARGET.Disk >= DiskUsage)";
		}
	} else {
		if (JobUniverse != CONDOR_UNIVERSE_VM) {
			if (job->Lookup(ATTR_REQUEST_DISK)) {
				answer += " && (TARGET.Disk >= " ATTR_REQUEST_DISK ")";
			}
			if ( ! already_warned_requirements_disk && param_boolean("ENABLE_DEPRECATION_WARNINGS", false)) {
				push_warning(stderr,
						"Your Requirements expression refers to TARGET.Disk. "
						"This is obsolete. Set request_disk and condor_submit will modify the "
						"Requirements expression as needed.\n");
				already_warned_requirements_disk = true;
			}
		}
	}

	if (JobUniverse == CONDOR_UNIVERSE_VM) {
		// so we can easly do case-insensitive comparisons of the vmtype
		YourStringNoCase vmtype(VMType.Value());

		if (vmtype != CONDOR_VM_UNIVERSE_XEN) {
			answer += " && (TARGET." ATTR_TOTAL_MEMORY " >= MY." ATTR_JOB_VM_MEMORY ")";
		}

		// add vm_memory to requirements
		if ( ! machine_refs.count(ATTR_VM_MEMORY)) {
			answer += " && (TARGET." ATTR_VM_MEMORY " >= MY." ATTR_JOB_VM_MEMORY ")";
		}

		// add hardware vt to requirements
		bool vm_hardware_vt = false;
		if (job->LookupBool(ATTR_JOB_VM_HARDWARE_VT, vm_hardware_vt) && vm_hardware_vt) {
			if ( ! machine_refs.count(ATTR_VM_HARDWARE_VT)) {
				answer += " && TARGET." ATTR_VM_HARDWARE_VT;
			}
		}

		// add vm_networking to requirements
		bool vm_networking = false;
		if (job->LookupBool(ATTR_JOB_VM_NETWORKING, vm_networking) && vm_networking) {
			if ( ! machine_refs.count(ATTR_VM_NETWORKING)) {
				answer += " && TARGET." ATTR_VM_NETWORKING;
			}

			// add vm_networking_type to requirements
			if (job->Lookup(ATTR_JOB_VM_NETWORKING_TYPE)) {
				answer += " && stringListIMember(" ATTR_JOB_VM_NETWORKING_TYPE ",TARGET." ATTR_VM_NETWORKING_TYPES ",\",\")";
			}
		}


	} else {
		ExprTree * expr = job->Lookup(ATTR_REQUEST_MEMORY);
		if (expr) {
			double mem = 0;
			if ( ! ExprTreeIsLiteralNumber(expr, mem) || (mem > 1.0)) {
				answer += " && (TARGET.Memory >= " ATTR_REQUEST_MEMORY ")";
			}
		}
		if (checks_mem) {
			if ( ! already_warned_requirements_mem && param_boolean("ENABLE_DEPRECATION_WARNINGS", false)) {
				push_warning(stderr,
						"your Requirements expression refers to TARGET.Memory. "
						"This is obsolete. Set request_memory and condor_submit will modify the "
						"Requirements expression as needed.\n");
				already_warned_requirements_mem = true;
			}
		}
	}

	if ( JobUniverse != CONDOR_UNIVERSE_GRID ) {
		if ( ! checks_cpus) {
			ExprTree * expr = job->Lookup(ATTR_REQUEST_CPUS);
			if (expr) {
				double cpus = 0;
				if ( ! ExprTreeIsLiteralNumber(expr, cpus) || (cpus > 1.0)) {
					answer += " && (TARGET.Cpus >= " ATTR_REQUEST_CPUS ")";
				}
			}
		}
	}

	classad::References tags;
	std::string request_pre("Request");
	const int prefix_len = sizeof("Request") - 1;
	const classad::ClassAd *parent = procAd->GetChainedParentAd();
	if (parent) {
		for (classad::ClassAd::const_iterator it = parent->begin(); it != parent->end(); ++it) {
			if (it->first.length() > prefix_len && starts_with_ignore_case(it->first, request_pre)) {
				tags.insert(it->first);
			}
		}
	}
	for (classad::ClassAd::const_iterator it = procAd->begin(); it != procAd->end(); ++it) {
		if (it->first.length() > prefix_len && starts_with_ignore_case(it->first, request_pre)) {
			tags.insert(it->first);
		}
	}
	// remove the resources that we already dealt with above.
	tags.erase("RequestCpus");
	tags.erase("RequestDisk");
	tags.erase("RequestMemory");
	for (auto it = tags.begin(); it != tags.end(); ++it) {
		// don't add clause to the requirements expression if one already exists
		const char * tag = it->c_str() + prefix_len;
		if (machine_refs.count(tag))
			continue;

		auto vtype = job->LookupType(*it);
		if (vtype == classad::Value::ValueType::INTEGER_VALUE || vtype == classad::Value::ValueType::REAL_VALUE) {
			formatstr_cat(answer, " && (TARGET.%s >= %s)", tag, it->c_str());
		} else if (vtype == classad::Value::ValueType::STRING_VALUE) {
			formatstr_cat(answer, " && regexp(%s, TARGET.%s)", it->c_str(), tag);
		}
	}

	if( !checks_tdp && job->Lookup(ATTR_TOOL_DAEMON_CMD)) {
		answer += " && TARGET." ATTR_HAS_TDP;
	}

	bool encrypt_it = false;
	if( !checks_encrypt_exec_dir &&
		job->LookupBool(ATTR_ENCRYPT_EXECUTE_DIRECTORY, encrypt_it) &&
		encrypt_it) {
		answer += " && TARGET." ATTR_HAS_ENCRYPT_EXECUTE_DIRECTORY;
	}

	if( JobUniverse == CONDOR_UNIVERSE_MPI ) {
		if( ! checks_mpi ) {
			answer += " && TARGET." ATTR_HAS_MPI;
		}
	}


	if( mightTransfer(JobUniverse) ) {
			/* 
			   This is a kind of job that might be using file transfer
			   or a shared filesystem.  so, tack on the appropriate
			   clause to make sure we're either at a machine that
			   supports file transfer, or that we're in the same file
			   system domain.
			*/
		const char * domain_check = "(TARGET." ATTR_FILE_SYSTEM_DOMAIN " == MY." ATTR_FILE_SYSTEM_DOMAIN ")";
		const char * xfer_check = "TARGET." ATTR_HAS_FILE_TRANSFER;
		const char * crypt_check = "";
		if (!checks_per_file_encryption &&
				(job->Lookup(ATTR_ENCRYPT_INPUT_FILES) || job->Lookup(ATTR_ENCRYPT_OUTPUT_FILES) ||
				job->Lookup(ATTR_DONT_ENCRYPT_INPUT_FILES) || job->Lookup(ATTR_DONT_ENCRYPT_OUTPUT_FILES))
			) {
			crypt_check = " && TARGET." ATTR_HAS_PER_FILE_ENCRYPTION;
		}

		ShouldTransferFiles_t should_transfer = STF_IF_NEEDED;
		std::string should;
		if (job->LookupString(ATTR_SHOULD_TRANSFER_FILES, should)) {
			should_transfer = getShouldTransferFilesNum(should.c_str());
		}
		if (should_transfer == STF_NO) {
				// no file transfer used.  if there's nothing about
				// the FileSystemDomain yet, tack on a clause for
				// that. 
			if( ! checks_fsdomain ) {
				answer += " && " ;
				answer += domain_check;
				checks_fsdomain = true;
			}
		} else if ( ! checks_file_transfer) {

			const char * join_op = " && (";
			const char * close_op = ")";
			if ( should_transfer == STF_IF_NEEDED && ! checks_fsdomain ) {
				answer += join_op;
				answer += domain_check;
				checks_fsdomain = true;
				join_op = " || (";
				close_op = "))";
			}


			// if the job is supplying transfer plugins, then we need to use a different xfer_check
			// expression, and we want to ignore plugin types that are supplied by the job when
			// fixing up the transfer plugin methods expression.
			std::string xferplugs;
			if (job->LookupString(ATTR_TRANSFER_PLUGINS, xferplugs) && ! xferplugs.empty()) {
				xfer_check = "TARGET." ATTR_HAS_JOB_TRANSFER_PLUGINS;
			}

			answer += join_op;
			answer += xfer_check;
			answer += crypt_check;


			if ( ! checks_file_transfer_plugin_methods) {
				classad::References methods;    // methods referened by TransferInputFiles that are not in TransferPlugins
				classad::References jobmethods; // plugin methods (like HTTP) that are supplied by the job's TransferPlugins

				// xferplugs is of the form "TAR=mytarplugin; HTTP,HTTPS=myhttplugin"
				StringTokenIterator plugs(xferplugs.c_str(), 100, ";");
				for (const char * plug = plugs.first(); plug != NULL; plug = plugs.next()) {
					const char * colon = strchr(plug, '=');
					if (colon) {
						std::string methods(plug, colon - plug);
						add_attrs_from_string_tokens(jobmethods, methods);
					}
				}

				// check input
				auto_free_ptr file_list(submit_param(SUBMIT_KEY_TransferInputFiles, SUBMIT_KEY_TransferInputFilesAlt));
				if (file_list) {
					StringList files(file_list.ptr(), ",");
					for (const char * file = files.first(); file; file = files.next()) {
						if (IsUrl(file)){
							MyString tag = getURLType(file, true);
							if ( ! jobmethods.count(tag.c_str())) { methods.insert(tag.c_str()); }
						}
					}
				}

				// check output (only a single file this time)
				file_list.set(submit_param(SUBMIT_KEY_OutputDestination, ATTR_OUTPUT_DESTINATION));
				if (file_list) {
					if (IsUrl(file_list)) {
						MyString tag = getURLType(file_list, true);
						if ( ! jobmethods.count(tag.c_str())) { methods.insert(tag.c_str()); }
					}
				}

				for (auto it = methods.begin(); it != methods.end(); ++it) {
					answer += " && stringListIMember(\"";
					answer += *it;
					answer += "\",TARGET.HasFileTransferPluginMethods)";
				}
			}

			// close of the file transfer requirements
			answer += close_op;
		}

		if (JobUniverse == CONDOR_UNIVERSE_VM) {
			bool vm_should_transfer = false;
			if (job->LookupBool(VMPARAM_VMWARE_TRANSFER, vm_should_transfer)) {
				if ( ! vm_should_transfer) {
					// if not transfering, we depend on a shared file system, so we
					// have to check for a matching FileSystemDomain 
					if ( ! checks_fsdomain) {
						answer += " && ";
						answer += domain_check;
						checks_fsdomain = true;
					}
					if ( ! job->Lookup(ATTR_FILE_SYSTEM_DOMAIN)) {
						auto_free_ptr fs_domain(param("FILESYSTEM_DOMAIN"));
						if (fs_domain) {
							AssignJobString(ATTR_FILE_SYSTEM_DOMAIN, fs_domain);
							RETURN_IF_ABORT();
						}
					}
				}
			}
		}
	}

		//
		// Job Deferral
		// If the flag was set true by SetJobDeferral() then we will
		// add the requirement in for this feature
		//
	if (NeedsJobDeferral()) {
			//
			// Add the HasJobDeferral to the attributes so that it will
			// match with a Starter that can actually provide this feature
			// We only need to do this if the job's universe isn't local
			// This is because the schedd doesn't pull out the Starter's
			// machine ad when trying to match local universe jobs
			//
			//
		if ( JobUniverse != CONDOR_UNIVERSE_LOCAL ) {
			answer += " && TARGET." ATTR_HAS_JOB_DEFERRAL;
		}

		// make sure the job has a ScheddInterval attribute
		// because we are about to write an expression that refers to it.
		if ( ! job->Lookup(ATTR_SCHEDD_INTERVAL)) {
			auto_free_ptr interval(param("SCHEDD_INTERVAL"));
			if (interval) {
				AssignJobExpr(ATTR_SCHEDD_INTERVAL, interval);
			} else {
				AssignJobVal(ATTR_SCHEDD_INTERVAL, SCHEDD_INTERVAL_DEFAULT);
			}
		}

			//
			// Prepare our new requirement attribute
			// This nifty expression will evaluate to true when
			// the job's prep start time is before the next schedd
			// polling interval. We also have a nice clause to prevent
			// our job from being matched and executed after it could
			// possibly run
			//
		const char * deferral_expr = "("
			"((time() + " ATTR_SCHEDD_INTERVAL ") >= (" ATTR_DEFERRAL_TIME " - " ATTR_DEFERRAL_PREP_TIME ")) && "
			"(time() < (" ATTR_DEFERRAL_TIME " + " ATTR_DEFERRAL_WINDOW "))"
			")";

		answer += " && ";
		answer += deferral_expr;
	} // !seenBefore

#if defined(WIN32)
		//
		// Windows CredD
		// run_as_owner jobs on Windows require that the remote starter can
		// reach the same credd as the submit machine. We add the following:
		//   - HasWindowsRunAsOwner
		//   - LocalCredd == <CREDD_HOST> (if LocalCredd not found)
		//
	bool as_owner = false;
	if (job->LookupBool(ATTR_JOB_RUNAS_OWNER, as_owner) && as_owner) {

		MyString tmp_rao = " && (TARGET." ATTR_HAS_WIN_RUN_AS_OWNER;
		if (RunAsOwnerCredD && !checks_credd) {
			tmp_rao += " && (TARGET." ATTR_LOCAL_CREDD " =?= \"";
			tmp_rao += RunAsOwnerCredD.ptr();
			tmp_rao += "\")";
		}
		tmp_rao += ")";
		answer += tmp_rao.Value();
	}
#endif

	AssignJobExpr(ATTR_REQUIREMENTS, answer.c_str());
	RETURN_IF_ABORT();

	return 0;
}


int SubmitHash::SetConcurrencyLimits()
{
	RETURN_IF_ABORT();
	MyString tmp = submit_param_mystring(SUBMIT_KEY_ConcurrencyLimits, NULL);
	MyString tmp2 = submit_param_mystring(SUBMIT_KEY_ConcurrencyLimitsExpr, NULL);

	if (!tmp.IsEmpty()) {
		if (!tmp2.IsEmpty()) {
			push_error( stderr, SUBMIT_KEY_ConcurrencyLimits " and " SUBMIT_KEY_ConcurrencyLimitsExpr " can't be used together\n" );
			ABORT_AND_RETURN( 1 );
		}
		char *str;

		tmp.lower_case();

		StringList list(tmp.Value());

		char *limit;
		list.rewind();
		while ( (limit = list.next()) ) {
			double increment;
			char *limit_cpy = strdup( limit );

			if ( !ParseConcurrencyLimit(limit_cpy, increment) ) {
				push_error(stderr, "Invalid concurrency limit '%s'\n",
						 limit );
				ABORT_AND_RETURN( 1 );
			}
			free( limit_cpy );
		}

		list.qsort();

		str = list.print_to_string();
		if ( str ) {
			AssignJobString(ATTR_CONCURRENCY_LIMITS, str);
			free(str);
		}
	} else if (!tmp2.IsEmpty()) {
		AssignJobExpr(ATTR_CONCURRENCY_LIMITS, tmp2.Value() );
	}

	return 0;
}


int SubmitHash::SetAccountingGroup()
{
	RETURN_IF_ABORT();

	// is a group setting in effect?
	auto_free_ptr group(submit_param(SUBMIT_KEY_AcctGroup, ATTR_ACCOUNTING_GROUP));

	// look for the group user setting, or default to owner
	auto_free_ptr gu(submit_param(SUBMIT_KEY_AcctGroupUser, ATTR_ACCT_GROUP_USER));
	if ( ! group && ! gu) {
		return 0; // nothing set, we are done
	}

	const char * group_user = NULL;
	if ( ! gu) {
		group_user = submit_owner.Value();
	} else {
		group_user = gu;
	}

	if (group && ! IsValidSubmitterName(group)) {
		push_error(stderr, "Invalid " SUBMIT_KEY_AcctGroup ": %s\n", group.ptr());
		ABORT_AND_RETURN( 1 );
	}
	if ( ! IsValidSubmitterName(group_user)) {
		push_error(stderr, "Invalid " SUBMIT_KEY_AcctGroupUser ": %s\n", group_user);
		ABORT_AND_RETURN( 1 );
	}

	// set attributes AcctGroup, AcctGroupUser and AccountingGroup on the job ad:

	// store the AcctGroupUser (currently unused)
	AssignJobString(ATTR_ACCT_GROUP_USER, group_user);

	if (group) {
		// store the group name in the (currently unused) AcctGroup attribute
		AssignJobString(ATTR_ACCT_GROUP, group);

		// store the AccountingGroup attribute as <group>.<user>
		MyString submitter;
		submitter.formatstr("%s.%s", group.ptr(), group_user);
		AssignJobString(ATTR_ACCOUNTING_GROUP, submitter.c_str());
	} else {
		// If no group, this is accounting group is really a user alias, just set AccountingGroup to be the user name
		AssignJobString(ATTR_ACCOUNTING_GROUP, group_user);
	}

	return 0;
}


// this function must be called after SetUniverse
int SubmitHash::SetVMParams()
{
	RETURN_IF_ABORT();

	if ( JobUniverse != CONDOR_UNIVERSE_VM ) {
		return 0;
	}

	bool VMCheckpoint = false;
	bool VMNetworking = false;
	int VMVCPUS = 0;
	bool VMVNC=false;
	bool param_exists = false;

	auto_free_ptr tmp_ptr(NULL);
	MyString buffer;

	// by the time we get here, we have already verified that vmtype is non-empty
	tmp_ptr.set(submit_param(SUBMIT_KEY_VM_Type, ATTR_JOB_VM_TYPE));
	if (tmp_ptr) {
		VMType = tmp_ptr.ptr();
		VMType.lower_case();

		// VM type is already set in SetUniverse
		AssignJobString(ATTR_JOB_VM_TYPE, VMType.Value());
		RETURN_IF_ABORT();
	} else {
		job->LookupString(ATTR_JOB_VM_TYPE, VMType);
	}

	// so we can easly do case-insensitive comparisons of the vmtype
	YourStringNoCase vmtype(VMType.Value());

	// need vm checkpoint?
	VMCheckpoint = submit_param_bool(SUBMIT_KEY_VM_Checkpoint, ATTR_JOB_VM_CHECKPOINT, false, &param_exists);
	if (param_exists) {
		AssignJobVal(ATTR_JOB_VM_CHECKPOINT, VMCheckpoint);
	} else if (job->LookupBool(ATTR_JOB_VM_CHECKPOINT, VMCheckpoint)) {
		// nothing to do.
	} else {
		VMCheckpoint = false;
		AssignJobVal(ATTR_JOB_VM_CHECKPOINT, VMCheckpoint);
	}

	VMNetworking = submit_param_bool(SUBMIT_KEY_VM_Networking, ATTR_JOB_VM_NETWORKING, false, &param_exists);
	if (param_exists) {
		AssignJobVal(ATTR_JOB_VM_NETWORKING, VMNetworking);
	} else if (job->LookupBool(ATTR_JOB_VM_NETWORKING, VMNetworking)) {
		// nothing to do
	} else {
		VMNetworking = false;
		AssignJobVal(ATTR_JOB_VM_NETWORKING, VMNetworking);
	}

	// Here we need to set networking type
	if( VMNetworking ) {
		tmp_ptr.set(submit_param(SUBMIT_KEY_VM_Networking_Type, ATTR_JOB_VM_NETWORKING_TYPE));
		if (tmp_ptr) {
			AssignJobString(ATTR_JOB_VM_NETWORKING_TYPE, tmp_ptr.ptr());
		}
	}

	VMVNC = submit_param_bool(SUBMIT_KEY_VM_VNC, ATTR_JOB_VM_VNC, false, &param_exists);
	if (param_exists) {
		AssignJobVal(ATTR_JOB_VM_VNC, VMVNC);
	} else if (job->LookupBool(ATTR_JOB_VM_VNC, VMVNC)) {
		// nothing to do.
	} else {
		VMVNC = false;
		AssignJobVal(ATTR_JOB_VM_VNC, VMVNC);
	}

	// Set memory for virtual machine
	long long vm_mem = 0;
	tmp_ptr.set(submit_param(SUBMIT_KEY_VM_Memory, ATTR_JOB_VM_MEMORY));
	if (tmp_ptr) {
		// because gcc doesn't think that long long and int64_t are the same, we have to use a temp variable here
		int64_t mem64 = 0;
		parse_int64_bytes(tmp_ptr, mem64, 1024 * 1024);
		if (mem64 <= 0) {
			push_error(stderr, SUBMIT_KEY_VM_Memory " is incorrectly specified\n"
				"For example, for vm memroy of 128 Megabytes,\n"
				"you need to use 128 in your submit description file.\n");
			ABORT_AND_RETURN(1);
		}
		vm_mem = mem64;
		AssignJobVal(ATTR_JOB_VM_MEMORY, vm_mem);
	} else if ( ! job->LookupInt(ATTR_JOB_VM_MEMORY, vm_mem)) {
		push_error(stderr, SUBMIT_KEY_VM_Memory " cannot be found.\nPlease specify " SUBMIT_KEY_VM_Memory
			" for vm universe in your submit description file.\n");
		ABORT_AND_RETURN(1);
	}
	// In vm universe, when a VM is suspended, 
	// memory being used by the VM will be saved into a file. 
	// So we need as much disk space as the memory.
	// We call this the 'executable_size' for VM jobs, otherwise
	// ExecutableSize is the size of the cmd
	AssignJobVal(ATTR_EXECUTABLE_SIZE, vm_mem * 1024);

	/* 
	 * Set the number of VCPUs for this virtual machine
	 */
	tmp_ptr.set(submit_param(SUBMIT_KEY_VM_VCPUS, ATTR_JOB_VM_VCPUS));
	if (tmp_ptr) {
		VMVCPUS = (int)strtol(tmp_ptr, (char**)NULL, 10);
		dprintf(D_FULLDEBUG, "VCPUS = %s", tmp_ptr.ptr());
		VMVCPUS = MAX(VMVCPUS, 1);
		AssignJobVal(ATTR_JOB_VM_VCPUS, VMVCPUS);
	} else {
		long long cpus = 1;
		if (job->LookupInt(ATTR_JOB_VM_VCPUS, cpus)) {
			VMVCPUS = (int)cpus;
		} else {
			VMVCPUS = 1;
			AssignJobVal(ATTR_JOB_VM_VCPUS, VMVCPUS);
		}
	}

	/*
	 * Set the MAC address for this VM.
	 */
	tmp_ptr.set(submit_param(SUBMIT_KEY_VM_MACAddr, ATTR_JOB_VM_MACADDR));
	if (tmp_ptr) {
		AssignJobString(ATTR_JOB_VM_MACADDR, tmp_ptr.ptr());
	}

	/* 
	 * When the parameter of "vm_no_output_vm" is TRUE, 
	 * Condor will not transfer VM files back to a job user. 
	 * This parameter could be used if a job user uses 
	 * explict method to get output files from VM. 
	 * For example, if a job user uses a ftp program 
	 * to send output files inside VM to his/her dedicated machine for ouput, 
	 * Maybe the job user doesn't want to get modified VM files back. 
	 * So the job user can use this parameter
	 */
	bool vm_no_output_vm = submit_param_bool(SUBMIT_KEY_VM_NO_OUTPUT_VM, NULL, false, &param_exists);
	if (param_exists) {
		AssignJobVal(VMPARAM_NO_OUTPUT_VM, vm_no_output_vm);
	} else {
		job->LookupBool(VMPARAM_NO_OUTPUT_VM, vm_no_output_vm);
	}

	if (vmtype == CONDOR_VM_UNIVERSE_XEN) {

		// xen_kernel is a required parameter
		MyString xen_kernel = submit_param_mystring(SUBMIT_KEY_VM_XEN_KERNEL, VMPARAM_XEN_KERNEL);
		if ( ! xen_kernel.empty()) {
			AssignJobString(VMPARAM_XEN_KERNEL, xen_kernel.c_str());
		} else if ( ! job->LookupString(VMPARAM_XEN_KERNEL, xen_kernel)) {
			push_error(stderr, "'xen_kernel' cannot be found.\n"
				"Please specify 'xen_kernel' for the xen virtual machine "
				"in your submit description file.\n"
				"xen_kernel must be one of "
				"\"%s\", \"%s\", <file-name>.\n",
				XEN_KERNEL_INCLUDED, XEN_KERNEL_HW_VT);
			ABORT_AND_RETURN(1);
		}

		YourStringNoCase kernel(xen_kernel.c_str());
		bool real_xen_kernel_file = false;
		bool need_xen_root_device = false;
		if (kernel == XEN_KERNEL_INCLUDED) {
			// kernel image is included in a disk image file
			// so we will use bootloader(pygrub etc.) defined 
			// in a vmgahp config file on an excute machine 
			real_xen_kernel_file = false;
			need_xen_root_device = false;
		} else if (kernel == XEN_KERNEL_HW_VT) {
			// A job user want to use an unmodified OS in Xen.
			// so we require hardware virtualization.
			real_xen_kernel_file = false;
			need_xen_root_device = false;
			AssignJobVal(ATTR_JOB_VM_HARDWARE_VT, true);
		} else {
			// real kernel file
			real_xen_kernel_file = true;
			need_xen_root_device = true;
		}
			
		// xen_initrd is an optional parameter
		auto_free_ptr xen_initrd(submit_param(SUBMIT_KEY_VM_XEN_INITRD));
		if (xen_initrd) {
			if( !real_xen_kernel_file ) {
				push_error(stderr, "To use xen_initrd, "
						"xen_kernel should be a real kernel file.\n");
				ABORT_AND_RETURN(1);
			}
			AssignJobString(VMPARAM_XEN_INITRD, xen_initrd);
		}

		if( need_xen_root_device ) {
			auto_free_ptr xen_root(submit_param(SUBMIT_KEY_VM_XEN_ROOT));
			if( !xen_root ) {
				push_error(stderr, "'%s' cannot be found.\n"
						"Please specify '%s' for the xen virtual machine "
						"in your submit description file.\n", "xen_root", 
						"xen_root");
				ABORT_AND_RETURN(1);
			}else {
				AssignJobString(VMPARAM_XEN_ROOT, xen_root);
			}
		}

		// xen_kernel_params is a optional parameter
		MyString xen_kernel_params = submit_param_mystring(SUBMIT_KEY_VM_XEN_KERNEL_PARAMS, VMPARAM_XEN_KERNEL_PARAMS);
		if (! xen_kernel_params.empty()) {
			xen_kernel_params.trim_quotes("\"'");
			AssignJobString(VMPARAM_XEN_KERNEL_PARAMS, xen_kernel_params.c_str());
		}

	}// xen only params

	if (vmtype == CONDOR_VM_UNIVERSE_XEN || vmtype == CONDOR_VM_UNIVERSE_KVM) {

			// <x>_disk is a required parameter
		auto_free_ptr vmdisk(submit_param(SUBMIT_KEY_VM_DISK));
		if (vmdisk) {
			if( validate_disk_param(vmdisk,3,4) == false ) 
			{
				push_error(stderr, "'vm_disk' has incorrect format.\n"
						"The format shoud be like "
						"\"<filename>:<devicename>:<permission>\"\n"
						"e.g.> For single disk: <vm>_disk = filename1:hda1:w\n"
						"      For multiple disks: <vm>_disk = "
						"filename1:hda1:w,filename2:hda2:w\n");
				ABORT_AND_RETURN(1);
			}
			AssignJobString( VMPARAM_VM_DISK, vmdisk );
		} else if (!job->Lookup(VMPARAM_VM_DISK)) {
			push_error(stderr, "'%s' cannot be found.\n"
				"Please specify '%s' for the virtual machine "
				"in your submit description file.\n",
				"<vm>_disk", "<vm>_disk");
			ABORT_AND_RETURN(1);
		}

	} else if (vmtype == CONDOR_VM_UNIVERSE_VMWARE) {
		bool knob_exists = false;
		bool vmware_should_transfer_files = submit_param_bool(SUBMIT_KEY_VM_VMWARE_SHOULD_TRANSFER_FILES, NULL, false, &knob_exists);
		if (knob_exists) {
			AssignJobVal(VMPARAM_VMWARE_TRANSFER, vmware_should_transfer_files);
		} else if ( ! job->LookupBool(VMPARAM_VMWARE_TRANSFER, vmware_should_transfer_files)) {
			MyString err_msg;
			err_msg = "\nERROR: You must explicitly specify "
				"\"vmware_should_transfer_files\" "
				"in your submit description file. "
				"You need to define either: "
				"\"vmware_should_transfer_files = YES\" or "
				" \"vmware_should_transfer_files = NO\". "
				"If you define \"vmware_should_transfer_files = YES\", " 
				"vmx and vmdk files in the directory of \"vmware_dir\" "
				"will be transfered to an execute machine. "
				"If you define \"vmware_should_transfer_files = NO\", "
				"all files in the directory of \"vmware_dir\" should be "
				"accessible with a shared file system\n";
			print_wrapped_text( err_msg.Value(), stderr );
			ABORT_AND_RETURN(1);
		}


		/* In default, vmware vm universe uses snapshot disks.
		 * However, when a user job is so IO-sensitive that 
		 * the user doesn't want to use snapshot, 
		 * the user must use both 
		 * vmware_should_transfer_files = YES and 
		 * vmware_snapshot_disk = FALSE
		 * In vmware_should_transfer_files = NO 
		 * snapshot disks is always used.
		 */
		bool vmware_snapshot_disk = submit_param_bool(SUBMIT_KEY_VM_VMWARE_SNAPSHOT_DISK, NULL, false, &param_exists);
		if (param_exists) {
			if ( ! vmware_should_transfer_files && ! vmware_snapshot_disk) {
				MyString err_msg;
				err_msg = "\nERROR: You should not use both "
					"vmware_should_transfer_files = FALSE and "
					"vmware_snapshot_disk = FALSE. "
					"Not using snapshot disk in a shared file system may cause "
					"problems when multiple jobs share the same disk\n";
				print_wrapped_text(err_msg.Value(), stderr);
				ABORT_AND_RETURN(1);
			}
			AssignJobVal(VMPARAM_VMWARE_SNAPSHOTDISK, vmware_snapshot_disk);
		}

		// vmware_dir is a directory that includes vmx file and vmdk files.
		// Starting with 8.9, VMPARAM_VMWARE_DIR is not permitted to vary for procs in a cluster
		// because we don't want to enum a directory at materialization time. so we set
		// FACTORY.vm_input_files in the submit digest and use that instead of doing the directory walk
		//
		if (lookup_macro_exact_no_default("FACTORY.vm_input_files", SubmitMacroSet)) {
			// PRAGMA_REMIND("TODO: check for a VMWARE_DIR that varies by ProcId")
		} else {
			auto_free_ptr vmware_dir(submit_param(SUBMIT_KEY_VM_VMWARE_DIR, VMPARAM_VMWARE_DIR));
			if (vmware_dir) {
				MyString f_dirname = full_path(vmware_dir, false);
				check_and_universalize_path(f_dirname);

				AssignJobString(VMPARAM_VMWARE_DIR, f_dirname.Value());

				StringList vm_input_files(NULL, ",");
				Directory dir(f_dirname.Value());
				dir.Rewind();
				while (dir.Next()) {
					if (vmware_should_transfer_files || has_suffix(dir.GetFullPath(), ".vmx")) {
						// The .vmx file is always transfered.
						vm_input_files.append(dir.GetFullPath());
					}
				}

				if ( ! vm_input_files.isEmpty()) {
					tmp_ptr.set(vm_input_files.print_to_string());
					set_submit_param("FACTORY.vm_input_files", tmp_ptr);
				}
			}
		}
	}

	return 0;
}

// merge vm input files into the input files list, returning the count of files added.
int SubmitHash::process_vm_input_files(StringList & input_files, long long * accumulate_size_kb)
{
	// we don't expect to be called for non-vm-universe.  but this double check is cheap.
	if (JobUniverse != CONDOR_UNIVERSE_VM)
		return 0;

	int count = 0;
	MyString tmp;

	// first merge files from "FACTORY.vm_input_files" into input_files list
	// NOTE: we assume that the files in the FACTORY.vm_input_files have 
	auto_free_ptr vmware_dir_files(submit_param("FACTORY.vm_input_files"));
	if (vmware_dir_files) {
		StringList list(vmware_dir_files, ",");
		for (char * file = list.first(); file != NULL; file = list.next()) {
			file = trim_and_strip_quotes_in_place(file);

			// Files that are not already in the input files list need to be processed.
			if ( ! filelist_contains_file(file, &input_files, true)) {
				tmp = file;
				check_and_universalize_path(tmp);
				input_files.append(tmp.Value());
				++count;

				// check file access if the access checks have been enabled, and also
				// invoke the fnCheckFiles callback if one exists.
				//
				check_open(SFR_VM_INPUT, tmp.Value(), O_RDONLY);

				// get file size, but only if the caller requests it.
				// in practice, we will check the sizes of files here in submit
				// but not when doing late materialization
				if (accumulate_size_kb) {
					accumulate_size_kb += calc_image_size_kb(tmp.Value());
				}

			}
		}
	}

	// if this is not VMWARE, we are done, just return the number of files added to the list
	if (YourStringNoCase(VMType.Value()) != CONDOR_VM_UNIVERSE_VMWARE) {
		return count;
	}

	// for VMWARE we want to scan the input files list and set two job attributes
	// based on .vmx and .vmdk files we find in that list.
	//
	MyString vmx_file;
	StringList vmdk_files;

	for (const char * file = input_files.first(); file != NULL; file = input_files.next()) {
		if (has_suffix(file, ".vmx")) {
			if (vmx_file.empty()) {
				vmx_file = condor_basename(file);
			} else {
				push_error(stderr, "multiple vmx files exist. Only one vmx file should be present.\n");
				abort_code = 1;
				return count;
			}
		} else if (has_suffix(file, ".vmdk")) {
			vmdk_files.append(condor_basename(file));
		}
	}

	if (vmx_file.empty()) {
		push_error(stderr, "no vmx file for vmware can be found.\n");
		abort_code = 1;
		return count;
	} else {
		AssignJobString(VMPARAM_VMWARE_VMX_FILE, vmx_file.Value());
	}

	auto_free_ptr tmp_ptr(vmdk_files.print_to_string());
	if (tmp_ptr) {
		AssignJobString(VMPARAM_VMWARE_VMDK_FILES, tmp_ptr);
	}

	return count;
}

int SubmitHash::process_input_file_list(StringList * input_list, long long * accumulate_size_kb)
{
	int count;
	MyString tmp;
	char* tmp_ptr;

	if( ! input_list->isEmpty() ) {
		input_list->rewind();
		count = 0;
		while ( (tmp_ptr=input_list->next()) ) {
			count++;
			tmp = tmp_ptr;
			if ( check_and_universalize_path(tmp) != 0) {
				// path was universalized, so update the string list
				input_list->deleteCurrent();
				input_list->insert(tmp.Value());
			}
			check_open(SFR_INPUT, tmp.Value(), O_RDONLY);
			// get file size, but only if the caller requests it.
			// in practice, we will check the sizes of files here in submit
			// but not when doing late materialization
			if (accumulate_size_kb) {
				accumulate_size_kb += calc_image_size_kb(tmp.Value());
			}
		}
		return count;
	}
	return 0;
}

// SetTransferFiles also sets a global "should_transfer", which is 
// used by SetRequirements().  So, SetTransferFiles must be called _before_
// calling SetRequirements() as well.
// If we are transfering files, and stdout or stderr contains
// path information, SetTransferFiles renames the output file to a plain
// file (and stores the original) in the ClassAd, so SetStdFile() should
// be called before getting here too.
int SubmitHash::SetTransferFiles()
{
	RETURN_IF_ABORT();

	char *macro_value;
	MyString tmp;
	bool in_files_specified = false;
	bool out_files_specified = false;
	StringList input_file_list(NULL, ",");
	StringList output_file_list(NULL, ",");
	ShouldTransferFiles_t should_transfer = STF_IF_NEEDED;
	MyString output_remaps;

	// check files to determine the size of the input sandbox only when we are not doing late materialization
	long long tmpInputFilesSizeKb = 0;
	long long * pInputFilesSizeKb = NULL;
	if (! clusterAd) {
		pInputFilesSizeKb = &tmpInputFilesSizeKb;
	}

	macro_value = submit_param(SUBMIT_KEY_TransferInputFiles, SUBMIT_KEY_TransferInputFilesAlt);
	if (macro_value) {
		// as a special case transferinputfiles="" will produce an empty list of input files, not a syntax error
		// PRAGMA_REMIND("replace this special case with code that correctly parses any input wrapped in double quotes")
		if (macro_value[0] == '"' && macro_value[1] == '"' && macro_value[2] == 0) {
			input_file_list.clearAll();
		} else {
			input_file_list.initializeFromString(macro_value);
		}
	}
	RETURN_IF_ABORT();


#if defined( WIN32 )
	if (JobUniverse == CONDOR_UNIVERSE_MPI) {
		// On NT, if we're an MPI job, we need to find the
		// mpich.dll file and automatically include that in the
		// transfer input files
		MyString dll_name("mpich.dll");

		// first, check to make sure the user didn't already
		// specify mpich.dll in transfer_input_files
		if (! input_file_list.contains(dll_name.Value())) {
			// nothing there yet, try to find it ourselves
			MyString dll_path = which(dll_name);
			if (dll_path.Length() == 0) {
				// File not found, fatal error.
				push_error(stderr, "Condor cannot find the "
					"\"mpich.dll\" file it needs to run your MPI job.\n"
					"Please specify the full path to this file in the "
					"\"transfer_input_files\"\n"
					"setting in your submit description file.\n");
				ABORT_AND_RETURN(1);
			}
			// If we made it here, which() gave us a real path.
			// so, now we just have to append that to our list of
			// files. 
			input_file_list.append(dll_path.Value());
		}
	}
#endif /* WIN32 */

	if (process_input_file_list(&input_file_list, pInputFilesSizeKb) > 0) {
		in_files_specified = true;
	}
	RETURN_IF_ABORT();

	if (JobUniverse == CONDOR_UNIVERSE_VM) {
		if (process_vm_input_files(input_file_list, pInputFilesSizeKb) > 0) {
			in_files_specified = true;
		}
	}
	RETURN_IF_ABORT();

	// also account for the size of the stdin file, if any
	bool transfer_stdin = true;
	job->LookupBool(ATTR_TRANSFER_INPUT, transfer_stdin);
	if (transfer_stdin) {
		std::string stdin_fname;
		job->LookupString(ATTR_JOB_INPUT, stdin_fname);
		if (!stdin_fname.empty()) {
			if (pInputFilesSizeKb) {
				*pInputFilesSizeKb += calc_image_size_kb(stdin_fname.c_str());
			}
		}
	}

	macro_value = submit_param(SUBMIT_KEY_TransferOutputFiles, SUBMIT_KEY_TransferOutputFilesAlt);
	if (macro_value)
	{
		// as a special case transferoutputfiles="" will produce an empty list of output files, not a syntax error
		// PRAGMA_REMIND("replace this special case with code that correctly parses any input wrapped in double quotes")
		if (macro_value[0] == '"' && macro_value[1] == '"' && macro_value[2] == 0) {
			output_file_list.clearAll();
			out_files_specified = true;
		} else {
			output_file_list.initializeFromString(macro_value);
			for (const char * file = output_file_list.first(); file != NULL; file = output_file_list.next()) {
				out_files_specified = true;
				tmp = file;
				if (check_and_universalize_path(tmp) != 0)
				{
					// we universalized the path, so update the string list
					output_file_list.deleteCurrent();
					output_file_list.insert(tmp.Value());
				}
			}
		}
		free(macro_value);
	}
	RETURN_IF_ABORT();

	//
	// START FILE TRANSFER VALIDATION
	//
		// now that we've gathered up all the possible info on files
		// the user explicitly wants to transfer, see if they set the
		// right attributes controlling if and when to do the
		// transfers.  if they didn't tell us what to do, in some
		// cases, we can give reasonable defaults, but in others, it's
		// a fatal error.
		//
		// SHOULD_TRANSFER_FILES (STF) defaults to IF_NEEDED (STF_IF_NEEDED)
		// WHEN_TO_TRANSFER_OUTPUT (WTTO) defaults to ON_EXIT (FTO_ON_EXIT)
		// 
		// Error if:
		//  (A) bad user input - getShouldTransferFilesNum fails
		//  (B) bas user input - getFileTransferOutputNum fails
		//  (C) STF is STF_NO and WTTO is not FTO_NONE
		//  (D) STF is not STF_NO and WTTO is FTO_NONE
		//  (E) STF is STF_IF_NEEDED and WTTO is FTO_ON_EXIT_OR_EVICT
		//  (F) STF is STF_NO and transfer_input_files or transfer_output_files specified
	const char *should = "INTERNAL ERROR";
	const char *when = "INTERNAL ERROR";
	bool default_should = false;
	bool default_when;
	FileTransferOutput_t when_output;
	MyString err_msg;

	// check to see if the user specified should_transfer_files.
	// if they didn't check to see if the admin did. 
	auto_free_ptr should_param(submit_param(ATTR_SHOULD_TRANSFER_FILES, SUBMIT_KEY_ShouldTransferFiles));
	if (! should_param) {
		if (job->LookupString(ATTR_SHOULD_TRANSFER_FILES, tmp)) {
			should_param.set(tmp.StrDup());
		} else {
			should_param.set(param("SUBMIT_DEFAULT_SHOULD_TRANSFER_FILES"));
			if (should_param) {
				if (getShouldTransferFilesNum(should_param) < 0) {
					// if config default for should transfer files is invalid, just ignore it.
					// otherwise all submits would generate an error/warning which the users cannot fix.
					should_param.clear();
				} else {
					// admin specified should_transfer_files counts as a default should
					default_should = true;
				}
			}
		}
	}

	should = should_param;
	if (!should) {
		should = "IF_NEEDED";
		should_transfer = STF_IF_NEEDED;
		default_should = true;
	} else {
		should_transfer = getShouldTransferFilesNum(should);
		if (should_transfer < 0) { // (A)
			err_msg = "\nERROR: invalid value (";
			err_msg += should;
			err_msg += ") for " ATTR_SHOULD_TRANSFER_FILES ".  Please either specify YES, NO, or IF_NEEDED and try again.";
			print_wrapped_text(err_msg.Value(), stderr);
			ABORT_AND_RETURN(1);
		}
	}

	//PRAGMA_REMIND("TJ: move this to ReportCommonMistakes")
	if (should_transfer == STF_NO &&
		(in_files_specified || out_files_specified)) { // (F)
		err_msg = "\nERROR: you specified files you want Condor to transfer via \"";
		if (in_files_specified) {
			err_msg += "transfer_input_files";
			if (out_files_specified) {
				err_msg += "\" and \"transfer_output_files\",";
			} else {
				err_msg += "\",";
			}
		} else {
			ASSERT(out_files_specified);
			err_msg += "transfer_output_files\",";
		}
		err_msg += " but you disabled should_transfer_files.";
		print_wrapped_text(err_msg.Value(), stderr);
		ABORT_AND_RETURN(1);
	}

	auto_free_ptr when_param(submit_param(ATTR_WHEN_TO_TRANSFER_OUTPUT, SUBMIT_KEY_WhenToTransferOutput));
	if ( ! when_param) {
		if (job->LookupString(ATTR_WHEN_TO_TRANSFER_OUTPUT, tmp)) {
			when_param.set(tmp.StrDup());
		}
	}
	when = when_param;
	if (!when) {
		when = "ON_EXIT";
		when_output = FTO_ON_EXIT;
		default_when = true;
	} else {
		when_output = getFileTransferOutputNum(when);
		if (when_output < 0) { // (B)
			err_msg = "\nERROR: invalid value (";
			err_msg += when;
			err_msg += ") for " ATTR_WHEN_TO_TRANSFER_OUTPUT ".  Please either specify ON_EXIT"
				", or ON_EXIT_OR_EVICT and try again.";
			print_wrapped_text(err_msg.Value(), stderr);
			ABORT_AND_RETURN( 1 );
		}
		default_when = false;
	}

		// for backward compatibility and user convenience -
		// if the user specifies should_transfer_files = NO and has
		// not specified when_to_transfer_output, we'll change
		// when_to_transfer_output to NEVER and avoid an unhelpful
		// error message later.
	if (!default_should && default_when &&
		should_transfer == STF_NO) {
		when = "NEVER";
		when_output = FTO_NONE;
	}

	//PRAGMA_REMIND("TJ: move this to ReportCommonMistakes")
		if ((should_transfer == STF_NO && when_output != FTO_NONE) || // (C)
		(should_transfer != STF_NO && when_output == FTO_NONE)) { // (D)
		err_msg = "\nERROR: " ATTR_WHEN_TO_TRANSFER_OUTPUT " specified as ";
		err_msg += when;
		err_msg += " yet " ATTR_SHOULD_TRANSFER_FILES " defined as ";
		err_msg += should;
		err_msg += ".  Please remove this contradiction from your submit file and try again.";
		print_wrapped_text(err_msg.Value(), stderr);
		ABORT_AND_RETURN( 1 );
	}

		// for backward compatibility and user convenience -
		// if the user specifies only when_to_transfer_output =
		// ON_EXIT_OR_EVICT, which is incompatible with the default
		// should_transfer_files of IF_NEEDED, we'll change
		// should_transfer_files to YES for them.
	if (default_should &&
		when_output == FTO_ON_EXIT_OR_EVICT &&
		should_transfer == STF_IF_NEEDED) {
		should = "YES";
		should_transfer = STF_YES;
	}

	//PRAGMA_REMIND("TJ: move this to ReportCommonMistakes")
	if (when_output == FTO_ON_EXIT_OR_EVICT && 
		should_transfer == STF_IF_NEEDED) { // (E)
			// error, these are incompatible!
		err_msg = "\nERROR: \"when_to_transfer_output = ON_EXIT_OR_EVICT\" "
			"and \"should_transfer_files = IF_NEEDED\" are incompatible.  "
			"The behavior of these two settings together would produce "
			"incorrect file access in some cases.  Please decide which "
			"one of those two settings you're more interested in. "
			"If you really want \"IF_NEEDED\", set "
			"\"when_to_transfer_output = ON_EXIT\".  If you really want "
			"\"ON_EXIT_OR_EVICT\", please set \"should_transfer_files = "
			"YES\".  After you have corrected this incompatibility, "
			"please try running condor_submit again.\n";
		print_wrapped_text(err_msg.Value(), stderr);
		ABORT_AND_RETURN( 1 );
	}

	//PRAGMA_REMIND("TJ: move this to ReportCommonMistakes")
		// actually shove the file transfer 'when' and 'should' into the job ad
	//
	if( should_transfer != STF_NO ) {
		if( ! when_output ) {
			push_error(stderr, "InsertFileTransAttrs() called we might transfer "
					   "files but when_output hasn't been set" );
			abort_code = 1;
			return abort_code;
		}
	}

	//
	// END FILE TRANSFER VALIDATION
	//

	AssignJobString(ATTR_SHOULD_TRANSFER_FILES, getShouldTransferFilesString( should_transfer ));
	if (should_transfer != STF_NO) {
		AssignJobString(ATTR_WHEN_TO_TRANSFER_OUTPUT, getFileTransferOutputString( when_output ));
	}

	// if should transfer files is not YES, then we need to make sure that
	// our filesystem domain is published in the job ad because it will be needed for matchmaking
	if (should_transfer != STF_YES && ! job->Lookup(ATTR_FILE_SYSTEM_DOMAIN)) {
		auto_free_ptr fs_domain(param("FILESYSTEM_DOMAIN"));
		if (fs_domain) {
			AssignJobString(ATTR_FILE_SYSTEM_DOMAIN, fs_domain);
		}
	}

		/*
		  If we're dealing w/ TDP and we might be transfering files,
		  we want to make sure the tool binary and input file (if
		  any) are included in the transfer_input_files list.
		*/
	if (should_transfer != STF_NO && job->LookupString(ATTR_TOOL_DAEMON_CMD, tmp)) {
		if ( ! input_file_list.contains(tmp.c_str())) {
			input_file_list.append(tmp.c_str());
			if (pInputFilesSizeKb) {
				*pInputFilesSizeKb += calc_image_size_kb(tmp.c_str());
			}
		}
		if (job->LookupString(ATTR_TOOL_DAEMON_INPUT, tmp)
			&& ! input_file_list.contains(tmp.c_str())) {
			input_file_list.append(tmp.c_str());
			if (pInputFilesSizeKb) {
				*pInputFilesSizeKb += calc_image_size_kb(tmp.c_str());
			}
		}
	}


	/*
	  In the Java universe, if we might be transfering files, we want
	  to automatically transfer the "executable" (i.e. the entry
	  class) and any requested .jar files.  However, the executable is
	  put directly into TransferInputFiles with TransferExecutable set
	  to false, because the FileTransfer object happily renames
	  executables left and right, which we don't want.
	*/

	/* 
	  We need to have our best guess of file transfer needs processed before
	  we change things to deal with the jar files and class file which
	  is the executable and should not be renamed. But we can't just
	  change and set ATTR_TRANSFER_INPUT_FILES as it is done later as the saved
	  settings in input_files and output_files is dumped out undoing our
	  careful efforts. So we will append to the input_file_list and regenerate
	  input_files. bt
	*/

	if( should_transfer!=STF_NO && JobUniverse==CONDOR_UNIVERSE_JAVA ) {
		if (job->LookupString(ATTR_JOB_CMD, tmp) && tmp != "java") {
			if ( ! input_file_list.contains(tmp.c_str())) {
				input_file_list.append(tmp.c_str());
				check_open(SFR_INPUT, tmp.c_str(), O_RDONLY);
				if (pInputFilesSizeKb) {
					*pInputFilesSizeKb += calc_image_size_kb(tmp.c_str());
				}
			}
		}

		if (job->LookupString(ATTR_JAR_FILES, tmp)) {
			MyString filepath;
			StringList files(tmp.c_str(), ",");
			for (const char * file = files.first(); file != NULL; file = files.next()) {
				filepath = file;
				check_and_universalize_path(filepath);
				input_file_list.append(filepath.c_str());
				check_open(SFR_INPUT, filepath.c_str(), O_RDONLY);
				if (pInputFilesSizeKb) {
					*pInputFilesSizeKb += calc_image_size_kb(filepath.c_str());
				}
			}
		}

		AssignJobString( ATTR_JOB_CMD, "java");

		AssignJobVal(ATTR_TRANSFER_EXECUTABLE, false);
	}

	// Set an attribute indicating the size of all files to be transferred
	auto_free_ptr disk_usage(submit_param(SUBMIT_KEY_DiskUsage, ATTR_DISK_USAGE));
	if (disk_usage) {
		int64_t disk_usage_kb = 0;
		if ( ! parse_int64_bytes(disk_usage, disk_usage_kb, 1024) || disk_usage_kb < 1) {
			push_error(stderr, "'%s' is not valid for disk_usage. It must be >= 1\n", disk_usage.ptr());
			ABORT_AND_RETURN(1);
		}
		AssignJobVal(ATTR_DISK_USAGE, disk_usage_kb);
	} else if (pInputFilesSizeKb) {
		long long exe_size_kb = 0;
		job->LookupInt(ATTR_EXECUTABLE_SIZE, exe_size_kb);
		AssignJobVal(ATTR_TRANSFER_INPUT_SIZE_MB, (exe_size_kb + *pInputFilesSizeKb) / 1024);
		long long disk_usage_kb = exe_size_kb + *pInputFilesSizeKb;
		AssignJobVal(ATTR_DISK_USAGE, disk_usage_kb);
	}


	// If either stdout or stderr contains path information, and the
	// file is being transfered back via the FileTransfer object,
	// substitute a safe name to use in the sandbox and stash the
	// original name in the output file "remaps".  The FileTransfer
	// object will take care of transferring the data back to the
	// correct path.

	// Starting with Condor 7.7.2, we only do this remapping if we're
	// spooling files to the schedd. The shadow/starter will do any
	// required renaming in the non-spooling case.
	CondorVersionInfo cvi(getScheddVersion());
	if ( (!cvi.built_since_version(7, 7, 2) && should_transfer != STF_NO &&
		  JobUniverse != CONDOR_UNIVERSE_GRID &&
		  JobUniverse != CONDOR_UNIVERSE_STANDARD) ||
		 IsRemoteJob ) {

		MyString output;
		MyString error;
		bool StreamStdout = false;
		bool StreamStderr = false;

		job->LookupString(ATTR_JOB_OUTPUT,output);
		job->LookupString(ATTR_JOB_ERROR,error);
		job->LookupBool(ATTR_STREAM_OUTPUT, StreamStdout);
		job->LookupBool(ATTR_STREAM_ERROR, StreamStderr);

		if(output.Length() && output != condor_basename(output.Value()) && 
		   strcmp(output.Value(),"/dev/null") != 0 && !StreamStdout)
		{
			char const *working_name = StdoutRemapName;
				//Force setting value, even if we have already set it
				//in the cluster ad, because whatever was in the
				//cluster ad may have been overwritten (e.g. by a
				//filename containing $(Process)).  At this time, the
				//check in InsertJobExpr() is not smart enough to
				//notice that.
			AssignJobString(ATTR_JOB_OUTPUT, working_name);

			if(!output_remaps.IsEmpty()) output_remaps += ";";
			output_remaps.formatstr_cat("%s=%s",working_name,output.EscapeChars(";=\\",'\\').Value());
		}

		if(error.Length() && error != condor_basename(error.Value()) && 
		   strcmp(error.Value(),"/dev/null") != 0 && !StreamStderr)
		{
			char const *working_name = StderrRemapName;

			if(error == output) {
				//stderr will use same file as stdout
				working_name = StdoutRemapName;
			}
				//Force setting value, even if we have already set it
				//in the cluster ad, because whatever was in the
				//cluster ad may have been overwritten (e.g. by a
				//filename containing $(Process)).  At this time, the
				//check in InsertJobExpr() is not smart enough to
				//notice that.
			AssignJobString(ATTR_JOB_ERROR, working_name);

			if(!output_remaps.IsEmpty()) output_remaps += ";";
			output_remaps.formatstr_cat("%s=%s",working_name,error.EscapeChars(";=\\",'\\').Value());
		}
	}

	// if we might be using file transfer, insert in input/output
	// exprs  
	if( should_transfer != STF_NO ) {
		if (in_files_specified) {
			auto_free_ptr input_files(input_file_list.print_to_string());
			AssignJobString (ATTR_TRANSFER_INPUT_FILES, input_files);
		}
#ifdef HAVE_HTTP_PUBLIC_FILES
		char *public_input_files = 
			submit_param(SUBMIT_KEY_PublicInputFiles, ATTR_PUBLIC_INPUT_FILES);
		if (public_input_files) {
			StringList pub_inp_file_list(NULL, ",");
			pub_inp_file_list.initializeFromString(public_input_files);
			// Process file list, but output string is for ATTR_TRANSFER_INPUT_FILES,
			// so it's not used here.
			// we don't count public files as part of the transfer size
			process_input_file_list(&pub_inp_file_list, NULL);
			if (pub_inp_file_list.isEmpty() == false) {
				char *inp_file_str = pub_inp_file_list.print_to_string();
				if (inp_file_str) {
					AssignJobString(ATTR_PUBLIC_INPUT_FILES, inp_file_str);
					free(inp_file_str);
				}
			}
			free(public_input_files);
		} 
#endif

		if ( out_files_specified ) {
			if (output_file_list.isEmpty()) {
				// transferoutputfiles="" will produce an empty list of output files
				// (this is so you can prevent the output directory from being transferred back, but still allowing for input transfer)
				AssignJobString (ATTR_TRANSFER_OUTPUT_FILES, "");
			} else {
				auto_free_ptr output_files(output_file_list.print_to_string());
				AssignJobString (ATTR_TRANSFER_OUTPUT_FILES, output_files);
			}
		}
	}

	//PRAGMA_REMIND("move this to ReportCommonMistakes")
	if( should_transfer == STF_NO && 
		JobUniverse != CONDOR_UNIVERSE_GRID &&
		JobUniverse != CONDOR_UNIVERSE_JAVA &&
		JobUniverse != CONDOR_UNIVERSE_VM )
	{
		// We check the keyword here, but not the job ad because we only want the warning when
		// the USER explicitly set transfer_executable = true.
		// Also, the default for transfer_executable is true, not false.  but we only want to
		// know if the user set it explicitly, so we pretend the default is false here...
		if (submit_param_bool(SUBMIT_KEY_TransferExecutable, ATTR_TRANSFER_EXECUTABLE, false)) {
			//User explicitly requested transfer_executable = true,
			//but they did not turn on transfer_files, so they are
			//going to be confused when the executable is _not_
			//transfered!  Better bail out.
			err_msg = "\nERROR: You explicitly requested that the "
				"executable be transfered, but for this to work, you must "
				"enable Condor's file transfer functionality.  You need "
				"to define either: \"when_to_transfer_output = ON_EXIT\" "
				"or \"when_to_transfer_output = ON_EXIT_OR_EVICT\".  "
				"Optionally, you can define \"should_transfer_files = "
				"IF_NEEDED\" if you do not want any files to be transfered "
				"if the job executes on a machine in the same "
				"FileSystemDomain.  See the Condor manual for more "
				"details.";
			print_wrapped_text( err_msg.Value(), stderr );
			ABORT_AND_RETURN( 1 );
		}
	}

	macro_value = submit_param( SUBMIT_KEY_TransferOutputRemaps,ATTR_TRANSFER_OUTPUT_REMAPS);
	if(macro_value) {
		if(*macro_value != '"' || macro_value[1] == '\0' || macro_value[strlen(macro_value)-1] != '"') {
			push_error(stderr, "transfer_output_remaps must be a quoted string, not: %s\n",macro_value);
			ABORT_AND_RETURN( 1 );
		}

		macro_value[strlen(macro_value)-1] = '\0';  //get rid of terminal quote

		if(!output_remaps.IsEmpty()) output_remaps += ";";
		output_remaps += macro_value+1; // add user remaps to auto-generated ones

		free(macro_value);
	}

	if(!output_remaps.IsEmpty()) {
		AssignJobString(ATTR_TRANSFER_OUTPUT_REMAPS, output_remaps.Value());
	}

		// Check accessibility of output files.
	output_file_list.rewind();
	char const *output_file;
	while ( (output_file=output_file_list.next()) ) {
		output_file = condor_basename(output_file);
		if( !output_file || !output_file[0] ) {
				// output_file may be empty if the entry in the list is
				// a path ending with a slash.  Since a path ending in a
				// slash means to get the contents of a directory, and we
				// don't know in advance what names will exist in the
				// directory, we can't do any check now.
			continue;
		}
		// Apply filename remaps if there are any.
		MyString remap_fname;
		if(filename_remap_find(output_remaps.Value(),output_file,remap_fname)) {
			output_file = remap_fname.Value();
		}

		check_open(SFR_OUTPUT, output_file, O_WRONLY|O_CREAT|O_TRUNC );
	}


	return 0;
}

int SubmitHash::FixupTransferInputFiles()
{
	RETURN_IF_ABORT();

		// See the comment in the function body of ExpandInputFileList
		// for an explanation of what is going on here.

	if ( ! IsRemoteJob ) {
		return 0;
	}

	MyString input_files;
	if( job->LookupString(ATTR_TRANSFER_INPUT_FILES,input_files) != 1 ) {
		return 0; // nothing to do
	}

	if (ComputeIWD()) { ABORT_AND_RETURN(1); }

	MyString error_msg;
	MyString expanded_list;
	bool success = FileTransfer::ExpandInputFileList(input_files.c_str(),JobIwd.c_str(),expanded_list,error_msg);
	if (success) {
		if (expanded_list != input_files) {
			dprintf(D_FULLDEBUG,"Expanded input file list: %s\n",expanded_list.Value());
			job->Assign(ATTR_TRANSFER_INPUT_FILES,expanded_list.c_str());
		}
	} else {
		MyString err_msg;
		err_msg.formatstr( "\n%s\n",error_msg.Value());
		print_wrapped_text( err_msg.Value(), stderr );
		ABORT_AND_RETURN( 1 );
	}
	return 0;
}



void SubmitHash::delete_job_ad()
{
	delete job;
	job = NULL;
	delete procAd;
	procAd = NULL;
}

#ifdef WIN32
#if 0 // We documented in 8.5 that we don't do this anymore and no-one complained. so in 8.9 we remove it.
void publishWindowsOSVersionInfo(ClassAd & ad)
{
	// Publish the version of Windows we are running
	OSVERSIONINFOEX os_version_info;
	ZeroMemory ( &os_version_info, sizeof ( OSVERSIONINFOEX ) );
	os_version_info.dwOSVersionInfoSize = sizeof ( OSVERSIONINFOEX );
	BOOL ok = GetVersionEx ( (OSVERSIONINFO*) &os_version_info );
	if ( !ok ) {
		os_version_info.dwOSVersionInfoSize =
			sizeof ( OSVERSIONINFO );
		ok = GetVersionEx ( (OSVERSIONINFO*) &os_version_info );
		if ( !ok ) {
			dprintf ( D_FULLDEBUG, "Submit: failed to get Windows version information\n" );
		}
	}

	if ( ok ) {
		ad.Assign(ATTR_WINDOWS_MAJOR_VERSION, os_version_info.dwMajorVersion);
		ad.Assign(ATTR_WINDOWS_MINOR_VERSION, os_version_info.dwMinorVersion);
		ad.Assign(ATTR_WINDOWS_BUILD_NUMBER, os_version_info.dwBuildNumber);
		// publish the extended Windows version information if we have it at our disposal
		if (sizeof(OSVERSIONINFOEX) == os_version_info.dwOSVersionInfoSize) {
			ad.Assign(ATTR_WINDOWS_SERVICE_PACK_MAJOR, os_version_info.wServicePackMajor);
			ad.Assign(ATTR_WINDOWS_SERVICE_PACK_MINOR, os_version_info.wServicePackMinor);
			ad.Assign(ATTR_WINDOWS_PRODUCT_TYPE, os_version_info.wProductType);
		}
	}
}
#endif
#endif

int SubmitHash::set_cluster_ad(ClassAd * ad)
{
	delete job;
	job = NULL;
	delete procAd;
	procAd = NULL;

	if ( ! ad) {
		this->clusterAd = NULL;
		return 0;
	}

	MACRO_EVAL_CONTEXT ctx = mctx; mctx.use_mask = 0;
	ad->LookupString (ATTR_OWNER, submit_owner);
	ad->LookupInteger(ATTR_CLUSTER_ID, jid.cluster);
	ad->LookupInteger(ATTR_PROC_ID, jid.proc);
	ad->LookupInteger(ATTR_Q_DATE, submit_time);
	if (ad->LookupString(ATTR_JOB_IWD, JobIwd) && ! JobIwd.empty()) {
		JobIwdInitialized = true;
		insert_macro("FACTORY.Iwd", JobIwd.c_str(), SubmitMacroSet, DetectedMacro, ctx);
	}

	this->clusterAd = ad;
	// Force the cluster IWD to be computed, so we can safely call getIWD and full_path
	ComputeIWD();
	return 0;
}

int SubmitHash::init_base_ad(time_t submit_time_in, const char * owner)
{
	MyString buffer;
	ASSERT(owner);
	submit_owner = owner;

	delete job; job = NULL;
	delete procAd; procAd = NULL;
	baseJob.Clear();
	base_job_is_cluster_ad = 0;

	// set up types of the ad
	SetMyTypeName (baseJob, JOB_ADTYPE);
	SetTargetTypeName (baseJob, STARTD_ADTYPE);

	if (submit_time_in) {
		submit_time = submit_time_in;
	} else {
		submit_time = time(NULL);
	}

	// all jobs should end up with the same qdate, so we only query time once.
	baseJob.Assign(ATTR_Q_DATE, submit_time);
	baseJob.Assign(ATTR_COMPLETION_DATE, 0);

	//PRAGMA_REMIND("should not be setting owner at all...")
	baseJob.Assign(ATTR_OWNER, owner);

#ifdef WIN32
	// put the NT domain into the ad as well
	auto_free_ptr ntdomain(my_domainname());
	if (ntdomain) baseJob.Assign(ATTR_NT_DOMAIN, ntdomain.ptr());


	#if 0 // We documented in 8.5 that we don't do this anymore and no-one complained. so in 8.9 we remove it.
	// Publish the version of Windows we are running
	if (param_boolean("SUBMIT_PUBLISH_WINDOWS_OSVERSIONINFO", false)) {
		publishWindowsOSVersionInfo(baseJob);
	}
	#endif
#endif

	baseJob.Assign(ATTR_JOB_REMOTE_WALL_CLOCK, 0.0);
	baseJob.Assign(ATTR_JOB_LOCAL_USER_CPU,    0.0);
	baseJob.Assign(ATTR_JOB_LOCAL_SYS_CPU,     0.0);
	baseJob.Assign(ATTR_JOB_REMOTE_USER_CPU,   0.0);
	baseJob.Assign(ATTR_JOB_REMOTE_SYS_CPU,    0.0);
	baseJob.Assign(ATTR_JOB_CUMULATIVE_REMOTE_USER_CPU,   0.0);
	baseJob.Assign(ATTR_JOB_CUMULATIVE_REMOTE_SYS_CPU,    0.0);

	baseJob.Assign(ATTR_JOB_EXIT_STATUS, 0);
	baseJob.Assign(ATTR_NUM_CKPTS, 0);
	baseJob.Assign(ATTR_NUM_JOB_STARTS, 0);
	baseJob.Assign(ATTR_NUM_JOB_COMPLETIONS, 0);
	baseJob.Assign(ATTR_NUM_RESTARTS, 0);
	baseJob.Assign(ATTR_NUM_SYSTEM_HOLDS, 0);
	baseJob.Assign(ATTR_JOB_COMMITTED_TIME, 0);
	baseJob.Assign(ATTR_COMMITTED_SLOT_TIME, 0);
	baseJob.Assign(ATTR_CUMULATIVE_SLOT_TIME, 0);
	baseJob.Assign(ATTR_TOTAL_SUSPENSIONS, 0);
	baseJob.Assign(ATTR_LAST_SUSPENSION_TIME, 0);
	baseJob.Assign(ATTR_CUMULATIVE_SUSPENSION_TIME, 0);
	baseJob.Assign(ATTR_COMMITTED_SUSPENSION_TIME, 0);
	baseJob.Assign(ATTR_ON_EXIT_BY_SIGNAL, false);

#if 0
	// can't use this because of +attrs and My.attrs in SUBMIT_ATTRS
	config_fill_ad( job );
#else
	classad::References submit_attrs;
	param_and_insert_attrs("SUBMIT_ATTRS", submit_attrs);
	param_and_insert_attrs("SUBMIT_EXPRS", submit_attrs);
	param_and_insert_attrs("SYSTEM_SUBMIT_ATTRS", submit_attrs);

	if ( ! submit_attrs.empty()) {
		MyString buffer;

		for (classad::References::const_iterator it = submit_attrs.begin(); it != submit_attrs.end(); ++it) {
			if (starts_with(*it,"+")) {
				forcedSubmitAttrs.insert(it->substr(1));
				continue;
			} else if (starts_with_ignore_case(*it, "MY.")) {
				forcedSubmitAttrs.insert(it->substr(3));
				continue;
			}

			auto_free_ptr expr(param(it->c_str()));
			if ( ! expr) continue;
			ExprTree *tree = NULL;
			bool valid_expr = (0 == ParseClassAdRvalExpr(expr.ptr(), tree)) && tree != NULL;
			if ( ! valid_expr) {
				dprintf(D_ALWAYS, "could not insert SUBMIT_ATTR %s. did you forget to quote a string value?\n", it->c_str());
				//push_warning(stderr, "could not insert SUBMIT_ATTR %s. did you forget to quote a string value?\n", it->c_str());
			} else {
				baseJob.Insert(it->c_str(), tree);
			}
		}
	}
	
	/* Insert the version into the ClassAd */
	baseJob.Assign( ATTR_VERSION, CondorVersion() );
	baseJob.Assign( ATTR_PLATFORM, CondorPlatform() );
#endif

#if 0 // not used right now..
	// if there is an Attrs ad, copy from it into this ad.
	if (from_ad) {
		if ( baseJob.Update(*from_ad) == false ) {
			abort_code = 1;
		}
	}
#endif

	return abort_code;
}

// after calling make_job_ad for the Procid==0 ad, pass the returned job ad to this function
// to fold the job attributes into the base ad, thereby creating an internal clusterad (owned by the SubmitHash)
// The passed in job ad will be striped down to a proc0 ad and chained to the internal clusterad
// it is an error to pass any ad other than the most recent ad returned by make_job_ad()
// After calling this method, subsequent calls to make_job_ad() will produce a job ad that
// is chained to the cluster ad
// This function does nothing if the SubmitHash is using a foreign clusterad (i.e. you called set_cluster_ad())
//
bool SubmitHash::fold_job_into_base_ad(int cluster_id, ClassAd * jobad)
{
	// its only valid to call this function if not using a foreign clusterad
	// and if the job passed in is the same as the job we just returned from make_job_ad()
	if (clusterAd || ! jobad) {
		return false;
	}

	jobad->ChainToAd(NULL); // make sure that there is not currently a chained parent
	int procid = -1;
	if ( ! jobad->LookupInteger(ATTR_PROC_ID, procid) || procid < 0) {
		return false;
	}

	// grab the status from the jobad, this attribute is also one we want to force into the procad
	// although unlike the procid, it's ok if it is also in the cluster ad
	int status = IDLE;
	bool has_status = jobad->LookupInteger(ATTR_JOB_STATUS, status);

	// move all of the attributes from the job to the parent.
	baseJob.Update(*jobad);

	// put the proc id (and possibly status) back into the (now empty) jobad
	jobad->Clear();
	jobad->Assign(ATTR_PROC_ID, procid);
	if (has_status) jobad->Assign(ATTR_JOB_STATUS, status);

	// make sure that the base job has no procid assigment, and the correct cluster id
	baseJob.Delete(ATTR_PROC_ID);
	baseJob.Assign(ATTR_CLUSTER_ID, cluster_id);
	base_job_is_cluster_ad = jid.cluster; // so we notice if the cluster id changes and we need to make a new base ad

	// chain the job to the base clusterad
	jobad->ChainToAd(&baseJob);
	return true;
}


ClassAd* SubmitHash::make_job_ad (
	JOB_ID_KEY job_id, // ClusterId and ProcId
	int item_index, // Row or ItemIndex
	int step,       // Step
	bool interactive,
	bool remote,
	int (*check_file)(void*pv, SubmitHash * sub, _submit_file_role role, const char * name, int flags),
	void* pv_check_arg)
{
	jid = job_id;
	IsInteractiveJob = interactive;
	IsRemoteJob = remote;
	// save these for use by check_open
	FnCheckFile = check_file;
	CheckFileArg = pv_check_arg;

	strcpy(LiveNodeString,"");
	(void)sprintf(LiveClusterString, "%d", job_id.cluster);
	(void)sprintf(LiveProcessString, "%d", job_id.proc);
	(void)sprintf(LiveRowString, "%d", item_index);
	(void)sprintf(LiveStepString, "%d", step);

	// calling this function invalidates the job returned from the previous call
	delete job; job = NULL;
	delete procAd; procAd = NULL;

	// we only set the universe once per cluster.
	if (JobUniverse <= CONDOR_UNIVERSE_MIN || job_id.proc <= 0) {
		ClassAd universeAd;
		DeltaClassAd tmpDelta(universeAd);
		procAd = &universeAd;
		job =  &tmpDelta;
		SetUniverse();
		baseJob.Update(universeAd);
		if (clusterAd) {
			//PRAGMA_REMIND("tj: skip doing SetUniverse or do an abbreviated one if we have a clusterAd")
			int uni = CONDOR_UNIVERSE_MIN;
			if ( ! clusterAd->LookupInteger(ATTR_JOB_UNIVERSE, uni) || uni != JobUniverse) {
				clusterAd->Update(universeAd);
			}
		}
		job = NULL;
		procAd = NULL;
	}

	// Now that we know the universe, we can set the default NODE macro, note that dagman also uses NODE
	// but since this is a default macro, the dagman node will take precedence.
	// we set it to #pArAlLeLnOdE# for PARALLEL universe, for universe MPI, we need it to expand as "#MpInOdE#" instead.
	if (JobUniverse == CONDOR_UNIVERSE_PARALLEL) {
		strcpy(LiveNodeString, "#pArAlLeLnOdE#");
	} else if (JobUniverse == CONDOR_UNIVERSE_MPI) {
		strcpy(LiveNodeString, "#MpInOdE#");
	}

	if (clusterAd) {
		procAd = new ClassAd();
		procAd->ChainToAd(clusterAd);
	} else if ((jid.proc > 0) && base_job_is_cluster_ad) {
		procAd = new ClassAd();
		procAd->ChainToAd(&baseJob);
	} else {
		procAd = new ClassAd(baseJob);
	}
	job = new DeltaClassAd(*procAd);

	// really a command, needs to happen before any calls to check_open
	JobDisableFileChecks = submit_param_bool(SUBMIT_CMD_skip_filechecks, NULL, false);
	//PRAGMA_REMIND("TODO: several bits of grid code are ignoring JobDisableFileChecks and bypassing FnCheckFile, check to see if that is kosher.")

#if !defined(WIN32)
	SetRootDir();	// must be called very early
	if (!clusterAd) { // if no clusterAd, we also want to check for access
		if (check_root_dir_access()) { return NULL; }
	}
#endif
	SetIWD();		// must be called very early

	SetExecutable(); /* factory:ok */
	SetArguments(); /* factory:ok */
	SetGridParams(); /* factory:ok */
	SetVMParams(); /* factory:ok */
	SetJavaVMArgs(); /* factory:ok */
	SetParallelParams(); /* factory:ok */

	SetEnvironment(); /* factory:ok */

	SetJobStatus(); /* run always, factory:ok as long as hold keyword isn't pruned */

	SetTDP();	/* factory:ok as long as transfer fixed or tdp_cmd not pruned */ // before SetTransferFile() and SetRequirements()
	SetStdin(); /* factory:ok */
	SetStdout(); /* factory:ok */
	SetStderr(); /* factory:ok */
	SetGSICredentials(); /* factory:ok */

	SetNotification(); /* factory:ok */
	SetRank(); /* factory:ok */
	SetPeriodicExpressions(); /* factory:ok */
	SetLeaveInQueue(); /* factory:ok */
	SetJobRetries(); /* factory:ok */
	SetKillSig(); /* factory:ok  */

	SetRequestResources(); /* n attrs, prunable by pattern, factory:ok */
	SetConcurrencyLimits(); /* 2 attrs, prunable, factory:ok */
	SetAccountingGroup(); /* 3 attrs, prunable, factory:ok */

	SetSimpleJobExprs();

	SetJobDeferral(); /* 4 attrs, prunable */

	SetImageSize();	/* run always, factory:ok */
	SetTransferFiles(); /* run once if */

	SetAutoAttributes();
	ReportCommonMistakes();

		// Must be called _after_ SetTransferFiles(), SetJobDeferral(),
		// SetCronTab(), and SetPerFileEncryption()
		//
	SetRequirements();


		// This must come after all things that modify the input file list
	FixupTransferInputFiles();

		// When we are NOT late materializing, set SUBMIT_ATTRS attributes that are +Attr or My.Attr second-to-last
	if ( ! clusterAd) { SetForcedSubmitAttrs(); }

		// SetForcedAttributes should be last so that it trumps values
		// set by normal submit attributes
	SetForcedAttributes();

	// if we aborted in any of the steps above, then delete the job and return NULL.
	if (abort_code) {
		delete job;
		job = NULL;
		delete procAd;
		procAd = NULL;
	} else if (procAd) {
		if (procAd->GetChainedParentAd()) {
			#if 0 // the delta ad does this so we don't need to
			// remove duplicate attributes between procad and chained parent
			procAd->PruneChildAd();
			#endif
			// we need to make sure that that job status is in the proc ad
			// because the job counters by status in the schedd depends on this.
			if ( ! procAd->LookupIgnoreChain(ATTR_JOB_STATUS)) {
				CopyAttribute(ATTR_JOB_STATUS, *procAd, ATTR_JOB_STATUS, *procAd->GetChainedParentAd());
			}
		} else if ( ! clusterAd && (base_job_is_cluster_ad != jid.cluster)) {
			// promote the procad to a clusterad
			fold_job_into_base_ad(jid.cluster, procAd);
		}
	}
	return procAd;
}

void SubmitHash::insert_source(const char * filename, MACRO_SOURCE & source)
{
	::insert_source(filename, SubmitMacroSet, source);
}

// Check to see if this is a queue statement, if it is, return a pointer to the queue arguments.
// 
const char * SubmitHash::is_queue_statement(const char * line)
{
	const int cchQueue = sizeof("queue")-1;
	if (starts_with_ignore_case(line, "queue") && (0 == line[cchQueue] || isspace(line[cchQueue]))) {
		const char * pqargs = line+cchQueue;
		while (*pqargs && isspace(*pqargs)) ++pqargs;
		return pqargs;
	}
	return NULL;
}


// set the slice by parsing a string [x:y:z], where
// the enclosing [] are required
// x,y & z are integers, y and z are optional
char *qslice::set(char* str) {
	flags = 0;
	if (*str == '[') {
		char * p = str;
		char * pend=NULL;
		flags |= 1;
		int val = (int)strtol(p+1, &pend, 10);
		if ( ! pend || (*pend != ':' && *pend != ']')) { flags = 0; return str; }
		start = val; if (pend > p+1) flags |= 2;
		p = pend;
		if (*p == ']') return p;
		val = (int)strtol(p+1, &pend, 10);
		if ( ! pend || (*pend != ':' && *pend != ']')) { flags = 0; return str; }
		end = val; if (pend > p+1) flags |= 4;
		p = pend;
		if (*p == ']') return p;
		val = (int)strtol(p+1, &pend, 10);
		if ( ! pend || *pend != ']') { flags = 0; return str; }
		step = val; if (pend > p+1) flags |= 8;
		return pend+1;
	}
	return str;
}

// convert ix based on slice start & step, returns true if translated ix is within slice start and length.
// input ix is assumed to be 0 based and increasing.
bool qslice::translate(int & ix, int len) {
	if (!(flags & 1)) return ix >= 0 && ix < len;
	int im = (flags&8) ? step : 1;
	if (im <= 0) {
		ASSERT(0); // TODO: implement negative iteration.
	} else {
		int is = 0;   if (flags&2) { is = (start < 0) ? start+len : start; }
		int ie = len; if (flags&4) { ie = is + ((end < 0) ? end+len : end); }
		int iy = is + (ix*im);
		ix = iy;
		return ix >= is && ix < ie;
	}
}

// check to see if ix is selected for by the slice. negative iteration is ignored 
bool qslice::selected(int ix, int len) {
	if (!(flags&1)) return ix >= 0 && ix < len;
	int is = 0; if (flags&2) { is = (start < 0) ? start+len : start; }
	int ie = len; if (flags&4) { ie = (end < 0) ? end+len : end; }
	return ix >= is && ix < ie && ( !(flags&8) || (0 == ((ix-is) % step)) );
}

// returns number of selected items for a list of the given length, result is never negative
// negative step values NOT handled correctly
int qslice::length_for(int len) {
	if (!(flags&1)) return len;
	int is = 0; if (flags&2) { is = (start < 0) ? start+len : start; }
	int ie = len; if (flags&4) { ie = (end < 0) ? end+len : end; }
	int ret = ie - is;
	if ((flags&8) && step > 1) { 
		ret = (ret + step -1) / step;
	}
	// bound the return value to the range of 0 to len
	ret = MAX(0, ret);
	return MIN(ret, len);
}


int qslice::to_string(char * buf, int cch) {
	char sz[16*3];
	if ( ! (flags&1)) return 0;
	char * p = sz;
	*p++  = '[';
	if (flags&2) { p += sprintf(p,"%d", start); }
	*p++ = ':';
	if (flags&4) { p += sprintf(p,"%d", end); }
	*p++ = ':';
	if (flags&8) { p += sprintf(p,"%d", step); }
	*p++ = ']';
	*p = 0;
	strncpy(buf, sz, cch); buf[cch-1] = 0;
	return (int)(p - sz);
}


// scan for a keyword from set of tokens, the keywords must be surrounded by whitespace
// or terminated by (.  if a token is found token_id is set, otherwise it is left untouched.
// the return value is a pointer to where scanning left off.

struct _qtoken { const char * name; int id; };

static char * queue_token_scan(char * ptr, const struct _qtoken tokens[], int ctokens, char** pptoken, int & token_id, bool scan_until_match)
{
	char *ptok = NULL;   // pointer to start of current token in pqargs when scanning for keyword
	char tokenbuf[sizeof("matching")+1] = ""; // temporary buffer to hold a potential keyword while scanning
	int  maxtok = (int)sizeof(tokenbuf)-1;
	int  cchtok = 0;

	char * p = ptr;

	while (*p) {
		int ch = *p;
		if (isspace(ch) || ch == '(') {
			if (cchtok >= 1 && cchtok <= maxtok) {
				tokenbuf[cchtok] = 0;
				int ix = 0;
				for (ix = 0; ix < ctokens; ++ix) {
					if (MATCH == strcasecmp(tokenbuf, tokens[ix].name))
						break;
				}
				if (ix < ctokens) { token_id = tokens[ix].id; *pptoken = ptok; break; }
			}
			if ( ! scan_until_match) { *pptoken = ptok; break; }
			cchtok = 0;
		} else {
			if ( ! cchtok) { ptok = p; }
			if (cchtok < maxtok) { tokenbuf[cchtok] = ch; }
			++cchtok;
		}
		++p;
	}

	return p;
}

// returns number of selected items
// the items member must have been populated
// or the mode must be foreach_not
// the return does not take queue_num into account.
int SubmitForeachArgs::item_len()
{
	if (foreach_mode == foreach_not) return 1;
	return slice.length_for(items.number());
}

enum {
	PARSE_ERROR_INVALID_QNUM_EXPR = -2,
	PARSE_ERROR_QNUM_OUT_OF_RANGE = -3,
	PARSE_ERROR_UNEXPECTED_KEYWORD = -4,
	PARSE_ERROR_BAD_SLICE = -5,
};

// parse a the arguments for a Queue statement. this will be of the form
//
//    [<num-expr>] [[<var>[,<var2>]] in|from|matching [<slice>][<tokening>] (<items>)]
// 
//  {} indicates optional, <> indicates argument type rather than literal text, | is either or
//
//  <num-expr> is any classad expression that parses to an int it defines the number of
//             procs to queue per item in <items>.  If not present 1 is used.
//  <var>      is a variable name, case insensitive, case preserving, must begin with alpha and contain only alpha, numbers and _
//  in|from|matching  only one of these case-insensitive keywords may occur, these control interpretation of <items>
//  <slice>    is a python style slice controlling the start,end & step through the <items>
//  <tokening> arguments that control tokenizing <items>.
//  <items>    is a list of items to iterate and queue. the () surrounding items are optional, if they exist then
//             items may span multiple lines, in which case the final ) must be on a line by itself.
//
// The basic parsing strategy is:
//    1) find the in|from|matching keyword by scanning for whitespace or ( delimited words
//       if NOT FOUND, set end_num to end of input string and goto step 5 (because the whole input is <num-expr>)
//       else set end_num to start of keyword.
//    2) parse forwards from end of keyword looking for (
//       if no ( is found, parse remainder of line as single-line itemlist
//       if ( is found look to see if last char on line is )
//          if found both ( and ) parse content as a single-line itemlist
//          else set items_filename appropriately based on keyword.
//    3) FUTURE WORK: parse characters between keyword and ( as <slice> and <tokening>
//    4) parse backwards from start of keyword while you see valid VAR,VAR2,etc (basically look for bare numbers or non-alphanum chars)
//       set end_num to first char that cannot be VAR,VAR2
//       if VARS found, parse into vars stringlist.
///   4) eval from start of line to end_num and set queue_num.
//
int SubmitForeachArgs::parse_queue_args (
	char * pqargs)      // in:  queue line, THIS MAY BE MODIFIED!! \0 will be inserted to delimit things
{
	foreach_mode = foreach_not;
	vars.clearAll();
	// we can't clear this unconditionally, because it may already be filled with itemdata sent over from submit
	// items.clearAll();
	items_filename.clear();

	while (isspace(*pqargs)) ++pqargs;

	// empty queue args means queue 1
	if ( ! *pqargs) {
		queue_num = 1;
		return 0;
	}

	char *p = pqargs;    // pointer to current char while scanning
	char *ptok = NULL;   // pointer to start of current token in pqargs when scanning for keyword
	static const struct _qtoken foreach_tokens[] = { {"in", foreach_in }, {"from", foreach_from}, {"matching", foreach_matching} };
	p = queue_token_scan(p, foreach_tokens, COUNTOF(foreach_tokens), &ptok, foreach_mode, true);

	// for now assume that p points to the end of the queue count expression.
	char * pnum_end = p;

	// if we found a in,from, or matching keyword. we use that to anchor the rest of the parse
	// before the keyword is the optional vars list, and before that is the optional queue count.
	// after the keyword is the start of the items list.
	if (foreach_mode != foreach_not) {
		// if we found a keyword, then p points to the start of the itemlist
		// and we have to scan backwords to find the end of the queue count.
		while (*p && isspace(*p)) ++p;

		// check for qualifiers after the foreach keyword
		if (*p != '(') {
			static const struct _qtoken quals[] = { {"files", 1 }, {"dirs", 2}, {"any", 3} };
			for (;;) {
				char * p2 = p;
				int qual = -1;
				char * ptmp = NULL;
				p2 = queue_token_scan(p2, quals, COUNTOF(quals), &ptmp, qual, false);
				if (ptmp && *ptmp == '[') { qual = 4; }
				if (qual <= 0)
					break;

				switch (qual)
				{
				case 1:
					if (foreach_mode == foreach_matching) foreach_mode = foreach_matching_files;
					else return PARSE_ERROR_UNEXPECTED_KEYWORD;
					break;

				case 2:
					if (foreach_mode == foreach_matching) foreach_mode = foreach_matching_dirs;
					else return PARSE_ERROR_UNEXPECTED_KEYWORD;
					break;

				case 3:
					if (foreach_mode == foreach_matching) foreach_mode = foreach_matching_any;
					else return PARSE_ERROR_UNEXPECTED_KEYWORD;
					break;

				case 4:
					p2 = slice.set(ptmp);
					if ( ! slice.initialized()) return PARSE_ERROR_BAD_SLICE;
					if (*p2 == ']') ++p2;
					break;

				default:
					break;
				}

				if (p == p2) break; // just in case we don't advance.
				p = p2;
				while (*p && isspace(*p)) ++p;
			}
		}

		// parse the itemlist. this can be all on a single line, or spanning multiple lines.
		// we only parse the first line here, and set items_filename to indicate how to proceed
		char * plist = p;
		bool one_line_list = false;
		if (*plist == '(') {
			int cch = (int)strlen(plist);
			if (plist[cch-1] == ')') { plist[cch-1] = 0; ++plist; one_line_list = true; }
		}
		if (*plist == '(') {
			// this is a multiline list, if it is to be read from fp_submit, we can't do that here 
			// because reading from fp_submit will invalidate pqargs. instead we append whatever we
			// find on the current line, and then set the filename to "<" to tell the caller to read
			// the remainder from the submit file.
			++plist;
			while (isspace(*plist)) ++plist;
			if (*plist) {
				if (foreach_mode == foreach_from) {
					items.clearAll();
					items.append(plist);
				} else {
					items.initializeFromString(plist);
				}
			}
			items_filename = "<";
		} else if (foreach_mode == foreach_from) {
			while (isspace(*plist)) ++plist;
			if (one_line_list) {
				items.clearAll();
				items.append(plist);
			} else {
				items_filename = plist;
				items_filename.trim();
			}
		} else {
			while (isspace(*plist)) ++plist;
			items.initializeFromString(plist);
		}

		// trim trailing whitespace before the in,from, or matching keyword.
		char * pvars = ptok;
		while (pvars > pqargs && isspace(pvars[-1])) { --pvars; }

		// walk backwards until we get to something that can't be loop variable.
		// so we scan backwards over alpha, command and space, but only scan over
		// numbers if they are preceeded by alpha. this allows variables to be VAR1 but not 1VAR
		if (pvars > pqargs) {
			*pvars = 0; // null terminate the vars
			char * pt = pvars;
			while (pt > pqargs) {
				char ch = pt[-1];
				if (isdigit(ch)) {
					--pt;
					while (pt > pqargs) {
						ch = pt[-1];
						if (isalpha(ch)) { break; }
						if ( ! isdigit(ch)) { ch = '!'; break; } // force break out of outer loop
						--pt;
					}
				}
				if (isspace(ch) || isalpha(ch) || ch == ',' || ch == '_' || ch == '.') {
					pvars = pt-1;
				} else {
					break;
				}
				--pt;
			}
			// pvars should now point to a null-terminated string that is the var set.
			vars.initializeFromString(pvars);
		}
		// whatever remains from pvars to the start of the args is the queue count.
		pnum_end = pvars;
	}

	// parse the queue count.
	while (pnum_end > pqargs && isspace(pnum_end[-1])) { --pnum_end; }
	if (pnum_end > pqargs) {
		*pnum_end = 0;
		long long value = -1;
		if ( ! string_is_long_param(pqargs, value)) {
			return PARSE_ERROR_INVALID_QNUM_EXPR;
		} else if (value < 0 || value >= INT_MAX) {
			return PARSE_ERROR_QNUM_OUT_OF_RANGE;
		}
		queue_num = (int)value;
	} else {
		queue_num = 1;
	}

	return 0;
}


// destructively split the item, inserting \0 to terminate and trim and returning a vector of pointers to start of each value
int SubmitForeachArgs::split_item(char* item, std::vector<const char*> & values)
{
	values.clear();
	values.reserve(vars.number());
	if ( ! item) return 0;

	const char* token_seps = ", \t";
	const char* token_ws = " \t";

	char * var = vars.first();
	char * data = item;

	// skip leading separators and whitespace
	while (*data == ' ' || *data == '\t') ++data;
	values.push_back(data);

	// check for the use of US as a field separator
	// if we find one, then use that instead of the default token separator
	// In this case US is the only field separator, but we still want to trim
	// whitespace both before and after the values.  we do this because the submit hash
	// essentially assumes that all values have been pre-trimmed of whitespace
	// also, just be helpful, we also trim trailing \r\n from the data, although
	// for most use cases of this function, the caller will have already trimmed those.
	char * pus = strchr(data, '\x1F');
	if (pus) {
		for (;;) {
			*pus = 0;
			// trim token separator and also trailing whitespace
			char * endp = pus-1;
			while (endp >= data && (*endp == ' ' || *endp == '\t')) *endp-- = 0;
			if ( ! var) break;

			// advance to the next field and skip leading whitespace
			data = pus+1;
			while (*data == ' ' || *data == '\t') ++data;
			pus = strchr(data, '\x1F');
			var = vars.next();
			if (var) {
				values.push_back(data);
			}
			if ( ! pus) {
				// last field, check for trailing whitespace and \r\n 
				pus = data + strlen(data);
				if (pus > data && pus[-1] == '\n') --pus;
				if (pus > data && pus[-1] == '\r') --pus;
				if (pus == data) {
					// we ran out of fields!
					// we ran out of fields! use terminating null for all of the remaining fields
					while ((var = vars.next())) { values.push_back(data); }
				}
			}
		}
		return (int)values.size();
	}

	// if we get to here US was not the field separator, so use token_seps instead.

	// if there is more than a single loop variable, then assign them as well
	// we do this by destructively null terminating the item for each var
	// the last var gets all of the remaining item text (if any)
	while ((var = vars.next())) {
		// scan for next token separator
		while (*data && ! strchr(token_seps, *data)) ++data;
		// null terminate the previous token and advance to the start of the next token.
		if (*data) {
			*data++ = 0;
			// skip leading separators and whitespace
			while (*data && strchr(token_ws, *data)) ++data;
			values.push_back(data);
		}
	}

	return (int)values.size();
}

// destructively split the item, inserting \0 to terminate and trim
// populates a map with a key->value pair for each value. and returns the number of values
int SubmitForeachArgs::split_item(char* item, NOCASE_STRING_MAP & values)
{
	values.clear();
	if ( ! item) return 0;

	std::vector<const char*> splits;
	split_item(item, splits);

	int ix = 0;
	for (const char * key = vars.first(); key != NULL; key = vars.next()) {
		values[key] = splits[ix++];
	}
	return (int)values.size();
}

// parse the arguments after the Queue statement and populate a SubmitForeachArgs
// as much as possible without globbing or reading any files.
// if queue_args is "", then that is interpreted as Queue 1 just like condor_submit
int SubmitHash::parse_q_args(
	const char * queue_args,               // IN: arguments after Queue statement before macro expansion
	SubmitForeachArgs & o,                 // OUT: options & items from parsing the queue args
	std::string & errmsg)                  // OUT: error message if return value is not 0
{
	int rval = 0;

	auto_free_ptr expanded_queue_args(expand_macro(queue_args));
	char * pqargs = expanded_queue_args.ptr();
	ASSERT(pqargs);

	// skip whitespace before queue arguments (if any)
	while (isspace(*pqargs)) ++pqargs;

	// parse the queue arguments, handling the count and finding the in,from & matching keywords
	// on success pqargs will point to to \0 or to just after the keyword.
	rval = o.parse_queue_args(pqargs);
	if (rval < 0) {
		errmsg = "invalid Queue statement";
		return rval;
	}

	return 0;
}

// finish populating the items in a SubmitForeachArgs if they can be populated from the submit file itself.
//
int SubmitHash::load_inline_q_foreach_items (
	MacroStream & ms,
	SubmitForeachArgs & o,
	std::string & errmsg)
{
	bool items_are_external = false;

	// if no loop variable specified, but a foreach mode is used. use "Item" for the loop variable.
	if (o.vars.isEmpty() && (o.foreach_mode != foreach_not)) { o.vars.append("Item"); }

	if ( ! o.items_filename.empty()) {
		if (o.items_filename == "<") {
			MACRO_SOURCE & source = ms.source();
			if ( ! source.id) {
				errmsg = "unexpected error while attempting to read queue items from submit file.";
				return -1;
			}
			// read items from submit file until we see the closing brace on a line by itself.
			bool saw_close_brace = false;
			int item_list_begin_line = source.line;
			for(char * line=NULL; ; ) {
				line = getline_trim(ms);
				if ( ! line) break; // null indicates end of file
				if (line[0] == '#') continue; // skip comments.
				if (line[0] == ')') { saw_close_brace = true; break; }
				if (o.foreach_mode == foreach_from) {
					o.items.append(line);
				} else {
					o.items.initializeFromString(line);
				}
			}
			if ( ! saw_close_brace) {
				formatstr(errmsg, "Reached end of file without finding closing brace ')'"
					" for Queue command on line %d", item_list_begin_line);
				return -1;
			}
		} else {
			// items from an external source.
			items_are_external = true;
		}
	}

	switch (o.foreach_mode) {
	case foreach_in:
	case foreach_from:
		// itemlist is correct unless items were external
		break;

	case foreach_matching:
	case foreach_matching_files:
	case foreach_matching_dirs:
	case foreach_matching_any:
		items_are_external = true;
		break;

	default:
	case foreach_not:
		break;
	}

	return items_are_external ? 1 : 0;
}


// finish populating the items in a SubmitForeachArgs by reading files and/or globbing.
//
int SubmitHash::load_external_q_foreach_items (
	SubmitForeachArgs & o,                 // IN,OUT: options & items from parsing the queue args
	bool allow_stdin,                      // IN: allow items to be read from stdin.
	std::string & errmsg)                  // OUT: error message if return value is not 0
{
	// if no loop variable specified, but a foreach mode is used. use "Item" for the loop variable.
	if (o.vars.isEmpty() && (o.foreach_mode != foreach_not)) { o.vars.append("Item"); }

	// set glob expansion options from submit statements.
	int expand_options = 0;
	if (submit_param_bool("SubmitWarnEmptyMatches", "submit_warn_empty_matches", true)) {
		expand_options |= EXPAND_GLOBS_WARN_EMPTY;
	}
	if (submit_param_bool("SubmitFailEmptyMatches", "submit_fail_empty_matches", false)) {
		expand_options |= EXPAND_GLOBS_FAIL_EMPTY;
	}
	if (submit_param_bool("SubmitWarnDuplicateMatches", "submit_warn_duplicate_matches", true)) {
		expand_options |= EXPAND_GLOBS_WARN_DUPS;
	}
	if (submit_param_bool("SubmitAllowDuplicateMatches", "submit_allow_duplicate_matches", false)) {
		expand_options |= EXPAND_GLOBS_ALLOW_DUPS;
	}
	char* parm = submit_param("SubmitMatchDirectories", "submit_match_directories");
	if (parm) {
		if (MATCH == strcasecmp(parm, "never") || MATCH == strcasecmp(parm, "no") || MATCH == strcasecmp(parm, "false")) {
			expand_options |= EXPAND_GLOBS_TO_FILES;
		} else if (MATCH == strcasecmp(parm, "only")) {
			expand_options |= EXPAND_GLOBS_TO_DIRS;
		} else if (MATCH == strcasecmp(parm, "yes") || MATCH == strcasecmp(parm, "true")) {
			// nothing to do.
		} else {
			errmsg = parm;
			errmsg += " is not a valid value for SubmitMatchDirectories";
			return -1;
		}
		free(parm); parm = NULL;
	}

	if ( ! o.items_filename.empty()) {
		if (o.items_filename == "<") {
			// items should have been loaded already by a call to load_inline_q_foreach_items
		} else if (o.items_filename == "-") {
			if ( ! allow_stdin) {
				errmsg = "QUEUE FROM - (read from stdin) is not allowed in this context";
				return -1;
			}
			int lineno = 0;
			for (char* line=NULL;;) {
				line = getline_trim(stdin, lineno);
				if ( ! line) break;
				if (o.foreach_mode == foreach_from) {
					o.items.append(line);
				} else {
					o.items.initializeFromString(line);
				}
			}
		} else {
			MACRO_SOURCE ItemsSource;
			FILE * fp = Open_macro_source(ItemsSource, o.items_filename.Value(), false, SubmitMacroSet, errmsg);
			if ( ! fp) {
				return -1;
			}
			for (char* line=NULL;;) {
				line = getline_trim(fp, ItemsSource.line);
				if ( ! line) break;
				o.items.append(line);
			}
			Close_macro_source(fp, ItemsSource, SubmitMacroSet, 0);
		}
	}

	int citems = 0;
	switch (o.foreach_mode) {
	case foreach_in:
	case foreach_from:
		// itemlist is already correct
		// PRAGMA_REMIND("do argument validation here?")
		// citems = o.items.number();
		break;

	case foreach_matching:
	case foreach_matching_files:
	case foreach_matching_dirs:
	case foreach_matching_any:
		if (o.foreach_mode == foreach_matching_files) {
			expand_options &= ~EXPAND_GLOBS_TO_DIRS;
			expand_options |= EXPAND_GLOBS_TO_FILES;
		} else if (o.foreach_mode == foreach_matching_dirs) {
			expand_options &= ~EXPAND_GLOBS_TO_FILES;
			expand_options |= EXPAND_GLOBS_TO_DIRS;
		} else if (o.foreach_mode == foreach_matching_any) {
			expand_options &= ~(EXPAND_GLOBS_TO_FILES|EXPAND_GLOBS_TO_DIRS);
		}
		citems = submit_expand_globs(o.items, expand_options, errmsg);
		if ( ! errmsg.empty()) {
			if (citems >= 0) {
				push_warning(stderr, "%s", errmsg.c_str());
			} else {
				push_error(stderr, "%s", errmsg.c_str());
			}
			errmsg.clear();
		}
		if (citems < 0) return citems;
		break;

	default:
	case foreach_not:
		// there is an implicit, single, empty item when the mode is foreach_not
		break;
	}

	return 0; // success
}

// parse a submit file from fp using the given parse_q callback for handling queue statements
int SubmitHash::parse_file(FILE* fp, MACRO_SOURCE & source, std::string & errmsg, FNSUBMITPARSE parse_q /*=NULL*/, void* parse_pv /*=NULL*/)
{
	MACRO_EVAL_CONTEXT ctx = mctx; ctx.use_mask = 2;
	MacroStreamYourFile ms(fp, source);

	return Parse_macros(ms,
		0, SubmitMacroSet, READ_MACROS_SUBMIT_SYNTAX,
		&ctx, errmsg, parse_q, parse_pv);
}

// parse a submit file from memory buffer using the given parse_q callback for handling queue statements
int SubmitHash::parse_mem(MacroStreamMemoryFile &fp, std::string & errmsg, FNSUBMITPARSE parse_q, void* parse_pv)
{
	MACRO_EVAL_CONTEXT ctx = mctx; ctx.use_mask = 2;
	return Parse_macros(fp,
		0, SubmitMacroSet, READ_MACROS_SUBMIT_SYNTAX,
		&ctx, errmsg, parse_q, parse_pv);
}


int SubmitHash::process_q_line(MACRO_SOURCE & source, char* line, std::string & errmsg, FNSUBMITPARSE parse_q, void* parse_pv)
{
	return parse_q(parse_pv, source, SubmitMacroSet, line, errmsg);
}

struct _parse_up_to_q_callback_args { char * line; int source_id; };

// static function to call the class method above....
static int parse_q_callback(void* pv, MACRO_SOURCE& source, MACRO_SET& /*macro_set*/, char * line, std::string & errmsg)
{
	struct _parse_up_to_q_callback_args * pargs = (struct _parse_up_to_q_callback_args *)pv;
	char * queue_args = const_cast<char*>(SubmitHash::is_queue_statement(line));
	if ( ! queue_args) {
		// not actually a queue line, so stop parsing and return error
		pargs->line = line;
		return -1;
	}
	if (source.id != pargs->source_id) {
		errmsg = "Queue statement not allowed in include file or command";
		return -5;
	}
	pargs->line = line;
	return 1; // stop scanning, return success
}
int SubmitHash::parse_up_to_q_line(MacroStream &ms, std::string & errmsg, char** qline)
{
	struct _parse_up_to_q_callback_args args = { NULL, ms.source().id };

	*qline = NULL;

	MACRO_EVAL_CONTEXT ctx = mctx; ctx.use_mask = 2;

	//PRAGMA_REMIND("move firstread (used by Parse_macros) and at_eof() into MacroStream class")

	int err = Parse_macros(ms,
		0, SubmitMacroSet, READ_MACROS_SUBMIT_SYNTAX,
		&ctx, errmsg, parse_q_callback, &args);
	if (err < 0)
		return err;

	//PRAGMA_REMIND("TJ:TODO qline is a pointer to a global (static) variable here, it should be instanced instead.")
	*qline = args.line;
	return 0;
}
int SubmitHash::parse_file_up_to_q_line(FILE* fp, MACRO_SOURCE & source, std::string & errmsg, char** qline)
{
	MacroStreamYourFile ms(fp, source);
	return parse_up_to_q_line(ms, errmsg, qline);
}

void SubmitHash::warn_unused(FILE* out, const char *app)
{
	if ( ! app) app = "condor_submit";

	// Force non-zero ref count for DAG_STATUS and FAILED_COUNT
	// these are specified for all DAG node jobs (see dagman_submit.cpp).
	// wenger 2012-03-26 (refactored by TJ 2015-March)
	increment_macro_use_count("DAG_STATUS", SubmitMacroSet);
	increment_macro_use_count("FAILED_COUNT", SubmitMacroSet);
	increment_macro_use_count("FACTORY.Iwd", SubmitMacroSet);
	increment_macro_use_count("FACTORY.Requirements", SubmitMacroSet);
	increment_macro_use_count("FACTORY.AppendReq", SubmitMacroSet);
	increment_macro_use_count("FACTORY.AppendRank", SubmitMacroSet);
	increment_macro_use_count("FACTORY.CREDD_HOST", SubmitMacroSet);

	HASHITER it = hash_iter_begin(SubmitMacroSet);
	for ( ; !hash_iter_done(it); hash_iter_next(it) ) {
		MACRO_META * pmeta = hash_iter_meta(it);
		if (pmeta && !pmeta->use_count && !pmeta->ref_count) {
			const char *key = hash_iter_key(it);
			if (*key && (*key=='+' || starts_with_ignore_case(key, "MY."))) { continue; }
			if (pmeta->source_id == LiveMacro.id) {
				push_warning(out, "the Queue variable '%s' was unused by %s. Is it a typo?\n", key, app);
			} else {
				const char *val = hash_iter_value(it);
				push_warning(out, "the line '%s = %s' was unused by %s. Is it a typo?\n", key, val, app);
			}
		}
	}
	hash_iter_delete(&it);
}

void SubmitHash::dump(FILE* out, int flags)
{
	HASHITER it = hash_iter_begin(SubmitMacroSet, flags);
	for ( ; ! hash_iter_done(it); hash_iter_next(it)) {
		const char * key = hash_iter_key(it);
		if (key && key[0] == '$') continue; // dont dump meta params.
		const char * val = hash_iter_value(it);
		//fprintf(out, "%s%s = %s\n", it.is_def ? "d " : "  ", key, val ? val : "NULL");
		fprintf(out, "  %s = %s\n", key, val ? val : "NULL");
	}
	hash_iter_delete(&it);
}

const char* SubmitHash::to_string(std::string & out, int flags)
{
	out.reserve(SubmitMacroSet.size * 80); // make a guess at how much space we need.

	HASHITER it = hash_iter_begin(SubmitMacroSet, flags);
	for ( ; ! hash_iter_done(it); hash_iter_next(it)) {
		const char * key = hash_iter_key(it);
		if (key && key[0] == '$') continue; // dont dump meta params.
		const char * val = hash_iter_value(it);
		out += key;
		out += "=";
		if (val) { out += val; }
		out += "\n";
	}
	hash_iter_delete(&it);
	return out.c_str();
}

enum FixupKeyId {
	idKeyNone=0,
	idKeyExecutable,
	idKeyInitialDir,
};

// struct for a table mapping attribute names to a flag indicating that the attribute
// must only be in cluster ad or only in proc ad, or can be either.
//
typedef struct digest_fixup_key {
	const char * key;
	FixupKeyId   id; //
	// a LessThan operator suitable for inserting into a sorted map or set
	bool operator<(const struct digest_fixup_key& rhs) const {
		return strcasecmp(this->key, rhs.key) < 0;
	}
} DIGEST_FIXUP_KEY;

// table if submit keywords that require special processing when building a submit digest
// NOTE: this table MUST be sorted by case-insensitive value of the first field.
static const DIGEST_FIXUP_KEY aDigestFixupAttrs[] = {
	                                            // these should end  up sorted case-insenstively
	{ ATTR_JOB_CMD,             idKeyExecutable }, // "Cmd"
	{ SUBMIT_KEY_Executable,    idKeyExecutable }, // "executable"
	{ SUBMIT_KEY_InitialDirAlt, idKeyInitialDir }, // "initial_dir" <- special case legacy hack (sigh) note '_' sorts before 'd' OR 'D'
	{ SUBMIT_KEY_InitialDir,    idKeyInitialDir }, // "initialdir"
	{ ATTR_JOB_IWD,             idKeyInitialDir }, // "Iwd"
	{ SUBMIT_KEY_JobIwd,        idKeyInitialDir }, // "job_iwd"     <- special case legacy hack (sigh)
};

// while building a submit digest, fixup right hand side for certain key=rhs pairs
// for now this is mostly used to promote some paths to fully qualified paths.
void SubmitHash::fixup_rhs_for_digest(const char * key, std::string & rhs)
{
	const DIGEST_FIXUP_KEY* found = NULL;
	found = BinaryLookup<DIGEST_FIXUP_KEY>(aDigestFixupAttrs, COUNTOF(aDigestFixupAttrs), key, strcasecmp);
	if ( ! found)
		return;

	// Some universes don't have an actual executable, so we have to look deeper for that key
	// TODO: capture pseudo-ness explicitly in SetExecutable? so we don't have to keep this in sync...
	bool pseudo = false;
	if (found->id == idKeyExecutable) {
		MyString sub_type;
		bool is_docker = false;
		int uni = query_universe(sub_type, is_docker);
		if (uni == CONDOR_UNIVERSE_VM) {
			pseudo = true;
		} else if (uni == CONDOR_UNIVERSE_GRID) {
			YourStringNoCase gridType(sub_type.c_str());
			pseudo = (sub_type == "ec2" || sub_type == "gce" || sub_type == "azure" || sub_type == "boinc");
		}
	}

	// the Executable and InitialDir should be expanded to a fully qualified path here.
	if (found->id == idKeyInitialDir || (found->id == idKeyExecutable && !pseudo)) {
		if (rhs.empty()) return;
		const char * path = rhs.c_str();
		if (strstr(path, "$$(")) return; // don't fixup if there is a pending $$() expansion.
		if (IsUrl(path)) return; // don't fixup URL paths
		// Convert to a full path it not already a full path
		rhs = full_path(path, false);
	}
}

// returns the universe and grid type, either by looking at the cached values
// or by querying the hashtable if the cached values haven't been set yet.
int SubmitHash::query_universe(MyString & sub_type, bool &is_docker)
{
	is_docker = IsDockerJob;
	if (JobUniverse != CONDOR_UNIVERSE_MIN) {
		if (JobUniverse == CONDOR_UNIVERSE_GRID) { sub_type = JobGridType; }
		else if (JobUniverse == CONDOR_UNIVERSE_VM) { sub_type = VMType; }
		return JobUniverse;
	}

	auto_free_ptr univ(submit_param(SUBMIT_KEY_Universe, ATTR_JOB_UNIVERSE));
	if (! univ) {
		// get a default universe from the config file
		univ.set(param("DEFAULT_UNIVERSE"));
	}

	int uni = CONDOR_UNIVERSE_MIN;
	if (univ) {
		uni = CondorUniverseNumberEx(univ.ptr());
		if (! uni) {
			// maybe it's a topping?
			if (MATCH == strcasecmp(univ.ptr(), "docker")) {
				uni = CONDOR_UNIVERSE_VANILLA;
				is_docker = true;
			}
		}
	} else {
		// if nothing else, it must be a vanilla universe
		//  *changed from "standard" for 7.2.0*
		uni = CONDOR_UNIVERSE_VANILLA;
	}

	if (uni == CONDOR_UNIVERSE_GRID) {
		sub_type = submit_param_mystring(SUBMIT_KEY_GridResource, ATTR_GRID_RESOURCE);
		if (starts_with(sub_type.c_str(), "$$(")) {
			sub_type.clear();
		} else {
			// truncate at the first space
			int ix = sub_type.FindChar(' ', 0);
			if (ix >= 0) { sub_type.truncate(ix); }
		}
	} else if (uni == CONDOR_UNIVERSE_VM) {
		sub_type = submit_param_mystring(SUBMIT_KEY_VM_Type, ATTR_JOB_VM_TYPE);
		sub_type.lower_case();
	}

	return uni;
}

// returns true if the key can be pruned from the submit digest.
// Prunable keys are known keys that will have no effect on make_job_ad()
// if they are missing.  These keys will be pruned *before* creating
// the cluster ad, so that any effect they have on the result will have already
// been captured.  It is the responsibility of make_digest to only
// prune keys that do not reference any of the itemdata $() expansions.
//
bool SubmitHash::key_is_prunable(const char * key)
{
	if (is_prunable_keyword(key))
		return true;
	// any keyword with a my. prefix is prunable
	if ((key[0] | 0x20) == 'm' && (key[1] | 0x20) == 'y' && key[2] == '.')
		return true;
	return false;
}

const char* SubmitHash::make_digest(std::string & out, int cluster_id, StringList & vars, int options)
{
	int flags = HASHITER_NO_DEFAULTS;
	out.reserve(SubmitMacroSet.size * 80); // make a guess at how much space we need.

	// make sure that the ctx has the current working directory in it, in case we need
	// to do a partial expand of $Ff(SUBMIT_FILE)
	MyString Cwd;
	const char * old_cwd = mctx.cwd;  // so we can put the current value back.
	if ( ! mctx.cwd) {
		condor_getcwd(Cwd);
		mctx.cwd = Cwd.Value();
	}

	std::string rhs;

	// tell the job factory to skip processing SetRequirements and just use the cluster requirements for all jobs
	out += "FACTORY.Requirements=MY.Requirements\n";

	// when we selectively expand the submit hash, we want to skip over some knobs
	// because their values can change as we materialize jobs.
	classad::References skip_knobs;
	skip_knobs.insert("Process");
	skip_knobs.insert("ProcId");
	skip_knobs.insert("Step");
	skip_knobs.insert("Row");
	skip_knobs.insert("Node");
	skip_knobs.insert("Item");
	if ( ! vars.isEmpty()) {
		for (const char * var = vars.first(); var != NULL; var = vars.next()) {
			skip_knobs.insert(var);
		}
	}

	if (cluster_id > 0) {
		(void)sprintf(LiveClusterString, "%d", cluster_id);
	} else {
		skip_knobs.insert("Cluster");
		skip_knobs.insert("ClusterId");
	}

	// some knobs should never appear in the digest (i'm looking at you getenv)
	// we build of set of those knobs here
	classad::References omit_knobs;
	if (options == 0) { // options == 0 is the default behavior, perhaps turn this into a set of flags in the future?
		omit_knobs.insert(SUBMIT_CMD_GetEnvironment);
		omit_knobs.insert(SUBMIT_CMD_GetEnvironmentAlt);
		omit_knobs.insert(SUBMIT_CMD_AllowStartupScript);
		omit_knobs.insert(SUBMIT_CMD_AllowStartupScriptAlt);
	}

	HASHITER it = hash_iter_begin(SubmitMacroSet, flags);
	for ( ; ! hash_iter_done(it); hash_iter_next(it)) {
		const char * key = hash_iter_key(it);

		// ignore keys that are in the 'omit' set. They should never be copied into the digest.
		if (omit_knobs.find(key) != omit_knobs.end()) continue;

		if (key && key[0] == '$') continue; // dont dump meta params.

		bool has_pending_expansions = false; // assume that we will not have unexpanded $() macros for the value

		const char * val = hash_iter_value(it);
		if (val) {
			rhs = val;
			int iret = selective_expand_macro(rhs, skip_knobs, SubmitMacroSet, mctx);
			if (iret < 0) {
				// there was an error in selective expansion.
				// the SubmitMacroSet will have the error message already
				out.clear();
				break;
			}
			if (iret > 0) {
				has_pending_expansions = true;
			}
			fixup_rhs_for_digest(key, rhs);
		} else {
			rhs = "";
		}
		if (has_pending_expansions || !key_is_prunable(key)) {
			out += key;
			out += "=";
			out += rhs;
			out += "\n";
		}
	}
	hash_iter_delete(&it);

	mctx.cwd = old_cwd; // put the old cwd value back

	return out.c_str();
}

<|MERGE_RESOLUTION|>--- conflicted
+++ resolved
@@ -398,17 +398,7 @@
 // set the value that $(SUBMIT_FILE) will expand to. (set into the defaults table, not the submit hash table)
 void SubmitHash::insert_submit_filename(const char * filename, MACRO_SOURCE & source)
 {
-	// don't insert the source if already has a source id.
-	bool insert_it = true;
-	if (source.id > 0 && (size_t)source.id < SubmitMacroSet.sources.size()) {
-		const char * tmp = macro_source_filename(source, SubmitMacroSet);
-		if (strcmp(tmp, filename) == MATCH) {
-			insert_it = false;
-		}
-	}
-	if (insert_it) {
-		insert_source(filename, source);
-	}
+	insert_source(filename, source);
 
 	// if the defaults table pointer for SUBMIT_FILE is unset, set it to point to the filename we just inserted.
 	condor_params::key_value_pair *pdi = const_cast<condor_params::key_value_pair *>(SubmitMacroSet.defaults->table);
@@ -3913,21 +3903,12 @@
 	bool args_success = true;
 	MyString error_msg;
 
-<<<<<<< HEAD
 	if(args2 && args1 && ! allow_arguments_v1 ) {
 		push_error(stderr, "If you wish to specify both 'arguments' and\n"
 		 "'arguments2' for maximal compatibility with different\n"
 		 "versions of Condor, then you must also specify\n"
 		 "allow_arguments_v1=true.\n");
 		ABORT_AND_RETURN(1);
-=======
-int SubmitHash::SetDAGManJobId()
-{
-	RETURN_IF_ABORT();
-	long long id = 0;
-	if (submit_param_long_exists(SUBMIT_KEY_DAGManJobId, ATTR_DAGMAN_JOB_ID, id)) {
-		AssignJobVal(ATTR_DAGMAN_JOB_ID, id);
->>>>>>> e1d5fd8b
 	}
 
 	if(args2) {
@@ -4897,7 +4878,7 @@
 	// formerly SetMatchListLen
 	{SUBMIT_KEY_LastMatchListLength, ATTR_LAST_MATCH_LIST_LENGTH, SimpleSubmitKeyword::f_as_int},
 	// formerly SetDAGManJobId
-	{SUBMIT_KEY_DAGManJobId, ATTR_DAGMAN_JOB_ID, SimpleSubmitKeyword::f_as_string},
+	{SUBMIT_KEY_DAGManJobId, ATTR_DAGMAN_JOB_ID, SimpleSubmitKeyword::f_as_uint},
 	// formerly SetLogNotes
 	{SUBMIT_KEY_LogNotesCommand, ATTR_SUBMIT_EVENT_NOTES, SimpleSubmitKeyword::f_as_string},
 	// formerly SetUserNotes
