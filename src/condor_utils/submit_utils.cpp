/***************************************************************
 *
 * Copyright (C) 1990-2016, Condor Team, Computer Sciences Department,
 * University of Wisconsin-Madison, WI.
 * 
 * Licensed under the Apache License, Version 2.0 (the "License"); you
 * may not use this file except in compliance with the License.  You may
 * obtain a copy of the License at
 * 
 *    http://www.apache.org/licenses/LICENSE-2.0
 * 
 * Unless required by applicable law or agreed to in writing, software
 * distributed under the License is distributed on an "AS IS" BASIS,
 * WITHOUT WARRANTIES OR CONDITIONS OF ANY KIND, either express or implied.
 * See the License for the specific language governing permissions and
 * limitations under the License.
 *
 ***************************************************************/

#include "condor_common.h"
#include "condor_config.h"
#include "condor_debug.h"
#include "condor_string.h"
#include "spooled_job_files.h" // for GetSpooledExecutablePath()
#include "basename.h"
#include "condor_getcwd.h"
#include "condor_attributes.h"
#include "condor_adtypes.h"
#include "domain_tools.h"
#include "sig_install.h"
#include "daemon.h"
#include "string_list.h"
#include "sig_name.h"
#include "print_wrapped_text.h"
#include "my_username.h" // for my_domainname
#include "globus_utils.h" // for 
#include "enum_utils.h" // for shouldtransferfiles_t
#include "directory.h"
#include "filename_tools.h"
#include "fs_util.h"
#include "condor_crontab.h"
#include "file_transfer.h"
#include "condor_holdcodes.h"
#include "condor_url.h"
#include "condor_version.h"
#include "NegotiationUtils.h"
#include "param_info.h" // for BinaryLookup
#include "classad_helpers.h"
#include "metric_units.h"
#include "submit_utils.h"

#include "condor_vm_universe_types.h"
#include "vm_univ_utils.h"
#include "my_popen.h"
#include "condor_base64.h"
#include "zkm_base64.h"

#include <algorithm>
#include <charconv>
#include <string>
#include <set>

/* Disable gcc warnings about floating point comparisons */
GCC_DIAG_OFF(float-equal)

#define ABORT_AND_RETURN(v) abort_code=v; return abort_code
#define RETURN_IF_ABORT() if (abort_code) return abort_code

#define exit(n)  poison_exit(n)

// TODO: Set up retrieval of map file from schedd for and remove this function
MapFile* getProtectedURLMap() {
	MapFile *map = nullptr;
	std::string urlMapFile;
	param(urlMapFile, "PROTECTED_URL_TRANSFER_MAPFILE");
	if (! urlMapFile.empty()) {
		map = new MapFile();
		int ret = map->ParseCanonicalizationFile(urlMapFile, true, true, true);
		if (ret < 0) {
			delete map;
			map = nullptr;
		}
	}
	return map;
}
// When this class is wrapped around a classad that has a chained parent ad
// inserts and assignments will check to see if the value being assigned
// is the same as the value in the chained parent, and if so will NOT do
// the assigment, but let the parents value show through.
//
// This has the effect of leaving the ad containing only the differences from the parent
//
// Thus if this class is wrapped around a job ad chained to a cluster ad, the job ad
// will contain only those values that should be sent to the procAd in the schedd.
class DeltaClassAd
{
public:
	DeltaClassAd(ClassAd & _ad) : ad(_ad) {}
	virtual ~DeltaClassAd() {};

	bool Insert(const std::string & attr, ExprTree * tree);
	bool Assign(const char* attr, bool val);
	bool Assign(const char* attr, double val);
	bool Assign(const char* attr, long long val);
	bool Assign(const char* attr, const char * val);

	ExprTree * LookupExpr(const char * attr) { return ad.LookupExpr(attr); }
	ExprTree * Lookup(const std::string & attr) { return ad.Lookup(attr); }
	int LookupString(const char * attr, std::string & val) { return ad.LookupString(attr, val); }
	int LookupBool(const char * attr, bool & val) { return ad.LookupBool(attr, val); }
	int LookupInt(const char * attr, long long & val) { return ad.LookupInteger(attr, val); }
	classad::Value::ValueType LookupType(const std::string attr);
	classad::Value::ValueType LookupType(const std::string attr, classad::Value & val);

protected:
	ClassAd& ad;

	ExprTree * HasParentTree(const std::string & attr, classad::ExprTree::NodeKind kind);
	const classad::Value * HasParentValue(const std::string & attr, classad::Value::ValueType vt);
};

// returns the expr tree from the parent ad if it is of the given node kind.
// otherwise returns NULL.
ExprTree * DeltaClassAd::HasParentTree(const std::string & attr, classad::ExprTree::NodeKind kind)
{
	classad::ClassAd * parent = ad.GetChainedParentAd();
	if (parent) {
		ExprTree * expr = parent->Lookup(attr);
		if (expr) {
			expr = SkipExprEnvelope(expr);
			if (kind == expr->GetKind()) {
				return expr;
			}
		}
	}
	return NULL;
}

// returns a pointer to the value from the parent ad if the parent ad has a Literal node
// of the given value type.
const classad::Value * DeltaClassAd::HasParentValue(const std::string & attr, classad::Value::ValueType vt)
{
	classad::ClassAd * parent = ad.GetChainedParentAd();
	if (parent) {
		ExprTree * expr = parent->Lookup(attr);
		if (expr) {
			expr = SkipExprEnvelope(expr);
			if (dynamic_cast<classad::Literal *>(expr) != nullptr) {
				static classad::Value v;
				((classad::Literal *)expr)->GetValue(v);
				if (v.GetType() == vt) {
					return &v;;
				}
			}
		}
	}
	return nullptr;
}

bool DeltaClassAd::Insert(const std::string & attr, ExprTree * tree)
{
	ExprTree * t2 = HasParentTree(attr, tree->GetKind());
	if (t2 && tree->SameAs(t2)) {
		delete tree;
		ad.PruneChildAttr(attr, false);
		return true;
	}
	return ad.Insert(attr, tree);
}

bool DeltaClassAd::Assign(const char* attr, bool val)
{
	bool bval = ! val;
	const classad::Value * pval = HasParentValue(attr, classad::Value::BOOLEAN_VALUE);
	if (pval && pval->IsBooleanValue(bval) && (val == bval)) {
		ad.PruneChildAttr(attr, false);
		return true;
	}
	return ad.Assign(attr, val);
}

bool DeltaClassAd::Assign(const char* attr, double val)
{
	double dval = -val;
	const classad::Value * pval = HasParentValue(attr, classad::Value::REAL_VALUE);
	if (pval && pval->IsRealValue(dval) && (val == dval)) {
		ad.PruneChildAttr(attr, false);
		return true;
	}
	return ad.Assign(attr, val);
}

bool DeltaClassAd::Assign(const char* attr, long long val)
{
	long long ival = -val;
	const classad::Value * pval = HasParentValue(attr, classad::Value::INTEGER_VALUE);
	if (pval && pval->IsIntegerValue(ival) && (val == ival)) {
		ad.PruneChildAttr(attr, false);
		return true;
	}
	return ad.Assign(attr, val);
}

bool DeltaClassAd::Assign(const char* attr, const char * val)
{
	const char * cstr = NULL;
	const classad::Value * pval = HasParentValue(attr, classad::Value::STRING_VALUE);
	if (val && pval && pval->IsStringValue(cstr) && cstr && (MATCH == strcmp(cstr, val))) {
		ad.PruneChildAttr(attr, false);
		return true;
	}
	return ad.Assign(attr, val);
}

classad::Value::ValueType DeltaClassAd::LookupType(const std::string attr)
{
	classad::Value val;
	return LookupType(attr, val);
}

classad::Value::ValueType DeltaClassAd::LookupType(const std::string attr, classad::Value & val)
{
	if (! ad.EvaluateAttr(attr, val))
		return classad::Value::ValueType::ERROR_VALUE;
	return val.GetType();
}

bool SubmitHash::AssignJobVal(const char * attr, bool val) { return job->Assign(attr, val); }
bool SubmitHash::AssignJobVal(const char * attr, double val) { return job->Assign(attr, val); }
bool SubmitHash::AssignJobVal(const char * attr, long long val) { return job->Assign(attr, val); }
//bool SubmitHash::AssignJobVal(const char * attr, int val) { return job->Assign(attr, val); }
//bool SubmitHash::AssignJobVal(const char * attr, long val) { return job->Assign(attr, val); }
//bool SubmitHash::AssignJobVal(const char * attr, time_t val) { return job->Assign(attr, val); }


// declare enough of the condor_params structure definitions so that we can define submit hashtable defaults
namespace condor_params {
	typedef struct string_value { const char * psz; int flags; } string_value;
	struct key_value_pair { const char * key; const string_value * def; };
	struct key_table_pair { const char * key; const key_value_pair * aTable; int cElms; }; // metaknob table
	typedef struct kvp_value { const char * key; int flags; const key_value_pair * aTable; int cElms; } kvp_value;
	typedef struct ktp_value { const char * label; int flags; const key_table_pair * aTables; int cTables; } ktp_value;
}

// values for submit hashtable defaults, these are declared as char rather than as const char to make g++ on fedora shut up.
static char OneString[] = "1", ZeroString[] = "0";
//static char ParallelNodeString[] = "#pArAlLeLnOdE#";
static char UnsetString[] = "";

static condor_params::string_value ArchMacroDef = { UnsetString, 0 };
static condor_params::string_value OpsysMacroDef = { UnsetString, 0 };
static condor_params::string_value OpsysVerMacroDef = { UnsetString, 0 };
static condor_params::string_value OpsysMajorVerMacroDef = { UnsetString, 0 };
static condor_params::string_value OpsysAndVerMacroDef = { UnsetString, 0 };
static condor_params::string_value SpoolMacroDef = { UnsetString, 0 };
#ifdef WIN32
static condor_params::string_value IsLinuxMacroDef = { ZeroString, 0 };
static condor_params::string_value IsWinMacroDef = { OneString, 0 };
#elif defined LINUX
static condor_params::string_value IsLinuxMacroDef = { OneString, 0 };
static condor_params::string_value IsWinMacroDef = { ZeroString, 0 };
#else
static condor_params::string_value IsLinuxMacroDef = { ZeroString, 0 };
static condor_params::string_value IsWinMacroDef = { ZeroString, 0 };
#endif
static condor_params::string_value UnliveSubmitFileMacroDef = { UnsetString, 0 };
static condor_params::string_value UnliveNodeMacroDef = { UnsetString, 0 };
static condor_params::string_value UnliveClusterMacroDef = { OneString, 0 };
static condor_params::string_value UnliveProcessMacroDef = { ZeroString, 0 };
static condor_params::string_value UnliveStepMacroDef = { ZeroString, 0 };
static condor_params::string_value UnliveRowMacroDef = { ZeroString, 0 };

static condor_params::string_value UnliveSubmitTimeMacroDef = { UnsetString, 0 };
static condor_params::string_value UnliveYearMacroDef = { UnsetString, 0 };
static condor_params::string_value UnliveMonthMacroDef = { UnsetString, 0 };
static condor_params::string_value UnliveDayMacroDef = { UnsetString, 0 };

static char rc[] = "$(Request_CPUs)";
static condor_params::string_value VMVCPUSMacroDef = { rc, 0 };
static char rm[] = "$(Request_Memory)";
static condor_params::string_value VMMemoryMacroDef = { rm, 0 };

// Necessary so that the user who sets request_memory instead of
// RequestMemory doesn't miss out on the default value for VM_MEMORY.
static char rem[] = "$(RequestMemory)";
static condor_params::string_value RequestMemoryMacroDef = { rem, 0 };
// The same for CPUs.
static char rec[] = "$(RequestCPUs)";
static condor_params::string_value RequestCPUsMacroDef = { rec, 0 };

// a convenience so you can use $(JobId) in your submit description
static char jid[] = "$(ClusterId).$(ProcId)";
static condor_params::string_value JobIdMacroDef = { jid, 0 };

// placeholder for admin defined submit templates
static const MACRO_DEF_ITEM SubmitOptTemplates[] = {
	{ "$", &UnliveSubmitFileMacroDef }, // placeholder because the table is not allowed to be empty in all compilers
};

static char StrictFalseMetaKnob[] = 
	"SubmitWarnEmptyMatches=false\n"
	"SubmitFailEmptyMatches=false\n"
	"SubmitWarnDuplicateMatches=false\n"
	"SubmitFailEmptyFields=false\n"
	"SubmitWarnEmptyFields=false";
static char StrictTrueMetaKnob[] = 
	"SubmitWarnEmptyMatches=true\n"
	"SubmitFailEmptyMatches=true\n"
	"SubmitWarnDuplicateMatches=true\n"
	"SubmitFailEmptyFields=false\n"
	"SubmitWarnEmptyFields=true";
static char StrictHarshMetaKnob[] = 
	"SubmitWarnEmptyMatches=true\n"
	"SubmitFailEmptyMatches=true\n"
	"SubmitWarnDuplicateMatches=true\n"
	"SubmitFailEmptyFields=true\n"
	"SubmitWarnEmptyFields=true";
static condor_params::string_value StrictFalseMetaDef = { StrictFalseMetaKnob, 0 };
static condor_params::string_value StrictTrueMetaDef = { StrictTrueMetaKnob, 0 };
static condor_params::string_value StrictHarshMetaDef = { StrictHarshMetaKnob, 0 };

static MACRO_DEF_ITEM SubmitStrictTemplates[] = {
	{ "FALSE", &StrictFalseMetaDef },
	{ "HARSH", &StrictHarshMetaDef },
	{ "TRUE", &StrictTrueMetaDef },
};

static condor_params::key_table_pair SubmitTemplateTables[] = {
	{ "STRICT", SubmitStrictTemplates, COUNTOF(SubmitStrictTemplates) },
	{ "TEMPLATE", SubmitOptTemplates, COUNTOF(SubmitOptTemplates) },
};
static condor_params::ktp_value SubmitTemplateTablesDef = { "$", PARAM_TYPE_KTP_TABLE, SubmitTemplateTables, COUNTOF(SubmitTemplateTables) };


// Table of submit macro 'defaults'. This provides a convenient way to inject things into the submit
// hashtable without actually running a bunch of code to stuff the table.
// Because they are defaults they will be ignored when scanning for unreferenced macros.
// NOTE: TABLE MUST BE SORTED BY THE FIRST FIELD!!
static MACRO_DEF_ITEM SubmitMacroDefaults[] = {
	// private metaknob tables are hung off the Defaults table under the key "$"
	{ "$",       (const condor_params::string_value *)&SubmitTemplateTablesDef },
	{ "ARCH",      &ArchMacroDef },
	{ "Cluster",   &UnliveClusterMacroDef },
	{ "ClusterId", &UnliveClusterMacroDef },
	{ "Day",       &UnliveDayMacroDef },
	{ "IsLinux",   &IsLinuxMacroDef },
	{ "IsWindows", &IsWinMacroDef },
	{ "ItemIndex", &UnliveRowMacroDef },
	{ "JobId",     &JobIdMacroDef },
	{ "Month",     &UnliveMonthMacroDef },
	{ "Node",      &UnliveNodeMacroDef },
	{ "OPSYS",           &OpsysMacroDef },
	{ "OPSYSANDVER",     &OpsysAndVerMacroDef },
	{ "OPSYSMAJORVER",   &OpsysMajorVerMacroDef },
	{ "OPSYSVER",        &OpsysVerMacroDef },
	{ "Process",   &UnliveProcessMacroDef },
	{ "ProcId",    &UnliveProcessMacroDef },
	{ "Request_CPUs", &RequestCPUsMacroDef },
	{ "Request_Memory", &RequestMemoryMacroDef },
	{ "Row",       &UnliveRowMacroDef },
	{ "SPOOL",     &SpoolMacroDef },
	{ "Step",      &UnliveStepMacroDef },
	{ "SUBMIT_FILE", &UnliveSubmitFileMacroDef },
	{ "SUBMIT_TIME", &UnliveSubmitTimeMacroDef },
	{ "VM_MEMORY", &VMMemoryMacroDef },
	{ "VM_VCPUS",  &VMVCPUSMacroDef },
	{ "Year",       &UnliveYearMacroDef },
};


// these are used to keep track of the source of various macros in the table.
//const MACRO_SOURCE DetectedMacro = { true,  false, 0, -2, -1, -2 };
const MACRO_SOURCE DefaultMacro = { true, false, 1, -2, -1, -2 }; // for macros set by default
const MACRO_SOURCE ArgumentMacro = { true, false, 2, -2, -1, -2 }; // for macros set by command line
const MACRO_SOURCE LiveMacro = { true, false, 3, -2, -1, -2 };    // for macros use as queue loop variables

SubmitHash::FNSETATTRS SubmitHash::is_special_request_resource(const char * key)
{
	if (YourStringNoCase(SUBMIT_KEY_RequestCpus) == key) return &SubmitHash::SetRequestCpus;
	if (YourStringNoCase("request_cpu") == key) return &SubmitHash::SetRequestCpus; // so we get an error for this common mistake
	if (YourStringNoCase(SUBMIT_KEY_RequestGpus) == key) return &SubmitHash::SetRequestGpus;
	if (YourStringNoCase("request_gpu") == key) return &SubmitHash::SetRequestGpus; // so we get an error for this common mistake
	if (YourStringNoCase(SUBMIT_KEY_RequestDisk) == key) return &SubmitHash::SetRequestDisk;
	if (YourStringNoCase(SUBMIT_KEY_RequestMemory) == key) return &SubmitHash::SetRequestMem;
	return NULL;
}

// parse an expression string, and validate it, then wrap it in parens
// if needed in preparation for appending another expression string with the given operator
static bool check_expr_and_wrap_for_op(std::string &expr_str, classad::Operation::OpKind op)
{
	ExprTree * tree = NULL;
	bool valid_expr = (0 == ParseClassAdRvalExpr(expr_str.c_str(), tree));
	if (valid_expr && tree) { // figure out if we need to add parens
		ExprTree * expr = WrapExprTreeInParensForOp(tree, op);
		if (expr != tree) {
			tree = expr;
			expr_str.clear();
			ExprTreeToString(tree, expr_str);
		}
	}
	delete tree;
	return valid_expr;
}

condor_params::string_value * allocate_live_default_string(MACRO_SET &set, const condor_params::string_value & Def, int cch)
{
	condor_params::string_value * NewDef = set.apool.consume<condor_params::string_value>(1, sizeof(void*));
	NewDef->flags = Def.flags;
	if (cch > 0) {
		char * psz = set.apool.consume(cch, sizeof(void*));
		memset(psz, 0, cch);
		if (Def.psz) strcpy(psz, Def.psz);
		NewDef->psz = psz;
	} else {
		NewDef->psz = NULL;
	}

	// change the defaults table pointers
	condor_params::key_value_pair *pdi = const_cast<condor_params::key_value_pair *>(set.defaults->table);
	for (int ii = 0; ii < set.defaults->size; ++ii) {
		if (pdi[ii].def == &Def) { pdi[ii].def = NewDef; }
	}

	// return the live string
	return NewDef;
}

// setup a MACRO_DEFAULTS table for the macro set, we have to re-do this each time we clear
// the macro set, because we allocate the defaults from the ALLOCATION_POOL.
void SubmitHash::setup_macro_defaults()
{
	// make an instance of the defaults table that is private to this function. 
	// we do this because of the 'live' keys in the 
	struct condor_params::key_value_pair* pdi = SubmitMacroSet.apool.consume<struct condor_params::key_value_pair>(COUNTOF(SubmitMacroDefaults), sizeof(void*));
	memcpy(pdi, SubmitMacroDefaults, sizeof(SubmitMacroDefaults));
	SubmitMacroSet.defaults = SubmitMacroSet.apool.consume<MACRO_DEFAULTS>(1, sizeof(void*));
	SubmitMacroSet.defaults->size = COUNTOF(SubmitMacroDefaults);
	SubmitMacroSet.defaults->table = pdi;
	SubmitMacroSet.defaults->metat = NULL;

	// allocate space for the 'live' macro default string_values and for the strings themselves.
	LiveNodeString = const_cast<char*>(allocate_live_default_string(SubmitMacroSet, UnliveNodeMacroDef, 24)->psz);
	LiveClusterString = const_cast<char*>(allocate_live_default_string(SubmitMacroSet, UnliveClusterMacroDef, 24)->psz);
	LiveProcessString = const_cast<char*>(allocate_live_default_string(SubmitMacroSet, UnliveProcessMacroDef, 24)->psz);
	LiveRowString = const_cast<char*>(allocate_live_default_string(SubmitMacroSet, UnliveRowMacroDef, 24)->psz);
	LiveStepString = const_cast<char*>(allocate_live_default_string(SubmitMacroSet, UnliveStepMacroDef, 24)->psz);
}

// set the value that $(SUBMIT_FILE) will expand to. (set into the defaults table, not the submit hash table)
void SubmitHash::insert_submit_filename(const char * filename, MACRO_SOURCE & source)
{
	// don't insert the source if already has a source id.
	bool insert_it = true;
	if (source.id > 0 && (size_t)source.id < SubmitMacroSet.sources.size()) {
		const char * tmp = macro_source_filename(source, SubmitMacroSet);
		if (strcmp(tmp, filename) == MATCH) {
			insert_it = false;
		}
	}
	if (insert_it) {
		insert_source(filename, source);
	}

	// if the defaults table pointer for SUBMIT_FILE is unset, set it to point to the filename we just inserted.
	condor_params::key_value_pair *pdi = const_cast<condor_params::key_value_pair *>(SubmitMacroSet.defaults->table);
	for (int ii = 0; ii < SubmitMacroSet.defaults->size; ++ii) {
		if (pdi[ii].def == &UnliveSubmitFileMacroDef) { 
			condor_params::string_value * NewDef = SubmitMacroSet.apool.consume<condor_params::string_value>(1, sizeof(void*));
			NewDef->flags = UnliveSubmitFileMacroDef.flags;
			NewDef->psz = macro_source_filename(source, SubmitMacroSet);
			pdi[ii].def = NewDef;
		}
	}
}

void SubmitHash::setup_submit_time_defaults(time_t stime)
{
	condor_params::string_value * sv;

	// allocate space for yyyy-mm-dd string for the $(SUBMIT_TIME) $(YEAR) $(MONTH) and $(DAY) default macros
	char * times = SubmitMacroSet.apool.consume(24, sizeof(void*));
	strftime(times, 12, "%Y_%m_%d", localtime(&stime));
	times[4] = times[7] = 0;

	// set Year, Month, and Day macro values
	sv = allocate_live_default_string(SubmitMacroSet, UnliveYearMacroDef, 0);
	sv->psz = times;
	sv = allocate_live_default_string(SubmitMacroSet, UnliveMonthMacroDef, 0);
	sv->psz = &times[5];
	sv = allocate_live_default_string(SubmitMacroSet, UnliveDayMacroDef, 0);
	sv->psz = &times[8];

	// set SUBMIT_TIME macro value
	{ auto [p, ec] = std::to_chars(&times[12], &times[23], (unsigned long) stime); *p = '\0';}
	sv = allocate_live_default_string(SubmitMacroSet, UnliveSubmitTimeMacroDef, 0);
	sv->psz = &times[12];
}


/* order dependencies
ComputeIWD >> FixupTransferInputFiles

SetUniverse >> SetArguments SetCronTab SetExecutable SetGSICredentials SetGridParams SetImageSize SetJobDeferral SetJobLease SetKillSig SetMachineCount SetMaxJobRetirementTime SetRank SetRequirements SetTransferFiles SetVMParams

SetPriority >> SetMaxJobRetirementTime

SetTDP >> SetTransferFiles
SetStderr >> SetTransferFiles
SetStdout >> SetTransferFiles

SetTransferFiles >> SetImageSize

SetCronTab >> SetJobDeferral

SetPerFileEncryption >> SetRequirements
SetMachineCount >> SetRequirements
SetImageSize >> SetRequirements
SetTransferFiles >> SetRequirements
SetEncryptExecuteDir >> SetRequirements

SetGridParams >> SetRequestResources

*/

SubmitHash::SubmitHash()
	: clusterAd(nullptr)
	, procAd(nullptr)
	, jobsetAd(nullptr)
	, job(nullptr)
	, submit_time(0)
	, abort_code(0)
	, abort_macro_name(NULL)
	, abort_raw_macro_val(NULL)
	, base_job_is_cluster_ad(0)
	, DisableFileChecks(true)
	, FakeFileCreationChecks(false)
	, IsInteractiveJob(false)
	, IsRemoteJob(false)
	, FnCheckFile(NULL)
	, CheckFileArg(NULL)
	, CheckProxyFile(true)
	, LiveNodeString(NULL)
	, LiveClusterString(NULL)
	, LiveProcessString(NULL)
	, LiveRowString(NULL)
	, LiveStepString(NULL)
	, JobUniverse(CONDOR_UNIVERSE_MIN)
	, JobIwdInitialized(false)
	, IsDockerJob(false)
	, IsContainerJob(false)
	, HasRequireResAttr(false)
	, JobDisableFileChecks(false)
	, SubmitOnHold(false)
	, SubmitOnHoldCode(0)
	, s_method(1)
	, already_warned_requirements_disk(false)
	, already_warned_requirements_mem(false)
	, already_warned_job_lease_too_small(false)
	, already_warned_notification_never(false)
	, already_warned_require_gpus(false)
	, UseDefaultResourceParams(true)
	, InsertDefaultPolicyExprs(false)
{
	SubmitMacroSet.initialize(CONFIG_OPT_WANT_META | CONFIG_OPT_KEEP_DEFAULTS | CONFIG_OPT_SUBMIT_SYNTAX);
	setup_macro_defaults();

	// TODO: move this to condor_submit? or expose a method on the class to set this?
	InsertDefaultPolicyExprs = param_boolean("SUBMIT_INSERT_DEFAULT_POLICY_EXPRS", false);

	mctx.init("SUBMIT", 3);
}


SubmitHash::~SubmitHash()
{
	if (SubmitMacroSet.errors) delete SubmitMacroSet.errors;
	SubmitMacroSet.errors = NULL;

	delete job; job = nullptr;
	delete procAd; procAd = nullptr;
	delete jobsetAd; jobsetAd = nullptr;
	protectedUrlMap = nullptr; // Submit Hash does not own this object

	// detach but do not delete the cluster ad
	//PRAGMA_REMIND("tj: should we copy/delete the cluster ad?")
	clusterAd = nullptr;
}

void SubmitHash::push_error(FILE * fh, const char* format, ... ) const //CHECK_PRINTF_FORMAT(3,4);
{
	va_list ap;
	va_start(ap, format);
	int cch = vprintf_length(format, ap);
	char * message = (char*)malloc(cch + 1);
	vsnprintf ( message, cch + 1, format, ap );
	va_end(ap);

	if (SubmitMacroSet.errors) {
		SubmitMacroSet.errors->push("Submit", -1, message);
	} else {
		fprintf(fh, "\nERROR: %s", message);
	}
	free(message);
}

void SubmitHash::push_warning(FILE * fh, const char* format, ... ) const //CHECK_PRINTF_FORMAT(3,4);
{
	va_list ap;
	va_start(ap, format);
	int cch = vprintf_length(format, ap);
	char * message = (char*)malloc(cch + 1);
	vsnprintf ( message, cch + 1, format, ap );
	va_end(ap);

	if (SubmitMacroSet.errors) {
		SubmitMacroSet.errors->push("Submit", 0, message);
	} else {
		fprintf(fh, "\nWARNING: %s", message);
	}
	free(message);
}

// struct used to hold parameters which set attributes in the job ONLY when they are defined in the submit file
// they cannot have a default value. those that have an alternate keyword that differs from the attribute name
// will use a second struct with the f_alt_name flag set
// this table is also use to build the list of prunable attributes
// 
struct SimpleSubmitKeyword {
	char const *key;  // submit key
	char const *attr; // job attribute
	int opts;         // zero or more of the below option flags
	enum {
		f_as_expr     = 0,
		f_as_bool     = 0x01,
		f_as_int      = 0x02,
		f_as_uint     = 0x04,
		f_as_string   = 0x08,
		f_as_list     = 0x10,  // canonicalize the item as a list, removing extra spaces and using , as separator
		f_strip_quotes = 0x20, // if value has quotes already, remove them before inserting into the ad

		f_error       = 0x040, // use of this command has been disabled in submit
		f_alt_name    = 0x080, // this is an alternate name, don't set if the previous keyword existed
		f_alt_err     = 0x0c0, // this is an alternate name, and it is an error to use both

		f_filemask = 0x700, // check file exists and pass to filecheck callback
		f_exefile  = 0x100,  // file is SFR_EXECUTABLE
		f_logfile  = 0x200,  // file is SFR_LOG
		f_infile   = 0x300,  // file is SFR_INPUT
		f_outfile  = 0x400,  // file is SFR_OUTPUT
		f_errfile  = 0x500,  // file is SFR_STDERR
		f_vm_input = 0x600,  // file is SFR_VM_INPUT
		f_genfile  = 0x700,  // file is SFR_GENERIC


		f_special  = 0x20000, // special parseing if the value is required
		f_special_mask = 0x3F000, // mask out the special group id
		f_special_exe     = f_special + 0x01000,
		f_special_args    = f_special + 0x02000,
		f_special_grid    = f_special + 0x03000,
		f_special_vm      = f_special + 0x04000,
		f_special_java    = f_special + 0x05000,
		f_special_env     = f_special + 0x06000,
		f_special_stdin   = f_special + 0x07000,
		f_special_stdout  = f_special + 0x08000,
		f_special_stderr  = f_special + 0x09000,
		f_special_notify  = f_special + 0x0a000,
		f_special_rank    = f_special + 0x0b000,
		f_special_concurr = f_special + 0x0c000,
		f_special_parallel  = f_special + 0x0d000,
		f_special_acctgroup = f_special + 0x0e000,
		f_special_periodic  = f_special + 0x10000,
		f_special_leaveinq  = f_special + 0x11000,
		f_special_retries   = f_special + 0x12000,
		f_special_container = f_special + 0x13000,

		f_special_killsig = f_special + 0x19000,
		f_special_gsicred = f_special + 0x1a000,
		f_special_tdp = f_special + 0x1b000,
		f_special_deferral = f_special + 0x1c000,
		f_special_imagesize = f_special + 0x1d000,
		f_special_transfer = f_special + 0x1f000,
	};
};

static char * trim_and_strip_quotes_in_place(char * str)
{
	char * p = str;
	while (isspace(*p)) ++p;
	char * pe = p + strlen(p);
	while (pe > p && isspace(pe[-1])) --pe;
	*pe = 0;

	if (*p == '"' && pe > p && pe[-1] == '"') {
		// if we also had both leading and trailing quotes, strip them.
		if (pe > p && pe[-1] == '"') {
			*--pe = 0;
			++p;
		}
	}
	return p;
}

static void compress_path( std::string &path )
{
	char	*src, *dst;
	char *str = strdup(path.c_str());

	src = str;
	dst = str;

#ifdef WIN32
	if (*src) {
		*dst++ = *src++;	// don't compress WIN32 "share" path
	}
#endif

	while( *src ) {
		*dst++ = *src++;
		while( (*(src - 1) == '\\' || *(src - 1) == '/') && (*src == '\\' || *src == '/') ) {
			src++;
		}
	}
	*dst = '\0';

	path = str;
	free( str );
}

/* check_path_length() has been deprecated in favor of 
 * check_and_universalize_path(), which not only checks
 * the length of the path string but also, on windows, it
 * takes any network drive paths and converts them to UNC
 * paths.
 */
int SubmitHash::check_and_universalize_path( std::string &path )
{
	(void) path;

	int retval = 0;
#ifdef WIN32
	/*
	 * On Windows, we need to convert all drive letters (mappings) 
	 * to their UNC equivalents, and make sure these network devices
	 * are accessable by the submitting user (not mapped as someone
	 * else).
	 */

	char volume[8];
	char netuser[80];
	unsigned char name_info_buf[MAX_PATH+1];
	DWORD name_info_buf_size = MAX_PATH+1;
	DWORD netuser_size = 80;
	DWORD result;
	UNIVERSAL_NAME_INFO *uni;

	result = 0;
	volume[0] = '\0';
	if ( path[0] && (path[1]==':') ) {
		snprintf(volume,sizeof(volume),"%c:",path[0]);
	}

	if (volume[0] && (GetDriveType(volume)==DRIVE_REMOTE))
	{
		char my_name[255];
		char *tmp, *net_name;

			// check if the user is the submitting user.
		
		result = WNetGetUser(volume, netuser, &netuser_size);
		tmp = my_username();
		strncpy(my_name, tmp, sizeof(my_name));
		free(tmp);
		tmp = NULL;
		getDomainAndName(netuser, tmp, net_name);

		if ( result == NOERROR ) {
			// We compare only the name (and not the domain) since
			// it's likely that the same account across different domains
			// has the same password, and is therefore a valid path for us
			// to use. It would be nice to check that the passwords truly
			// are the same on both accounts too, but since that would 
			// basically involve creating a whole separate mapping just to
			// test it, the expense is not worth it.
			
			if (strcasecmp(my_name, net_name) != 0 ) {
				push_error(stderr, "The path '%s' is associated with\n"
				"\tuser '%s', but you're '%s', so Condor can\n"
			    "\tnot access it. Currently Condor only supports network\n"
			    "\tdrives that are associated with the submitting user.\n", 
					path.c_str(), net_name, my_name);
				return -1;
			}
		} else {
			push_error(stderr, "Unable to get name of user associated with \n"
				"the following network path (err=%d):"
				"\n\t%s\n", result, path.c_str());
			return -1;
		}

		result = WNetGetUniversalName(path.c_str(), UNIVERSAL_NAME_INFO_LEVEL, 
			name_info_buf, &name_info_buf_size);
		if ( result != NO_ERROR ) {
			push_error(stderr, "Unable to get universal name for path (err=%d):"
				"\n\t%s\n", result, path.c_str());
			return -1;
		} else {
			uni = (UNIVERSAL_NAME_INFO*)&name_info_buf;
			path = uni->lpUniversalName;
			retval = 1; // signal that we changed somthing
		}
	}
	
#endif

	return retval;
}


/*
** Make a wild guess at the size of the image represented by this a.out.
** Should add up the text, data, and bss sizes, then allow something for
** the stack.  But how we gonna do that if the executable is for some
** other architecture??  Our answer is in kilobytes.
*/
int64_t SubmitHash::calc_image_size_kb( const char *name)
{
	struct stat	buf;

	if ( IsUrl( name ) ) {
		return 0;
	}

	if( stat(full_path(name),&buf) < 0 ) {
		// EXCEPT( "Cannot stat \"%s\"", name );
		return 0;
	}
	if( buf.st_mode & S_IFDIR ) {
		Directory dir(full_path(name));
		return ((int64_t)dir.GetDirectorySize() + 1023) / 1024;
	}
	return ((int64_t)buf.st_size + 1023) / 1024;
}


// check directories for input and output.  for now we do nothing
// other than to make sure that it actually IS a directory on Windows
// On Linux we already know that by the error code from safe_open below
//
static bool check_directory( const char* pathname, int /*flags*/, int err )
{
#if defined(WIN32)
	// Make sure that it actually is a directory
	DWORD dwAttribs = GetFileAttributes(pathname);
	if (INVALID_FILE_ATTRIBUTES == dwAttribs)
		return false;
	return (dwAttribs & FILE_ATTRIBUTE_DIRECTORY) != 0;
#else
	// will just do nothing here and leave
	// it up to the runtime to nicely report errors.
	(void)pathname;
	return (err == EISDIR);
#endif
}


const char * SubmitHash::full_path(const char *name, bool use_iwd /*=true*/)
{
	char const *p_iwd;
	std::string realcwd;

	if ( use_iwd ) {
		ASSERT(JobIwd.length());
		p_iwd = JobIwd.c_str();
	} else if (clusterAd) {
		// if there is a cluster ad, we NEVER want to use the current working directory
		// instead we want to treat the saved working directory of submit as the cwd.
		realcwd = submit_param_string("FACTORY.Iwd", NULL);
		p_iwd = realcwd.c_str();
	} else {
		condor_getcwd(realcwd);
		p_iwd = realcwd.c_str();
	}

#if defined(WIN32)
	if ( name[0] == '\\' || name[0] == '/' || (name[0] && name[1] == ':') ) {
		TempPathname = name;
	} else {
		formatstr( TempPathname, "%s\\%s", p_iwd, name );
	}
#else

	if( name[0] == '/' ) {	/* absolute wrt whatever the root is */
		formatstr( TempPathname, "/%s", name );
	} else {	/* relative to iwd which is relative to the root */
		formatstr( TempPathname, "/%s/%s", p_iwd, name );
	}
#endif

	compress_path( TempPathname );

	return TempPathname.c_str();
}


// this function parses and checks xen disk parameters
static bool validate_disk_param(const char *pszDisk, int min_params, int max_params)
{
	if( !pszDisk ) {
		return false;
	}

	const char *ptr = pszDisk;
	// skip leading white spaces
	while( *ptr && ( *ptr == ' ' )) {
		ptr++;
	}

	// parse each disk
	// e.g.) disk = filename1:hda1:w, filename2:hda2:w
	bool found_any = false;
	for (const auto& one_disk: StringTokenIterator(ptr, ",")) {

		// found disk file
		found_any = true;
		int iNumDiskParams = std::ranges::count(one_disk, ':') + 1;
		if( iNumDiskParams < min_params || iNumDiskParams > max_params ) {
			return false;
		}
	}
	return found_any;
}


// lookup and expand an item from the submit hashtable
//
char * SubmitHash::submit_param( const char* name) const
{
	return submit_param(name, NULL);
}

// lookup and expand an item from the submit hashtable
//
char * SubmitHash::submit_param( const char* name, const char* alt_name ) const
{
	if (abort_code) return NULL;

	bool used_alt = false;
	const char *pval = lookup_macro(name, const_cast<MACRO_SET&>(SubmitMacroSet), const_cast<MACRO_EVAL_CONTEXT&>(mctx));
	char * pval_expanded = NULL;

#ifdef SUBMIT_ATTRS_IS_ALSO_CONDOR_PARAM
	// old submit (8.4 and earlier) did this, but we decided it was a bad idea because the rhs isn't always compatible
	static classad::References submit_attrs;
	static bool submit_attrs_initialized = false;
	if ( ! submit_attrs_initialized) {
		param_and_insert_attrs("SUBMIT_ATTRS", submit_attrs);
		param_and_insert_attrs("SUBMIT_EXPRS", submit_attrs);
		param_and_insert_attrs("SYSTEM_SUBMIT_ATTRS", submit_attrs);
		submit_attrs_initialized = true;
	}
#endif

	if( ! pval && alt_name ) {
		pval = lookup_macro(alt_name, const_cast<MACRO_SET&>(SubmitMacroSet), const_cast<MACRO_EVAL_CONTEXT&>(mctx));
		used_alt = true;
	}

	if( ! pval ) {
#ifdef SUBMIT_ATTRS_IS_ALSO_CONDOR_PARAM
			// if the value isn't in the submit file, check in the
			// submit_exprs list and use that as a default.  
		if ( ! submit_attrs.empty()) {
			if (submit_attrs.find(name) != submit_attrs.end()) {
				return param(name);
			}
			if (submit_attrs.find(alt_name) != submit_attrs.end()) {
				return param(alt_name);
			}
		}
#endif
		return NULL;
	}

	abort_macro_name = used_alt ? alt_name : name;
	abort_raw_macro_val = pval;

	pval_expanded = expand_macro(pval);

	abort_macro_name = NULL;
	abort_raw_macro_val = NULL;

	if( pval_expanded == NULL ) {
		push_error(stderr, "Failed to expand macros in: %s\n",
				 used_alt ? alt_name : name );
		abort_code = 1;
		return NULL;
	}

	if( * pval_expanded == '\0' ) {
		free( pval_expanded );
		return NULL;
	}


	return  pval_expanded;
}

bool SubmitHash::submit_param_exists(const char* name, const char * alt_name, std::string & value) const
{
	auto_free_ptr result(submit_param(name, alt_name));
	if ( ! result)
		return false;

	value = result.ptr();
	return true;
}

void SubmitHash::set_submit_param( const char *name, const char *value )
{
	MACRO_EVAL_CONTEXT ctx = this->mctx; ctx.use_mask = 2;
	insert_macro(name, value, SubmitMacroSet, DefaultMacro, ctx);
}

std::string SubmitHash::submit_param_string( const char * name, const char * alt_name ) const
{
	std::string ret;
	char * result = submit_param(name, alt_name);
	if (result) {
		ret = result;
		free(result);
	}
	return ret;
}

bool SubmitHash::submit_param_long_exists(const char* name, const char * alt_name, long long & value, bool int_range /*=false*/) const
{
	auto_free_ptr result(submit_param(name, alt_name));
	if ( ! result)
		return false;

	if ( ! string_is_long_param(result.ptr(), value) ||
		(int_range && (value < INT_MIN || value >= INT_MAX)) ) {
		push_error(stderr, "%s=%s is invalid, must eval to an integer.\n", name, result.ptr());
		abort_code = 1;
		return false;
	}

	return true;
}

int SubmitHash::submit_param_int(const char* name, const char * alt_name, int def_value) const
{
	long long value = def_value;
	if ( ! submit_param_long_exists(name, alt_name, value, true)) {
		value = def_value;
	}
	return (int)value;
}


int SubmitHash::submit_param_bool(const char* name, const char * alt_name, bool def_value, bool * pexists) const
{
	char * result = submit_param(name, alt_name);
	if ( ! result) {
		if (pexists) *pexists = false;
		return def_value;
	}
	if (pexists) *pexists = true;

	bool value = def_value;
	if (*result) {
		if ( ! string_is_boolean_param(result, value)) {
			push_error(stderr, "%s=%s is invalid, must eval to a boolean.\n", name, result);
			ABORT_AND_RETURN(1);
		}
	}
	free(result);
	return value;
}

void SubmitHash::set_arg_variable(const char* name, const char * value)
{
	MACRO_EVAL_CONTEXT ctx = mctx; ctx.use_mask = 0;
	insert_macro(name, value, SubmitMacroSet, ArgumentMacro, ctx);
}

// stuff a live value into submit's hashtable.
// IT IS UP TO THE CALLER TO INSURE THAT live_value IS VALID FOR THE LIFE OF THE HASHTABLE
// this function is intended for use during queue iteration to stuff
// changing values like $(Cluster) and $(Process) into the hashtable.
// The pointer passed in as live_value may be changed at any time to
// affect subsequent macro expansion of name.
// live values are automatically marked as 'used'.
//
void SubmitHash::set_live_submit_variable( const char *name, const char *live_value, bool force_used /*=true*/ )
{
	MACRO_EVAL_CONTEXT ctx = mctx; ctx.use_mask = 2;
	MACRO_ITEM* pitem = find_macro_item(name, NULL, SubmitMacroSet);
	if ( ! pitem) {
		insert_macro(name, "", SubmitMacroSet, LiveMacro, ctx);
		pitem = find_macro_item(name, NULL, SubmitMacroSet);
	}
	ASSERT(pitem);
	pitem->raw_value = live_value;
	if (SubmitMacroSet.metat && force_used) {
		MACRO_META* pmeta = &SubmitMacroSet.metat[pitem - SubmitMacroSet.table];
		pmeta->use_count += 1;
	}
}

void SubmitHash::unset_live_submit_variable(const char *name)
{
	MACRO_ITEM* pitem = find_macro_item(name, NULL, SubmitMacroSet);
	if (pitem) { pitem->raw_value = UnsetString; }
}


void SubmitHash::set_submit_param_used( const char *name ) 
{
	increment_macro_use_count(name, SubmitMacroSet);
}

int SubmitHash::AssignJOBSETExpr (const char * attr, const char *expr, const char * source_label /*=NULL*/)
{
	ExprTree *tree = NULL;
	if (ParseClassAdRvalExpr(expr, tree)!=0 || ! tree) {
		push_error(stderr, "Parse error in JOBSET expression: \n\t%s = %s\n\t", attr, expr);
		if ( ! SubmitMacroSet.errors) {
			fprintf(stderr,"Error in %s\n", source_label ? source_label : "submit file");
		}
		ABORT_AND_RETURN( 1 );
	}

	if ( ! jobsetAd) { jobsetAd = new ClassAd(); }

	if ( ! jobsetAd->Insert (attr, tree)) {
		push_error(stderr, "Unable to insert JOBSET expression: %s = %s\n", attr, expr);
		ABORT_AND_RETURN( 1 );
	}

	return 0;
}

bool SubmitHash::AssignJOBSETString (const char * attr, const char *sval)
{
	if ( ! jobsetAd) { jobsetAd = new ClassAd(); }

	if ( ! jobsetAd->Assign (attr, sval)) {
		push_error(stderr, "Unable to insert JOBSET expression: %s = \"%s\"\n", attr, sval);
		abort_code = 1;
		return false;
	}

	return true;
}

int SubmitHash::AssignJobExpr (const char * attr, const char *expr, const char * source_label /*=NULL*/)
{
	ExprTree *tree = NULL;
	if (ParseClassAdRvalExpr(expr, tree)!=0 || ! tree) {
		push_error(stderr, "Parse error in expression: \n\t%s = %s\n\t", attr, expr);
		if ( ! SubmitMacroSet.errors) {
			fprintf(stderr,"Error in %s\n", source_label ? source_label : "submit file");
		}
		ABORT_AND_RETURN( 1 );
	}

	if (!job->Insert (attr, tree)) {
		push_error(stderr, "Unable to insert expression: %s = %s\n", attr, expr);
		ABORT_AND_RETURN( 1 );
	}

	return 0;
}

bool SubmitHash::AssignJobString(const char * attr, const char * val)
{
	ASSERT(attr);
	ASSERT(val);

	if ( ! job->Assign(attr, val)) {
		push_error(stderr, "Unable to insert expression: %s = \"%s\"\n", attr, val);
		abort_code = 1;
		return false;
	}

	return true;
}

static void sort_prunable_keywords();

static int aligned_size(size_t cb, size_t align) { return (cb + align-1) & ~(align-1); }

const char * init_submit_default_macros()
{
	//PRAGMA_REMIND("tj: fix to reconfig properly")
	static bool initialized = false;
	if (initialized)
		return NULL;
	initialized = true;

	sort_prunable_keywords();

	const char * ret = NULL; // null return is success.

	// load submit templates into a condor_params::key_value_pair table
	// and attach that table into the global static submit defaults
	classad::References tpl_names;
	if (param_and_insert_attrs("SUBMIT_TEMPLATE_NAMES", tpl_names)) {
		tpl_names.erase("NAMES");

		// build a collection of pointers to the template data sorted by key
		// and also calculate how much space we need to store all of
		// this as a condor_params table of param strings
		size_t size = 0;
		std::string knob;
		std::map<std::string, std::string, classad::CaseIgnLTStr> templates;
		for (auto name : tpl_names) {
			knob = "SUBMIT_TEMPLATE_"; knob += name;
			const char * raw_tpl = param_unexpanded(knob.c_str());
			if (raw_tpl) {
				std::string & tpl = templates[name];
				tpl.assign(raw_tpl);
				expand_defined_config_macros(tpl);
				size += aligned_size(sizeof(condor_params::key_value_pair), sizeof(void*));
				size += aligned_size(sizeof(condor_params::string_value), sizeof(void*));
				size += aligned_size(name.size() + 1 + tpl.size() + 1, sizeof(void*));
			}
		}

		// now allocate space for the runtime SubmitOptTemplates table and all of the strings that it holds.
		// we use a temporary allocation pool to manage the memory as we build up the data structures
		ALLOCATION_POOL ap;
		ap.reserve(size);

		// allocate the main table first. This will be the thing that gets freed when we want to
		// throw the option templates away on reconfig (if we ever support that)
		condor_params::key_value_pair* aTable = ap.consume<condor_params::key_value_pair>(templates.size());

		// allocate space for the string values, we do this as a single hunk because on 64-bit platforms, we
		// need the start of each string_value to be pointer aligned, the alignment member of the allocation pool consume method
		// does not currently align the start of the memory, only the size.
		size_t string_size = aligned_size(sizeof(condor_params::string_value), sizeof(void*));
		condor_params::string_value* defs = reinterpret_cast<condor_params::string_value*>(ap.consume(templates.size()*string_size, sizeof(void*)));

		// now copy the templates and fill in the data structures that map to them
		int ix = 0;
		for (auto it : templates) {
			aTable[ix].key = ap.insert(it.first.c_str());
			defs[ix].psz = ap.insert(it.second.c_str());
			defs[ix].flags = PARAM_TYPE_STRING;
			aTable[ix].def = &defs[ix];
			++ix;
		}

		// hook the dynamic table into the static defaults for submit utils
		// TODO: handle reconfig, freeing the old aTable if it is not the compile time default table
		for (size_t ii = 0; ii < COUNTOF(SubmitTemplateTables); ++ii) {
			if (YourStringNoCase("TEMPLATE") == SubmitTemplateTables[ii].key) {
				SubmitTemplateTables[ii].aTable = aTable;
				SubmitTemplateTables[ii].cElms = ix;
				break;
			}
		}

		// detach the allocation of the option templates from the temporary allocation pool
		// since we just attached it to the submit hash defaults
		char * pb = nullptr;
		ap.collapse(&pb);
		ASSERT(pb == (char*)aTable);
	}


	ArchMacroDef.psz = param( "ARCH" );
	if ( ! ArchMacroDef.psz) {
		ArchMacroDef.psz = UnsetString;
		ret = "ARCH not specified in config file";
	}

	OpsysMacroDef.psz = param( "OPSYS" );
	if( OpsysMacroDef.psz == NULL ) {
		OpsysMacroDef.psz = UnsetString;
		ret = "OPSYS not specified in config file";
	}
	// also pick up the variations on opsys if they are defined.
	OpsysAndVerMacroDef.psz = param( "OPSYSANDVER" );
	if ( ! OpsysAndVerMacroDef.psz) OpsysAndVerMacroDef.psz = UnsetString;
	OpsysMajorVerMacroDef.psz = param( "OPSYSMAJORVER" );
	if ( ! OpsysMajorVerMacroDef.psz) OpsysMajorVerMacroDef.psz = UnsetString;
	OpsysVerMacroDef.psz = param( "OPSYSVER" );
	if ( ! OpsysVerMacroDef.psz) OpsysVerMacroDef.psz = UnsetString;

	SpoolMacroDef.psz = param( "SPOOL" );
	if( SpoolMacroDef.psz == NULL ) {
		SpoolMacroDef.psz = UnsetString;
		ret = "SPOOL not specified in config file";
	}

	return ret;
}

void SubmitHash::init(int value)
{
	clear();
	SubmitMacroSet.sources.push_back("<Detected>");
	SubmitMacroSet.sources.push_back("<Default>");
	SubmitMacroSet.sources.push_back("<Argument>");
	SubmitMacroSet.sources.push_back("<Live>");

	// in case this hasn't happened already.
	init_submit_default_macros();

	s_method = value;

	JobIwd.clear();
	mctx.cwd = NULL;
}


void SubmitHash::clear()
{
	if (SubmitMacroSet.table) {
		memset(SubmitMacroSet.table, 0, sizeof(SubmitMacroSet.table[0]) * SubmitMacroSet.allocation_size);
	}
	if (SubmitMacroSet.metat) {
		memset(SubmitMacroSet.metat, 0, sizeof(SubmitMacroSet.metat[0]) * SubmitMacroSet.allocation_size);
	}
	if (SubmitMacroSet.defaults && SubmitMacroSet.defaults->metat) {
		memset(SubmitMacroSet.defaults->metat, 0, sizeof(SubmitMacroSet.defaults->metat[0]) * SubmitMacroSet.defaults->size);
	}
	SubmitMacroSet.size = 0;
	SubmitMacroSet.sorted = 0;
	SubmitMacroSet.apool.clear();
	SubmitMacroSet.sources.clear();
	setup_macro_defaults(); // setup a defaults table for the macro_set. have to re-do this because we cleared the apool
}


int SubmitHash::SetJavaVMArgs()
{
	RETURN_IF_ABORT();

	ArgList args;
	std::string error_msg;
	std::string value;
	char *args1 = submit_param(SUBMIT_KEY_JavaVMArgs); // for backward compatibility
	char *args1_ext=submit_param(SUBMIT_KEY_JavaVMArguments1,ATTR_JOB_JAVA_VM_ARGS1);
		// NOTE: no ATTR_JOB_JAVA_VM_ARGS2 in the following,
		// because that is the same as JavaVMArguments1.
	char *args2 = submit_param( SUBMIT_KEY_JavaVMArguments2 );
	bool allow_arguments_v1 = submit_param_bool(SUBMIT_CMD_AllowArgumentsV1, NULL, false);

	if(args1_ext && args1) {
		push_error(stderr, "you specified a value for both " SUBMIT_KEY_JavaVMArgs " and " SUBMIT_KEY_JavaVMArguments1 ".\n");
		ABORT_AND_RETURN( 1 );
	}
	RETURN_IF_ABORT();

	if(args1_ext) {
		free(args1);
		args1 = args1_ext;
		args1_ext = NULL;
	}

	if(args2 && args1 && ! allow_arguments_v1) {
		push_error(stderr, "If you wish to specify both 'java_vm_arguments' and\n"
		 "'java_vm_arguments2' for maximal compatibility with different\n"
		 "versions of Condor, then you must also specify\n"
		 "allow_arguments_v1=true.\n");
		ABORT_AND_RETURN(1);
	}

	bool args_success = true;

	if(args2) {
		args_success = args.AppendArgsV2Quoted(args2, error_msg);
	}
	else if(args1) {
		args_success = args.AppendArgsV1WackedOrV2Quoted(args1, error_msg);
	} else if (job->Lookup(ATTR_JOB_JAVA_VM_ARGS1) || job->Lookup(ATTR_JOB_JAVA_VM_ARGS2)) {
		return 0;
	}

	if(!args_success) {
		push_error(stderr,"failed to parse java VM arguments: %s\n"
				"The full arguments you specified were %s\n",
				error_msg.c_str(),args2 ? args2 : args1);
		ABORT_AND_RETURN( 1 );
	}

	// since we don't care about what version the schedd needs if it
	// is not present, we just default to no.... this only happens
	// in the case when we are dumping to a file.
	bool MyCondorVersionRequiresV1 = args.InputWasV1() || args.CondorVersionRequiresV1(getScheddVersion());
	if( MyCondorVersionRequiresV1 ) {
		args_success = args.GetArgsStringV1Raw(value, error_msg);
		if(!value.empty()) {
			AssignJobString(ATTR_JOB_JAVA_VM_ARGS1, value.c_str());
		}
	}
	else {
		args_success = args.GetArgsStringV2Raw(value);
		if(!value.empty()) {
			AssignJobString(ATTR_JOB_JAVA_VM_ARGS2, value.c_str());
		}
	}

	if(!args_success) {
		push_error(stderr, "failed to insert java vm arguments into "
				"ClassAd: %s\n",error_msg.c_str());
		ABORT_AND_RETURN( 1 );
	}

	free(args1);
	free(args2);
	free(args1_ext);

	return 0;
}


int SubmitHash::check_open(_submit_file_role role,  const char *name, int flags )
{
	std::string strPathname;

		/* The user can disable file checks on a per job basis, in such a
		   case we avoid adding the files to CheckFilesWrite/Read.
		*/
	if ( JobDisableFileChecks ) return 0;

	/* No need to check for existence of the Null file. */
	if( strcmp(name, NULL_FILE) == MATCH ) {
		return 0;
	}

	if ( IsUrl( name ) || strstr(name, "$$(") ) {
		return 0;
	}

	strPathname = full_path(name);

	// is the last character a path separator?
	int namelen = (int)strlen(name);
	bool trailing_slash = namelen > 0 && IS_ANY_DIR_DELIM_CHAR(name[namelen-1]);

		/* This is only for MPI.  We test for our string that
		   we replaced "$(NODE)" with, and replace it with "0".  Thus, 
		   we will really only try and access the 0th file only */
	if ( JobUniverse == CONDOR_UNIVERSE_MPI ) {
		replace_str(strPathname, "#MpInOdE#", "0");
	} else if ( JobUniverse == CONDOR_UNIVERSE_PARALLEL ) {
		replace_str(strPathname, "#pArAlLeLnOdE#", "0");
	}


	/* If this file as marked as append-only, do not truncate it here */

	auto_free_ptr append_files(submit_param( SUBMIT_KEY_AppendFiles, ATTR_APPEND_FILES ));
	if (append_files.ptr()) {
		std::vector<std::string> file_list = split(append_files.ptr(), ",");
		if(contains_withwildcard(file_list, name)) {
			flags = flags & ~O_TRUNC;
		}
	}

	bool dryrun_create = FakeFileCreationChecks && ((flags & (O_CREAT|O_TRUNC)) != 0);
	if (FakeFileCreationChecks) {
		flags = flags & ~(O_CREAT|O_TRUNC);
	}

	if ( !DisableFileChecks ) {
		int fd = safe_open_wrapper_follow(strPathname.c_str(),flags | O_LARGEFILE,0664);
		if ((fd < 0) && (errno == ENOENT) && dryrun_create) {
			// we are doing dry-run, and the input flags were to create/truncate a file
			// we stripped the create/truncate flags, now we treate a 'file does not exist' error
			// as success since O_CREAT would have made it (probably).
		} else if ( fd < 0 ) {
			// note: Windows does not set errno to EISDIR for directories, instead you get back EACCESS (or ENOENT?)
			if( (trailing_slash || errno == EISDIR || errno == EACCES) &&
	                   check_directory( strPathname.c_str(), flags, errno ) ) {
					// Entries in the transfer output list may be
					// files or directories; no way to tell in
					// advance.  When there is already a directory by
					// the same name, it is not obvious what to do.
					// Therefore, we will just do nothing here and leave
					// it up to the runtime to nicely report errors.
				return 0;
			}
			push_error(stderr, "Can't open \"%s\"  with flags 0%o (%s)\n",
					 strPathname.c_str(), flags, strerror( errno ) );
			ABORT_AND_RETURN( 1 );
		} else {
			(void)close( fd );
		}
	}

	if (FnCheckFile) {
		FnCheckFile(CheckFileArg, this, role, strPathname.c_str(), flags);
	}
	return 0;
}


// Check that a stdin, stdout or stderr submit settings and files are valid
//
int SubmitHash::CheckStdFile(
	_submit_file_role role,
	const char * value, // in: filename to use, may be NULL
	int access,         // in: desired access if checking for file accessiblity
	std::string & file, // out: filename, possibly fixed up.
	bool & transfer_it, // in,out: whether we expect to transfer it or not
	bool & stream_it)   // in,out: whether we expect to stream it or not
{
	file = value ? value : "";
	if (file.empty())
	{
		transfer_it = false;
		stream_it = false;
		// always canonicalize to the UNIX null file (i.e. /dev/null)
		file = UNIX_NULL_FILE;
	} else if (file == UNIX_NULL_FILE) {
		transfer_it = false;
		stream_it = false;
	} else {
		if( JobUniverse == CONDOR_UNIVERSE_VM ) {
			push_error(stderr, "You cannot use input, ouput, "
					"and error parameters in the submit description "
					"file for vm universe\n");
			ABORT_AND_RETURN( 1 );
		}

		if (check_and_universalize_path(file) != 0) {
			ABORT_AND_RETURN( 1 );
		}

		if (transfer_it && ! JobDisableFileChecks) {
			check_open(role, file.c_str(), access);
			RETURN_IF_ABORT();
		}
	}
	return 0;
}

int SubmitHash::SetStdin()
{
	bool transfer_it = true;
	bool must_set_it = false;
	job->LookupBool(ATTR_TRANSFER_INPUT, transfer_it);
	bool tmp = submit_param_bool(SUBMIT_KEY_TransferInput, ATTR_TRANSFER_INPUT, transfer_it);
	if (tmp != transfer_it) {
		must_set_it = true;
		transfer_it = tmp;
	}

	bool stream_it = false;
	job->LookupBool(ATTR_STREAM_INPUT, stream_it);
	stream_it = submit_param_bool(SUBMIT_KEY_StreamInput, ATTR_STREAM_INPUT, stream_it);

	auto_free_ptr value(submit_param(SUBMIT_KEY_Input, SUBMIT_KEY_Stdin));
	if (value || ! job->Lookup(ATTR_JOB_INPUT)) {
		std::string file;
		if (CheckStdFile(SFR_INPUT, value, O_RDONLY, file, transfer_it, stream_it) != 0) {
			ABORT_AND_RETURN( 1 );
		}

		AssignJobString(ATTR_JOB_INPUT, file.c_str());
		RETURN_IF_ABORT();
	}

	if (transfer_it) {
		AssignJobVal(ATTR_STREAM_INPUT, stream_it);
		if (must_set_it) AssignJobVal(ATTR_TRANSFER_INPUT, transfer_it);
	} else {
		AssignJobVal(ATTR_TRANSFER_INPUT, false);
	}
	return 0;
}

int SubmitHash::SetStdout()
{
	bool transfer_it = true;
	bool must_set_it = false;
	job->LookupBool(ATTR_TRANSFER_OUTPUT, transfer_it);
	bool tmp = submit_param_bool(SUBMIT_KEY_TransferOutput, ATTR_TRANSFER_OUTPUT, transfer_it);
	if (tmp != transfer_it) {
		must_set_it = true;
		transfer_it = tmp;
	}

	bool stream_it = false;
	job->LookupBool(ATTR_STREAM_OUTPUT, stream_it);
	stream_it = submit_param_bool(SUBMIT_KEY_StreamOutput, ATTR_STREAM_OUTPUT, stream_it);

	auto_free_ptr value(submit_param(SUBMIT_KEY_Output, SUBMIT_KEY_Stdout));
	if (value || ! job->Lookup(ATTR_JOB_OUTPUT)) {
		std::string file;
		if (CheckStdFile(SFR_STDOUT, value, O_WRONLY|O_CREAT|O_TRUNC, file, transfer_it, stream_it) != 0) {
			ABORT_AND_RETURN( 1 );
		}

		AssignJobString(ATTR_JOB_OUTPUT, file.c_str());
		RETURN_IF_ABORT();
	}

	if (transfer_it) {
		AssignJobVal(ATTR_STREAM_OUTPUT, stream_it);
		if (must_set_it) AssignJobVal(ATTR_TRANSFER_OUTPUT, transfer_it);
	} else {
		AssignJobVal(ATTR_TRANSFER_OUTPUT, false);
	}
	return 0;
}

int SubmitHash::SetStderr()
{
	bool transfer_it = true;
	bool must_set_it = false;
	job->LookupBool(ATTR_TRANSFER_ERROR, transfer_it);
	bool tmp = submit_param_bool(SUBMIT_KEY_TransferError, ATTR_TRANSFER_ERROR, transfer_it);
	if (tmp != transfer_it) {
		must_set_it = true;
		transfer_it = tmp;
	}

	bool stream_it = false;
	job->LookupBool(ATTR_STREAM_ERROR, stream_it);
	stream_it = submit_param_bool(SUBMIT_KEY_StreamError, ATTR_STREAM_ERROR, stream_it);

	auto_free_ptr value(submit_param(SUBMIT_KEY_Error, SUBMIT_KEY_Stderr));
	if (value || ! job->Lookup(ATTR_JOB_ERROR)) {
		std::string file;
		if (CheckStdFile(SFR_STDERR, value, O_WRONLY|O_CREAT|O_TRUNC, file, transfer_it, stream_it) != 0) {
			ABORT_AND_RETURN( 1 );
		}
		AssignJobString(ATTR_JOB_ERROR, file.c_str());
		RETURN_IF_ABORT();
	}

	if (transfer_it) {
		AssignJobVal(ATTR_STREAM_ERROR, stream_it);
		if (must_set_it) AssignJobVal(ATTR_TRANSFER_ERROR, transfer_it);
	} else {
		AssignJobVal(ATTR_TRANSFER_ERROR, false);
	}
	return 0;
}

// filter for use with Env::Import that can filter based on StringList patterns
// and on values that cannot be expressed in the given env format
class SubmitHashEnvFilter : public WhiteBlackEnvFilter
{
public:
	bool m_env1=false;
	SubmitHashEnvFilter(bool env1, const char * list=nullptr) : WhiteBlackEnvFilter(list), m_env1(env1) { };
	virtual ~SubmitHashEnvFilter( void ) { };
	bool operator()( const std::string &var, const std::string &val ) {
		if (m_env1 && !Env::IsSafeEnvV1Value(val.c_str())) {
			// We silently filter out anything that is not expressible
			// in the 'environment1' syntax.  This avoids breaking
			// our ability to submit jobs to older startds that do
			// not support 'environment2' syntax.
			return false;
		}
		return WhiteBlackEnvFilter::operator()(var, val);
	}
};


int SubmitHash::SetEnvironment()
{
	RETURN_IF_ABORT();

	// Most users will specify "environment" or "env" which is v1 or v2 quoted
	// It is permitted to specify "environment2" which must be v2, and it is also allowed
	// to specify both (for maximum backward compatibility)
	auto_free_ptr env1(submit_param(SUBMIT_KEY_Environment, SUBMIT_KEY_Env));
	auto_free_ptr env2(submit_param(SUBMIT_KEY_Environment2)); // no alt keyword for env2
	bool allow_v1 = submit_param_bool( SUBMIT_CMD_AllowEnvironmentV1, NULL, false );
	auto_free_ptr prefer_v1; // default to false
	if (env1 && ! env2) {
		// If they used the Env keyword rather than Environment, that means they prefer v1 format
		// unless the value is in v2 format, then it is a preference for v2
		prefer_v1.set(submit_param(SUBMIT_KEY_Env));
		if (prefer_v1 && Env::IsV2QuotedString(prefer_v1)) {
			prefer_v1.clear();
		}
	}

	RETURN_IF_ABORT();
	if( env1 && env2 && !allow_v1 ) {
		push_error(stderr, "If you wish to specify both 'environment' and\n"
		 "'environment2' for maximal compatibility with different\n"
		 "versions of Condor, then you must also specify\n"
		 "allow_environment_v1=true.\n");
		ABORT_AND_RETURN(1);
	}

	Env env;

	std::string error_msg;
	bool env_success = true; // specifying no env is allowed.

	const ClassAd * clusterAd = get_cluster_ad();
	if (clusterAd) {
		if ( ! env1 && ! env2) {
			// If we have a cluster ad, and no environment keywords
			// we just use whatever the clusterad has.
			return 0;
		}
		// if there is a cluster ad, initialize from it
		// this will happen when we are materializing jobs in the Schedd
		// but not when materializing in condor_submit (at present)
		env_success = env.MergeFrom(clusterAd, error_msg);
	}

	if (env2) {
		env_success = env.MergeFromV2Quoted(env2, error_msg);
	} else if (env1) {
		env_success = env.MergeFromV1RawOrV2Quoted(env1, error_msg);
	}
	if ( ! env_success) {
		push_error(stderr, "%s\nThe environment you specified was: '%s'\n",
				error_msg.c_str(),
				env2 ? env2.ptr() : env1.ptr());
		ABORT_AND_RETURN(1);
	}

	// if getenv == TRUE, merge the variables from the user's environment that
	// are not already set in the envobject
	auto_free_ptr envlist(submit_param(SUBMIT_CMD_GetEnvironment, SUBMIT_CMD_GetEnvironmentAlt));
	if (envlist) {
		// getenv can be a boolean, or it can be a whitelist/blacklist
		bool getenv_is_true = false;
		if (string_is_boolean_param(envlist, getenv_is_true)) {
			if (getenv_is_true) {
				if (!param_boolean("SUBMIT_ALLOW_GETENV", true)) {
					push_error(stderr, "\ngetenv = true command not allowed because administrator has set SUBMIT_ALLOW_GETENV = false\n");
					ABORT_AND_RETURN(1);
				}
				SubmitHashEnvFilter envFilter(env1 && !env2);
				env.Import(envFilter);
			}
		} else {
			// getenv is not a boolean, it must be a blacklist/whitelist
			SubmitHashEnvFilter envFilter(env1 && ! env2);
			envFilter.AddToWhiteBlackList(envlist);
			env.Import(envFilter);
		}
	}

	// There may already be environment info in the ClassAd from SUBMIT_ATTRS.
	// or in the chained parent ad when doing late materialization.
	// Check for that now.

	bool ad_contains_env1 = job->LookupExpr(ATTR_JOB_ENV_V1);
	bool ad_contains_env2 = job->LookupExpr(ATTR_JOB_ENVIRONMENT);

	// TJ - in 9.13, before we get to 10.0 we want to prefer v2 environment format over v1 unless the user prefers v1
	// No AP or EP *requires* the v1 format, this is now just a preference rather than a version requirement
	bool insert_env1 = prefer_v1;
	bool insert_env2 = !insert_env1;

	if(!env1 && !env2 && env.Count() == 0 && \
	   (ad_contains_env1 || ad_contains_env2)) {
			// User did not specify any environment, but SUBMIT_ATTRS did.
			// Do not do anything (i.e. avoid overwriting with empty env).
		insert_env1 = insert_env2 = false;
	}

	// If we are going to write new environment into the ad and if there
	// is already environment info in the ad, make sure we overwrite
	// whatever is there.  Instead of doing things this way, we could
	// remove the existing environment settings, but there is currently no
	// function that undoes all the effects of InsertJobExpr().
	if(insert_env1 && ad_contains_env2) insert_env2 = true;
	if(insert_env2 && ad_contains_env1) insert_env1 = true;

	if (insert_env1) {
		std::string newenv_raw;
		std::string msg;
		env_success = env.getDelimitedStringV1Raw(newenv_raw, &msg);
		if(!env_success) {
			push_error(stderr, "failed to insert environment into job ad: %s\n", msg.c_str());
			ABORT_AND_RETURN(1);
		}

		AssignJobString(ATTR_JOB_ENV_V1, newenv_raw.c_str());

		// Record in the JobAd the V1 delimiter that is being used.
		// This way remote submits across platforms have a prayer.
		char delim[2];
		delim[0] = env.GetEnvV1Delimiter();
		delim[1] = 0;
		AssignJobString(ATTR_JOB_ENV_V1_DELIM, delim);
	}

	if (insert_env2) {
		std::string newenv_raw;

		env.getDelimitedStringV2Raw(newenv_raw);
		AssignJobString(ATTR_JOB_ENVIRONMENT, newenv_raw.c_str());
	}

	return 0;
}

// TJ:2019 - The tool_daemon_cmd probably doesn't work anymore, and we should remove it
// but in any case.  I am noting here that the fact that it uses class variables to hold
// values that affect the generation of job ads in other function means that it won't
// work with pruned submit digests - so it probably does't work with late materialization
// 
// PRAGMA_REMIND("TODO: kill TDP or make it work with late materialization")
//
int SubmitHash::SetTDP()
{
	RETURN_IF_ABORT();

	auto_free_ptr tdp_cmd(submit_param(SUBMIT_KEY_ToolDaemonCmd, ATTR_TOOL_DAEMON_CMD));
	if ( ! tdp_cmd) {
		// if no ToolDaemonCmd, don't even look for the other keywords
		return 0;
	}

	auto_free_ptr tdp_input(submit_param(SUBMIT_KEY_ToolDaemonInput, ATTR_TOOL_DAEMON_INPUT));
	auto_free_ptr tdp_args1(submit_param(SUBMIT_KEY_ToolDaemonArgs));
	auto_free_ptr tdp_args1_ext(submit_param(SUBMIT_KEY_ToolDaemonArguments1, ATTR_TOOL_DAEMON_ARGS1));

		// NOTE: no ATTR_TOOL_DAEMON_ARGS2 in the following,
		// because that is the same as ToolDaemonArguments1.
	auto_free_ptr tdp_args2(submit_param(SUBMIT_KEY_ToolDaemonArguments2));
	bool allow_arguments_v1 = submit_param_bool(SUBMIT_CMD_AllowArgumentsV1, NULL, false);
	auto_free_ptr tdp_error(submit_param(SUBMIT_KEY_ToolDaemonError, ATTR_TOOL_DAEMON_ERROR));
	auto_free_ptr tdp_output(submit_param( SUBMIT_KEY_ToolDaemonOutput, ATTR_TOOL_DAEMON_OUTPUT));
	bool suspend_at_exec_exists = false;
	bool suspend_at_exec = submit_param_bool( SUBMIT_KEY_SuspendJobAtExec,
										  ATTR_SUSPEND_JOB_AT_EXEC, false, &suspend_at_exec_exists );
	RETURN_IF_ABORT();

	std::string path;

	if( tdp_cmd ) {
		path = tdp_cmd.ptr();
		check_and_universalize_path( path );
		AssignJobString(ATTR_TOOL_DAEMON_CMD, path.c_str());
	}
	if( tdp_input ) {
		path = tdp_input.ptr();
		check_and_universalize_path( path );
		AssignJobString(ATTR_TOOL_DAEMON_INPUT, path.c_str());
	}
	if( tdp_output ) {
		path = tdp_output.ptr();
		check_and_universalize_path( path );
		AssignJobString(ATTR_TOOL_DAEMON_OUTPUT, path.c_str());
	}
	if( tdp_error ) {
		path = tdp_error.ptr();
		check_and_universalize_path( path );
		AssignJobString(ATTR_TOOL_DAEMON_ERROR, path.c_str());
	}

	if (suspend_at_exec_exists) {
		job->Assign(ATTR_SUSPEND_JOB_AT_EXEC, suspend_at_exec);
	}

	bool args_success = true;
	std::string error_msg;
	ArgList args;

	if(tdp_args1_ext && tdp_args1) {
		push_error(stderr, "you specified both tdp_daemon_args and tdp_daemon_arguments\n");
		ABORT_AND_RETURN(1);
	}
	if(tdp_args1_ext) {
		tdp_args1.set(tdp_args1_ext.detach());
	}

	if(tdp_args2 && tdp_args1 && ! allow_arguments_v1) {
		push_error(stderr, "If you wish to specify both 'tool_daemon_arguments' and\n"
		 "'tool_daemon_arguments2' for maximal compatibility with different\n"
		 "versions of Condor, then you must also specify\n"
		 "allow_arguments_v1=true.\n");
		ABORT_AND_RETURN(1);
	}

	if( tdp_args2 ) {
		args_success = args.AppendArgsV2Quoted(tdp_args2, error_msg);
	}
	else if( tdp_args1 ) {
		args_success = args.AppendArgsV1WackedOrV2Quoted(tdp_args1, error_msg);
	} else if (job->Lookup(ATTR_TOOL_DAEMON_ARGS1) || job->Lookup(ATTR_TOOL_DAEMON_ARGS2)) {
		return 0;
	}

	if(!args_success) {
		push_error(stderr,"failed to parse tool daemon arguments: %s\n"
				"The arguments you specified were: %s\n",
				error_msg.c_str(),
				tdp_args2 ? tdp_args2.ptr() : tdp_args1.ptr());
		ABORT_AND_RETURN(1);
	}

	std::string args_value;
	bool MyCondorVersionRequiresV1 = args.InputWasV1() || args.CondorVersionRequiresV1(getScheddVersion());
	if(MyCondorVersionRequiresV1) {
		args_success = args.GetArgsStringV1Raw(args_value, error_msg);
		if(!args_value.empty()) {
			AssignJobString(ATTR_TOOL_DAEMON_ARGS1, args_value.c_str());
		}
	}
	else if(args.Count()) {
		args_success = args.GetArgsStringV2Raw(args_value);
		if(!args_value.empty()) {
			AssignJobString(ATTR_TOOL_DAEMON_ARGS2, args_value.c_str());
		}
	}

	if(!args_success) {
		push_error(stderr, "failed to insert tool daemon arguments: %s\n",
				error_msg.c_str());
		ABORT_AND_RETURN(1);
	}

	return 0;
}


int SubmitHash::SetRank()
{
	RETURN_IF_ABORT();

	auto_free_ptr orig_rank(submit_param(SUBMIT_KEY_Rank, SUBMIT_KEY_Preferences));
	auto_free_ptr default_rank;
	auto_free_ptr append_rank;
	std::string buffer;

	// when doing late materialization, we don't want to param for anything
	// instead we assume that the submit digest has the FULL rank expression, including
	// the submit side DEFAULT_RANK and APPEND_RANK expressions (if any)
	if (clusterAd) {
		//PRAGMA_REMIND("TJ: make_digest should build a full RANK expression")
		if ( ! orig_rank) {
			// if the submit digest has no rank expression - DON'T fall down to the code
			// that sets the Rank to 0 - instead we assume that the clusterAd already
			// has the appropriate Rank expression
			return 0;
		}
	} else {

		if (JobUniverse == CONDOR_UNIVERSE_VANILLA) {
			default_rank.set(param("DEFAULT_RANK_VANILLA"));
			append_rank.set(param("APPEND_RANK_VANILLA"));
		}

		// If they're not yet defined, or they're defined but empty,
		// try the generic, non-universe-specific versions.
		if ( ! default_rank) { default_rank.set(param("DEFAULT_RANK")); }
		if ( ! append_rank) { append_rank.set(param("APPEND_RANK")); }
	}

	const char * rank = NULL;
	if (orig_rank) {
		rank = orig_rank;
	} else if (default_rank) {
		rank = default_rank;
	} 

	if (append_rank) {
		if (rank) {
			// We really want to ADD this expression to our
			// existing Rank expression, not && it, since Rank is
			// a float.  If we && it, we're forcing the whole
			// expression to be a bool that evaluates to
			// either 0 or 1, which is obviously not what we
			// want.  -Derek W. 8/21/98
			formatstr(buffer, "(%s) + (%s)", rank, append_rank.ptr());
			rank = buffer.c_str();
		} else {
			rank = append_rank;
		}
	}

	if (rank) {
		AssignJobExpr(ATTR_RANK, rank);
	} else {
		AssignJobVal(ATTR_RANK, 0.0);
	}

	return 0;
}

int SubmitHash::SetJobStatus()
{
	RETURN_IF_ABORT();

	bool hold_specified = false;
	bool hold = submit_param_bool( SUBMIT_KEY_Hold, NULL, false, &hold_specified);

	if (hold) {
		if ( IsRemoteJob ) {
			push_error(stderr, "Cannot set " SUBMIT_KEY_Hold " to 'true' when using -remote or -spool\n");
			ABORT_AND_RETURN( 1 );
		}
		AssignJobVal(ATTR_JOB_STATUS, HELD);
		AssignJobVal(ATTR_HOLD_REASON_CODE, CONDOR_HOLD_CODE::SubmittedOnHold);
		SubmitOnHold = true;
		SubmitOnHoldCode = CONDOR_HOLD_CODE::SubmittedOnHold;

		AssignJobString(ATTR_HOLD_REASON, "submitted on hold at user's request");
	} else 
	if ( IsRemoteJob ) {
		AssignJobVal(ATTR_JOB_STATUS, HELD);
		AssignJobVal(ATTR_HOLD_REASON_CODE, CONDOR_HOLD_CODE::SpoolingInput);
		SubmitOnHold = true;
		SubmitOnHoldCode = CONDOR_HOLD_CODE::SpoolingInput;

		AssignJobString(ATTR_HOLD_REASON, "Spooling input data files");
	} else {
		AssignJobVal(ATTR_JOB_STATUS, IDLE);
		SubmitOnHold = false;
		SubmitOnHoldCode = 0;
	}

	AssignJobVal(ATTR_ENTERED_CURRENT_STATUS, submit_time);
	return 0;
}


int SubmitHash::SetPeriodicExpressions()
{
	RETURN_IF_ABORT();

	auto_free_ptr pec(submit_param(SUBMIT_KEY_PeriodicHoldCheck, ATTR_PERIODIC_HOLD_CHECK));
	if ( ! pec)
	{
		/* user didn't have one, so add one */
		if ( ! clusterAd && InsertDefaultPolicyExprs && ! job->Lookup(ATTR_PERIODIC_HOLD_CHECK)) {
			AssignJobVal(ATTR_PERIODIC_HOLD_CHECK, false);
		}
	}
	else
	{
		/* user had a value for it, leave it alone */
		AssignJobExpr(ATTR_PERIODIC_HOLD_CHECK, pec);
	}

	pec.set(submit_param(SUBMIT_KEY_PeriodicHoldReason, ATTR_PERIODIC_HOLD_REASON));
	if (pec) {
		AssignJobExpr(ATTR_PERIODIC_HOLD_REASON, pec);
	}

	pec.set(submit_param(SUBMIT_KEY_PeriodicHoldSubCode, ATTR_PERIODIC_HOLD_SUBCODE));
	if (pec) {
		AssignJobExpr(ATTR_PERIODIC_HOLD_SUBCODE, pec);
	}

	pec.set(submit_param(SUBMIT_KEY_PeriodicReleaseCheck, ATTR_PERIODIC_RELEASE_CHECK));
	if ( ! pec)
	{
		/* user didn't have one, so add one */
		if ( ! clusterAd && InsertDefaultPolicyExprs && ! job->Lookup(ATTR_PERIODIC_RELEASE_CHECK)) {
			AssignJobVal(ATTR_PERIODIC_RELEASE_CHECK, false);
		}
	}
	else
	{
		/* user had a value for it, leave it alone */
		AssignJobExpr(ATTR_PERIODIC_RELEASE_CHECK, pec);
	}
	RETURN_IF_ABORT();

	pec.set(submit_param(SUBMIT_KEY_PeriodicRemoveCheck, ATTR_PERIODIC_REMOVE_CHECK));
	if ( ! pec)
	{
		/* user didn't have one, so add one */
		if ( ! clusterAd && InsertDefaultPolicyExprs  && ! job->Lookup(ATTR_PERIODIC_REMOVE_CHECK)) {
			AssignJobVal(ATTR_PERIODIC_REMOVE_CHECK, false);
		}
	}
	else
	{
		/* user had a value for it, leave it alone */
		AssignJobExpr(ATTR_PERIODIC_REMOVE_CHECK, pec);
	}

	pec.set(submit_param(SUBMIT_KEY_PeriodicVacateCheck, ATTR_PERIODIC_VACATE_CHECK));

	if ( ! pec)
	{
		/* user didn't have one, so add one */
		if ( ! clusterAd && InsertDefaultPolicyExprs  && ! job->Lookup(ATTR_PERIODIC_VACATE_CHECK)) {
			AssignJobVal(ATTR_PERIODIC_VACATE_CHECK, false);
		}
	}
	else
	{
		/* user had a value for it, leave it alone */
		AssignJobExpr(ATTR_PERIODIC_VACATE_CHECK, pec);
	}


	// OnExitHoldCheck is now handled by SetJobRetries

	pec.set(submit_param(SUBMIT_KEY_OnExitHoldReason, ATTR_ON_EXIT_HOLD_REASON));
	if (pec) {
		AssignJobExpr(ATTR_ON_EXIT_HOLD_REASON, pec);
	}

	pec.set(submit_param(SUBMIT_KEY_OnExitHoldSubCode, ATTR_ON_EXIT_HOLD_SUBCODE));
	if (pec) {
		AssignJobExpr(ATTR_ON_EXIT_HOLD_SUBCODE, pec);
	}

	RETURN_IF_ABORT();

	return 0;
}


int SubmitHash::SetLeaveInQueue()
{
	RETURN_IF_ABORT();

	char *erc = submit_param(SUBMIT_KEY_LeaveInQueue, ATTR_JOB_LEAVE_IN_QUEUE);
	std::string buffer;

	if (erc == NULL)
	{
		if ( ! job->Lookup(ATTR_JOB_LEAVE_IN_QUEUE)) {
			/* user didn't have one, so add one */
			if (! IsRemoteJob) {
				AssignJobVal(ATTR_JOB_LEAVE_IN_QUEUE, false);
			} else {
				/* if remote spooling, leave in the queue after the job completes
				   for up to 10 days, so user can grab the output.
				 */
				formatstr(
					buffer,
					"%s == %d && (%s =?= UNDEFINED || %s == 0 || ((time() - %s) < %d))",
					ATTR_JOB_STATUS,
					COMPLETED,
					ATTR_COMPLETION_DATE,
					ATTR_COMPLETION_DATE,
					ATTR_COMPLETION_DATE,
					60 * 60 * 24 * 10
				);
				AssignJobExpr(ATTR_JOB_LEAVE_IN_QUEUE, buffer.c_str());
			}
		}
	}
	else
	{
		/* user had a value for it, leave it alone */
		AssignJobExpr(ATTR_JOB_LEAVE_IN_QUEUE, erc);
		free(erc);
	}

	RETURN_IF_ABORT();

	return 0;
}

const char * SubmitHash::getIWD()
{
	ASSERT(JobIwdInitialized);
	return JobIwd.c_str();
}

int SubmitHash::ComputeIWD()
{
	char	*shortname;
	std::string	iwd;
	std::string	cwd;

	shortname = submit_param( SUBMIT_KEY_InitialDir, ATTR_JOB_IWD );
	if( ! shortname ) {
			// neither "initialdir" nor "iwd" were there, try some
			// others, just to be safe:
		shortname = submit_param( SUBMIT_KEY_InitialDirAlt, SUBMIT_KEY_JobIwd );
	}

	// for factories initalized with a cluster ad, we NEVER want to use the current working directory
	// as IWD, instead use FACTORY.Iwd
	if ( ! shortname && clusterAd) {
		shortname = submit_param("FACTORY.Iwd");
	}

	if( shortname  ) {
#if defined(WIN32)
		// if a drive letter or share is specified, we have a full pathname
		if( shortname[1] == ':' || (shortname[0] == '\\' && shortname[1] == '\\')) 
#else
			if( shortname[0] == '/' ) 
#endif
			{
				iwd = shortname;
			}
			else {
				if (clusterAd) {
					cwd = submit_param_string("FACTORY.Iwd",NULL);
				} else {
					condor_getcwd( cwd );
				}
				dircat(cwd.c_str(), shortname, iwd);
			}
	} 
	else {
		condor_getcwd( iwd );
	}

	compress_path( iwd );
	check_and_universalize_path(iwd);

	// when doing late materialization, we only want to do an access check
	// for the first Iwd, otherwise we can skip the check if the iwd has not changed.
	if ( ! JobIwdInitialized || ( ! clusterAd && iwd != JobIwd)) {

	#if defined(WIN32)
		if (access(iwd.c_str(), F_OK|X_OK) < 0) {
			push_error(stderr, "No such directory: %s\n", iwd.c_str());
			ABORT_AND_RETURN(1);
		}
	#else
		std::string pathname;
		formatstr( pathname, "/%s", iwd.c_str() );
		compress_path( pathname );

		if( access(pathname.c_str(), F_OK|X_OK) < 0 ) {
			push_error(stderr, "No such directory: %s\n", pathname.c_str() );
			ABORT_AND_RETURN(1);
		}
	#endif
	}
	JobIwd = iwd;
	JobIwdInitialized = true;
	if ( ! JobIwd.empty()) { mctx.cwd = JobIwd.c_str(); }

	if ( shortname )
		free(shortname);

	return 0;
}

int SubmitHash::SetIWD()
{
	RETURN_IF_ABORT();
	if (ComputeIWD()) { ABORT_AND_RETURN(1); }
	AssignJobString(ATTR_JOB_IWD, JobIwd.c_str());
	if (!SubmitMacroSet.sources.empty()) {
		auto_free_ptr filename = submit_param("SUBMIT_FILE");
		if (filename) {
			AssignJobString(ATTR_JOB_SUBMIT_FILE, filename);
		}
	}
	RETURN_IF_ABORT();
	return 0;
}


int SubmitHash::SetGSICredentials()
{
	RETURN_IF_ABORT();

		// Find the X509 user proxy
		// First param for it in the submit file. If the submit
		// file says to use a proxy but doesn't give a filename,
		// then check the usual locations (as defined by GSI) and
		// bomb out if we can't find it.

	char *proxy_file = submit_param( SUBMIT_KEY_X509UserProxy );
	bool use_proxy = submit_param_bool( SUBMIT_KEY_UseX509UserProxy, NULL, false );

	if ( proxy_file == NULL && use_proxy && ! clusterAd) {

		proxy_file = get_x509_proxy_filename();
		if ( proxy_file == NULL ) {

			push_error(stderr, "Can't determine proxy filename\nX509 user proxy is required for this job.\n" );
			ABORT_AND_RETURN( 1 );
		}
	}

	if (proxy_file != NULL && ! clusterAd) {
		std::string full_proxy_file = full_path( proxy_file );
		free(proxy_file);
		proxy_file = NULL;
#if !defined(WIN32)
// this code should get torn out at some point (8.7.0) since the SchedD now
// manages these attributes securely and the values provided by submit should
// not be trusted.  in the meantime, though, we try to provide some cross
// compatibility between the old and new.  i also didn't indent this properly
// so as not to churn the old code.  -zmiller
// Exception: Checking the proxy lifetime and throwing an error if it's
// too short should remain. - jfrey

		if (CheckProxyFile) {
			// Starting in 8.5.8, schedd clients can't set X509-related attributes
			// other than the name of the proxy file.
			bool submit_sends_x509 = true;
			CondorVersionInfo cvi(getScheddVersion());
			if (cvi.built_since_version(8, 5, 8)) {
				submit_sends_x509 = false;
			}

			X509Credential* proxy_handle = x509_proxy_read( full_proxy_file.c_str() );
			if ( proxy_handle == NULL ) {
				push_error(stderr, "%s\n", x509_error_string() );
				ABORT_AND_RETURN( 1 );
			}

			/* Insert the proxy expiration time into the ad */
			time_t proxy_expiration;
			proxy_expiration = x509_proxy_expiration_time(proxy_handle);
			if (proxy_expiration == -1) {
				push_error(stderr, "%s\n", x509_error_string() );
				delete proxy_handle;
				ABORT_AND_RETURN( 1 );
			} else if ( proxy_expiration < submit_time ) {
				push_error( stderr, "proxy has expired\n" );
				delete proxy_handle;
				ABORT_AND_RETURN( 1 );
			} else if ( proxy_expiration < submit_time + param_integer( "CRED_MIN_TIME_LEFT" ) ) {
				push_error( stderr, "proxy lifetime too short\n" );
				delete proxy_handle;
				ABORT_AND_RETURN( 1 );
			}

			if(submit_sends_x509) {

				AssignJobVal(ATTR_X509_USER_PROXY_EXPIRATION, proxy_expiration);

				/* Insert the proxy subject name into the ad */
				char *proxy_subject;
				proxy_subject = x509_proxy_identity_name(proxy_handle);

				if ( !proxy_subject ) {
					push_error(stderr, "%s\n", x509_error_string() );
					delete proxy_handle;
					ABORT_AND_RETURN( 1 );
				}

				(void) AssignJobString(ATTR_X509_USER_PROXY_SUBJECT, proxy_subject);
				free( proxy_subject );

				/* Insert the proxy email into the ad */
				char *proxy_email;
				proxy_email = x509_proxy_email(proxy_handle);

				if ( proxy_email ) {
					AssignJobString(ATTR_X509_USER_PROXY_EMAIL, proxy_email);
					free( proxy_email );
				}

				/* Insert the VOMS attributes into the ad */
				char *voname = NULL;
				char *firstfqan = NULL;
				char *quoted_DN_and_FQAN = NULL;

				int error = extract_VOMS_info( proxy_handle, 0, &voname, &firstfqan, &quoted_DN_and_FQAN);
				if ( error ) {
					if (error == 1) {
						// no attributes, skip silently.
					} else {
						// log all other errors
						push_warning(stderr, "unable to extract VOMS attributes (proxy: %s, erro: %i). continuing \n", full_proxy_file.c_str(), error );
					}
				} else {
					AssignJobString(ATTR_X509_USER_PROXY_VONAME, voname);
					free( voname );

					AssignJobString(ATTR_X509_USER_PROXY_FIRST_FQAN, firstfqan);
					free( firstfqan );

					AssignJobString(ATTR_X509_USER_PROXY_FQAN, quoted_DN_and_FQAN);
					free( quoted_DN_and_FQAN );
				}

				// When new classads arrive, all this should be replaced with a
				// classad holding the VOMS atributes.  -zmiller
			}

			delete proxy_handle;
		}
// this is the end of the big, not-properly indented block (see above) that
// causes submit to send the x509 attributes only when talking to older
// schedds.  at some point, probably 8.7.0, this entire block should be ripped
// out. -zmiller
#endif

		AssignJobString(ATTR_X509_USER_PROXY, full_proxy_file.c_str());
	}

	free(proxy_file);

	char* tmp = submit_param(SUBMIT_KEY_DelegateJobGSICredentialsLifetime,ATTR_DELEGATE_JOB_GSI_CREDENTIALS_LIFETIME);
	if( tmp ) {
		char *endptr=NULL;
		int lifetime = strtol(tmp,&endptr,10);
		if( !endptr || *endptr != '\0' ) {
			push_error(stderr, "invalid integer setting %s = %s\n",SUBMIT_KEY_DelegateJobGSICredentialsLifetime,tmp);
			ABORT_AND_RETURN( 1 );
		}
		AssignJobVal(ATTR_DELEGATE_JOB_GSI_CREDENTIALS_LIFETIME,lifetime);
		free(tmp);
	}

	// ScitokenPath
	if ( ! clusterAd) {
		// Slightly complicated logic to determine if we want to include a scitoken attribute in the job:
		// If use_scitoken = auto :: we include the attribute if we have been given a token file
		//    we get the token file either from the scitoken_path submit command or from the environment
		//    if neither is defined then quietly do nothing.
		// if use_scitoken = true :: include the attribute
		//    we get the token file either from the scitoken_path submit command or from the environment
		//    if neither is defined then generate an error
		// if use_scitoken = false :: ignore the scitoken_path submit command and also the env
		// if use_scitoken is undefined and scitoken_path is defined :: include the attribute using the supplied path
		auto_free_ptr use_scitokens_cmd(submit_param(SUBMIT_KEY_UseScitokens, SUBMIT_KEY_UseScitokensAlt));
		auto_free_ptr scitokens_file(submit_param(SUBMIT_KEY_ScitokensFile, ATTR_SCITOKENS_FILE));
		bool use_scitokens =  ! scitokens_file.empty();
		if (use_scitokens_cmd) {
			if (MATCH == strcasecmp(use_scitokens_cmd, "auto")) {
				if (scitokens_file) {
					use_scitokens = true; // because scitokens_file keyword was used
				} else {
					// if there is a BEARER_TOKEN_FILE environment variable, then set use_scitokens to true
					// otherwise leave it as false.
					const char * tmp = getenv("BEARER_TOKEN_FILE");
					use_scitokens = tmp && tmp[0];
				}
			} else if ( ! string_is_boolean_param(use_scitokens_cmd, use_scitokens)) {
				push_error(stderr, SUBMIT_KEY_UseScitokens " error. Value should be true, false, or auto.\n");
				ABORT_AND_RETURN(1);
			}
		}

		// At this point we have decided to include the scitoken file attribute
		// and should generate an error if we can't.
		if (use_scitokens) {
			const char * token_file = scitokens_file;
			if ( ! token_file) { token_file = getenv("BEARER_TOKEN_FILE"); }
			if ( ! token_file) {
				push_error(stderr, "No Scitokens filename specified. Expected either "
					SUBMIT_KEY_ScitokensFile " command or the BEARER_TOKEN_FILE environment variable to be set.\n");
				ABORT_AND_RETURN(1);
			}
			// promote to fullpath and store in the job ad
			scitokens_file.set(strdup(full_path(token_file)));
			AssignJobString(ATTR_SCITOKENS_FILE, scitokens_file);
		}
	}

	return 0;
}


// modifies the passed in kill sig name, possibly freeing it and allocating a new buffer
// free() the bufer when you are done.
char* SubmitHash::fixupKillSigName( char* sig )
{
	char *signame = NULL;
	const char *tmp;
	int signo;

	if (sig) {
		signo = atoi(sig);
		if( signo ) {
				// looks like they gave us an actual number, map that
				// into a string for the classad:
			tmp = signalName( signo );
			if( ! tmp ) {
				push_error(stderr, "invalid signal %s\n", sig );
				free(sig);
				abort_code=1;
				return NULL;
			}
			free(sig);
			signame = strdup( tmp );
		} else {
				// should just be a string, let's see if it's valid:
			signo = signalNumber( sig );
			if( signo == -1 ) {
				push_error(stderr, "invalid signal %s\n", sig );
				abort_code=1;
				free(sig);
				return NULL;
			}
				// cool, just use what they gave us.
			signame = strupr(sig);
		}
	}
	return signame;
}


int SubmitHash::SetKillSig()
{
	RETURN_IF_ABORT();

	char* sig_name;
	char* timeout;

	sig_name = fixupKillSigName(submit_param(SUBMIT_KEY_KillSig, ATTR_KILL_SIG));
	RETURN_IF_ABORT();
	if( ! sig_name ) {
		switch(JobUniverse) {
		case CONDOR_UNIVERSE_VANILLA:
			// Don't define sig_name for Vanilla Universe
			sig_name = NULL;
			break;
		default:
			sig_name = strdup( "SIGTERM" );
			break;
		}
	}

	if ( sig_name ) {
		AssignJobString(ATTR_KILL_SIG, sig_name);
		free( sig_name );
	}

	sig_name = fixupKillSigName(submit_param(SUBMIT_KEY_RmKillSig, ATTR_REMOVE_KILL_SIG));
	RETURN_IF_ABORT();
	if( sig_name ) {
		AssignJobString(ATTR_REMOVE_KILL_SIG, sig_name);
		free( sig_name );
		sig_name = NULL;
	}

	sig_name = fixupKillSigName(submit_param(SUBMIT_KEY_HoldKillSig, ATTR_HOLD_KILL_SIG));
	RETURN_IF_ABORT();
	if( sig_name ) {
		AssignJobString(ATTR_HOLD_KILL_SIG, sig_name);
		free( sig_name );
		sig_name = NULL;
	}

	timeout = submit_param( SUBMIT_KEY_KillSigTimeout, ATTR_KILL_SIG_TIMEOUT );
	if( timeout ) {
		AssignJobVal(ATTR_KILL_SIG_TIMEOUT, atoi(timeout));
		free( timeout );
		sig_name = NULL;
	}
	return 0;
}

int SubmitHash::SetContainerSpecial()
{
	RETURN_IF_ABORT();

	if( IsDockerJob || IsContainerJob) {
		auto_free_ptr serviceList( submit_param( SUBMIT_KEY_ContainerServiceNames, ATTR_CONTAINER_SERVICE_NAMES ));
		if( serviceList ) {
			AssignJobString( ATTR_CONTAINER_SERVICE_NAMES, serviceList );

			for (const auto& service: StringTokenIterator(serviceList)) {
				std::string attrName;
				formatstr( attrName, "%s%s", service.c_str(), SUBMIT_KEY_ContainerPortSuffix );
				int portNo = submit_param_int( attrName.c_str(), NULL, -1 );
				if( 0 <= portNo && portNo <= 65535 ) {
					formatstr( attrName, "%s%s", service.c_str(), ATTR_CONTAINER_PORT_SUFFIX );
					AssignJobVal( attrName.c_str(), portNo );
				} else {
					push_error( stderr, "Requested container service '%s' was not assigned a port, or the assigned port was not valid.\n", service.c_str() );
					ABORT_AND_RETURN( 1 );
				}
			}
		}
	}
	return 0;
}


// When submitting from condor_submit, we allow SUBMIT_ATTRS to have +Attr
// which wins over a user defined value.  If we are doing late materialization
// we do NOT want to do this, since it will param() to the the value.
//
int SubmitHash::SetForcedSubmitAttrs()
{
	RETURN_IF_ABORT();
	if (clusterAd) return 0;

	for (classad::References::const_iterator cit = forcedSubmitAttrs.begin(); cit != forcedSubmitAttrs.end(); ++cit) {
		char * value = param(cit->c_str());
		if (! value)
			continue;
		AssignJobExpr(cit->c_str(), value, "SUBMIT_ATTRS or SUBMIT_EXPRS value");
		free(value);
	}

	return abort_code;
}

int SubmitHash::SetForcedAttributes()
{
	RETURN_IF_ABORT();

	HASHITER it = hash_iter_begin(SubmitMacroSet);
	for( ; ! hash_iter_done(it); hash_iter_next(it)) {
		const char *name = hash_iter_key(it);
		const char *raw_value = hash_iter_value(it);
		// submit will never generate +attr entries, but the python bindings can
		// so treat them the same as the canonical MY.attr entries
		if (*name == '+') {
			++name;
		} else if (starts_with_ignore_case(name, "MY.")) {
			name += sizeof("MY.")-1;
		} else {
			continue;
		}

		char * value = NULL;
		if (raw_value && raw_value[0]) {
			value = expand_macro(raw_value);
		}
		AssignJobExpr(name, (value && value[0]) ? value : "undefined" );
		RETURN_IF_ABORT();

		if (value) free(value);
	}
	hash_iter_delete(&it);

	// force clusterid and procid attributes.
	// we force the clusterid only for the proc=0 ad and the cluster ad (proc=-1)
	// for other jobs, the clusterid should be picked up by chaining with the cluster ad.
	if (jid.proc < 0) {
		AssignJobVal(ATTR_CLUSTER_ID, jid.cluster);
	} else {
		AssignJobVal(ATTR_PROC_ID, jid.proc);
	}
	return 0;
}

int SubmitHash::ProcessJobsetAttributes()
{
	RETURN_IF_ABORT();
	// jobset attributes must be common for all the jobs in a cluster
	// so when processing procid=0 anything is ok.  but when processing proc > 0 we have to make sure that the values are consistent
	if (jid.proc <= 0) {
		HASHITER it = hash_iter_begin(SubmitMacroSet);
		for( ; ! hash_iter_done(it); hash_iter_next(it)) {
			const char *name = hash_iter_key(it);
			if ( ! starts_with_ignore_case(name, "JOBSET.")) continue;

			//const char *raw_value = hash_iter_value(it);
			auto_free_ptr value(submit_param(name));

			// For now, treat JOBSET.Name = x as a synonym for JOBSET.JobSetName = "x"
			name += sizeof("JOBSET.")-1;
			if (YourStringNoCase("name") == name) {
				if (value) {
					AssignJOBSETString(ATTR_JOB_SET_NAME, trim_and_strip_quotes_in_place(value.ptr()));
				}
			} else if (value) {
				AssignJOBSETExpr(name, value);
			}
			RETURN_IF_ABORT();
		}
		hash_iter_delete(&it);

		std::string name;
		if (job->LookupString(ATTR_JOB_SET_NAME, name)) {
			AssignJOBSETString(ATTR_JOB_SET_NAME, name.c_str());
		} else if (jobsetAd) {
			if ( ! jobsetAd->LookupString(ATTR_JOB_SET_NAME, name)) {
				// use the clusterid as the jobset name
				formatstr(name, "%d", jid.cluster);
				jobsetAd->Assign(ATTR_JOB_SET_NAME, name);
			}
			job->Assign(ATTR_JOB_SET_NAME, name.c_str());
		}

	} else {
		if (procAd->GetChainedParentAd() && procAd->LookupIgnoreChain(ATTR_JOB_SET_NAME)) {
			// We cannot handle the case where multiple jobs in a cluster are in different JOBSETs
			// so error out if that is attempted
			classad::ClassAd * clusterAd = procAd->GetChainedParentAd();
			std::string name1, name2;
			clusterAd->LookupString(ATTR_JOB_SET_NAME, name1);
			procAd->LookupString(ATTR_JOB_SET_NAME, name2);
			push_error( stderr, "(%d.%d:%s != %d.%d:%s) All jobs from a single submission must be in the same JOBSET\n",
				jid.cluster,0, name1.c_str(),
				jid.cluster,jid.proc, name2.c_str());
			ABORT_AND_RETURN( 1 );
		}
	}

	return 0;
}

// check to see if the grid type is one of the allowed ones,
// and also canonicalize it if needed
static bool validate_gridtype(const std::string & JobGridType) {
	if (JobGridType.empty()) {
		return true;
	}

	YourStringNoCase gridType(JobGridType.c_str());

	// Validate
	// Valid values are (as of 7.5.1): nordugrid, globus,
	//    gt2, gt5, blah, pbs, lsf, nqs, naregi, condor,
	//    unicore, cream, ec2, sge

	// CRUFT: grid-type 'blah' is deprecated. Now, the specific batch
	//   system names should be used (pbs, lsf). Glite are the only
	//   people who care about the old value. This changed happend in
	//   Condor 6.7.12.
	if (gridType == "blah" ||
		gridType == "batch" ||
		gridType == "pbs" ||
		gridType == "sge" ||
		gridType == "lsf" ||
		gridType == "nqs" ||
		gridType == "naregi" ||
		gridType == "condor" ||
		gridType == "arc" ||
		gridType == "ec2" ||
		gridType == "gce" ||
		gridType == "azure") {
		// We're ok
		// Values are case-insensitive for gridmanager, so we don't need to change case
		return true;
	}

	return false;
}

// the grid type is the first token of the grid resource.
static bool extract_gridtype(const char * grid_resource, std::string & gtype) {
	// truncate at the first space
	const char * pend = strchr(grid_resource, ' ');
	if (pend) {
		gtype.assign(grid_resource, (pend - grid_resource));
	} else {
		gtype = grid_resource;
	}
	return validate_gridtype(gtype);
}

void SubmitHash::handleAVPairs( const char * submitKey, const char * jobKey,
  const char * submitPrefix, const char * jobPrefix, const YourStringNoCase & gridType ) {
	//
	// Collect all the tag names, then param for each.  In the glorious
	// future, we'll merge all our different pattern-based walks of the
	// hashtable and call a function with the keys (and probably values,
	// since it'll be cheaper to fetch them during he walk) of interest.
	//
	// EC2TagNames is needed because EC2 tags are case-sensitive
	// and ClassAd attribute names are not. We build it for the
	// user, but also let the user override entries in it with
	// their own case preference. Ours will always be lower-cased.
	//

	char * tmp;
	std::vector<std::string> tagNames;
	if ((tmp = submit_param(submitKey, jobKey))) {
		tagNames = split(tmp);
		free(tmp); tmp = NULL;
	} else {
		std::string names;
		if (job->LookupString(jobKey, names)) {
			tagNames = split(names);
		}
	}

	HASHITER it = hash_iter_begin(SubmitMacroSet);
	int submit_prefix_len = (int)strlen(submitPrefix);
	int job_prefix_len = (int)strlen(jobPrefix);
	for (;!hash_iter_done(it); hash_iter_next(it)) {
		const char *key = hash_iter_key(it);
		const char *name = NULL;
		if (!strncasecmp(key, submitPrefix, submit_prefix_len) &&
			key[submit_prefix_len]) {
			name = &key[submit_prefix_len];
		} else if (!strncasecmp(key, jobPrefix, job_prefix_len) &&
				   key[job_prefix_len]) {
			name = &key[job_prefix_len];
		} else {
			continue;
		}

		if (strncasecmp(name, "Names", 5) &&
			!contains_anycase(tagNames, name)) {
			tagNames.emplace_back(name);
		}
	}
	hash_iter_delete(&it);

	for (auto& tagName: tagNames) {
		// XXX: Check that tagName does not contain an equal sign (=)
		std::string submitKey(submitPrefix); submitKey.append(tagName);
		std::string jobKey(jobPrefix); jobKey.append(tagName);
		char *value = NULL;
		if ((value = submit_param(submitKey.c_str(), jobKey.c_str()))) {
			AssignJobString(jobKey.c_str(), value);
			free(value); value = NULL;
		} else {
			// this should only happen when tagNames is initialized from the base job ad
			// i.e. when make procid > 0, especially when doing late materialization
		}
	}

	// For compatibility with the AWS Console, set the Name tag to
	// be the executable, which is just a label for EC2 jobs
	if( gridType == "ec2" && (!contains_anycase(tagNames, "Name")) ) {
		bool wantsNameTag = submit_param_bool(SUBMIT_KEY_WantNameTag, NULL, true );
		if( wantsNameTag ) {
			std::string ename;
			if (job->LookupString(ATTR_JOB_CMD, ename)) {
				std::string attributeName;
				formatstr( attributeName, "%sName", jobPrefix );
				AssignJobString(attributeName.c_str(), ename.c_str());
			}
		}
	}

	if ( !tagNames.empty() ) {
		std::string names = join(tagNames, ",");
		AssignJobString(jobKey, names.c_str());
	}
}





int SubmitHash::SetGridParams()
{
	RETURN_IF_ABORT();
	char *tmp;
	FILE* fp;

	if ( JobUniverse != CONDOR_UNIVERSE_GRID )
		return 0;

	tmp = submit_param( SUBMIT_KEY_GridResource, ATTR_GRID_RESOURCE );
	if ( tmp ) {
			// TODO validate number of fields in grid_resource?

		AssignJobString(ATTR_GRID_RESOURCE, tmp);

		if ( strcasecmp( tmp, "ec2" ) == 0 ) {
			push_error(stderr, "EC2 grid jobs require a service URL\n");
			ABORT_AND_RETURN( 1 );
		}

		// force the grid type to be re-parsed from the grid resource
		// whenever we have a grid_resource keyword in the submit file
		JobGridType.clear();

		free( tmp );

	} else if ( ! job->Lookup(ATTR_GRID_RESOURCE)) {
			// TODO Make this allowable, triggering matchmaking for
			//   GridResource
		push_error(stderr, "No resource identifier was found.\n" );
		ABORT_AND_RETURN( 1 );
	}

	//  extract the grid type from the grid resource if we don't already know it
	if (JobGridType.empty()) {
		std::string gridres;
		if (job->LookupString(ATTR_GRID_RESOURCE, gridres)) {
			extract_gridtype(gridres.c_str(), JobGridType);
		}
	}

	YourStringNoCase gridType(JobGridType.c_str());

	if( (tmp = submit_param(SUBMIT_KEY_ArcRte, ATTR_ARC_RTE)) ) {
		AssignJobString(ATTR_ARC_RTE, tmp);
		free( tmp );
	}

	if( (tmp = submit_param(SUBMIT_KEY_ArcResources, ATTR_ARC_RESOURCES)) ) {
		AssignJobString(ATTR_ARC_RESOURCES, tmp);
		free( tmp );
	}

	if( (tmp = submit_param(SUBMIT_KEY_ArcApplication, ATTR_ARC_APPLICATION)) ) {
		AssignJobString(ATTR_ARC_APPLICATION, tmp);
		free( tmp );
	}

	if( (tmp = submit_param(SUBMIT_KEY_BatchExtraSubmitArgs, ATTR_BATCH_EXTRA_SUBMIT_ARGS)) ) {
		AssignJobString ( ATTR_BATCH_EXTRA_SUBMIT_ARGS, tmp );
		free( tmp );
	}

	if( (tmp = submit_param(SUBMIT_KEY_BatchProject, ATTR_BATCH_PROJECT)) ) {
		AssignJobString ( ATTR_BATCH_PROJECT, tmp );
		free( tmp );
	}

	if( (tmp = submit_param(SUBMIT_KEY_BatchQueue, ATTR_BATCH_QUEUE)) ) {
		AssignJobString ( ATTR_BATCH_QUEUE, tmp );
		free( tmp );
	}

	if( (tmp = submit_param(SUBMIT_KEY_BatchRuntime, ATTR_BATCH_RUNTIME)) ) {
		AssignJobExpr ( ATTR_BATCH_RUNTIME, tmp );
		free( tmp );
	}

	// blahp jobs don't get default request resource values from config.
	if (gridType == "batch") {
		UseDefaultResourceParams = false;
	}

	//
	// EC2 grid-type submit attributes
	//
	if ( (tmp = submit_param( SUBMIT_KEY_EC2AccessKeyId, ATTR_EC2_ACCESS_KEY_ID ))
			|| (tmp = submit_param( SUBMIT_KEY_AWSAccessKeyIdFile, ATTR_EC2_ACCESS_KEY_ID )) ) {
		if( MATCH == strcasecmp( tmp, USE_INSTANCE_ROLE_MAGIC_STRING ) ) {
			AssignJobString(ATTR_EC2_ACCESS_KEY_ID, USE_INSTANCE_ROLE_MAGIC_STRING);
			AssignJobString(ATTR_EC2_SECRET_ACCESS_KEY, USE_INSTANCE_ROLE_MAGIC_STRING);
			free( tmp );
		} else {
			// check public key file can be opened
			if ( !DisableFileChecks ) {
				if( ( fp=safe_fopen_wrapper_follow(full_path(tmp),"r") ) == NULL ) {
					push_error(stderr, "Failed to open public key file %s (%s)\n", 
							 	full_path(tmp), strerror(errno));
					ABORT_AND_RETURN( 1 );
				}
				fclose(fp);

				StatInfo si(full_path(tmp));
				if (si.IsDirectory()) {
					push_error(stderr, "%s is a directory\n", full_path(tmp));
					ABORT_AND_RETURN( 1 );
				}
			}
			AssignJobString(ATTR_EC2_ACCESS_KEY_ID, full_path(tmp));
			free( tmp );
		}
	}

	if ( (tmp = submit_param( SUBMIT_KEY_EC2SecretAccessKey, ATTR_EC2_SECRET_ACCESS_KEY ))
			|| (tmp = submit_param( SUBMIT_KEY_AWSSecretAccessKeyFile, ATTR_EC2_SECRET_ACCESS_KEY)) ) {
		if( MATCH == strcasecmp( tmp, USE_INSTANCE_ROLE_MAGIC_STRING ) ) {
			AssignJobString(ATTR_EC2_ACCESS_KEY_ID, USE_INSTANCE_ROLE_MAGIC_STRING);
			AssignJobString(ATTR_EC2_SECRET_ACCESS_KEY, USE_INSTANCE_ROLE_MAGIC_STRING);
			free( tmp );
		} else {
			// check private key file can be opened
			if ( !DisableFileChecks ) {
				if( ( fp=safe_fopen_wrapper_follow(full_path(tmp),"r") ) == NULL ) {
					push_error(stderr, "Failed to open private key file %s (%s)\n", 
							 	full_path(tmp), strerror(errno));
					ABORT_AND_RETURN( 1 );
				}
				fclose(fp);

				StatInfo si(full_path(tmp));
				if (si.IsDirectory()) {
					push_error(stderr, "%s is a directory\n", full_path(tmp));
					ABORT_AND_RETURN( 1 );
				}
			}
			AssignJobString(ATTR_EC2_SECRET_ACCESS_KEY, full_path(tmp));
			free( tmp );
		}
	}

	if ( gridType == "ec2" ) {
		if(! job->Lookup( ATTR_EC2_ACCESS_KEY_ID )) {
			push_error(stderr, "EC2 jobs require a '" SUBMIT_KEY_EC2AccessKeyId "' or '" SUBMIT_KEY_AWSAccessKeyIdFile "' parameter\n" );
			ABORT_AND_RETURN( 1 );
		}
		if(! job->Lookup( ATTR_EC2_SECRET_ACCESS_KEY )) {
			push_error(stderr, "EC2 jobs require a '" SUBMIT_KEY_EC2SecretAccessKey "' or '" SUBMIT_KEY_AWSSecretAccessKeyFile "' parameter\n");
			ABORT_AND_RETURN( 1 );
		}
	}

	// EC2KeyPair is not a necessary parameter
	if( (tmp = submit_param( SUBMIT_KEY_EC2KeyPair, ATTR_EC2_KEY_PAIR )) ||
		(tmp = submit_param( SUBMIT_KEY_EC2KeyPairAlt, ATTR_EC2_KEY_PAIR ))) {
		AssignJobString(ATTR_EC2_KEY_PAIR, tmp);
		free( tmp );
	}

	// EC2KeyPairFile is not a necessary parameter
	if( (tmp = submit_param( SUBMIT_KEY_EC2KeyPairFile, ATTR_EC2_KEY_PAIR_FILE )) ||
		(tmp = submit_param( SUBMIT_KEY_EC2KeyPairFileAlt, ATTR_EC2_KEY_PAIR_FILE ))) {
		// for the relative path, the keypair output file will be written to the IWD
		if (job->Lookup(ATTR_EC2_KEY_PAIR)) {
			push_warning(stderr, "EC2 job(s) contain both ec2_keypair && ec2_keypair_file, ignoring ec2_keypair_file\n");
		} else {
			AssignJobString(ATTR_EC2_KEY_PAIR_FILE, full_path(tmp));
		}
		free( tmp );
	}


	// Optional.
	if( (tmp = submit_param( SUBMIT_KEY_EC2SecurityGroups, ATTR_EC2_SECURITY_GROUPS )) ) {
		AssignJobString(ATTR_EC2_SECURITY_GROUPS, tmp);
		free( tmp );
	}

	// Optional.
	if( (tmp = submit_param( SUBMIT_KEY_EC2SecurityIDs, ATTR_EC2_SECURITY_IDS )) ) {
		AssignJobString(ATTR_EC2_SECURITY_IDS, tmp);
		free( tmp );
	}

	if ( (tmp = submit_param( SUBMIT_KEY_EC2AmiID, ATTR_EC2_AMI_ID )) ) {
		AssignJobString(ATTR_EC2_AMI_ID, tmp);
		free( tmp );
	} else if (gridType == "ec2" && ! job->Lookup(ATTR_EC2_AMI_ID)) {
		push_error(stderr, "EC2 jobs require a \"%s\" parameter\n", SUBMIT_KEY_EC2AmiID );
		ABORT_AND_RETURN( 1 );
	}

	// EC2InstanceType is not a necessary parameter
	if( (tmp = submit_param( SUBMIT_KEY_EC2InstanceType, ATTR_EC2_INSTANCE_TYPE )) ) {
		AssignJobString(ATTR_EC2_INSTANCE_TYPE, tmp);
		free( tmp );
	}

	// EC2VpcSubnet is not a necessary parameter
	if( (tmp = submit_param( SUBMIT_KEY_EC2VpcSubnet, ATTR_EC2_VPC_SUBNET )) ) {
		AssignJobString(ATTR_EC2_VPC_SUBNET , tmp);
		free( tmp );
	}

	// EC2VpcIP is not a necessary parameter
	if( (tmp = submit_param( SUBMIT_KEY_EC2VpcIP, ATTR_EC2_VPC_IP )) ) {
		AssignJobString(ATTR_EC2_VPC_IP , tmp);
		free( tmp );
	}

	// EC2ElasticIP is not a necessary parameter
	if( (tmp = submit_param( SUBMIT_KEY_EC2ElasticIP, ATTR_EC2_ELASTIC_IP )) ) {
		AssignJobString(ATTR_EC2_ELASTIC_IP, tmp);
		free( tmp );
	}

	// EC2AvailabilityZone is not a necessary parameter
	if( (tmp = submit_param( SUBMIT_KEY_EC2AvailabilityZone, ATTR_EC2_AVAILABILITY_ZONE )) ) {
		AssignJobString(ATTR_EC2_AVAILABILITY_ZONE, tmp);
		free( tmp );
	}

	// EC2EBSVolumes is not a necessary parameter
	if( (tmp = submit_param( SUBMIT_KEY_EC2EBSVolumes, ATTR_EC2_EBS_VOLUMES )) ) {
		if( validate_disk_param(tmp, 2, 2) == false )
		{
			push_error(stderr, "'ec2_ebs_volumes' has incorrect format.\n"
					"The format shoud be like "
					"\"<instance_id>:<devicename>\"\n"
					"e.g.> For single volume: ec2_ebs_volumes = vol-35bcc15e:hda1\n"
					"      For multiple disks: ec2_ebs_volumes = "
					"vol-35bcc15e:hda1,vol-35bcc16f:hda2\n");
			ABORT_AND_RETURN(1);
		}

		if ( ! job->Lookup(ATTR_EC2_AVAILABILITY_ZONE))
		{
			push_error(stderr, "'ec2_ebs_volumes' requires 'ec2_availability_zone'\n");
			ABORT_AND_RETURN(1);
		}

		AssignJobString(ATTR_EC2_EBS_VOLUMES, tmp);
		free( tmp );
	}

	// EC2SpotPrice is not a necessary parameter
	if( (tmp = submit_param( SUBMIT_KEY_EC2SpotPrice, ATTR_EC2_SPOT_PRICE )) ) {
		AssignJobString(ATTR_EC2_SPOT_PRICE, tmp);
		free( tmp );
	}

	// EC2BlockDeviceMapping is not a necessary parameter
	if( (tmp = submit_param( SUBMIT_KEY_EC2BlockDeviceMapping, ATTR_EC2_BLOCK_DEVICE_MAPPING )) ) {
		AssignJobString(ATTR_EC2_BLOCK_DEVICE_MAPPING, tmp);
		free( tmp );
	}

	// EC2UserData is not a necessary parameter
	if( (tmp = submit_param( SUBMIT_KEY_EC2UserData, ATTR_EC2_USER_DATA )) ) {
		AssignJobString(ATTR_EC2_USER_DATA, tmp);
		free( tmp );
	}

	// EC2UserDataFile is not a necessary parameter
	if( (tmp = submit_param( SUBMIT_KEY_EC2UserDataFile, ATTR_EC2_USER_DATA_FILE )) ) {
		// check user data file can be opened
		if ( !DisableFileChecks ) {
			if( ( fp=safe_fopen_wrapper_follow(full_path(tmp),"r") ) == NULL ) {
				push_error(stderr, "Failed to open user data file %s (%s)\n", 
								 full_path(tmp), strerror(errno));
				ABORT_AND_RETURN( 1 );
			}
			fclose(fp);
		}
		AssignJobString(ATTR_EC2_USER_DATA_FILE, full_path(tmp));
		free( tmp );
	}

	// You can only have one IAM [Instance] Profile, so you can only use
	// one of the ARN or the Name.
	if( (tmp = submit_param( SUBMIT_KEY_EC2IamProfileArn, ATTR_EC2_IAM_PROFILE_ARN )) ) {
		AssignJobString(ATTR_EC2_IAM_PROFILE_ARN, tmp);
		free( tmp );
	}

	if( (tmp = submit_param( SUBMIT_KEY_EC2IamProfileName, ATTR_EC2_IAM_PROFILE_NAME )) ) {
		if( ! job->Lookup(ATTR_EC2_IAM_PROFILE_ARN) ) {
			push_warning( stderr, "EC2 job(s) contain both " SUBMIT_KEY_EC2IamProfileArn " and " SUBMIT_KEY_EC2IamProfileName "; ignoring " SUBMIT_KEY_EC2IamProfileName ".\n");
		} else {
			AssignJobString(ATTR_EC2_IAM_PROFILE_NAME, tmp);
		}
		free( tmp );
	}

	//
	// Handle arbitrary EC2 RunInstances parameters.
	//
	std::vector<std::string> paramNames;
	if( (tmp = submit_param( SUBMIT_KEY_EC2ParamNames, ATTR_EC2_PARAM_NAMES )) ) {
		paramNames = split(tmp);
		free( tmp );
	} else {
		std::string names;
		if (job->LookupString(ATTR_EC2_PARAM_NAMES, names)) {
			paramNames = split(names);
		}
	}

	std::string ec2attr;
	unsigned int prefixLength = (unsigned int)strlen( SUBMIT_KEY_EC2ParamPrefix );
	HASHITER smsIter = hash_iter_begin( SubmitMacroSet );
	for( ; ! hash_iter_done( smsIter ); hash_iter_next( smsIter ) ) {
		const char * key = hash_iter_key( smsIter );

		if( strcasecmp( key, SUBMIT_KEY_EC2ParamNames ) == 0 ) {
			continue;
		}

		if( strncasecmp( key, SUBMIT_KEY_EC2ParamPrefix, prefixLength ) != 0 ) {
			continue;
		}

		const char * paramName = &key[prefixLength];
		const char * paramValue = hash_iter_value( smsIter );
		ec2attr = ATTR_EC2_PARAM_PREFIX "_";
		ec2attr += paramName;
		AssignJobString(ec2attr.c_str(), paramValue);
		set_submit_param_used( key );

		bool found = false;
		for (const auto& existingPN: paramNames) {
			std::string converted = existingPN;
			std::replace( converted.begin(), converted.end(), '.', '_' );
			if( strcasecmp( converted.c_str(), paramName ) == 0 ) {
				found = true;
				break;
			}
		}
		if( ! found ) {
			paramNames.emplace_back(paramName);
		}
	}
	hash_iter_delete( & smsIter );

	if( ! paramNames.empty() ) {
		std::string paramNamesStr = join(paramNames, ", ");
		AssignJobString(ATTR_EC2_PARAM_NAMES, paramNamesStr.c_str());
	}

	//
	// Handle (EC2) tags and (GCE) labels.
	//
	handleAVPairs( SUBMIT_KEY_EC2TagNames, ATTR_EC2_TAG_NAMES,
		SUBMIT_KEY_EC2TagPrefix, ATTR_EC2_TAG_PREFIX, gridType );
	handleAVPairs( SUBMIT_KEY_CloudLabelNames, ATTR_CLOUD_LABEL_NAMES,
		SUBMIT_KEY_CloudLabelPrefix, ATTR_CLOUD_LABEL_PREFIX, gridType );

	//
	// GCE grid-type submit attributes
	//
	if ( (tmp = submit_param( SUBMIT_KEY_GceAuthFile, ATTR_GCE_AUTH_FILE )) ) {
		// check auth file can be opened
		if ( !DisableFileChecks ) {
			if( ( fp=safe_fopen_wrapper_follow(full_path(tmp),"r") ) == NULL ) {
				push_error(stderr, "Failed to open auth file %s (%s)\n", 
						 full_path(tmp), strerror(errno));
				ABORT_AND_RETURN( 1 );
			}
			fclose(fp);

			StatInfo si(full_path(tmp));
			if (si.IsDirectory()) {
				push_error(stderr, "%s is a directory\n", full_path(tmp));
				ABORT_AND_RETURN( 1 );
			}
		}
		AssignJobString(ATTR_GCE_AUTH_FILE, full_path(tmp));
		free( tmp );
	}

	if ( (tmp = submit_param( SUBMIT_KEY_GceAccount, ATTR_GCE_ACCOUNT )) ) {
		AssignJobString(ATTR_GCE_ACCOUNT, tmp);
		free( tmp );
	}

	if ( (tmp = submit_param( SUBMIT_KEY_GceImage, ATTR_GCE_IMAGE )) ) {
		AssignJobString(ATTR_GCE_IMAGE, tmp);
		free( tmp );
	} else if (gridType == "gce" && ! job->Lookup(ATTR_GCE_IMAGE)) {
		push_error(stderr, "GCE jobs require a \"%s\" parameter\n", SUBMIT_KEY_GceImage );
		ABORT_AND_RETURN( 1 );
	}

	if ( (tmp = submit_param( SUBMIT_KEY_GceMachineType, ATTR_GCE_MACHINE_TYPE )) ) {
		AssignJobString(ATTR_GCE_MACHINE_TYPE, tmp);
		free( tmp );
	} else if (gridType == "gce" && ! job->Lookup(ATTR_GCE_MACHINE_TYPE)) {
		push_error(stderr, "GCE jobs require a \"%s\" parameter\n", SUBMIT_KEY_GceMachineType );
		ABORT_AND_RETURN( 1 );
	}

	// GceMetadata is not a necessary parameter
	// This is a comma-separated list of name/value pairs
	if( (tmp = submit_param( SUBMIT_KEY_GceMetadata, ATTR_GCE_METADATA )) ) {
		std::vector<std::string> list = split(tmp, ",");
		std::string list_str = join(list, ",");
		AssignJobString(ATTR_GCE_METADATA, list_str.c_str());
	}

	// GceMetadataFile is not a necessary parameter
	if( (tmp = submit_param( SUBMIT_KEY_GceMetadataFile, ATTR_GCE_METADATA_FILE )) ) {
		// check metadata file can be opened
		if ( !DisableFileChecks ) {
			if( ( fp=safe_fopen_wrapper_follow(full_path(tmp),"r") ) == NULL ) {
				push_error(stderr, "Failed to open metadata file %s (%s)\n", 
								 full_path(tmp), strerror(errno));
				ABORT_AND_RETURN( 1 );
			}
			fclose(fp);
		}
		AssignJobString(ATTR_GCE_METADATA_FILE, full_path(tmp));
		free( tmp );
	}

	// GcePreemptible is not a necessary parameter
	bool exists = false;
	bool bool_val = submit_param_bool( SUBMIT_KEY_GcePreemptible, ATTR_GCE_PREEMPTIBLE, false, &exists );
	if( exists ) {
		AssignJobVal(ATTR_GCE_PREEMPTIBLE, bool_val);
	}

	// GceJsonFile is not a necessary parameter
	if( (tmp = submit_param( SUBMIT_KEY_GceJsonFile, ATTR_GCE_JSON_FILE )) ) {
		// check json file can be opened
		if ( !DisableFileChecks ) {
			if( ( fp=safe_fopen_wrapper_follow(full_path(tmp),"r") ) == NULL ) {
				fprintf( stderr, "\nERROR: Failed to open json file %s (%s)\n",
								 full_path(tmp), strerror(errno));
				ABORT_AND_RETURN( 1 );
			}
			fclose(fp);
		}
		AssignJobString( ATTR_GCE_JSON_FILE, full_path( tmp ) );
		free( tmp );
	}

	//
	// Azure grid-type submit attributes
	//
	if ( (tmp = submit_param( SUBMIT_KEY_AzureAuthFile, ATTR_AZURE_AUTH_FILE )) ) {
		// check auth file can be opened
		if ( !DisableFileChecks ) {
			if( ( fp=safe_fopen_wrapper_follow(full_path(tmp),"r") ) == NULL ) {
				push_error(stderr, "\nERROR: Failed to open auth file %s (%s)\n", 
				           full_path(tmp), strerror(errno));
				ABORT_AND_RETURN(1);
			}
			fclose(fp);

			StatInfo si(full_path(tmp));
			if (si.IsDirectory()) {
				push_error(stderr, "\nERROR: %s is a directory\n", full_path(tmp));
				ABORT_AND_RETURN( 1 );
			}
		}
		AssignJobString(ATTR_AZURE_AUTH_FILE, full_path(tmp));
		free( tmp );
	}

	if ( (tmp = submit_param( SUBMIT_KEY_AzureImage, ATTR_AZURE_IMAGE )) ) {
		AssignJobString(ATTR_AZURE_IMAGE, tmp);
		free( tmp );
	} else if (gridType == "azure" && ! job->Lookup(ATTR_AZURE_IMAGE)) {
		push_error(stderr, "\nERROR: Azure jobs require an \"%s\" parameter\n", SUBMIT_KEY_AzureImage );
		ABORT_AND_RETURN( 1 );
	}

	if ( (tmp = submit_param( SUBMIT_KEY_AzureLocation, ATTR_AZURE_LOCATION )) ) {
		AssignJobString(ATTR_AZURE_LOCATION, tmp);
		free( tmp );
	} else if (gridType == "azure" && ! job->Lookup(ATTR_AZURE_LOCATION)) {
		push_error(stderr, "\nERROR: Azure jobs require an \"%s\" parameter\n", SUBMIT_KEY_AzureLocation );
		ABORT_AND_RETURN( 1 );
	}

	if ( (tmp = submit_param( SUBMIT_KEY_AzureSize, ATTR_AZURE_SIZE )) ) {
		AssignJobString(ATTR_AZURE_SIZE, tmp);
		free( tmp );
	} else if (gridType == "azure" && ! job->Lookup(ATTR_AZURE_SIZE)) {
		push_error(stderr, "\nERROR: Azure jobs require an \"%s\" parameter\n", SUBMIT_KEY_AzureSize );
		ABORT_AND_RETURN( 1 );
	}

	if ( (tmp = submit_param( SUBMIT_KEY_AzureAdminUsername, ATTR_AZURE_ADMIN_USERNAME )) ) {
		AssignJobString(ATTR_AZURE_ADMIN_USERNAME, tmp);
		free( tmp );
	} else if (gridType == "azure" && ! job->Lookup(ATTR_AZURE_ADMIN_USERNAME)) {
		push_error(stderr, "\nERROR: Azure jobs require an \"%s\" parameter\n", SUBMIT_KEY_AzureAdminUsername );
		ABORT_AND_RETURN( 1 );
	}

	if ( (tmp = submit_param( SUBMIT_KEY_AzureAdminKey, ATTR_AZURE_ADMIN_KEY )) ) {
		AssignJobString(ATTR_AZURE_ADMIN_KEY, tmp);
		free( tmp );
	} else if (gridType == "azure" && ! job->Lookup(ATTR_AZURE_ADMIN_KEY)) {
		push_error(stderr, "\nERROR: Azure jobs require an \"%s\" parameter\n", SUBMIT_KEY_AzureAdminKey );
		ABORT_AND_RETURN( 1 );
	}
	return 0;
}


int SubmitHash::SetNotification()
{
	RETURN_IF_ABORT();
	char *how = submit_param( SUBMIT_KEY_Notification, ATTR_JOB_NOTIFICATION );
	int notification;
	
	if( how == NULL ) {
		// if late materializing, just use the value from the cluster ad.
		if (clusterAd) return 0;
		how = param ( "JOB_DEFAULT_NOTIFICATION" );
	}
	if( (how == NULL) || (strcasecmp(how, "NEVER") == 0) ) {
		notification = NOTIFY_NEVER;
	} 
	else if( strcasecmp(how, "COMPLETE") == 0 ) {
		notification = NOTIFY_COMPLETE;
	} 
	else if( strcasecmp(how, "ALWAYS") == 0 ) {
		notification = NOTIFY_ALWAYS;
	} 
	else if( strcasecmp(how, "ERROR") == 0 ) {
		notification = NOTIFY_ERROR;
	} 
	else {
		push_error(stderr, "Notification must be 'Never', "
				 "'Always', 'Complete', or 'Error'\n" );
		ABORT_AND_RETURN( 1 );
	}

	AssignJobVal(ATTR_JOB_NOTIFICATION, notification);

	if ( how ) {
		free(how);
	}
	return 0;
}

// Called late in the process to set attributes automatically based on attributes that the user
// has already set or not set. 
// for instance, set the description of interative jobs to "interactive job" if there is no description yet
//
int SubmitHash::SetAutoAttributes()
{
	RETURN_IF_ABORT();

	// all jobs need min/max/current hosts count
	// but the counters can exist only in the clusterAd in most cases
	if ( ! job->Lookup(ATTR_MAX_HOSTS)) {
		if (JobUniverse != CONDOR_UNIVERSE_MPI) {
			AssignJobVal(ATTR_MIN_HOSTS, 1);
			AssignJobVal(ATTR_MAX_HOSTS, 1);
		}
	}
	if ( ! job->Lookup(ATTR_CURRENT_HOSTS)) {
		AssignJobVal(ATTR_CURRENT_HOSTS, 0);
	}

	// The starter ignores ATTR_CHECKPOINT_EXIT_CODE if ATTR_WANT_FT_ON_CHECKPOINT isn't set.
	if (job->Lookup(ATTR_CHECKPOINT_EXIT_CODE)) {
		AssignJobVal(ATTR_WANT_FT_ON_CHECKPOINT, true);
	}

	// Interactive jobs that don't specify a job description get the description "interactive job"
	if (IsInteractiveJob && ! job->Lookup(ATTR_JOB_DESCRIPTION)) {
		AssignJobString(ATTR_JOB_DESCRIPTION, "interactive job");
	}

	// Nice jobs and standard universe jobs get a MaxJobRetirementTime of 0 if they don't specify one
	if ( ! job->Lookup(ATTR_MAX_JOB_RETIREMENT_TIME)) {
		bool is_nice = false;
		job->LookupBool(ATTR_NICE_USER_deprecated, is_nice);
		if (is_nice) {
			// Regardless of the startd graceful retirement policy,
			// nice_user jobs that do not specify
			// otherwise will self-limit their retirement time to 0.  So
			// the user plays nice by default, but they have the option to
			// override this (assuming, of course, that the startd policy
			// actually gives them any retirement time to play with).
			AssignJobVal(ATTR_MAX_JOB_RETIREMENT_TIME, 0);
		}
	}

	// set a default lease duration for jobs that don't have one and can reconnect
	//
	if (universeCanReconnect(JobUniverse) && ! job->Lookup(ATTR_JOB_LEASE_DURATION)) {
		auto_free_ptr tmp(param("JOB_DEFAULT_LEASE_DURATION"));
		if (tmp) {
			AssignJobExpr(ATTR_JOB_LEASE_DURATION, tmp.ptr());
		}
	}

	// formerly SetPriority
	if ( ! job->Lookup(ATTR_JOB_PRIO)) {
		AssignJobVal(ATTR_JOB_PRIO, 0);
	}

	// if JobStarterLog is assigned, but JobStarterDebug is not, set JobStarterDebug=true
	// which means create a .starter.log file using the same flags as STARTER_DEBUG
	if (job->Lookup(ATTR_JOB_STARTER_LOG) && ! job->Lookup(ATTR_JOB_STARTER_DEBUG)) {
		AssignJobVal(ATTR_JOB_STARTER_DEBUG, true);
	}

#if 1 // hacks to make it easier to see unintentional differences
	#ifdef NO_DEPRECATE_NICE_USER
	// formerly SetNiceUser
	if ( ! job->Lookup(ATTR_NICE_USER)) {
		AssignJobVal(ATTR_NICE_USER, false);
	}
	#endif

#endif

	return abort_code;
}

int SubmitHash::ReportCommonMistakes()
{
	std::string val;

	RETURN_IF_ABORT();

	// Check for setting notify_user=never instead of notification=never
	//
	if (!already_warned_notification_never &&
		job->LookupString(ATTR_NOTIFY_USER, val))
	{
		const char * who = val.c_str();
		bool needs_warning = false;
		if (!strcasecmp(who, "false")) {
			needs_warning = true;
		}
		if (!strcasecmp(who, "never")) {
			needs_warning = true;
		}
		if (needs_warning) {
			auto_free_ptr tmp(param("UID_DOMAIN"));

			push_warning(stderr, "You used  notify_user=%s  in your submit file.\n"
				"This means notification email will go to user \"%s@%s\".\n"
				"This is probably not what you expect!\n"
				"If you do not want notification email, put \"notification = never\"\n"
				"into your submit file, instead.\n",
				who, who, tmp.ptr());
			already_warned_notification_never = true;
		}
	}

	// check for out-of-range history size
	//
	long long history_len = 0;
	if (job->LookupInt(ATTR_JOB_MACHINE_ATTRS_HISTORY_LENGTH, history_len) &&
		(history_len > INT_MAX || history_len < 0)) {
		push_error(stderr, SUBMIT_KEY_JobMachineAttrsHistoryLength "=%lld is out of bounds 0 to %d\n", history_len, INT_MAX);
		ABORT_AND_RETURN(1);
	}

	// Check lease duration
	//
	if ( ! already_warned_job_lease_too_small) {
		long long lease_duration = 0;
		ExprTree * expr = job->Lookup(ATTR_JOB_LEASE_DURATION);
		if (expr && ExprTreeIsLiteralNumber(expr, lease_duration) && lease_duration > 0 && lease_duration < 20) {
			push_warning(stderr, ATTR_JOB_LEASE_DURATION " less than 20 seconds is not allowed, using 20 instead\n");
			already_warned_job_lease_too_small = true;
			AssignJobVal(ATTR_JOB_LEASE_DURATION, 20);
		}
	}

#if defined(WIN32)
	// make sure we have a CredD if job is run_as_owner
	bool bRunAsOwner = false;
	if (job->LookupBool(ATTR_JOB_RUNAS_OWNER, bRunAsOwner) && bRunAsOwner) {
		if (clusterAd) {
			RunAsOwnerCredD.set(submit_param("FACTORY.CREDD_HOST"));
		} else {
			RunAsOwnerCredD.set(param("CREDD_HOST"));
		}
		if (! RunAsOwnerCredD) {
			push_error(stderr, "run_as_owner requires a valid CREDD_HOST configuration macro\n");
			ABORT_AND_RETURN(1);
		}
	}
#endif

	// Because the scheduler universe doesn't use a Starter,
	// we can't let them use the job deferral feature
	//
	if ((JobUniverse == CONDOR_UNIVERSE_SCHEDULER) && job->Lookup(ATTR_DEFERRAL_TIME)) {
		const char *cron_attr = NeedsJobDeferral();
		if ( ! cron_attr) cron_attr = ATTR_DEFERRAL_TIME;
		push_error(stderr, "%s does not work for scheduler universe jobs.\n"
			"Consider submitting this job using the local universe, instead\n", cron_attr);
		ABORT_AND_RETURN(1);
	}

	return abort_code;
}

int SubmitHash::SetArguments()
{
	RETURN_IF_ABORT();
	ArgList arglist;
	char	*args1 = submit_param( SUBMIT_KEY_Arguments1, ATTR_JOB_ARGUMENTS1 );
		// NOTE: no ATTR_JOB_ARGUMENTS2 in the following,
		// because that is the same as Arguments1
	char    *args2 = submit_param( SUBMIT_KEY_Arguments2 );
	bool allow_arguments_v1 = submit_param_bool( SUBMIT_CMD_AllowArgumentsV1, NULL, false );
	bool args_success = true;
	std::string error_msg;

	if(args2 && args1 && ! allow_arguments_v1 ) {
		push_error(stderr, "If you wish to specify both 'arguments' and\n"
		 "'arguments2' for maximal compatibility with different\n"
		 "versions of Condor, then you must also specify\n"
		 "allow_arguments_v1=true.\n");
		ABORT_AND_RETURN(1);
	}

	if(args2) {
		args_success = arglist.AppendArgsV2Quoted(args2, error_msg);
	}
	else if(args1) {
		args_success = arglist.AppendArgsV1WackedOrV2Quoted(args1, error_msg);
	} else if (job->Lookup(ATTR_JOB_ARGUMENTS1) || job->Lookup(ATTR_JOB_ARGUMENTS2)) {
		return 0;
	}

	if(!args_success) {
		if(error_msg.empty()) {
			error_msg = "ERROR in arguments.";
		}
		push_error(stderr, "%s\nThe full arguments you specified were: %s\n",
				error_msg.c_str(),
				args2 ? args2 : args1);
		ABORT_AND_RETURN(1);
	}

	std::string value;
	bool MyCondorVersionRequiresV1 = arglist.InputWasV1() || arglist.CondorVersionRequiresV1(getScheddVersion());
	if(MyCondorVersionRequiresV1) {
		args_success = arglist.GetArgsStringV1Raw(value, error_msg);
		AssignJobString(ATTR_JOB_ARGUMENTS1, value.c_str());
	}
	else {
		args_success = arglist.GetArgsStringV2Raw(value);
		AssignJobString(ATTR_JOB_ARGUMENTS2, value.c_str());
	}

	if(!args_success) {
		push_error(stderr, "failed to insert arguments: %s\n",
				error_msg.c_str());
		ABORT_AND_RETURN(1);
	}

	if( JobUniverse == CONDOR_UNIVERSE_JAVA && arglist.Count() == 0)
	{
		push_error(stderr, "In Java universe, you must specify the class name to run.\nExample:\n\narguments = MyClass\n\n");
		ABORT_AND_RETURN( 1 );
	}

	// if job is submitted interactively, use the interactive args override
	auto_free_ptr iargs(submit_param(SUBMIT_KEY_INTERACTIVE_Args));
	if (IsInteractiveJob && iargs) {
		ArgList iarglist;
		if ( ! iarglist.AppendArgsV1WackedOrV2Quoted(iargs, error_msg)) {
			push_warning(stderr, "ignoring invalid %s : %s\n", SUBMIT_KEY_INTERACTIVE_Args, error_msg.c_str());
		} else {
			if (MyCondorVersionRequiresV1 && iarglist.InputWasV1()) {
				if (job->LookupString(ATTR_JOB_ARGUMENTS1, value) && ! job->Lookup("Orig" ATTR_JOB_ARGUMENTS1)) {
					AssignJobString("Orig" ATTR_JOB_ARGUMENTS1, value.c_str());
				}
				value.clear();
				iarglist.GetArgsStringV1Raw(value, error_msg);
				AssignJobString(ATTR_JOB_ARGUMENTS1, value.c_str());
			} else {
				if (job->LookupString(ATTR_JOB_ARGUMENTS2, value) && ! job->Lookup("Orig" ATTR_JOB_ARGUMENTS2)) {
					AssignJobString("Orig" ATTR_JOB_ARGUMENTS2, value.c_str());
				}
				value.clear();
				iarglist.GetArgsStringV2Raw(value);
				AssignJobString(ATTR_JOB_ARGUMENTS2, value.c_str());
				
			}
		}
	}

	if(args1) free(args1);
	if(args2) free(args2);
	return 0;
}


//
// returns true if the job has one of the attributes set that requires job deferral
// used by SetRequirements and some of the validation code.
//
const char* SubmitHash::NeedsJobDeferral()
{
	static const char * const attrs[] = {
		ATTR_CRON_MINUTES, ATTR_CRON_HOURS, ATTR_CRON_DAYS_OF_MONTH, ATTR_CRON_MONTHS, ATTR_CRON_DAYS_OF_WEEK,
		ATTR_DEFERRAL_TIME,
	};
	for (size_t ii = 0; ii < COUNTOF(attrs); ++ii) {
		if (job->Lookup(attrs[ii])) {
			return attrs[ii];
		}
	}
	return NULL;
}

//
// SetDeferral()
// Inserts the job deferral time into the ad if present
// This needs to be called before SetRequirements()
//
int SubmitHash::SetJobDeferral()
{
	RETURN_IF_ABORT();

		// Job Deferral Time
		// Only update the job ad if they provided a deferral time
		// We will only be able to validate the deferral time when the
		// Starter evaluates it and tries to set the timer for it
		//
	char *temp = submit_param( SUBMIT_KEY_DeferralTime, ATTR_DEFERRAL_TIME );
	if ( temp != NULL ) {
		// make certain the input is valid
		long long dtime = 0;
		bool valid = AssignJobExpr(ATTR_DEFERRAL_TIME, temp) == 0;
		classad::Value value;
		if (valid && ExprTreeIsLiteral(job->Lookup(ATTR_DEFERRAL_TIME), value)) {
			valid = value.IsIntegerValue(dtime) && dtime >= 0;
		}
		if ( ! valid) {
			push_error(stderr, SUBMIT_KEY_DeferralTime " = %s is invalid, must eval to a non-negative integer.\n", temp );
			ABORT_AND_RETURN( 1 );
		}
			
		free( temp );
	}
	
		//
		// If this job needs the job deferral functionality, we
		// need to make sure we always add in the DeferralWindow
		// and the DeferralPrepTime attributes.
		// We have a separate if clause because SetCronTab() can
		// also set attributes that trigger this.
		//
	const char *cron_attr = NeedsJobDeferral();
	if (cron_attr) {
			//
			// Job Deferral Window
			// The window allows for some slack if the Starter
			// misses the exact execute time for a job
			//
			// NOTE: There are two separate attributes, CronWindow and
			// DeferralWindow, but they are mapped to the same attribute
			// in the job's classad (ATTR_DEFERRAL_WINDOW). This is just
			// it is less confusing for users that are using one feature but
			// not the other. CronWindow overrides DeferralWindow if they
			// both are set. The manual should talk about this.
			//
		temp = submit_param( SUBMIT_KEY_CronWindow, ATTR_CRON_WINDOW );
		if ( ! temp) {
			temp = submit_param( SUBMIT_KEY_DeferralWindow, ATTR_DEFERRAL_WINDOW );
		}
			//
			// If we have a parameter from the job file, use that value
			//
		if ( temp != NULL ){
			
			// make certain the input is valid
			long long dtime = 0;
			bool valid = AssignJobExpr(ATTR_DEFERRAL_WINDOW, temp) == 0;
			classad::Value value;
			if (valid && ExprTreeIsLiteral(job->Lookup(ATTR_DEFERRAL_WINDOW), value)) {
				valid = value.IsIntegerValue(dtime) && dtime >= 0;
			}
			if (!valid) {
				push_error(stderr, SUBMIT_KEY_DeferralWindow " = %s is invalid, must eval to a non-negative integer.\n", temp );
				ABORT_AND_RETURN( 1 );
			}
			free( temp );
			//
			// Otherwise, use the default value
			//
		} else {
			AssignJobVal(ATTR_DEFERRAL_WINDOW, JOB_DEFERRAL_WINDOW_DEFAULT);
		}
		
			//
			// Job Deferral Prep Time
			// This is how many seconds before the job should run it is
			// sent over to the starter
			//
			// NOTE: There are two separate attributes, CronPrepTime and
			// DeferralPrepTime, but they are mapped to the same attribute
			// in the job's classad (ATTR_DEFERRAL_PREP_TIME). This is just
			// it is less confusing for users that are using one feature but
			// not the other. CronPrepTime overrides DeferralPrepTime if they
			// both are set. The manual should talk about this.
			//
		temp = submit_param(SUBMIT_KEY_CronPrepTime, ATTR_CRON_PREP_TIME);
		if ( ! temp) {
			temp = submit_param(SUBMIT_KEY_DeferralPrepTime, ATTR_DEFERRAL_PREP_TIME);
		}
			//
			// If we have a parameter from the job file, use that value
			//
		if ( temp != NULL ){
			// make certain the input is valid
			long long dtime = 0;
			bool valid = AssignJobExpr(ATTR_DEFERRAL_PREP_TIME, temp) == 0;
			classad::Value value;
			if (valid && ExprTreeIsLiteral(job->Lookup(ATTR_DEFERRAL_PREP_TIME), value)) {
				valid = value.IsIntegerValue(dtime) && dtime >= 0;
			}
			if (!valid) {
				push_error(stderr, SUBMIT_KEY_DeferralPrepTime " = %s is invalid, must eval to a non-negative integer.\n", temp );
				ABORT_AND_RETURN( 1 );
			}
			free( temp );
			//
			// Otherwise, use the default value
			//
		} else {
			AssignJobVal(ATTR_DEFERRAL_PREP_TIME, JOB_DEFERRAL_PREP_TIME_DEFAULT);
		}
		
	}

	return 0;
}


int SubmitHash::SetJobRetries()
{
	RETURN_IF_ABORT();

	std::string erc, ehc;
	submit_param_exists(SUBMIT_KEY_OnExitRemoveCheck, ATTR_ON_EXIT_REMOVE_CHECK, erc);
	submit_param_exists(SUBMIT_KEY_OnExitHoldCheck, ATTR_ON_EXIT_HOLD_CHECK, ehc);

	long long num_retries = -1;
	long long success_code = 0;
	std::string retry_until;
	bool num_retries_specified = false;

	bool enable_retries = false;
	bool success_exit_code_set = false;
	if (submit_param_long_exists(SUBMIT_KEY_MaxRetries, ATTR_JOB_MAX_RETRIES, num_retries)) { enable_retries = true; num_retries_specified = true; }
	if (submit_param_long_exists(SUBMIT_KEY_SuccessExitCode, ATTR_JOB_SUCCESS_EXIT_CODE, success_code, true)) { enable_retries = true; success_exit_code_set = true; }
	if (submit_param_exists(SUBMIT_KEY_RetryUntil, NULL, retry_until)) { enable_retries = true; }
	if ( ! enable_retries)
	{
		// if none of these knobs are defined, then there are no retries.
		// Just insert the default on-exit-hold and on-exit-remove expressions
		if (erc.empty()) {
			if ( ! clusterAd && InsertDefaultPolicyExprs && ! job->Lookup(ATTR_ON_EXIT_REMOVE_CHECK)) { 
				AssignJobVal(ATTR_ON_EXIT_REMOVE_CHECK, true);
			}
		} else {
			AssignJobExpr (ATTR_ON_EXIT_REMOVE_CHECK, erc.c_str());
		}
		if (ehc.empty()) {
			if ( ! clusterAd && InsertDefaultPolicyExprs && ! job->Lookup(ATTR_ON_EXIT_HOLD_CHECK)) {
				AssignJobVal(ATTR_ON_EXIT_HOLD_CHECK, false);
			}
		} else {
			AssignJobExpr(ATTR_ON_EXIT_HOLD_CHECK, ehc.c_str());
		}
		RETURN_IF_ABORT();
		return 0;
	}

	// if there is a retry_until value, figure out of it is an fultility exit code or an expression
	// and validate it.
	if ( ! retry_until.empty()) {
		ExprTree * tree = NULL;
		bool valid_retry_until = (0 == ParseClassAdRvalExpr(retry_until.c_str(), tree));
		if (valid_retry_until && tree) {
			ClassAd tmp;
			classad::References refs;
			GetExprReferences(retry_until.c_str(), tmp, &refs, &refs);
			long long futility_code;
			if (refs.empty() && string_is_long_param(retry_until.c_str(), futility_code)) {
				if (futility_code < INT_MIN || futility_code > INT_MAX) {
					valid_retry_until = false;
				} else {
					retry_until.clear();
					formatstr(retry_until, ATTR_ON_EXIT_CODE " =?= %d", (int)futility_code);
				}
			} else {
				ExprTree * expr = WrapExprTreeInParensForOp(tree, classad::Operation::LOGICAL_OR_OP);
				if (expr != tree) {
					tree = expr; // expr now owns tree
					retry_until.clear();
					ExprTreeToString(tree, retry_until);
				}
			}
		}
		delete tree;

		if ( ! valid_retry_until) {
			push_error(stderr, "%s=%s is invalid, it must be an integer or boolean expression.\n", SUBMIT_KEY_RetryUntil, retry_until.c_str());
			ABORT_AND_RETURN( 1 );
		}
	}

	if ( ! num_retries_specified) {
		if ( ! job->Lookup(ATTR_JOB_MAX_RETRIES)) {
			num_retries = param_integer("DEFAULT_JOB_MAX_RETRIES", 2);
			num_retries_specified = true;
		}
	}
	if (num_retries_specified) {
		AssignJobVal(ATTR_JOB_MAX_RETRIES, num_retries);
	}

	// paste up the final OnExitHold expression and insert it into the job.
	if (ehc.empty()) {
		// TODO: remove this trvial default when it is no longer needed
		if (!job->Lookup(ATTR_ON_EXIT_HOLD_CHECK)) { AssignJobVal(ATTR_ON_EXIT_HOLD_CHECK, false); }
	} else {
		AssignJobExpr(ATTR_ON_EXIT_HOLD_CHECK, ehc.c_str());
	}
	RETURN_IF_ABORT();

	// we are done if the base job already has a remove check and they did not specify a modification to the remove check
	if (job->Lookup(ATTR_ON_EXIT_REMOVE_CHECK) && !success_exit_code_set && retry_until.empty()) {
		return 0;
	}

	// Build the appropriate OnExitRemove expression, we will fill in success exit status value and other clauses later.
	const char * basic_exit_remove_expr = ATTR_NUM_JOB_COMPLETIONS " > " ATTR_JOB_MAX_RETRIES " || " ATTR_ON_EXIT_CODE " =?= ";

	// build the sub expression that checks for exit codes that should end retries
	std::string code_check;
	if (success_exit_code_set) {
		AssignJobVal(ATTR_JOB_SUCCESS_EXIT_CODE, success_code);
		code_check = ATTR_JOB_SUCCESS_EXIT_CODE;
	} else {
		formatstr(code_check, "%d", (int)success_code);
	}
	if ( ! retry_until.empty()) {
		code_check += " || ";
		code_check += retry_until;
	}

	// paste up the final OnExitRemove expression
	std::string onexitrm(basic_exit_remove_expr);
	onexitrm += code_check;

	// if the user supplied an on_exit_remove expression, || it in
	if ( ! erc.empty()) {
		if ( ! check_expr_and_wrap_for_op(erc, classad::Operation::LOGICAL_OR_OP)) {
			push_error(stderr, "%s=%s is invalid, it must be a boolean expression.\n", SUBMIT_KEY_OnExitRemoveCheck, erc.c_str());
			ABORT_AND_RETURN( 1 );
		}
		onexitrm += " || ";
		onexitrm += erc;
	}
	// Insert the final OnExitRemove expression into the job
	AssignJobExpr(ATTR_ON_EXIT_REMOVE_CHECK, onexitrm.c_str());
	RETURN_IF_ABORT();

	return 0;
}


/** Given a universe in string form, return the number

Passing a universe in as a null terminated string in univ.  This can be
a case-insensitive word ("standard", "java"), or the associated number (1, 7).
Returns the integer of the universe.  In the event a given universe is not
understood, returns 0.

(The "Ex"tra functionality over CondorUniverseNumber is that it will
handle a string of "1".  This is primarily included for backward compatility
with the old icky way of specifying a Remote_Universe.
*/
static int CondorUniverseNumberEx(const char * univ)
{
	if( univ == 0 ) {
		return 0;
	}

	if( atoi(univ) != 0) {
		return atoi(univ);
	}

	return CondorUniverseNumber(univ);
}

static const char * check_docker_image(char * docker_image)
{
	// trim leading & trailing whitespace and remove surrounding "" if any.
	docker_image = trim_and_strip_quotes_in_place(docker_image);

	// TODO: add code here to validate docker image argument (if possible)
	return docker_image;
}

static const char * check_container_image(char * container_image, bool &valid)
{
	// trim leading & trailing whitespace and remove surrounding "" if any.
	container_image = trim_and_strip_quotes_in_place(container_image);

	std::array<std::string, 3> invalid_prefixes {"instance://", "library://", "shub://"};
	for (auto &prefix : invalid_prefixes) {
		std::string image_str = container_image ? container_image : "";
		if (image_str.starts_with(prefix)) {
			valid = false;
			return container_image;
		}
	}

	if (container_image == nullptr) {
		valid = false;
	}
	return container_image;
}


int SubmitHash::SetExecutable()
{
	RETURN_IF_ABORT();
	bool	transfer_it = true;
	bool	ignore_it = false;
	bool	empty_job_exe = false; // set to true when there is no executable for an interactive job
	char	*ename = NULL;
	char	*macro_value = NULL;
	_submit_file_role role = SFR_EXECUTABLE;
	std::string	full_ename;

	YourStringNoCase gridType(JobGridType.c_str());

	// In vm universe and ec2/gce grid jobs, 'Executable'
	// parameter is not a real file but just the name of job.
	if ( JobUniverse == CONDOR_UNIVERSE_VM ||
		 ( JobUniverse == CONDOR_UNIVERSE_GRID &&
		   ( gridType == "ec2" ||
			 gridType == "gce"  ||
			 gridType == "azure" ) ) ) {
		ignore_it = true;
		role = SFR_PSEUDO_EXECUTABLE;
	}

	if (IsDockerJob) {
		auto_free_ptr docker_image(submit_param(SUBMIT_KEY_DockerImage, ATTR_DOCKER_IMAGE));
		if (docker_image) {
			const char * image = check_docker_image(docker_image.ptr());
			if (! image || ! image[0]) {
				push_error(stderr, "'%s' is not a valid docker_image\n", docker_image.ptr());
				ABORT_AND_RETURN(1);
			}
			AssignJobString(ATTR_DOCKER_IMAGE, image);
		} else if ( ! job->Lookup(ATTR_DOCKER_IMAGE)) {
			push_error(stderr, "docker jobs require a docker_image\n");
			ABORT_AND_RETURN(1);
		}
		role = SFR_PSEUDO_EXECUTABLE;
	}

	if (IsContainerJob) {
		// container universe also allows docker_image to force a docker image to be used.
		// Note that in the normal late materialization case, neither image command will be present
		// by the time we materialize ProcId > 0, that just means that the image is the same for all jobs
		auto_free_ptr docker_image(submit_param(SUBMIT_KEY_DockerImage, ATTR_DOCKER_IMAGE));
		if (docker_image) {
			const char * image = check_docker_image(docker_image.ptr());
			if (! image || ! image[0]) {
				push_error(stderr, "'%s' is not a valid docker_image for container universe\n", docker_image.ptr());
				ABORT_AND_RETURN(1);
			}
			AssignJobString(ATTR_DOCKER_IMAGE, image);
		}
		auto_free_ptr container_image(submit_param(SUBMIT_KEY_ContainerImage, ATTR_CONTAINER_IMAGE));
		if (container_image) {
			bool valid = true;
			const char * image = check_container_image(container_image.ptr(), valid);
			if (! image || ! image[0] || !valid) {
				push_error(stderr, "'%s' is not a valid container image\n", container_image.ptr());
				ABORT_AND_RETURN(1);
			}
			AssignJobString(ATTR_CONTAINER_IMAGE, image);

			ContainerImageType image_type = image_type_from_string(image);
			switch (image_type) {
			case ContainerImageType::DockerRepo:
				AssignJobVal(ATTR_WANT_DOCKER_IMAGE, true);
				break;
			case ContainerImageType::SIF:
				AssignJobVal(ATTR_WANT_SIF,true);
				break;
			case ContainerImageType::SandboxImage:
			default: // default should be unreachable...
				AssignJobVal(ATTR_WANT_SANDBOX_IMAGE, true);
				break;
			}

		} else if (!job->Lookup(ATTR_CONTAINER_IMAGE) && !job->Lookup(ATTR_DOCKER_IMAGE)) {
			push_error(stderr, "container jobs require a container_image or docker_image\n");
			ABORT_AND_RETURN(1);
		}
		role = SFR_PSEUDO_EXECUTABLE;
	}

	ename = submit_param( SUBMIT_KEY_Executable, ATTR_JOB_CMD );
	if ( ! ename && IsInteractiveJob) {
		ename = submit_param(SUBMIT_KEY_INTERACTIVE_Executable);
		empty_job_exe = true;
	}
	if( ename == NULL ) {
		// if no executable keyword, but the job already has an executable we are done.
		if (job->Lookup(ATTR_JOB_CMD)) {
			return abort_code;
		}
		/*
		if (ignore_it || IsDockerJob) {
			// the Cmd attribute has no value, and it's ok to have no exe here
			// so set the value to ""
			AssignJobString(ATTR_JOB_CMD, "");
			return abort_code;
		}
		*/
		if (IsDockerJob || IsContainerJob) {
			// neither docker jobs nor conatiner jobs require an executable.
			ignore_it = true;
			role = SFR_PSEUDO_EXECUTABLE;
		} else {
			push_error(stderr, "No '%s' parameter was provided\n", SUBMIT_KEY_Executable);
			ABORT_AND_RETURN( 1 );
		}
	}

	macro_value = submit_param( SUBMIT_KEY_TransferExecutable, ATTR_TRANSFER_EXECUTABLE );
	if ( macro_value ) {
		if ( macro_value[0] == 'F' || macro_value[0] == 'f' ) {
			AssignJobVal(ATTR_TRANSFER_EXECUTABLE, false);
			transfer_it = false;
		}
		free( macro_value );
	} else {
		// For Docker Universe, if xfer_exe not set at all, and we have an exe
		// heuristically set xfer_exe to false if is a absolute path
		if ((IsDockerJob || IsContainerJob)  && ename && ename[0] == '/') {
			AssignJobVal(ATTR_TRANSFER_EXECUTABLE, false);
			transfer_it = false;
			ignore_it = true;
		}
	}

	if ( ignore_it ) {
		if( transfer_it == true ) {
			AssignJobVal(ATTR_TRANSFER_EXECUTABLE, false);
			transfer_it = false;
		}
	}

	// If we're not transfering the executable, leave a relative pathname
	// unresolved. This is mainly important for the Globus universe.
	if ( transfer_it ) {
		full_ename = full_path( ename, false );
	} else {
		full_ename = ename ? ename : "";
	}
	if ( !ignore_it ) {
		check_and_universalize_path(full_ename);
	}

	// for interactive jobs, we want to swap out the executable for one
	// that just waits for the interactive connection
	auto_free_ptr icmd(submit_param(SUBMIT_KEY_INTERACTIVE_Executable));
	if (IsInteractiveJob && icmd) {
		bool is_transfer_exe = true;
		job->LookupBool(ATTR_TRANSFER_EXECUTABLE, is_transfer_exe);
		// the file transfer object will always transfer what is in ATTR_ORIG_JOB_CMD
		// but we *don't* want to interactive exe to be transferred, so we stuff
		// the existing exe into a new job attribute and turn off transfer executable
		if (is_transfer_exe) {
			if ( ! empty_job_exe) AssignJobString (ATTR_ORIG_JOB_CMD, full_ename.c_str());
			AssignJobVal(ATTR_TRANSFER_EXECUTABLE, false);
		}
		full_ename = icmd.ptr();
	}

	AssignJobString (ATTR_JOB_CMD, full_ename.c_str());

	if (FnCheckFile) {
		int rval = FnCheckFile(CheckFileArg, this, role, ename, (transfer_it ? 1 : 0));
		if (rval) { 
			if (ename) free(ename);
			ABORT_AND_RETURN( rval );
		}
	}
	if (ename) free(ename);
	return 0;
}


static bool mightTransfer( int universe )
{
	switch( universe ) {
	case CONDOR_UNIVERSE_VANILLA:
	case CONDOR_UNIVERSE_MPI:
	case CONDOR_UNIVERSE_PARALLEL:
	case CONDOR_UNIVERSE_JAVA:
	case CONDOR_UNIVERSE_VM:
		return true;
		break;
	default:
		return false;
		break;
	}
	return false;
}


// Universe is immutable and must be the same for all jobs in a cluster
// So this function is only called for ProcId <= 0  (cluster ad and first proc ad)
int SubmitHash::SetUniverse()
{
	RETURN_IF_ABORT();
	std::string buffer;

	auto_free_ptr univ(submit_param(SUBMIT_KEY_Universe, ATTR_JOB_UNIVERSE));
	if ( ! univ) {
		// get a default universe from the config file
		univ.set(param("DEFAULT_UNIVERSE"));
	}

	IsDockerJob = false;
	IsContainerJob = false;

	JobUniverse = 0;
	JobGridType.clear();
	VMType.clear();

	// ---------- WARNING --- WARNING ---- WARNING ---- WARNING ---- WARNING ------
	//  TJ sez.  do not add code that looks at submit keywords here!
	//  Most submit keywords are *not* present in the late materialization SubmitHash
	//  Also this method is called only for ProcId <= 0
	// ---------- WARNING --- WARNING ---- WARNING ---- WARNING ---- WARNING ------

	if (univ) {
		JobUniverse = CondorUniverseNumberEx(univ.ptr());
		if ( ! JobUniverse) {
			// maybe it's a topping?
			if (MATCH == strcasecmp(univ.ptr(), "docker")) {
				JobUniverse = CONDOR_UNIVERSE_VANILLA;
				IsDockerJob = true;
			}
			// maybe it is the "container" topping?

			if (MATCH == strcasecmp(univ.ptr(), "container")) {
				JobUniverse = CONDOR_UNIVERSE_VANILLA;
				IsContainerJob = true;
			}
		}
	} else {
		// if nothing else, it must be a vanilla universe
		//  *changed from "standard" for 7.2.0*
		JobUniverse = CONDOR_UNIVERSE_VANILLA;
	}

	// set IsDockerJob or IsContainerJob and do submit time checks
	// for mismatch between universe topping and image declaration
	if (clusterAd) {
		// when materializing in the schedd, we just want to set the SubmitHash variables.
		// error checks have already happened.
		IsContainerJob = clusterAd->Lookup(ATTR_CONTAINER_IMAGE) || clusterAd->Lookup(ATTR_WANT_CONTAINER);
		if ( ! IsContainerJob) {
			IsDockerJob = clusterAd->Lookup(ATTR_DOCKER_IMAGE) != nullptr;
		}
	} else if ((JobUniverse == CONDOR_UNIVERSE_VANILLA) || (JobUniverse == CONDOR_UNIVERSE_LOCAL)) {
		auto_free_ptr containerImg(submit_param(SUBMIT_KEY_ContainerImage, ATTR_CONTAINER_IMAGE));
		if (IsDockerJob) {
			// universe=docker does not allow the use of container_image
			if (containerImg) {
				push_error(stderr, "docker universe does not allow use of container_image.\n");
				ABORT_AND_RETURN(1);
			}
		} else {
			// Universe=container or Universe=vanilla or universe not set
			// allow either docker_image or container_image but not both
			auto_free_ptr dockerImg(submit_param(SUBMIT_KEY_DockerImage, ATTR_DOCKER_IMAGE));
			if (dockerImg && containerImg) {
				push_error(stderr, "cannot declare both docker_image and container_image\n");
				ABORT_AND_RETURN(1);
			} else if (dockerImg || containerImg) {
				// if any image is specified we have implicit container universe
				IsContainerJob = true; // in case this is not already set
				if (dockerImg) {
					// set a job attr for Universe=container but docker_image is used instead of container_image
					AssignJobVal(ATTR_WANT_DOCKER_IMAGE, true);
				}
			}
		}
	}

	// set the universe into the job
	AssignJobVal(ATTR_JOB_UNIVERSE, JobUniverse);

	// set the Remote_Universe and Remote_Remote_Universe (if any)
	auto_free_ptr remote_univ(submit_param(SUBMIT_KEY_REMOTE_PREFIX SUBMIT_KEY_Universe,
		                                   SUBMIT_KEY_REMOTE_PREFIX ATTR_JOB_UNIVERSE));
	if (remote_univ) {
		int univ = CondorUniverseNumberEx(remote_univ);
		if ( ! univ) {
			push_error(stderr, "Unknown Remote_Universe of '%s' specified\n", remote_univ.ptr());
			ABORT_AND_RETURN(1);
		}
		AssignJobVal(SUBMIT_KEY_REMOTE_PREFIX ATTR_JOB_UNIVERSE, univ);
	}
	remote_univ.set(submit_param(SUBMIT_KEY_REMOTE_PREFIX SUBMIT_KEY_REMOTE_PREFIX SUBMIT_KEY_Universe,
		                         SUBMIT_KEY_REMOTE_PREFIX SUBMIT_KEY_REMOTE_PREFIX ATTR_JOB_UNIVERSE));
	if (remote_univ) {
		int univ = CondorUniverseNumberEx(remote_univ);
		if (! univ) {
			push_error(stderr, "Unknown Remote_Remote_Universe of '%s' specified\n", remote_univ.ptr());
			ABORT_AND_RETURN(1);
		}
		AssignJobVal(SUBMIT_KEY_REMOTE_PREFIX SUBMIT_KEY_REMOTE_PREFIX ATTR_JOB_UNIVERSE, univ);
	}

	// we only check WantParallelScheduling when building the cluster ad (like universe)
	bool wantParallel = submit_param_bool(ATTR_WANT_PARALLEL_SCHEDULING, NULL, false);
	if (wantParallel) {
		AssignJobVal(ATTR_WANT_PARALLEL_SCHEDULING, true);
	}

	if (JobUniverse == CONDOR_UNIVERSE_JAVA) {
		return 0;
	}

	// for vanilla universe, we have some special cases for toppings...
	if ((JobUniverse == CONDOR_UNIVERSE_VANILLA)  || (JobUniverse == CONDOR_UNIVERSE_LOCAL)) {
		if (IsDockerJob) {
			// TODO: remove this when the docker starter no longer requires it.
			AssignJobVal(ATTR_WANT_DOCKER, true);
		}

		if (IsContainerJob) {
			AssignJobVal(ATTR_WANT_CONTAINER, true);
		}
		return 0;
	}

	// for "scheduler" or "local" or "parallel" universe, this is all we need to do
	if (JobUniverse == CONDOR_UNIVERSE_SCHEDULER ||
		JobUniverse == CONDOR_UNIVERSE_LOCAL ||
		JobUniverse == CONDOR_UNIVERSE_PARALLEL ||
		JobUniverse == CONDOR_UNIVERSE_MPI)
	{
		return 0;
	}


	// "globus" or "grid" universe
	if (JobUniverse == CONDOR_UNIVERSE_GRID) {

		//PRAGMA_REMIND("tj: can this code be removed and the code in SetGridParams used instead?")
		bool valid_grid_type = false;
		auto_free_ptr grid_resource(submit_param(SUBMIT_KEY_GridResource, ATTR_GRID_RESOURCE));
		if (grid_resource) {
			valid_grid_type = extract_gridtype(grid_resource, JobGridType);
		} else if (job->LookupString(ATTR_GRID_RESOURCE, buffer)) {
			valid_grid_type = extract_gridtype(buffer.c_str(), JobGridType);
		} else if (clusterAd && clusterAd->LookupString(ATTR_GRID_RESOURCE, buffer)) {
			valid_grid_type = extract_gridtype(buffer.c_str(), JobGridType);
		} else {
			push_error(stderr, SUBMIT_KEY_GridResource " attribute not defined for grid universe job\n");
			ABORT_AND_RETURN(1);
		}

		if ( ! valid_grid_type) {
			push_error(stderr, "Invalid value '%s' for grid type\n"
				"Must be one of: condor, batch, arc, ec2, gce, or azure\n",
				JobGridType.c_str());
			ABORT_AND_RETURN(1);
		}

		return 0;
	};


	if (JobUniverse == CONDOR_UNIVERSE_VM) {

		//PRAGMA_REMIND("tj: move this to ReportCommonMistakes")

			// also lookup checkpoint an network so we can force file transfer submit knobs.
		bool VMCheckpoint = submit_param_bool(SUBMIT_KEY_VM_Checkpoint, ATTR_JOB_VM_CHECKPOINT, false);
		if( VMCheckpoint ) {
			bool VMNetworking = submit_param_bool(SUBMIT_KEY_VM_Networking, ATTR_JOB_VM_NETWORKING, false);
			if( VMNetworking ) {
				/*
				 * User explicitly requested vm_checkpoint = true, 
				 * but they also turned on vm_networking, 
				 * For now, vm_networking is not conflict with vm_checkpoint.
				 * If user still wants to use both vm_networking 
				 * and vm_checkpoint, they explicitly need to define 
				 * when_to_transfer_output = ON_EXIT_OR_EVICT.
				 */
				FileTransferOutput_t when_output = FTO_NONE;
				auto_free_ptr vm_tmp(submit_param( ATTR_WHEN_TO_TRANSFER_OUTPUT, SUBMIT_KEY_WhenToTransferOutput ));
				if ( vm_tmp ) {
					when_output = getFileTransferOutputNum(vm_tmp.ptr());
				}
				if( when_output != FTO_ON_EXIT_OR_EVICT ) {
					std::string err_msg;
					err_msg = "\nERROR: You explicitly requested "
						"both VM checkpoint and VM networking. "
						"However, VM networking is currently conflict "
						"with VM checkpoint. If you still want to use "
						"both VM networking and VM checkpoint, "
						"you explicitly must define "
						"\"when_to_transfer_output = ON_EXIT_OR_EVICT\"\n";
					print_wrapped_text( err_msg.c_str(), stderr );
					ABORT_AND_RETURN( 1 );
				}
			}
			// For vm checkpoint, we turn on condor file transfer
			set_submit_param( ATTR_SHOULD_TRANSFER_FILES, "YES");
			set_submit_param( ATTR_WHEN_TO_TRANSFER_OUTPUT, "ON_EXIT_OR_EVICT");
		} else {
			// Even if we don't use vm_checkpoint, 
			// we always turn on condor file transfer for VM universe.
			// Here there are several reasons.
			// For example, because we may use snapshot disks in vmware, 
			// those snapshot disks need to be transferred back 
			// to this submit machine.
			// For another example, a job user want to transfer vm_cdrom_files 
			// but doesn't want to transfer disk files.
			// If we need the same file system domain, 
			// we will add the requirement of file system domain later as well.
			set_submit_param( ATTR_SHOULD_TRANSFER_FILES, "YES");
			set_submit_param( ATTR_WHEN_TO_TRANSFER_OUTPUT, "ON_EXIT");
		}

		return 0;
	};

	// If we get to here, this is an unknown or unsupported universe.
	if (univ && ! JobUniverse) {
		push_error(stderr, "I don't know about the '%s' universe.\n", univ.ptr());
		ABORT_AND_RETURN( 1 );
	} else if (JobUniverse) {
		push_error(stderr, "'%s' is not a supported universe.\n", CondorUniverseNameUcFirst(JobUniverse));
		ABORT_AND_RETURN( 1 );
	}

	return 0;
}

int SubmitHash::SetParallelParams()
{
	RETURN_IF_ABORT();

	bool wantParallel = false;
	job->LookupBool(ATTR_WANT_PARALLEL_SCHEDULING, wantParallel);
 
	if (JobUniverse == CONDOR_UNIVERSE_MPI ||
		JobUniverse == CONDOR_UNIVERSE_PARALLEL || wantParallel) {

		auto_free_ptr mach_count(submit_param(SUBMIT_KEY_MachineCount, ATTR_MACHINE_COUNT));
		if( ! mach_count ) { 
				// try an alternate name
			mach_count.set(submit_param(SUBMIT_KEY_NodeCount, SUBMIT_KEY_NodeCountAlt));
		}
		if (mach_count) {
			int tmp = atoi(mach_count);
			AssignJobVal(ATTR_MIN_HOSTS, tmp);
			AssignJobVal(ATTR_MAX_HOSTS, tmp);
		}
		else if ( ! job->Lookup(ATTR_MAX_HOSTS)) {
			push_error(stderr, "No machine_count specified!\n" );
			ABORT_AND_RETURN( 1 );
		}

		// to preserve pre 8.9 behavior. when building the cluster ad, set request_cpus for parallel jobs to 1
		// this will get overwritten by SetRequestCpus if the submit actually has a request_cpus keyword
		// but it will NOT be overwritten by JOB_DEFAULT_REQUESTCPUS
		if ( ! clusterAd) {
			AssignJobVal(ATTR_REQUEST_CPUS, 1);
		}
	}

	if (JobUniverse == CONDOR_UNIVERSE_PARALLEL && ! clusterAd) {
		AssignJobVal(ATTR_WANT_IO_PROXY, true);
		AssignJobVal(ATTR_JOB_REQUIRES_SANDBOX, true);
	}

	return 0;
}

/* This function is used to handle submit file commands that are inserted
 * into the job ClassAd verbatim, with no special treatment.
 */

static const SimpleSubmitKeyword prunable_keywords[] = {
	// formerly SetSimpleJobExprs
	{SUBMIT_KEY_NextJobStartDelay, ATTR_NEXT_JOB_START_DELAY, SimpleSubmitKeyword::f_as_expr},
	{SUBMIT_KEY_KeepClaimIdle, ATTR_JOB_KEEP_CLAIM_IDLE, SimpleSubmitKeyword::f_as_expr},
	{SUBMIT_KEY_JobAdInformationAttrs, ATTR_JOB_AD_INFORMATION_ATTRS, SimpleSubmitKeyword::f_as_string},
	{SUBMIT_KEY_ULogExecuteEventAttrs, ATTR_ULOG_EXECUTE_EVENT_ATTRS, SimpleSubmitKeyword::f_as_string},
	{SUBMIT_KEY_JobMaterializeMaxIdle, ATTR_JOB_MATERIALIZE_MAX_IDLE, SimpleSubmitKeyword::f_as_expr},
	{SUBMIT_KEY_JobMaterializeMaxIdleAlt, ATTR_JOB_MATERIALIZE_MAX_IDLE, SimpleSubmitKeyword::f_as_expr | SimpleSubmitKeyword::f_alt_name},
	{SUBMIT_KEY_DockerNetworkType, ATTR_DOCKER_NETWORK_TYPE, SimpleSubmitKeyword::f_as_string},
	{SUBMIT_KEY_DockerPullPolicy, ATTR_DOCKER_PULL_POLICY, SimpleSubmitKeyword::f_as_string},
	{SUBMIT_KEY_DockerOverrideEntrypoint, ATTR_DOCKER_OVERRIDE_ENTRYPOINT, SimpleSubmitKeyword::f_as_bool},
	{SUBMIT_KEY_ContainerTargetDir, ATTR_CONTAINER_TARGET_DIR, SimpleSubmitKeyword::f_as_string | SimpleSubmitKeyword::f_strip_quotes},
	{SUBMIT_KEY_TransferContainer, ATTR_TRANSFER_CONTAINER, SimpleSubmitKeyword::f_as_bool},
	{SUBMIT_KEY_TransferPlugins, ATTR_TRANSFER_PLUGINS, SimpleSubmitKeyword::f_as_string},
	{SUBMIT_KEY_WantIoProxy, ATTR_WANT_IO_PROXY, SimpleSubmitKeyword::f_as_bool},
	{SUBMIT_KEY_StarterDebug, ATTR_JOB_STARTER_DEBUG, SimpleSubmitKeyword::f_as_string | SimpleSubmitKeyword::f_strip_quotes},
	{SUBMIT_KEY_StarterLog, ATTR_JOB_STARTER_LOG, SimpleSubmitKeyword::f_as_string | SimpleSubmitKeyword::f_strip_quotes | SimpleSubmitKeyword::f_logfile},

	// formerly SetJobMachineAttrs
	{SUBMIT_KEY_JobMachineAttrs, ATTR_JOB_MACHINE_ATTRS, SimpleSubmitKeyword::f_as_string},
	{SUBMIT_KEY_JobMachineAttrsHistoryLength, ATTR_JOB_MACHINE_ATTRS_HISTORY_LENGTH, SimpleSubmitKeyword::f_as_int},

	// formerly SetNotifyUser
	{SUBMIT_KEY_NotifyUser, ATTR_NOTIFY_USER, SimpleSubmitKeyword::f_as_string},
	// formerly SetEmailAttributes
	{SUBMIT_KEY_EmailAttributes, ATTR_EMAIL_ATTRIBUTES, SimpleSubmitKeyword::f_as_string | SimpleSubmitKeyword::f_as_list},
	// formerly SetRemoteInitialDir
	{SUBMIT_KEY_RemoteInitialDir, ATTR_JOB_REMOTE_IWD, SimpleSubmitKeyword::f_as_string},
	// formerly SetRemoteAttrs (2 levels of remoteness hard coded here)
	{SUBMIT_KEY_REMOTE_PREFIX SUBMIT_KEY_GridResource,  SUBMIT_KEY_REMOTE_PREFIX ATTR_GRID_RESOURCE, SimpleSubmitKeyword::f_as_string},
	{SUBMIT_KEY_REMOTE_PREFIX SUBMIT_KEY_REMOTE_PREFIX SUBMIT_KEY_GridResource, SUBMIT_KEY_REMOTE_PREFIX SUBMIT_KEY_REMOTE_PREFIX ATTR_GRID_RESOURCE, SimpleSubmitKeyword::f_as_string},

	// formerly SetOutputDestination
	{SUBMIT_KEY_OutputDestination, ATTR_OUTPUT_DESTINATION, SimpleSubmitKeyword::f_as_string},
	// formerly SetWantGracefulRemoval
	{SUBMIT_KEY_WantGracefulRemoval, ATTR_WANT_GRACEFUL_REMOVAL, SimpleSubmitKeyword::f_as_expr},
	// formerly SetJobMaxVacateTime
	{SUBMIT_KEY_JobMaxVacateTime, ATTR_JOB_MAX_VACATE_TIME, SimpleSubmitKeyword::f_as_expr},
	// formerly SetEncryptExecuteDir
	{SUBMIT_KEY_EncryptExecuteDir, ATTR_ENCRYPT_EXECUTE_DIRECTORY, SimpleSubmitKeyword::f_as_bool},
	// formerly SetPerFileEncryption
	{SUBMIT_KEY_EncryptInputFiles, ATTR_ENCRYPT_INPUT_FILES, SimpleSubmitKeyword::f_as_string},
	{SUBMIT_KEY_EncryptOutputFiles, ATTR_ENCRYPT_OUTPUT_FILES, SimpleSubmitKeyword::f_as_string},
	{SUBMIT_KEY_DontEncryptInputFiles, ATTR_DONT_ENCRYPT_INPUT_FILES, SimpleSubmitKeyword::f_as_string},
	{SUBMIT_KEY_DontEncryptOutputFiles, ATTR_DONT_ENCRYPT_OUTPUT_FILES, SimpleSubmitKeyword::f_as_string},
	// formerly SetLoadProfile
	{SUBMIT_KEY_LoadProfile,  ATTR_JOB_LOAD_PROFILE, SimpleSubmitKeyword::f_as_bool},
	// formerly SetFileOptions
	{SUBMIT_KEY_FileRemaps, ATTR_FILE_REMAPS, SimpleSubmitKeyword::f_as_expr}, // TODO: should this be a string rather than an expression?
	{SUBMIT_KEY_BufferFiles, ATTR_BUFFER_FILES, SimpleSubmitKeyword::f_as_expr},
	{SUBMIT_KEY_BufferSize, ATTR_BUFFER_SIZE, SimpleSubmitKeyword::f_as_expr},
	{SUBMIT_KEY_BufferBlockSize, ATTR_BUFFER_BLOCK_SIZE, SimpleSubmitKeyword::f_as_expr},
	// formerly SetFetchFiles
	{SUBMIT_KEY_FetchFiles, ATTR_FETCH_FILES, SimpleSubmitKeyword::f_as_string},
	// formerly SetCompressFiles
	{SUBMIT_KEY_CompressFiles, ATTR_COMPRESS_FILES, SimpleSubmitKeyword::f_as_string},
	// formerly SetAppendFiles
	{SUBMIT_KEY_AppendFiles, ATTR_APPEND_FILES, SimpleSubmitKeyword::f_as_string},
	// formerly SetLocalFiles
	{SUBMIT_KEY_LocalFiles, ATTR_LOCAL_FILES, SimpleSubmitKeyword::f_as_string},
	// formerly SetUserLog
	{SUBMIT_KEY_UserLogFile, ATTR_ULOG_FILE, SimpleSubmitKeyword::f_as_string | SimpleSubmitKeyword::f_logfile},
	{SUBMIT_KEY_DagmanLogFile, ATTR_DAGMAN_WORKFLOW_LOG, SimpleSubmitKeyword::f_as_string | SimpleSubmitKeyword::f_logfile},
	{SUBMIT_KEY_UserLogUseXML, ATTR_ULOG_USE_XML, SimpleSubmitKeyword::f_as_bool},

	// formerly SetNoopJob
	{SUBMIT_KEY_Noop, ATTR_JOB_NOOP, SimpleSubmitKeyword::f_as_expr},
	{SUBMIT_KEY_NoopExitSignal, ATTR_JOB_NOOP_EXIT_SIGNAL, SimpleSubmitKeyword::f_as_expr},
	{SUBMIT_KEY_NoopExitCode, ATTR_JOB_NOOP_EXIT_CODE, SimpleSubmitKeyword::f_as_expr},
	// formerly SetDAGNodeName
	{ATTR_DAG_NODE_NAME_ALT, ATTR_DAG_NODE_NAME, SimpleSubmitKeyword::f_as_string},
	// formerly SetMatchListLen
	{SUBMIT_KEY_LastMatchListLength, ATTR_LAST_MATCH_LIST_LENGTH, SimpleSubmitKeyword::f_as_int},
	// formerly SetDAGManJobId
	{SUBMIT_KEY_DAGManJobId, ATTR_DAGMAN_JOB_ID, SimpleSubmitKeyword::f_as_uint},
	// formerly SetLogNotes
	{SUBMIT_KEY_LogNotesCommand, ATTR_SUBMIT_EVENT_NOTES, SimpleSubmitKeyword::f_as_string},
	// formerly SetUserNotes
	{SUBMIT_KEY_UserNotesCommand, ATTR_SUBMIT_EVENT_USER_NOTES, SimpleSubmitKeyword::f_as_string},
	// formerly SetStackSize
	{SUBMIT_KEY_StackSize, ATTR_STACK_SIZE, SimpleSubmitKeyword::f_as_expr},
	// formerly SetJarFiles
	{SUBMIT_KEY_JarFiles, ATTR_JAR_FILES, SimpleSubmitKeyword::f_as_string},
	// formerly SetParallelStartupScripts
	{SUBMIT_KEY_ParallelScriptShadow, ATTR_PARALLEL_SCRIPT_SHADOW, SimpleSubmitKeyword::f_as_string},
	{SUBMIT_KEY_ParallelScriptStarter, ATTR_PARALLEL_SCRIPT_STARTER, SimpleSubmitKeyword::f_as_string},
	// formerly SetCronTab
	{SUBMIT_KEY_CronMinute, ATTR_CRON_MINUTES, SimpleSubmitKeyword::f_as_string},
	{SUBMIT_KEY_CronHour, ATTR_CRON_HOURS, SimpleSubmitKeyword::f_as_string},
	{SUBMIT_KEY_CronDayOfMonth, ATTR_CRON_DAYS_OF_MONTH, SimpleSubmitKeyword::f_as_string},
	{SUBMIT_KEY_CronMonth, ATTR_CRON_MONTHS, SimpleSubmitKeyword::f_as_string},
	{SUBMIT_KEY_CronDayOfWeek, ATTR_CRON_DAYS_OF_WEEK, SimpleSubmitKeyword::f_as_string},
	// formerly SetDescription
	{SUBMIT_KEY_Description, ATTR_JOB_DESCRIPTION, SimpleSubmitKeyword::f_as_string},
	{SUBMIT_KEY_BatchName, ATTR_JOB_BATCH_NAME, SimpleSubmitKeyword::f_as_string | SimpleSubmitKeyword::f_strip_quotes},
	{SUBMIT_KEY_BatchId, ATTR_JOB_BATCH_ID, SimpleSubmitKeyword::f_as_string | SimpleSubmitKeyword::f_strip_quotes},
	#ifdef NO_DEPRECATE_NICE_USER
	// formerly SetNiceUser
	{SUBMIT_KEY_NiceUser, ATTR_NICE_USER, SimpleSubmitKeyword::f_as_bool},
	#endif
	// formerly SetMaxJobRetirementTime
	{SUBMIT_KEY_MaxJobRetirementTime, ATTR_MAX_JOB_RETIREMENT_TIME, SimpleSubmitKeyword::f_as_expr},
	// formerly SetJobLease
	{SUBMIT_KEY_JobLeaseDuration, ATTR_JOB_LEASE_DURATION, SimpleSubmitKeyword::f_as_expr},
	// formerly SetCoreSize.  NOTE: formerly ATTR_CORE_SIZE was looked up before SUBMIT_KEY_CoreSize
	{SUBMIT_KEY_CoreSize, ATTR_CORE_SIZE, SimpleSubmitKeyword::f_as_int},
	// formerly SetPrio
	{SUBMIT_KEY_Priority, ATTR_JOB_PRIO, SimpleSubmitKeyword::f_as_int},
	{SUBMIT_KEY_Prio, ATTR_JOB_PRIO, SimpleSubmitKeyword::f_as_int | SimpleSubmitKeyword::f_alt_name},
	// formerly SetRunAsOwner
	{SUBMIT_KEY_RunAsOwner, ATTR_JOB_RUNAS_OWNER, SimpleSubmitKeyword::f_as_bool},
	// formerly SetTransferFiles
	{SUBMIT_KEY_MaxTransferInputMB, ATTR_MAX_TRANSFER_INPUT_MB, SimpleSubmitKeyword::f_as_expr},
	{SUBMIT_KEY_MaxTransferOutputMB, ATTR_MAX_TRANSFER_OUTPUT_MB, SimpleSubmitKeyword::f_as_expr},

	{SUBMIT_KEY_ManifestDesired, ATTR_JOB_MANIFEST_DESIRED, SimpleSubmitKeyword::f_as_bool},
	{SUBMIT_KEY_ManifestDir, ATTR_JOB_MANIFEST_DIR, SimpleSubmitKeyword::f_as_string},

	// Self-checkpointing
	{SUBMIT_KEY_CheckpointExitCode, ATTR_CHECKPOINT_EXIT_CODE, SimpleSubmitKeyword::f_as_int },
	{SUBMIT_KEY_CheckpointDestination, ATTR_JOB_CHECKPOINT_DESTINATION, SimpleSubmitKeyword::f_as_string},

	// Presigned S3 URLs
	{SUBMIT_KEY_AWSRegion, ATTR_AWS_REGION, SimpleSubmitKeyword::f_as_string},
	{SUBMIT_KEY_AWSAccessKeyIdFile, ATTR_EC2_ACCESS_KEY_ID, SimpleSubmitKeyword::f_as_string},
	{SUBMIT_KEY_AWSSecretAccessKeyFile, ATTR_EC2_SECRET_ACCESS_KEY, SimpleSubmitKeyword::f_as_string},

	// Simple aliases for now; will eventually be their own thing.
	{SUBMIT_KEY_S3AccessKeyIdFile, ATTR_EC2_ACCESS_KEY_ID, SimpleSubmitKeyword::f_as_string},
	{SUBMIT_KEY_S3SecretAccessKeyFile, ATTR_EC2_SECRET_ACCESS_KEY, SimpleSubmitKeyword::f_as_string},
	{SUBMIT_KEY_GSAccessKeyIdFile, ATTR_EC2_ACCESS_KEY_ID, SimpleSubmitKeyword::f_as_string},
	{SUBMIT_KEY_GSSecretAccessKeyFile, ATTR_EC2_SECRET_ACCESS_KEY, SimpleSubmitKeyword::f_as_string},

	// EraseOutputAndErrorOnRestart only applies when when_to_transfer_output
	// is ON_EXIT_OR_EVICT, which we may want to warn people about.
	{SUBMIT_KEY_EraseOutputAndErrorOnRestart, ATTR_DONT_APPEND, SimpleSubmitKeyword::f_as_bool},

	// The only special processing that the checkpoint files list requires
	// is handled by SetRequirements().
	{SUBMIT_KEY_TransferCheckpointFiles, ATTR_CHECKPOINT_FILES, SimpleSubmitKeyword::f_as_string },
	{SUBMIT_KEY_PreserveRelativePaths, ATTR_PRESERVE_RELATIVE_PATHS, SimpleSubmitKeyword::f_as_bool },

	// The special processing for require_cuda_version is in SetRequirements().
	{SUBMIT_KEY_CUDAVersion, ATTR_CUDA_VERSION, SimpleSubmitKeyword::f_as_string },

	// Dataflow jobs
	{SUBMIT_KEY_SkipIfDataflow, ATTR_SKIP_IF_DATAFLOW, SimpleSubmitKeyword::f_as_bool },

	{SUBMIT_KEY_AllowedJobDuration, ATTR_JOB_ALLOWED_JOB_DURATION, SimpleSubmitKeyword::f_as_expr},
	{SUBMIT_KEY_AllowedExecuteDuration, ATTR_JOB_ALLOWED_EXECUTE_DURATION, SimpleSubmitKeyword::f_as_expr},

	{SUBMIT_KEY_JobSet, ATTR_JOB_SET_NAME, SimpleSubmitKeyword::f_as_string | SimpleSubmitKeyword::f_strip_quotes},

	// items declared above this banner are inserted by SetSimpleJobExprs
	// -- SPECIAL HANDLING REQUIRED FOR THESE ---
	// items declared below this banner are inserted by the various SetXXX methods

	// invoke SetExecutable
	{SUBMIT_KEY_ContainerImage, ATTR_CONTAINER_IMAGE, SimpleSubmitKeyword::f_as_string | SimpleSubmitKeyword::f_special_exe},
	{SUBMIT_KEY_DockerImage, ATTR_DOCKER_IMAGE, SimpleSubmitKeyword::f_as_string | SimpleSubmitKeyword::f_special_exe},
	{SUBMIT_KEY_Executable, ATTR_JOB_CMD, SimpleSubmitKeyword::f_as_string | SimpleSubmitKeyword::f_exefile | SimpleSubmitKeyword::f_special_exe},
	{SUBMIT_KEY_TransferExecutable, ATTR_TRANSFER_EXECUTABLE, SimpleSubmitKeyword::f_as_bool | SimpleSubmitKeyword::f_special_exe},
	// invoke SetArguments
	{SUBMIT_KEY_Arguments1, ATTR_JOB_ARGUMENTS1, SimpleSubmitKeyword::f_as_string | SimpleSubmitKeyword::f_special_args},
	{SUBMIT_KEY_Arguments2, NULL, SimpleSubmitKeyword::f_as_string | SimpleSubmitKeyword::f_alt_err | SimpleSubmitKeyword::f_special_args },
	{SUBMIT_CMD_AllowArgumentsV1, NULL, SimpleSubmitKeyword::f_as_string | SimpleSubmitKeyword::f_special_args},
	// invoke SetRequestResources
	{SUBMIT_KEY_RequestCpus, ATTR_REQUEST_CPUS, SimpleSubmitKeyword::f_as_expr | SimpleSubmitKeyword::f_special},
	{SUBMIT_KEY_RequestDisk, ATTR_REQUEST_DISK, SimpleSubmitKeyword::f_as_expr | SimpleSubmitKeyword::f_special},
	{SUBMIT_KEY_RequestMemory, ATTR_REQUEST_MEMORY, SimpleSubmitKeyword::f_as_expr | SimpleSubmitKeyword::f_special},
	{SUBMIT_KEY_RequestGpus, ATTR_REQUEST_GPUS, SimpleSubmitKeyword::f_as_expr | SimpleSubmitKeyword::f_special},
	{SUBMIT_KEY_GpusMinCapability, ATTR_GPUS_MIN_CAPABILITY, SimpleSubmitKeyword::f_as_expr | SimpleSubmitKeyword::f_special},
	{SUBMIT_KEY_GpusMaxCapability, ATTR_GPUS_MAX_CAPABILITY, SimpleSubmitKeyword::f_as_expr | SimpleSubmitKeyword::f_special},
	{SUBMIT_KEY_GpusMinMemory, ATTR_GPUS_MIN_MEMORY, SimpleSubmitKeyword::f_as_expr | SimpleSubmitKeyword::f_special},
	{SUBMIT_KEY_GpusMinRuntime, ATTR_GPUS_MIN_RUNTIME, SimpleSubmitKeyword::f_as_expr | SimpleSubmitKeyword::f_special},
	// disallow some custom resource tags that are likely to be mistaken attempts to constrain GPU properties
	{"request_gpu_memory", NULL, SimpleSubmitKeyword::f_error | SimpleSubmitKeyword::f_special},
	{"request_gpus_memory", NULL, SimpleSubmitKeyword::f_error | SimpleSubmitKeyword::f_special},

	// invoke SetGridParams
	{SUBMIT_KEY_GridResource, ATTR_GRID_RESOURCE, SimpleSubmitKeyword::f_as_string | SimpleSubmitKeyword::f_special_grid},
	{SUBMIT_KEY_ArcRte, ATTR_ARC_RTE, SimpleSubmitKeyword::f_as_string | SimpleSubmitKeyword::f_special_grid },
	{SUBMIT_KEY_BatchExtraSubmitArgs, ATTR_BATCH_EXTRA_SUBMIT_ARGS, SimpleSubmitKeyword::f_as_string | SimpleSubmitKeyword::f_special_grid },
	{SUBMIT_KEY_BatchProject, ATTR_BATCH_PROJECT, SimpleSubmitKeyword::f_as_string | SimpleSubmitKeyword::f_special_grid },
	{SUBMIT_KEY_BatchQueue, ATTR_BATCH_QUEUE, SimpleSubmitKeyword::f_as_string | SimpleSubmitKeyword::f_special_grid },
	{SUBMIT_KEY_BatchRuntime, ATTR_BATCH_RUNTIME, SimpleSubmitKeyword::f_as_expr | SimpleSubmitKeyword::f_special_grid },
	{SUBMIT_KEY_EC2AccessKeyId, ATTR_EC2_ACCESS_KEY_ID, SimpleSubmitKeyword::f_as_string | SimpleSubmitKeyword::f_special_grid },
	{SUBMIT_KEY_EC2SecretAccessKey, ATTR_EC2_SECRET_ACCESS_KEY, SimpleSubmitKeyword::f_as_string | SimpleSubmitKeyword::f_special_grid },
	{SUBMIT_KEY_EC2KeyPair, ATTR_EC2_KEY_PAIR, SimpleSubmitKeyword::f_as_string | SimpleSubmitKeyword::f_special_grid },
	{SUBMIT_KEY_EC2KeyPairAlt, ATTR_EC2_KEY_PAIR, SimpleSubmitKeyword::f_as_string | SimpleSubmitKeyword::f_special_grid },
	{SUBMIT_KEY_EC2KeyPairFile, ATTR_EC2_KEY_PAIR_FILE, SimpleSubmitKeyword::f_as_string | SimpleSubmitKeyword::f_special_grid },
	{SUBMIT_KEY_EC2KeyPairFileAlt, ATTR_EC2_KEY_PAIR_FILE, SimpleSubmitKeyword::f_as_string | SimpleSubmitKeyword::f_special_grid },
	{SUBMIT_KEY_EC2SecurityGroups, ATTR_EC2_SECURITY_GROUPS, SimpleSubmitKeyword::f_as_string | SimpleSubmitKeyword::f_special_grid },
	{SUBMIT_KEY_EC2SecurityIDs, ATTR_EC2_SECURITY_IDS, SimpleSubmitKeyword::f_as_string | SimpleSubmitKeyword::f_special_grid },
	{SUBMIT_KEY_EC2AmiID, ATTR_EC2_AMI_ID, SimpleSubmitKeyword::f_as_string | SimpleSubmitKeyword::f_special_grid },
	{SUBMIT_KEY_EC2InstanceType, ATTR_EC2_INSTANCE_TYPE, SimpleSubmitKeyword::f_as_string | SimpleSubmitKeyword::f_special_grid },
	{SUBMIT_KEY_EC2VpcSubnet, ATTR_EC2_VPC_SUBNET, SimpleSubmitKeyword::f_as_string | SimpleSubmitKeyword::f_special_grid },
	{SUBMIT_KEY_EC2VpcIP, ATTR_EC2_VPC_IP, SimpleSubmitKeyword::f_as_string | SimpleSubmitKeyword::f_special_grid },
	{SUBMIT_KEY_EC2ElasticIP, ATTR_EC2_ELASTIC_IP, SimpleSubmitKeyword::f_as_string | SimpleSubmitKeyword::f_special_grid },
	{SUBMIT_KEY_EC2AvailabilityZone, ATTR_EC2_AVAILABILITY_ZONE, SimpleSubmitKeyword::f_as_string | SimpleSubmitKeyword::f_special_grid },
	{SUBMIT_KEY_EC2EBSVolumes, ATTR_EC2_EBS_VOLUMES, SimpleSubmitKeyword::f_as_string | SimpleSubmitKeyword::f_special_grid },
	{SUBMIT_KEY_EC2SpotPrice, ATTR_EC2_SPOT_PRICE, SimpleSubmitKeyword::f_as_string | SimpleSubmitKeyword::f_special_grid },
	{SUBMIT_KEY_EC2BlockDeviceMapping, ATTR_EC2_BLOCK_DEVICE_MAPPING, SimpleSubmitKeyword::f_as_string | SimpleSubmitKeyword::f_special_grid },
	{SUBMIT_KEY_EC2UserData, ATTR_EC2_USER_DATA, SimpleSubmitKeyword::f_as_string | SimpleSubmitKeyword::f_special_grid },
	{SUBMIT_KEY_EC2UserDataFile, ATTR_EC2_USER_DATA_FILE, SimpleSubmitKeyword::f_as_string | SimpleSubmitKeyword::f_special_grid },
	{SUBMIT_KEY_EC2IamProfileArn, ATTR_EC2_IAM_PROFILE_ARN, SimpleSubmitKeyword::f_as_string | SimpleSubmitKeyword::f_special_grid },
	{SUBMIT_KEY_EC2IamProfileName, ATTR_EC2_IAM_PROFILE_NAME, SimpleSubmitKeyword::f_as_string | SimpleSubmitKeyword::f_special_grid },
	{SUBMIT_KEY_EC2ParamNames, ATTR_EC2_PARAM_NAMES, SimpleSubmitKeyword::f_as_string | SimpleSubmitKeyword::f_special_grid },
	{SUBMIT_KEY_EC2TagNames, ATTR_EC2_TAG_NAMES, SimpleSubmitKeyword::f_as_string | SimpleSubmitKeyword::f_special_grid },
	{SUBMIT_KEY_GceAuthFile, ATTR_GCE_AUTH_FILE, SimpleSubmitKeyword::f_as_string | SimpleSubmitKeyword::f_special_grid },
	{SUBMIT_KEY_GceAccount, ATTR_GCE_ACCOUNT, SimpleSubmitKeyword::f_as_string | SimpleSubmitKeyword::f_special_grid },
	{SUBMIT_KEY_GceImage, ATTR_GCE_IMAGE, SimpleSubmitKeyword::f_as_string | SimpleSubmitKeyword::f_special_grid },
	{SUBMIT_KEY_GceMachineType, ATTR_GCE_MACHINE_TYPE, SimpleSubmitKeyword::f_as_string | SimpleSubmitKeyword::f_special_grid },
	{SUBMIT_KEY_GceMetadata, ATTR_GCE_METADATA, SimpleSubmitKeyword::f_as_string | SimpleSubmitKeyword::f_special_grid },
	{SUBMIT_KEY_GceMetadataFile, ATTR_GCE_METADATA_FILE, SimpleSubmitKeyword::f_as_string | SimpleSubmitKeyword::f_special_grid },
	{SUBMIT_KEY_GcePreemptible, ATTR_GCE_PREEMPTIBLE, SimpleSubmitKeyword::f_as_bool | SimpleSubmitKeyword::f_special_grid },
	{SUBMIT_KEY_GceJsonFile, ATTR_GCE_JSON_FILE, SimpleSubmitKeyword::f_as_string | SimpleSubmitKeyword::f_special_grid },
	{SUBMIT_KEY_AzureAuthFile, ATTR_AZURE_AUTH_FILE, SimpleSubmitKeyword::f_as_string | SimpleSubmitKeyword::f_special_grid },
	{SUBMIT_KEY_AzureImage, ATTR_AZURE_IMAGE, SimpleSubmitKeyword::f_as_string | SimpleSubmitKeyword::f_special_grid },
	{SUBMIT_KEY_AzureLocation, ATTR_AZURE_LOCATION, SimpleSubmitKeyword::f_as_string | SimpleSubmitKeyword::f_special_grid },
	{SUBMIT_KEY_AzureSize, ATTR_AZURE_SIZE, SimpleSubmitKeyword::f_as_string | SimpleSubmitKeyword::f_special_grid },
	{SUBMIT_KEY_AzureAdminUsername, ATTR_AZURE_ADMIN_USERNAME, SimpleSubmitKeyword::f_as_string | SimpleSubmitKeyword::f_special_grid },
	{SUBMIT_KEY_AzureAdminKey, ATTR_AZURE_ADMIN_KEY, SimpleSubmitKeyword::f_as_string | SimpleSubmitKeyword::f_special_grid },
	// invoke SetVMParams
	{SUBMIT_KEY_VM_Type, ATTR_JOB_VM_TYPE, SimpleSubmitKeyword::f_as_string | SimpleSubmitKeyword::f_special_vm},
	{SUBMIT_KEY_VM_Checkpoint, ATTR_JOB_VM_CHECKPOINT, SimpleSubmitKeyword::f_as_bool | SimpleSubmitKeyword::f_special_vm},
	{SUBMIT_KEY_VM_Networking, ATTR_JOB_VM_NETWORKING, SimpleSubmitKeyword::f_as_bool | SimpleSubmitKeyword::f_special_vm},
	{SUBMIT_KEY_VM_Networking_Type, ATTR_JOB_VM_NETWORKING_TYPE, SimpleSubmitKeyword::f_as_string | SimpleSubmitKeyword::f_special_vm},
	{SUBMIT_KEY_VM_VNC, ATTR_JOB_VM_VNC, SimpleSubmitKeyword::f_as_bool | SimpleSubmitKeyword::f_special_vm},
	{SUBMIT_KEY_VM_Memory, NULL, SimpleSubmitKeyword::f_as_expr | SimpleSubmitKeyword::f_special_vm},
	{SUBMIT_KEY_VM_VCPUS, NULL, SimpleSubmitKeyword::f_as_int | SimpleSubmitKeyword::f_special_vm},
	{SUBMIT_KEY_VM_MACAddr, ATTR_JOB_VM_MACADDR, SimpleSubmitKeyword::f_as_string | SimpleSubmitKeyword::f_special_vm},
	{SUBMIT_KEY_VM_NO_OUTPUT_VM, NULL, SimpleSubmitKeyword::f_as_bool | SimpleSubmitKeyword::f_special_vm},
	{SUBMIT_KEY_VM_XEN_KERNEL, VMPARAM_XEN_KERNEL, SimpleSubmitKeyword::f_as_string | SimpleSubmitKeyword::f_special_vm},
	{SUBMIT_KEY_VM_XEN_INITRD, NULL, SimpleSubmitKeyword::f_as_string | SimpleSubmitKeyword::f_special_vm},
	{SUBMIT_KEY_VM_XEN_ROOT, NULL, SimpleSubmitKeyword::f_as_string | SimpleSubmitKeyword::f_special_vm},
	{SUBMIT_KEY_VM_XEN_KERNEL_PARAMS, NULL, SimpleSubmitKeyword::f_as_string | SimpleSubmitKeyword::f_special_vm},
	{SUBMIT_KEY_VM_DISK, NULL, SimpleSubmitKeyword::f_as_string | SimpleSubmitKeyword::f_special_vm},
	// invoke SetJavaVMArgs
	{SUBMIT_KEY_JavaVMArguments1, ATTR_JOB_JAVA_VM_ARGS1, SimpleSubmitKeyword::f_as_string | SimpleSubmitKeyword::f_special_java},
	{SUBMIT_KEY_JavaVMArgs, ATTR_JOB_JAVA_VM_ARGS1, SimpleSubmitKeyword::f_as_string | SimpleSubmitKeyword::f_alt_err | SimpleSubmitKeyword::f_special_java},
	{SUBMIT_KEY_JavaVMArguments2, NULL, SimpleSubmitKeyword::f_as_string | SimpleSubmitKeyword::f_special_java},
	{SUBMIT_CMD_AllowArgumentsV1, NULL, SimpleSubmitKeyword::f_as_bool | SimpleSubmitKeyword::f_special_java},
	// invoke SetParallelParams, this sets different attributes for the same keyword depending on universe (sigh)
	{ATTR_WANT_PARALLEL_SCHEDULING, ATTR_WANT_PARALLEL_SCHEDULING, SimpleSubmitKeyword::f_as_bool | SimpleSubmitKeyword::f_special_parallel},
	{SUBMIT_KEY_MachineCount, ATTR_MACHINE_COUNT, SimpleSubmitKeyword::f_as_int | SimpleSubmitKeyword::f_special_parallel},
	{SUBMIT_KEY_NodeCount, ATTR_MACHINE_COUNT, SimpleSubmitKeyword::f_as_int | SimpleSubmitKeyword::f_alt_name | SimpleSubmitKeyword::f_special_parallel},
	{SUBMIT_KEY_NodeCountAlt, ATTR_MACHINE_COUNT, SimpleSubmitKeyword::f_as_int | SimpleSubmitKeyword::f_alt_name | SimpleSubmitKeyword::f_special_parallel},
	// invoke SetEnvironment
	{SUBMIT_KEY_Environment, SUBMIT_KEY_Env, SimpleSubmitKeyword::f_as_string | SimpleSubmitKeyword::f_special_env},
	{SUBMIT_KEY_Environment2, NULL, SimpleSubmitKeyword::f_as_string | SimpleSubmitKeyword::f_special_env},
	{SUBMIT_CMD_AllowEnvironmentV1, NULL, SimpleSubmitKeyword::f_as_bool | SimpleSubmitKeyword::f_special_env},
	{SUBMIT_CMD_GetEnvironment, NULL, SimpleSubmitKeyword::f_as_bool | SimpleSubmitKeyword::f_special_env},
	{SUBMIT_CMD_GetEnvironmentAlt, NULL, SimpleSubmitKeyword::f_as_bool | SimpleSubmitKeyword::f_alt_name | SimpleSubmitKeyword::f_special_env},

	// invoke SetNotification
	{SUBMIT_KEY_Notification, ATTR_JOB_NOTIFICATION, SimpleSubmitKeyword::f_as_int | SimpleSubmitKeyword::f_special_notify},
	// invoke SetRank
	{SUBMIT_KEY_Rank, ATTR_RANK, SimpleSubmitKeyword::f_as_expr | SimpleSubmitKeyword::f_special_rank},
	{SUBMIT_KEY_Preferences, ATTR_RANK, SimpleSubmitKeyword::f_as_expr | SimpleSubmitKeyword::f_alt_name | SimpleSubmitKeyword::f_special_rank},
	// invoke SetConcurrencyLimits
	{SUBMIT_KEY_ConcurrencyLimits, ATTR_CONCURRENCY_LIMITS, SimpleSubmitKeyword::f_as_string | SimpleSubmitKeyword::f_special_concurr},
	{SUBMIT_KEY_ConcurrencyLimitsExpr, ATTR_CONCURRENCY_LIMITS, SimpleSubmitKeyword::f_as_expr | SimpleSubmitKeyword::f_special_concurr | SimpleSubmitKeyword::f_alt_err},
	// invoke SetAccountingGroup
	{SUBMIT_KEY_NiceUser, ATTR_NICE_USER_deprecated, SimpleSubmitKeyword::f_as_bool | SimpleSubmitKeyword::f_special_acctgroup},
	{SUBMIT_KEY_AcctGroup, ATTR_ACCOUNTING_GROUP, SimpleSubmitKeyword::f_as_string | SimpleSubmitKeyword::f_special_acctgroup},
	{SUBMIT_KEY_AcctGroupUser, ATTR_ACCT_GROUP_USER, SimpleSubmitKeyword::f_as_string | SimpleSubmitKeyword::f_special_acctgroup},
	//{ "+" ATTR_ACCOUNTING_GROUP, ATTR_ACCOUNTING_GROUP, SimpleSubmitKeyword::f_as_string | SimpleSubmitKeyword::f_special_acctgroup },
	// invoke SetOAuth
	{SUBMIT_KEY_NiceUser, ATTR_NICE_USER_deprecated, SimpleSubmitKeyword::f_as_bool | SimpleSubmitKeyword::f_special_acctgroup},
	// invoke SetStdin
	{SUBMIT_KEY_TransferInput, ATTR_TRANSFER_INPUT, SimpleSubmitKeyword::f_as_bool | SimpleSubmitKeyword::f_special_stdin},
	{SUBMIT_KEY_StreamInput, ATTR_STREAM_INPUT, SimpleSubmitKeyword::f_as_bool | SimpleSubmitKeyword::f_special_stdin},
	{SUBMIT_KEY_Input, ATTR_JOB_INPUT, SimpleSubmitKeyword::f_as_string | SimpleSubmitKeyword::f_special_stdin},
	{SUBMIT_KEY_Stdin, ATTR_JOB_INPUT, SimpleSubmitKeyword::f_as_string | SimpleSubmitKeyword::f_alt_name | SimpleSubmitKeyword::f_special_stdin},
		// invoke SetStdout
	{SUBMIT_KEY_TransferOutput, ATTR_TRANSFER_OUTPUT, SimpleSubmitKeyword::f_as_bool | SimpleSubmitKeyword::f_special_stdout},
	{SUBMIT_KEY_StreamOutput, ATTR_STREAM_OUTPUT, SimpleSubmitKeyword::f_as_bool | SimpleSubmitKeyword::f_special_stdout},
	{SUBMIT_KEY_Output, ATTR_JOB_OUTPUT, SimpleSubmitKeyword::f_as_string | SimpleSubmitKeyword::f_special_stdout},
	{SUBMIT_KEY_Stdout, ATTR_JOB_OUTPUT, SimpleSubmitKeyword::f_as_string | SimpleSubmitKeyword::f_alt_name | SimpleSubmitKeyword::f_special_stdout},
	// invoke SetStderr
	{SUBMIT_KEY_TransferError, ATTR_TRANSFER_ERROR, SimpleSubmitKeyword::f_as_bool | SimpleSubmitKeyword::f_special_stderr},
	{SUBMIT_KEY_StreamError, ATTR_STREAM_ERROR, SimpleSubmitKeyword::f_as_bool | SimpleSubmitKeyword::f_special_stderr},
	{SUBMIT_KEY_Error, ATTR_JOB_ERROR, SimpleSubmitKeyword::f_as_string | SimpleSubmitKeyword::f_special_stderr},
	{SUBMIT_KEY_Stderr, ATTR_JOB_ERROR, SimpleSubmitKeyword::f_as_string | SimpleSubmitKeyword::f_alt_name | SimpleSubmitKeyword::f_special_stderr},
	// invoke SetPeriodicExpressions
	{SUBMIT_KEY_PeriodicHoldCheck, ATTR_PERIODIC_HOLD_CHECK, SimpleSubmitKeyword::f_as_expr | SimpleSubmitKeyword::f_special_periodic },
	{SUBMIT_KEY_PeriodicHoldReason, ATTR_PERIODIC_HOLD_REASON, SimpleSubmitKeyword::f_as_expr | SimpleSubmitKeyword::f_special_periodic },
	{SUBMIT_KEY_PeriodicHoldSubCode, ATTR_PERIODIC_HOLD_SUBCODE, SimpleSubmitKeyword::f_as_expr | SimpleSubmitKeyword::f_special_periodic },
	{SUBMIT_KEY_PeriodicReleaseCheck, ATTR_PERIODIC_RELEASE_CHECK, SimpleSubmitKeyword::f_as_expr | SimpleSubmitKeyword::f_special_periodic },
	{SUBMIT_KEY_PeriodicRemoveCheck, ATTR_PERIODIC_REMOVE_CHECK, SimpleSubmitKeyword::f_as_expr | SimpleSubmitKeyword::f_special_periodic },
	{SUBMIT_KEY_PeriodicVacateCheck, ATTR_PERIODIC_VACATE_CHECK, SimpleSubmitKeyword::f_as_expr | SimpleSubmitKeyword::f_special_periodic },
	{SUBMIT_KEY_OnExitHoldReason, ATTR_ON_EXIT_HOLD_REASON, SimpleSubmitKeyword::f_as_expr | SimpleSubmitKeyword::f_special_periodic },
	{SUBMIT_KEY_OnExitHoldSubCode, ATTR_ON_EXIT_HOLD_SUBCODE, SimpleSubmitKeyword::f_as_expr | SimpleSubmitKeyword::f_special_periodic },
	// invoke SetLeaveInQueue
	{SUBMIT_KEY_LeaveInQueue, ATTR_JOB_LEAVE_IN_QUEUE, SimpleSubmitKeyword::f_as_expr | SimpleSubmitKeyword::f_special_leaveinq },
	// invoke SetJobRetries
	{SUBMIT_KEY_OnExitRemoveCheck, ATTR_ON_EXIT_REMOVE_CHECK, SimpleSubmitKeyword::f_as_expr | SimpleSubmitKeyword::f_special_retries },
	{SUBMIT_KEY_OnExitHoldCheck, ATTR_ON_EXIT_HOLD_CHECK, SimpleSubmitKeyword::f_as_expr | SimpleSubmitKeyword::f_special_retries },
	{SUBMIT_KEY_MaxRetries, ATTR_JOB_MAX_RETRIES, SimpleSubmitKeyword::f_as_int | SimpleSubmitKeyword::f_special_retries },
	{SUBMIT_KEY_SuccessExitCode, ATTR_JOB_SUCCESS_EXIT_CODE, SimpleSubmitKeyword::f_as_int | SimpleSubmitKeyword::f_special_retries },
	{SUBMIT_KEY_RetryUntil, NULL, SimpleSubmitKeyword::f_as_expr | SimpleSubmitKeyword::f_special_retries },
	// invoke SetKillSig
	{SUBMIT_KEY_KillSig, ATTR_KILL_SIG, SimpleSubmitKeyword::f_as_string | SimpleSubmitKeyword::f_special_killsig },
	{SUBMIT_KEY_RmKillSig, ATTR_REMOVE_KILL_SIG, SimpleSubmitKeyword::f_as_string | SimpleSubmitKeyword::f_special_killsig },
	{SUBMIT_KEY_HoldKillSig, ATTR_HOLD_KILL_SIG, SimpleSubmitKeyword::f_as_string | SimpleSubmitKeyword::f_special_killsig },
	{SUBMIT_KEY_KillSigTimeout, ATTR_KILL_SIG_TIMEOUT, SimpleSubmitKeyword::f_as_int | SimpleSubmitKeyword::f_special_killsig },
	// invoke SetGSICredentials
	{SUBMIT_KEY_UseX509UserProxy, NULL, SimpleSubmitKeyword::f_as_bool | SimpleSubmitKeyword::f_special_gsicred },
	{SUBMIT_KEY_X509UserProxy, ATTR_X509_USER_PROXY, SimpleSubmitKeyword::f_as_string | SimpleSubmitKeyword::f_special_gsicred },
	{SUBMIT_KEY_UseScitokens, NULL, SimpleSubmitKeyword::f_as_bool | SimpleSubmitKeyword::f_special_gsicred },
	{SUBMIT_KEY_UseScitokensAlt, NULL, SimpleSubmitKeyword::f_as_bool | SimpleSubmitKeyword::f_alt_name | SimpleSubmitKeyword::f_special_gsicred },
	{SUBMIT_KEY_ScitokensFile, ATTR_SCITOKENS_FILE, SimpleSubmitKeyword::f_as_string | SimpleSubmitKeyword::f_special_gsicred },
	{ATTR_DELEGATE_JOB_GSI_CREDENTIALS_LIFETIME, ATTR_DELEGATE_JOB_GSI_CREDENTIALS_LIFETIME, SimpleSubmitKeyword::f_as_int | SimpleSubmitKeyword::f_special_gsicred },
	// invoke SetTDP
	{SUBMIT_KEY_ToolDaemonCmd, ATTR_TOOL_DAEMON_CMD, SimpleSubmitKeyword::f_as_string | SimpleSubmitKeyword::f_special_tdp },
	{SUBMIT_KEY_ToolDaemonInput, ATTR_TOOL_DAEMON_INPUT, SimpleSubmitKeyword::f_as_string | SimpleSubmitKeyword::f_special_tdp },
	{SUBMIT_KEY_ToolDaemonError, ATTR_TOOL_DAEMON_ERROR, SimpleSubmitKeyword::f_as_string | SimpleSubmitKeyword::f_special_tdp },
	{SUBMIT_KEY_ToolDaemonOutput, ATTR_TOOL_DAEMON_OUTPUT, SimpleSubmitKeyword::f_as_string | SimpleSubmitKeyword::f_special_tdp },
	{SUBMIT_KEY_ToolDaemonArguments1, ATTR_TOOL_DAEMON_ARGS1, SimpleSubmitKeyword::f_as_string | SimpleSubmitKeyword::f_special_tdp },
	{SUBMIT_KEY_ToolDaemonArgs, ATTR_TOOL_DAEMON_ARGS1, SimpleSubmitKeyword::f_as_string | SimpleSubmitKeyword::f_special_tdp | SimpleSubmitKeyword::f_alt_err },
	{SUBMIT_KEY_ToolDaemonArguments2, ATTR_TOOL_DAEMON_ARGS1, SimpleSubmitKeyword::f_as_string | SimpleSubmitKeyword::f_special_tdp },
	{SUBMIT_KEY_SuspendJobAtExec, ATTR_SUSPEND_JOB_AT_EXEC, SimpleSubmitKeyword::f_as_bool | SimpleSubmitKeyword::f_special_tdp },
	// invoke SetJobDeferral
	{SUBMIT_KEY_DeferralTime, ATTR_DEFERRAL_TIME, SimpleSubmitKeyword::f_as_int | SimpleSubmitKeyword::f_special_deferral },
	{SUBMIT_KEY_CronWindow, ATTR_DEFERRAL_WINDOW, SimpleSubmitKeyword::f_as_int | SimpleSubmitKeyword::f_special_deferral },
	{ATTR_CRON_WINDOW, ATTR_DEFERRAL_WINDOW, SimpleSubmitKeyword::f_as_int | SimpleSubmitKeyword::f_alt_name | SimpleSubmitKeyword::f_special_deferral },
	{SUBMIT_KEY_DeferralWindow, ATTR_DEFERRAL_WINDOW, SimpleSubmitKeyword::f_as_int | SimpleSubmitKeyword::f_alt_name  | SimpleSubmitKeyword::f_special_deferral },
	{SUBMIT_KEY_CronPrepTime, ATTR_DEFERRAL_PREP_TIME, SimpleSubmitKeyword::f_as_int | SimpleSubmitKeyword::f_special_deferral },
	{ATTR_CRON_PREP_TIME, ATTR_DEFERRAL_PREP_TIME, SimpleSubmitKeyword::f_as_int | SimpleSubmitKeyword::f_alt_name | SimpleSubmitKeyword::f_special_deferral },
	{SUBMIT_KEY_DeferralPrepTime, ATTR_DEFERRAL_PREP_TIME, SimpleSubmitKeyword::f_as_int | SimpleSubmitKeyword::f_alt_name | SimpleSubmitKeyword::f_special_deferral },
	// invoke SetImageSize
	{SUBMIT_KEY_ImageSize, ATTR_IMAGE_SIZE, SimpleSubmitKeyword::f_as_int | SimpleSubmitKeyword::f_special_imagesize },
	// invoke SetTransferFiles
	{SUBMIT_KEY_TransferInputFiles, ATTR_TRANSFER_INPUT_FILES, SimpleSubmitKeyword::f_as_string | SimpleSubmitKeyword::f_special_transfer },
	{SUBMIT_KEY_TransferInputFilesAlt, ATTR_TRANSFER_INPUT_FILES, SimpleSubmitKeyword::f_as_string | SimpleSubmitKeyword::f_alt_name | SimpleSubmitKeyword::f_special_transfer },
	{SUBMIT_KEY_TransferOutputFiles, ATTR_TRANSFER_OUTPUT_FILES, SimpleSubmitKeyword::f_as_string | SimpleSubmitKeyword::f_special_transfer },
	{SUBMIT_KEY_TransferOutputFilesAlt, ATTR_TRANSFER_OUTPUT_FILES, SimpleSubmitKeyword::f_as_string | SimpleSubmitKeyword::f_alt_name | SimpleSubmitKeyword::f_special_transfer },
	{SUBMIT_KEY_ShouldTransferFiles, ATTR_SHOULD_TRANSFER_FILES, SimpleSubmitKeyword::f_as_string | SimpleSubmitKeyword::f_special_transfer },
	{SUBMIT_KEY_WhenToTransferOutput, ATTR_WHEN_TO_TRANSFER_OUTPUT, SimpleSubmitKeyword::f_as_string | SimpleSubmitKeyword::f_special_transfer },
	{SUBMIT_KEY_TransferOutputRemaps, ATTR_TRANSFER_OUTPUT_REMAPS, SimpleSubmitKeyword::f_as_string | SimpleSubmitKeyword::f_strip_quotes | SimpleSubmitKeyword::f_special_transfer },
	// invoke SetContainerSpecial
	{SUBMIT_KEY_ContainerServiceNames, ATTR_CONTAINER_SERVICE_NAMES, SimpleSubmitKeyword::f_as_string | SimpleSubmitKeyword::f_special_container },

	{NULL, NULL, 0}, // end of table
};

// used for utility debug code in condor_submit
const struct SimpleSubmitKeyword * get_submit_keywords() { return prunable_keywords; }

// This struct is used to build a sorted table of SimpleSubmitKeywords when we first initialize this class
// the sorted table of SimpleSubmitKeywords is in turn used to enable a quick check to see if an keyword
// that we use while building the submit digest.
typedef struct _sorted_prunable_keyword {
	const char * key;
	const SimpleSubmitKeyword * val;
	_sorted_prunable_keyword(const char *k, const SimpleSubmitKeyword * v) : key(k), val(v) {}
	_sorted_prunable_keyword() : key(0), val(0) {}
	// a LessThan operator suitable for inserting into a sorted map or set
	bool operator<(const struct _sorted_prunable_keyword& rhs) const {
		return strcasecmp(this->key, rhs.key) < 0;
	}
} SORTED_PRUNABLE_KEYWORD;
static SORTED_PRUNABLE_KEYWORD aSortedPrunableKeywords[COUNTOF(prunable_keywords) * 2];
static int numSortedPrunableKeywords = 0;

static void sort_prunable_keywords() {
	std::set<SORTED_PRUNABLE_KEYWORD> sorted;
	const SimpleSubmitKeyword *i = prunable_keywords;
	for (i = prunable_keywords; i->key; i++) {
		sorted.insert(SORTED_PRUNABLE_KEYWORD(i->key, i));
		if (i->attr) sorted.insert(SORTED_PRUNABLE_KEYWORD(i->attr, i));
	}
	int ix = 0;
	for (auto it = sorted.begin(); it != sorted.end(); ++it) {
		aSortedPrunableKeywords[ix++] = *it;
	}
	ASSERT(ix <= (int)COUNTOF(aSortedPrunableKeywords));
	numSortedPrunableKeywords = ix;
}

const SORTED_PRUNABLE_KEYWORD * is_prunable_keyword(const char * key) {
	return BinaryLookup<SORTED_PRUNABLE_KEYWORD>(aSortedPrunableKeywords, numSortedPrunableKeywords, key, strcasecmp);
}

int SubmitHash::SetSimpleJobExprs()
{
	return do_simple_commands(prunable_keywords);
}

int SubmitHash::do_simple_commands(const SimpleSubmitKeyword * cmdtable)
{
	RETURN_IF_ABORT();

	const SimpleSubmitKeyword *i = cmdtable;
	bool last_one_existed = false;
	for (i = cmdtable; i->key; i++) {

		// stop when we get to the specials. these are handled by the SetXXX methods
		if (i->opts & SimpleSubmitKeyword::f_special)
			break;

		// if this keyword is an alternate name, and there was a match on the previous entry
		// then ignore this one
		if ((i->opts & SimpleSubmitKeyword::f_alt_name) && last_one_existed) {
			last_one_existed = false;
			continue;
		}

		auto_free_ptr expr(submit_param(i->key, i->attr));
		RETURN_IF_ABORT();

		last_one_existed = expr;
		if ( ! expr) continue;

		std::string buffer;
		if (i->opts & SimpleSubmitKeyword::f_as_string) {
			const char * str = expr;
			if (i->opts & SimpleSubmitKeyword::f_strip_quotes) {
				str = trim_and_strip_quotes_in_place(expr.ptr());
			}
			if (i->opts & SimpleSubmitKeyword::f_as_list) {
				std::vector<std::string> list = split(str);
				buffer = join(list, ",");
				str = buffer.c_str();
			}
			if (i->opts & SimpleSubmitKeyword::f_filemask) {
				if (str && str[0]) {
					buffer = full_path(str);
					if ( ! buffer.empty()) {
						static const _submit_file_role asfr[] = {
							SFR_GENERIC,
							SFR_EXECUTABLE, // f_exefile = 0x100
							SFR_LOG,        // f_logfile = 0x200
							SFR_INPUT,      // f_infile = 0x300,
							SFR_OUTPUT,     // f_outfile = 0x400,
							SFR_STDERR,     // f_errfile = 0x500,
							SFR_VM_INPUT,
							SFR_GENERIC,
						};

						if (FnCheckFile) {
							int role_index = (i->opts & SimpleSubmitKeyword::f_filemask) >> 8;
							_submit_file_role sfr = asfr[role_index];
							int rval = FnCheckFile(CheckFileArg, this, sfr, buffer.c_str(), O_APPEND);
							if (rval) { ABORT_AND_RETURN(rval); }
						}

						check_and_universalize_path(buffer);
						str = buffer.c_str();
					}
				}
			}
			AssignJobString(i->attr, str);
		} else if ((i->opts & SimpleSubmitKeyword::f_alt_err) == SimpleSubmitKeyword::f_error) {
			push_error(stderr, "%s=%s has been disabled by the administrator.\n", i->key, expr.ptr());
			ABORT_AND_RETURN(1);
		} else if (i->opts & SimpleSubmitKeyword::f_as_bool) {
			bool val = false;
			if (! string_is_boolean_param(expr, val)) {
				push_error(stderr, "%s=%s is invalid, must eval to a boolean.\n", i->key, expr.ptr());
				ABORT_AND_RETURN(1);
			}
			AssignJobVal(i->attr, val);
		} else if (i->opts & (SimpleSubmitKeyword::f_as_int | SimpleSubmitKeyword::f_as_uint)) {
			long long val = 0;
			if ( ! string_is_long_param(expr, val)) {
				push_error(stderr, "%s=%s is invalid, must eval to an integer.\n", i->key, expr.ptr());
				ABORT_AND_RETURN(1);
			} else if ((val < 0) && (i->opts & SimpleSubmitKeyword::f_as_uint)) {
				push_error(stderr, "%s=%s is invalid, must eval to a non-negative integer.\n", i->key, expr.ptr());
				ABORT_AND_RETURN(1);
			}
			AssignJobVal(i->attr, val);
		} else {
			AssignJobExpr(i->attr, expr);
		}

		RETURN_IF_ABORT();
	}
	return 0;
}


int SubmitHash::SetExtendedJobExprs()
{
	RETURN_IF_ABORT();

	SimpleSubmitKeyword cmd[2] = {
		{nullptr, nullptr, SimpleSubmitKeyword::f_as_expr },
		{nullptr, nullptr, SimpleSubmitKeyword::f_special_mask } // this terminates
	};
	for (auto it = extendedCmds.begin(); it != extendedCmds.end(); ++it) {
		cmd[0].key = it->first.c_str();
		cmd[0].attr = it->first.c_str();
		cmd[0].opts = SimpleSubmitKeyword::f_as_expr;
		classad::Value val;
		if (ExprTreeIsLiteral(it->second, val)) {
			switch (val.GetType()) {
			case classad::Value::UNDEFINED_VALUE:
				// just ignore this attribute, we do this so that config can compose
				// and set attr=undefine to disable an extended set by a previous config step
				cmd[0].opts = SimpleSubmitKeyword::f_special_mask;
				break;
			case classad::Value::ERROR_VALUE:
				cmd[0].opts = SimpleSubmitKeyword::f_error;
				break;
			case classad::Value::BOOLEAN_VALUE:
				cmd[0].opts = SimpleSubmitKeyword::f_as_bool;
				break;
			case classad::Value::INTEGER_VALUE: {
				long long ll;
				val.IsIntegerValue(ll);
				cmd[0].opts = (ll < 0) ? SimpleSubmitKeyword::f_as_int : SimpleSubmitKeyword::f_as_uint;
				} break;
			case classad::Value::STRING_VALUE: {
				std::string str;
				val.IsStringValue(str);
				cmd[0].opts = SimpleSubmitKeyword::f_as_string | SimpleSubmitKeyword::f_strip_quotes;
				// if the value has commas, then it indicates a list, if it begins with the word file it's a filename
				if (strchr(str.c_str(), ',')) { cmd[0].opts |= SimpleSubmitKeyword::f_as_list; }
				else if (starts_with_ignore_case(str, "file")) { cmd[0].opts |= SimpleSubmitKeyword::f_genfile; }
				} break;
			default:
				// SimpleSubmitKeyword::f_as_expr
				break;
			}
		}
		// apply the command
		do_simple_commands(cmd);
		RETURN_IF_ABORT();
	}
	return 0;
}


int SubmitHash::SetRequestMem(const char * /*key*/)
{
	RETURN_IF_ABORT();

	// set an intial value for RequestMemory
	auto_free_ptr mem(submit_param(SUBMIT_KEY_RequestMemory, ATTR_REQUEST_MEMORY));
	if ( ! mem) {
		if (job->Lookup(ATTR_REQUEST_MEMORY)) {
			// we already have a value for request memory, use that
		} else if ( ! clusterAd) {
			// we aren't (yet) doing late materialization, so it's ok to grab a default value of request_memory from somewhere
			if (job->Lookup(ATTR_JOB_VM_MEMORY)) {
				push_warning(stderr, SUBMIT_KEY_RequestMemory " was NOT specified.  Using " ATTR_REQUEST_MEMORY " = MY." ATTR_JOB_VM_MEMORY "\n");
				AssignJobExpr(ATTR_REQUEST_MEMORY, "MY." ATTR_JOB_VM_MEMORY);
			} else if (UseDefaultResourceParams) {
				// NOTE: that we don't expect to ever get here because in 8.9 this function is never called unless
				// the job has a request_mem keyword
				mem.set(param("JOB_DEFAULT_REQUESTMEMORY"));
			}
		}
	}

	if (mem) {
		// if input is an integer followed by K,M,G or T, scale it MiB and
		// insert it into the jobAd, otherwise assume it is an expression
		// and insert it as text into the jobAd.
		int64_t req_memory_mb = 0;
		char unit = 0;
		if (parse_int64_bytes(mem, req_memory_mb, 1024 * 1024, &unit)) {
			auto_free_ptr missingUnitsIs = param("SUBMIT_REQUEST_MISSING_UNITS");
			if (missingUnitsIs && ! unit) {
				// If all characters in string are numeric (with no unit suffix)
					if (0 == strcasecmp("error", missingUnitsIs)) {
						push_error(stderr, "\nERROR: request_memory=%s defaults to megabytes, but must contain a units suffix (i.e K, M, or B)\n", mem.ptr());
						ABORT_AND_RETURN(1);
					}
					push_warning(stderr, "\nWARNING: request_memory=%s defaults to megabytes, but should contain a units suffix (i.e K, M, or B)\n", mem.ptr());
			}
			AssignJobVal(ATTR_REQUEST_MEMORY, req_memory_mb);
		} else if (YourStringNoCase("undefined") == mem) {
			// no value of request memory is desired
		} else {
			AssignJobExpr(ATTR_REQUEST_MEMORY, mem);
		}
	}

	RETURN_IF_ABORT();
	return 0;
}

int SubmitHash::SetRequestDisk(const char * /*key*/)
{
	RETURN_IF_ABORT();

	// set an initial value for RequestDisk
	auto_free_ptr disk(submit_param(SUBMIT_KEY_RequestDisk, ATTR_REQUEST_DISK));
	if ( ! disk) {
		if (job->Lookup(ATTR_REQUEST_DISK)) {
			// we already have a value for request disk, use that
		} else if ( ! clusterAd && UseDefaultResourceParams) {
			// we aren't (yet) doing late materialization, so it's ok to grab a default value of request_memory from somewhere
			// NOTE: that we don't expect to ever get here because in 8.9 this function is never called unless
			// the job has a request_disk keyword
			disk.set(param("JOB_DEFAULT_REQUESTDISK"));
		}
	}

	if (disk) {
		// if input is an integer followed by K,M,G or T, scale it KiB and
		// insert it into the jobAd, otherwise assume it is an expression
		// and insert it as text into the jobAd.
		char unit=0;
		int64_t req_disk_kb = 0;
		if (parse_int64_bytes(disk, req_disk_kb, 1024, &unit)) {
			auto_free_ptr missingUnitsIs = param("SUBMIT_REQUEST_MISSING_UNITS");
			if (missingUnitsIs && ! unit) {
				// If all characters in string are numeric (with no unit suffix)
					if (0 == strcasecmp("error", missingUnitsIs)) {
						push_error(stderr, "\nERROR: request_disk=%s defaults to kilobytes, must contain a units suffix (i.e K, M, or B)\n", disk.ptr());
						ABORT_AND_RETURN(1);
					}
					push_warning(stderr, "\nWARNING: request_disk=%s defaults to kilobytes, should contain a units suffix (i.e K, M, or B)\n", disk.ptr());
			}
			AssignJobVal(ATTR_REQUEST_DISK, req_disk_kb);
		} else if (YourStringNoCase("undefined") == disk) {
		} else {
			AssignJobExpr(ATTR_REQUEST_DISK, disk);
		}
	}

	RETURN_IF_ABORT();
	return 0;
}

int SubmitHash::SetRequestCpus(const char * key)
{
	RETURN_IF_ABORT();

	if (YourStringNoCase("request_cpu") == key || YourStringNoCase("RequestCpu") == key) {
		push_warning(stderr, "%s is not a valid submit keyword, did you mean request_cpus?\n", key);
		return 0;
	}

	auto_free_ptr req_cpus(submit_param(SUBMIT_KEY_RequestCpus, ATTR_REQUEST_CPUS));
	if ( ! req_cpus) {
		if (job->Lookup(ATTR_REQUEST_CPUS)) {
			// we already have a value for request cpus, use that
		} else if ( ! clusterAd && UseDefaultResourceParams) {
			// we aren't (yet) doing late materialization, so it's ok to grab a default value of request_cpus from somewhere
			// NOTE: that we don't expect to ever get here because in 8.9 this function is never called unless
			// the job has a request_cpus keyword
			req_cpus.set(param("JOB_DEFAULT_REQUESTCPUS"));
		}
	}

	if (req_cpus) {
		if (YourStringNoCase("undefined") == req_cpus) {
			// they want it to be undefined
		} else {
			AssignJobExpr(ATTR_REQUEST_CPUS, req_cpus);
		}
	}

	RETURN_IF_ABORT();
	return 0;
}

int SubmitHash::SetRequestGpus(const char * key)
{
	RETURN_IF_ABORT();

	if (YourStringNoCase("request_gpu") == key || YourStringNoCase("RequestGpu") == key) {
		push_warning(stderr, "%s is not a valid submit keyword, did you mean request_gpus?\n", key);
		return 0;
	}

	auto_free_ptr req_gpus(submit_param(SUBMIT_KEY_RequestGpus, ATTR_REQUEST_GPUS));
	if ( ! req_gpus) {
		if (job->Lookup(ATTR_REQUEST_GPUS)) {
			// we already have a value for request cpus, use that
		} else if ( ! clusterAd && UseDefaultResourceParams) {
			// we aren't (yet) doing late materialization, so it's ok to grab a default value of request_gpus from somewhere
			// NOTE: that we don't expect to ever get here because in 8.9 this function is never called unless
			// the job has a request_gpus keyword
			req_gpus.set(param("JOB_DEFAULT_REQUESTGPUS"));
		}
	}

	if (req_gpus) {
		if (YourStringNoCase("undefined") == req_gpus) {
			// they want it to be undefined
		} else {
			AssignJobExpr(ATTR_REQUEST_GPUS, req_gpus);
		}
	}

	// if there is a GPU request, then we should also look for require_gpus and for
	// GPU property constraints. none of these are needed, but if they are set, we want to pick them up
	if (job->Lookup(ATTR_REQUEST_GPUS)) {

		// now check for "require_gpus"
		req_gpus.set(submit_param(SUBMIT_KEY_RequireGpus, ATTR_REQUIRE_GPUS));
		if (req_gpus) {
			AssignJobExpr(ATTR_REQUIRE_GPUS, req_gpus);
		}

		// check for GPU property constraints
		// 
		// capability constraints are simple integer checks
		auto_free_ptr gpu_limit(submit_param(SUBMIT_KEY_GpusMinCapability, ATTR_GPUS_MIN_CAPABILITY));
		if (gpu_limit) { AssignJobExpr(ATTR_GPUS_MIN_CAPABILITY, gpu_limit); }
		gpu_limit.set(submit_param(SUBMIT_KEY_GpusMaxCapability, ATTR_GPUS_MAX_CAPABILITY));
		if (gpu_limit) { AssignJobExpr(ATTR_GPUS_MAX_CAPABILITY, gpu_limit); }

		// gpus_minimum_memory should be a MB quantity
		gpu_limit.set(submit_param(SUBMIT_KEY_GpusMinMemory, ATTR_GPUS_MIN_MEMORY));
		if (gpu_limit) {
			char unit = 0;
			int64_t memory_mb = 0;
			if (parse_int64_bytes(gpu_limit, memory_mb, 1024 * 1024, &unit)) {
				auto_free_ptr missingUnitsIs = param("SUBMIT_REQUEST_MISSING_UNITS");
				if (missingUnitsIs && ! unit) {
					// If all characters in string are numeric (with no unit suffix)
					if (0 == strcasecmp("error", missingUnitsIs)) {
						push_error(stderr, "\nERROR: " SUBMIT_KEY_GpusMinMemory "=%s defaults to megabytes, but must contain a units suffix (i.e K, M, or B)\n", gpu_limit.ptr());
						ABORT_AND_RETURN(1);
					}
					push_warning(stderr, "\nWARNING: " SUBMIT_KEY_GpusMinMemory "=%s defaults to megabytes, but should contain a units suffix (i.e K, M, or B)\n", gpu_limit.ptr());
				}
				AssignJobVal(ATTR_GPUS_MIN_MEMORY, memory_mb);
			} else {
				AssignJobExpr(ATTR_GPUS_MIN_MEMORY, gpu_limit);
			}
		} else {
			gpu_limit.set(submit_param("request_gpu_memory", "request_gpus_memory"));
			if (gpu_limit) {
				push_warning(stderr, "\nWARNING: request_gpu_memory is not a submit command, did you mean gpus_minimum_memory?");
			}
		}

		// gpus_minimum_runtime should be a version in form x.y or in form x*1000 + y*10 i.e. 12010 for version 12.1
		gpu_limit.set(submit_param(SUBMIT_KEY_GpusMinRuntime, ATTR_GPUS_MIN_RUNTIME));
		if (gpu_limit) {
			// canonical form is ver = (major * 1000) + (minor*10)
			int major=0, minor=0;
			const char * pend = nullptr;
			// if it of the form x or x.y so we can parse it as a job id to get the two integers back
			if (StrIsProcId(gpu_limit, major, minor, &pend) && !*pend && minor >= -1 && minor < 100) {
				long long ver;
				if (minor == -1 && major > 1000) {
					ver = major; // seems to already be in canonical form
				} else {
					ver = (long long)major * 1000;
					if (minor > 0) ver += minor*10;
				}
				AssignJobVal(ATTR_GPUS_MIN_RUNTIME, ver);
			} else {
				AssignJobExpr(ATTR_GPUS_MIN_RUNTIME, gpu_limit);
			}
		}

	}

	RETURN_IF_ABORT();
	return 0;
}

int SubmitHash::SetImageSize()
{
	RETURN_IF_ABORT();

	if (JobUniverse == CONDOR_UNIVERSE_VM) {
		// SetVMParams() will set the executable size for VM universe jobs.
	} else {
		// we should only call calc_image_size_kb on the first
		// proc in the cluster, since the executable cannot change.
		if (jid.proc < 1) {
			std::string buffer;
			ASSERT(job->LookupString(ATTR_JOB_CMD, buffer));
			long long exe_size_kb = 0;
			if (buffer.empty()) { // this is allowed for docker/container universe
				exe_size_kb = 0;
			} else {
				YourStringNoCase gridType(JobGridType.c_str());
				// for some grid universe jobs, the executable is really description
				// or identifier, but NOT a filename. if it is not one of the grid types
				// then determine the size of the executable
				if (JobUniverse != CONDOR_UNIVERSE_GRID ||
					(gridType != "ec2" &&
					 gridType != "gce" &&
					 gridType != "azure"))
				{
					exe_size_kb = calc_image_size_kb(buffer.c_str());
				}
			}
			AssignJobVal(ATTR_EXECUTABLE_SIZE, exe_size_kb);
		}
	}

	// if the user specifies an initial image size, use that instead 
	// of the calculated image size
	auto_free_ptr tmp(submit_param(SUBMIT_KEY_ImageSize, ATTR_IMAGE_SIZE));
	if (tmp) {
		int64_t image_size_kb = 0;      // same as exe size unless user specified.
		if (! parse_int64_bytes(tmp, image_size_kb, 1024)) {
			push_error(stderr, "'%s' is not valid for Image Size\n", tmp.ptr());
			image_size_kb = 0;
		}
		if (image_size_kb < 1) {
			push_error(stderr, "Image Size must be positive\n");
			ABORT_AND_RETURN(1);
		}
		AssignJobVal(ATTR_IMAGE_SIZE, image_size_kb);
	} else if ( ! job->Lookup(ATTR_IMAGE_SIZE)) {
		// If ImageSize has not been set yet
		// use the same value as ExecutableSize
		long long exe_size_kb = 0;
		job->LookupInt(ATTR_EXECUTABLE_SIZE, exe_size_kb);
		AssignJobVal(ATTR_IMAGE_SIZE, exe_size_kb);
	}

	return 0;
}


// return true for "request_*" submit keys that are disallowed submit keywords
static bool is_disallowed_request_resource(const char * key) {
	auto it = is_prunable_keyword(key);
	if (it && it->val && (it->val->opts & SimpleSubmitKeyword::f_alt_err) == SimpleSubmitKeyword::f_error) {
		return true;
	}
	return false;
}

int SubmitHash::SetRequestResources()
{
	RETURN_IF_ABORT();

	std::string attr;

	HASHITER it = hash_iter_begin(SubmitMacroSet);
	for (; !hash_iter_done(it); hash_iter_next(it)) {
		const char * key = hash_iter_key(it);
		// if key is not of form "request_xxx", ignore it:
		if (! starts_with_ignore_case(key, SUBMIT_KEY_RequestPrefix)) continue;
		// if key is one of the predefined request_cpus, request_memory, etc, that
		// has special processing, call the processing function
		FNSETATTRS fn = is_special_request_resource(key);
		if (fn) {
			(this->*(fn))(key);
			RETURN_IF_ABORT();
			continue;
		}

		const char * rname = key + strlen(SUBMIT_KEY_RequestPrefix);
		const size_t min_tag_len = 2;
		// resource name should be nonempty at least 2 characters long and not start with _
		// it should also not be any disallowed submit keyword, such as request_gpus_memory
		if ((strlen(rname) < min_tag_len) || *rname == '_' || is_disallowed_request_resource(key)) {
			continue;
		}
		// could get this from 'it', but this prevents unused-line warnings:
		char * val = submit_param(key);
		if (val[0] == '\"')
		{
			stringReqRes.insert(rname);
		}

		attr = ATTR_REQUEST_PREFIX; attr.append(rname);
		AssignJobExpr(attr.c_str(), val);
		free(val);
		RETURN_IF_ABORT();
	}
	hash_iter_delete(&it);

	// make sure that the required request resources functions are called
	// this is a bit redundant, but guarantees that we honor the submit file, but also give the code
	// a chance to fetch the JOB_DEFAULT_REQUEST* params.
	if ( ! lookup(SUBMIT_KEY_RequestCpus)) { SetRequestCpus(SUBMIT_KEY_RequestCpus); }
	if ( ! lookup(SUBMIT_KEY_RequestGpus)) { SetRequestGpus(SUBMIT_KEY_RequestGpus); }
	if ( ! lookup(SUBMIT_KEY_RequestDisk)) { SetRequestDisk(SUBMIT_KEY_RequestDisk); }
	if ( ! lookup(SUBMIT_KEY_RequestMemory)) { SetRequestMem(SUBMIT_KEY_RequestMemory); }

	RETURN_IF_ABORT();
	return 0;
}

// generate effective Require<tag> expression(s).  currently only for RequireGPUs
int SubmitHash::SetResourceRequirements()
{
	RETURN_IF_ABORT();

	// In order to handle both the submit case and the late materialization case
	// this function should be called after SetRequestResources and SetForcedSubmitAttrs
	// and it should not look at any submit commands, only at job attributes

	if (job->Lookup(ATTR_REQUEST_GPUS)) {

		// get GPU property attribute references of the existing require_gpus expression (if any)
		classad::References prop_refs;  // property ad references
		classad::ExprTree * require_gpus = job->Lookup(ATTR_REQUIRE_GPUS);
		if (require_gpus) {
			// Insert dummy values for GPU property references so we can refs to them
			// want to detect references.  Otherwise, unqualified references
			// get classified as external references.
			ClassAd props_ad;
			props_ad.Assign("Capability", 7.5);
			props_ad.Assign("GlobalMemoryMb", 11012);
			props_ad.Assign("DriverVersion", 12.1);
			props_ad.Assign("MaxSupportedVersion", 12010);

			GetExprReferences(require_gpus,props_ad,&prop_refs,nullptr);
		}

		std::string clauses;
		if (job->Lookup(ATTR_GPUS_MIN_CAPABILITY) && ! prop_refs.count("Capability")) {
			if ( ! clauses.empty()) clauses += " && ";
			clauses += "Capability >= " ATTR_GPUS_MIN_CAPABILITY;
		}
		if (job->Lookup(ATTR_GPUS_MAX_CAPABILITY) && ! prop_refs.count("Capability")) {
			if ( ! clauses.empty()) clauses += " && ";
			clauses +=  "Capability <= " ATTR_GPUS_MAX_CAPABILITY;
		}
		if (job->Lookup(ATTR_GPUS_MIN_MEMORY) && ! prop_refs.count("GlobalMemoryMb")) {
			if ( ! clauses.empty()) clauses += " && ";
			clauses +=  "GlobalMemoryMb >= " ATTR_GPUS_MIN_MEMORY;
		}
		if (job->Lookup(ATTR_GPUS_MIN_RUNTIME) && ! prop_refs.count("MaxSupportedVersion")) {
			if ( ! clauses.empty()) clauses += " && ";
			clauses +=  "MaxSupportedVersion >= " ATTR_GPUS_MIN_RUNTIME;
		}

		if ( ! clauses.empty()) {
			if (require_gpus) {
				std::string expr_str;
				ExprTreeToString(require_gpus, expr_str);
				check_expr_and_wrap_for_op(expr_str, classad::Operation::LOGICAL_AND_OP);
				expr_str += " && ";
				expr_str += clauses;
				AssignJobExpr(ATTR_REQUIRE_GPUS, expr_str.c_str());
			} else {
				AssignJobExpr(ATTR_REQUIRE_GPUS, clauses.c_str());
			}
		}
	}

	return 0;
}

// generate effective requirements expression by merging default requirements
// with the specified requirements.
//
int SubmitHash::SetRequirements()
{
	RETURN_IF_ABORT();

	std::string answer;
	auto_free_ptr orig(submit_param(SUBMIT_KEY_Requirements));
	if (orig) {
		formatstr( answer, "(%s)", orig.ptr() );
	} else {
		// if the factory has a FACTORY.Requirements statement, then we use it and don't do ANY other processing
		auto_free_ptr effective_req(submit_param("FACTORY.Requirements"));
		if (effective_req) {
			if (YourStringNoCase("MY.Requirements") == effective_req) {
				// just use the cluser ad requirements
				if ( ! job->Lookup(ATTR_REQUIREMENTS)) {
					push_error(stderr, "'Requirements = MY.Requirements' when there are not yet any Requirements\n");
					ABORT_AND_RETURN(1);
				}
			} else {
				AssignJobExpr(ATTR_REQUIREMENTS, effective_req);
			}
			return abort_code;
		}
		answer = "";
	}

	// if a Requirements are forced. we will skip requirements generation
	// and just use the value that SetForcedAttributes already stuffed into the ad
	auto_free_ptr myreq(submit_param("MY." ATTR_REQUIREMENTS));
	if ( ! myreq) { myreq.set(submit_param("+" ATTR_REQUIREMENTS)); }
	if (myreq) {
		// warn if both My.Requirements and requirements are specified since they conflict
		if (orig) {
			push_warning(stderr,
				"Use of MY.Requirements or +Requirements  overrides requirements. "
				"You should remove one of these statements from your submit file.\n");
		}
		return abort_code;
	}

	std::string factory_req = lookup_macro_exact_no_default("FACTORY.AppendReq", SubmitMacroSet);
	if(! factory_req.empty()) {
		// We found something to append.
		if ( ! answer.empty()) { answer += " && "; }
		if (factory_req[0] == '(') { answer += factory_req; }
		else {
			answer += "(";
			answer += factory_req;
			answer += ")";
		}
	}
	else
	{
		auto_free_ptr append_req;
		switch( JobUniverse ) {
		case CONDOR_UNIVERSE_VANILLA:
			append_req.set(param("APPEND_REQ_VANILLA"));
			break;
		case CONDOR_UNIVERSE_VM:
			append_req.set(param("APPEND_REQ_VM"));
			break;
		default:
			break;
		} 
		if ( ! append_req) {
				// Didn't find a per-universe version, try the generic,
				// non-universe specific one:
			append_req.set(param("APPEND_REQUIREMENTS"));
		}

		if (append_req) {
			// We found something to append.
			if( answer.length() ) {
					// We've already got something in requirements, so we
					// need to append an AND clause.
				answer += " && (";
			} else {
					// This is the first thing in requirements, so just
					// put this as the first clause.
				answer += "(";
			}
			answer += append_req.ptr();
			answer += ")";
		}
	}

	YourStringNoCase gridType(JobGridType.c_str());
	if ( JobUniverse == CONDOR_UNIVERSE_GRID &&
		 (gridType != "condor" || !param_boolean("SUBMIT_GENERATE_CONDOR_C_REQUIREMENTS", true)) ) {
		// We don't want any defaults at all w/ non-Condor-C grid universe...
		// If we don't have a req yet, set to TRUE
		if ( answer.empty() ) {
			answer = "TRUE";
		}
		AssignJobExpr(ATTR_REQUIREMENTS, answer.c_str());
		return abort_code;
	}

	ClassAd req_ad;
	classad::References job_refs;      // job attrs referenced by requirements
	classad::References machine_refs;  // machine attrs referenced by requirements

		// Insert dummy values for attributes of the job to which we
		// want to detect references.  Otherwise, unqualified references
		// get classified as external references.
	req_ad.Assign(ATTR_REQUEST_MEMORY,0);
	req_ad.Assign(ATTR_VM_CKPT_MAC, "");

	GetExprReferences(answer.c_str(),req_ad,&job_refs,&machine_refs);

	bool	checks_arch = IsContainerJob || IsDockerJob || machine_refs.count( ATTR_ARCH );
	bool	checks_opsys = IsContainerJob || IsDockerJob || machine_refs.count( ATTR_OPSYS ) ||
		machine_refs.count( ATTR_OPSYS_AND_VER ) ||
		machine_refs.count( ATTR_OPSYS_LONG_NAME ) ||
		machine_refs.count( ATTR_OPSYS_SHORT_NAME ) ||
		machine_refs.count( ATTR_OPSYS_NAME ) ||
		machine_refs.count( ATTR_OPSYS_LEGACY );
	bool	checks_disk =  machine_refs.count( ATTR_DISK );
	bool	checks_cpus =   machine_refs.count( ATTR_CPUS );
	bool	checks_tdp =  machine_refs.count( ATTR_HAS_TDP );
	bool	checks_encrypt_exec_dir = machine_refs.count( ATTR_ENCRYPT_EXECUTE_DIRECTORY );
#if defined(WIN32)
	bool	checks_credd = machine_refs.count( ATTR_LOCAL_CREDD );
#endif
	bool	checks_fsdomain = false;
	bool	checks_file_transfer = false;
	bool	checks_file_transfer_plugin_methods = false;
	bool	checks_per_file_encryption = false;
	bool	checks_mpi = false;
	bool	checks_hsct = false;

	if( JobUniverse == CONDOR_UNIVERSE_MPI ) {
		checks_mpi = machine_refs.count( ATTR_HAS_MPI );
	}
	if( mightTransfer(JobUniverse) ) { 
		checks_fsdomain = machine_refs.count(ATTR_FILE_SYSTEM_DOMAIN);
		checks_file_transfer = machine_refs.count(ATTR_HAS_FILE_TRANSFER) + machine_refs.count(ATTR_HAS_JOB_TRANSFER_PLUGINS);
		checks_file_transfer_plugin_methods = machine_refs.count(ATTR_HAS_FILE_TRANSFER_PLUGIN_METHODS);
		checks_per_file_encryption = machine_refs.count(ATTR_HAS_PER_FILE_ENCRYPTION);
	}
	checks_hsct = machine_refs.count( ATTR_HAS_SELF_CHECKPOINT_TRANSFERS );

	bool checks_mem = machine_refs.count(ATTR_MEMORY);
	//bool checks_reqmem = job_refs.count(ATTR_REQUEST_MEMORY);

	if( JobUniverse == CONDOR_UNIVERSE_JAVA ) {
		if( answer[0] ) {
			answer += " && ";
		}
		answer += "TARGET." ATTR_HAS_JAVA;
	} else if ( JobUniverse == CONDOR_UNIVERSE_VM ) {
		// For vm universe, we require the same archicture.
		if( !checks_arch ) {
			if( answer[0] ) {
				answer += " && ";
			}
			answer += "(TARGET.Arch == \"";
			answer += ArchMacroDef.psz;
			answer += "\")";
		}
		// add HasVM to requirements
		bool checks_vm = machine_refs.count( ATTR_HAS_VM );
		if( !checks_vm ) {
			answer += "&& (TARGET." ATTR_HAS_VM " =?= true)";
		}
		// add vm_type to requirements
		bool checks_vmtype = machine_refs.count( ATTR_VM_TYPE);
		if( !checks_vmtype ) {
			answer += " && (TARGET." ATTR_VM_TYPE " == MY." ATTR_JOB_VM_TYPE ")";
		}
		// check if the number of executable VM is more than 0
		bool checks_avail = machine_refs.count(ATTR_VM_AVAIL_NUM);
		if( !checks_avail ) {
			answer += " && (TARGET." ATTR_VM_AVAIL_NUM " > 0)";
		}
		bool uses_vmcheckpoint = false;
		if (job->LookupBool(ATTR_JOB_VM_CHECKPOINT, uses_vmcheckpoint) && uses_vmcheckpoint) {
			bool checks_vm_ckpt_mac = job_refs.count(ATTR_VM_CKPT_MAC);
			if (!checks_vm_ckpt_mac) {
				// VMs with the same MAC address cannot run 
				// on the same execute machine
				answer += " && ((MY.VM_CkptMac =?= UNDEFINED) "
				               "|| (TARGET.VM_All_Guest_Macs =?= UNDEFINED) "
				               "|| (stringListIMember(MY.VM_CkptMac, TARGET.VM_All_Guest_Macs, \",\") == FALSE)"
				               ")";
			}
		}
	} else if (IsDockerJob) {
			if( answer[0] ) {
				answer += " && ";
			}
			answer += "TARGET.HasDocker";
			std::string dockerNetworkType;
			job->LookupString(ATTR_DOCKER_NETWORK_TYPE, dockerNetworkType);

			if (!dockerNetworkType.empty()) {
				// We assume every docker runtime supports "host", "none", and "nat", and don't bother
				// to explicitly advertise those or match on them.
				if ((dockerNetworkType != "host") && (dockerNetworkType != "none") && (dockerNetworkType != "nat")) {
					answer += "&& StringListMember(My.DockerNetworkType, TARGET.DockerNetworks)";
				}
			}
	} else if (IsContainerJob) {
			if( answer[0] ) {
				answer += " && ";
			}
			answer += "TARGET.HasContainer";
			std::string image;
			if (job->Lookup(ATTR_DOCKER_IMAGE)) {
				answer += "&& TARGET.HasDockerURL";
			} else if (job->LookupString(ATTR_CONTAINER_IMAGE, image)) {
				ContainerImageType image_type = image_type_from_string(image.c_str());
				switch (image_type) {
					case ContainerImageType::DockerRepo:
						answer += "&& TARGET.HasDockerURL";
						break;
					case ContainerImageType::SIF:
						answer += "&& TARGET.HasSIF";
						break;
					case ContainerImageType::SandboxImage:
						answer += "&& TARGET.HasSandboxImage";
						break;
					case ContainerImageType::Unknown:
						push_error(stderr, SUBMIT_KEY_ContainerImage
								" must be a directory, have a docker:: prefix, or end in .sif.\n");
						ABORT_AND_RETURN(1);
						break;
				}
			}
	} else {
		if( !checks_arch ) {
			if( answer[0] ) {
				answer += " && ";
			}
			answer += "(TARGET.Arch == \"";
			answer += ArchMacroDef.psz;
			answer += "\")";
		}

		if( !checks_opsys ) {
			answer += " && (TARGET.OpSys == \"";
			answer += OpsysMacroDef.psz;
			answer += "\")";
		}
	}

	if( !checks_disk ) {
		ExprTree * expr = job->Lookup(ATTR_REQUEST_DISK);
		if (expr) {
			double disk = 0;
			if ( ! ExprTreeIsLiteralNumber(expr, disk) || (disk > 0.0)) {
				answer += " && (TARGET.Disk >= " ATTR_REQUEST_DISK ")";
			}
		}
		else if ( JobUniverse == CONDOR_UNIVERSE_VM ) {
			// VM universe uses Total Disk 
			// instead of Disk for Condor slot
			answer += " && (TARGET.TotalDisk >= DiskUsage)";
		}else {
			answer += " && (TARGET.Disk >= DiskUsage)";
		}
	} else {
		if (JobUniverse != CONDOR_UNIVERSE_VM) {
			if (job->Lookup(ATTR_REQUEST_DISK)) {
				answer += " && (TARGET.Disk >= " ATTR_REQUEST_DISK ")";
			}
			if ( ! already_warned_requirements_disk && param_boolean("ENABLE_DEPRECATION_WARNINGS", false)) {
				push_warning(stderr,
						"Your Requirements expression refers to TARGET.Disk. "
						"This is obsolete. Set request_disk and condor_submit will modify the "
						"Requirements expression as needed.\n");
				already_warned_requirements_disk = true;
			}
		}
	}

	if (JobUniverse == CONDOR_UNIVERSE_VM) {
		// so we can easly do case-insensitive comparisons of the vmtype
		YourStringNoCase vmtype(VMType.c_str());

		if (vmtype != CONDOR_VM_UNIVERSE_XEN) {
			answer += " && (TARGET." ATTR_TOTAL_MEMORY " >= MY." ATTR_JOB_VM_MEMORY ")";
		}

		// add vm_memory to requirements
		if ( ! machine_refs.count(ATTR_VM_MEMORY)) {
			answer += " && (TARGET." ATTR_VM_MEMORY " >= MY." ATTR_JOB_VM_MEMORY ")";
		}

		// add hardware vt to requirements
		bool vm_hardware_vt = false;
		if (job->LookupBool(ATTR_JOB_VM_HARDWARE_VT, vm_hardware_vt) && vm_hardware_vt) {
			if ( ! machine_refs.count(ATTR_VM_HARDWARE_VT)) {
				answer += " && TARGET." ATTR_VM_HARDWARE_VT;
			}
		}

		// add vm_networking to requirements
		bool vm_networking = false;
		if (job->LookupBool(ATTR_JOB_VM_NETWORKING, vm_networking) && vm_networking) {
			if ( ! machine_refs.count(ATTR_VM_NETWORKING)) {
				answer += " && TARGET." ATTR_VM_NETWORKING;
			}

			// add vm_networking_type to requirements
			if (job->Lookup(ATTR_JOB_VM_NETWORKING_TYPE)) {
				answer += " && stringListIMember(" ATTR_JOB_VM_NETWORKING_TYPE ",TARGET." ATTR_VM_NETWORKING_TYPES ",\",\")";
			}
		}


	} else {
		ExprTree * expr = job->Lookup(ATTR_REQUEST_MEMORY);
		if (expr) {
			double mem = 0;
			if ( ! ExprTreeIsLiteralNumber(expr, mem) || (mem > 1.0)) {
				answer += " && (TARGET.Memory >= " ATTR_REQUEST_MEMORY ")";
			}
		}
		if (checks_mem) {
			if ( ! already_warned_requirements_mem && param_boolean("ENABLE_DEPRECATION_WARNINGS", false)) {
				push_warning(stderr,
						"your Requirements expression refers to TARGET.Memory. "
						"This is obsolete. Set request_memory and condor_submit will modify the "
						"Requirements expression as needed.\n");
				already_warned_requirements_mem = true;
			}
		}

		/* we don't need to do this here so long as it's this simple. search for  "Request" just a few lines below
		expr = job->Lookup(ATTR_REQUEST_GPUS);
		if (expr && ! machine_refs.count( "GPUs" )) {
			double val = 0;
			if ( ! ExprTreeIsLiteralNumber(expr, val) || (val > 1.0)) {
				answer += " && (TARGET.Gpus >= " ATTR_REQUEST_GPUS ")";
			}
		}
		*/
	}

	if ( JobUniverse != CONDOR_UNIVERSE_GRID ) {
		if ( ! checks_cpus) {
			ExprTree * expr = job->Lookup(ATTR_REQUEST_CPUS);
			if (expr) {
				double cpus = 0;
				if ( ! ExprTreeIsLiteralNumber(expr, cpus) || (cpus > 1.0)) {
					answer += " && (TARGET.Cpus >= " ATTR_REQUEST_CPUS ")";
				}
			}
		}
	}

	// build a set of custom resource names from the attributes in the job with names that start with Request
	//
	classad::References tags;
	std::string request_pre("Request");
	const size_t prefix_len = sizeof("Request") - 1;
	const size_t min_tag_len = 2;
	const classad::ClassAd *parent = procAd->GetChainedParentAd();
	if (parent) {
		for (classad::ClassAd::const_iterator it = parent->begin(); it != parent->end(); ++it) {
			if (it->first.length() >= (prefix_len + min_tag_len) &&
			    starts_with_ignore_case(it->first, request_pre) &&
			    it->first[prefix_len] != '_') { // don't allow tags to start with _
				tags.insert(it->first);
			}
		}
	}
	for (classad::ClassAd::const_iterator it = procAd->begin(); it != procAd->end(); ++it) {
		if (it->first.length() >= (prefix_len + min_tag_len) &&
		    starts_with_ignore_case(it->first, request_pre) &&
		    it->first[prefix_len] != '_') { // don't allow tags to start with _
			tags.insert(it->first);
		}
	}
	// remove the resources that we already dealt with above.
	tags.erase("RequestCpus");
	tags.erase("RequestDisk");
	tags.erase("RequestMemory");
	// if custom resource requirements generation is disabled
	// remove all but GPUs
	if ( ! param_boolean("SUBMIT_GENERATE_CUSTOM_RESOURCE_REQUIREMENTS", true)) {
		bool req_gpus = tags.count(ATTR_REQUEST_GPUS) > 0;
		tags.clear();
		if (req_gpus) { tags.insert(ATTR_REQUEST_GPUS); }
	}
	for (auto it = tags.begin(); it != tags.end(); ++it) {
		const char * tag = it->c_str() + prefix_len;

		// resource tag name should be at least 2 characters long and not start with _
		if ((strlen(tag) < min_tag_len) || *tag == '_') continue;

		// don't add clause to the requirements expression if one already exists
		if (machine_refs.count(tag))
			continue;

		classad::Value value;
		auto vtype = job->LookupType(*it, value);
		if (vtype == classad::Value::ValueType::INTEGER_VALUE ||
			vtype == classad::Value::ValueType::REAL_VALUE ||
			vtype == classad::Value::ValueType::UNDEFINED_VALUE) {
			// gt6938, don't add a requirements clause when a custom resource request has a value <= 0
			double val = 0.0;
			if ( ! value.IsNumber(val) || val > 0) {
				// check for a Require<tag> expression that corresponds to this Request<Tag>
				std::string require("Require"); require += tag;
				if (job->Lookup(require)) {
					formatstr_cat(answer, " && (countMatches(MY.%s,TARGET.Available%s) >= %s)", require.c_str(), tag, it->c_str());
					HasRequireResAttr = true; // remember that this job uses the countMatches magic function
				} else {
					formatstr_cat(answer, " && (TARGET.%s >= %s)", tag, it->c_str());
				}
			}
		} else if (vtype == classad::Value::ValueType::STRING_VALUE) {
			// gt6938, don't add a requirements clause when a custom string resource request is the empty string
			int sz = 0;
			value.IsStringValue(sz);
			if (sz > 0) {
				formatstr_cat(answer, " && regexp(%s, TARGET.%s)", it->c_str(), tag);
			}
		}
	}
	if (HasRequireResAttr && ! already_warned_require_gpus) {
		CondorVersionInfo cvi(getScheddVersion());
		if ( ! cvi.built_since_version(9, 8, 0)) {
			push_warning(stderr,
							"Your job uses a custom resource requirement like require_gpus that is not supported by "
							"the Schedd. The job will not run until the Schedd is updated to version 9.8.0 or later.\n");
		}
		already_warned_require_gpus = true;
	}

	if( !checks_tdp && job->Lookup(ATTR_TOOL_DAEMON_CMD)) {
		answer += " && TARGET." ATTR_HAS_TDP;
	}

	bool encrypt_it = false;
	if( !checks_encrypt_exec_dir &&
		job->LookupBool(ATTR_ENCRYPT_EXECUTE_DIRECTORY, encrypt_it) &&
		encrypt_it) {
		answer += " && TARGET." ATTR_HAS_ENCRYPT_EXECUTE_DIRECTORY;
	}

	if( JobUniverse == CONDOR_UNIVERSE_MPI ) {
		if( ! checks_mpi ) {
			answer += " && TARGET." ATTR_HAS_MPI;
		}
	}


	if( mightTransfer(JobUniverse) ) {
			/* 
			   This is a kind of job that might be using file transfer
			   or a shared filesystem.  so, tack on the appropriate
			   clause to make sure we're either at a machine that
			   supports file transfer, or that we're in the same file
			   system domain.
			*/
		const char * domain_check = "(TARGET." ATTR_FILE_SYSTEM_DOMAIN " == MY." ATTR_FILE_SYSTEM_DOMAIN ")";
		const char * xfer_check = "TARGET." ATTR_HAS_FILE_TRANSFER;
		const char * crypt_check = "";
		if (!checks_per_file_encryption &&
				(job->Lookup(ATTR_ENCRYPT_INPUT_FILES) || job->Lookup(ATTR_ENCRYPT_OUTPUT_FILES) ||
				job->Lookup(ATTR_DONT_ENCRYPT_INPUT_FILES) || job->Lookup(ATTR_DONT_ENCRYPT_OUTPUT_FILES))
			) {
			crypt_check = " && TARGET." ATTR_HAS_PER_FILE_ENCRYPTION;
		}

		ShouldTransferFiles_t should_transfer = STF_IF_NEEDED;
		std::string should;
		if (job->LookupString(ATTR_SHOULD_TRANSFER_FILES, should)) {
			should_transfer = getShouldTransferFilesNum(should.c_str());
		}
		if (should_transfer == STF_NO) {
				// no file transfer used.  if there's nothing about
				// the FileSystemDomain yet, tack on a clause for
				// that. 
			if( ! checks_fsdomain ) {
				answer += " && " ;
				answer += domain_check;
				checks_fsdomain = true;
			}
		} else if ( ! checks_file_transfer) {

			const char * join_op = " && (";
			const char * close_op = ")";
			if ( should_transfer == STF_IF_NEEDED && ! checks_fsdomain ) {
				answer += join_op;
				answer += domain_check;
				checks_fsdomain = true;
				join_op = " || (";
				close_op = "))";
			}


			// if the job is supplying transfer plugins, then we need to use a different xfer_check
			// expression, and we want to ignore plugin types that are supplied by the job when
			// fixing up the transfer plugin methods expression.
			std::string xferplugs;
			if (job->LookupString(ATTR_TRANSFER_PLUGINS, xferplugs) && ! xferplugs.empty()) {
				xfer_check = "TARGET." ATTR_HAS_JOB_TRANSFER_PLUGINS;
			}

			answer += join_op;
			answer += xfer_check;
			answer += crypt_check;


			bool addVersionCheck = false;

			std::string checkpointFiles;
			if( job->LookupString(ATTR_CHECKPOINT_FILES, checkpointFiles) ) {
				addVersionCheck = true;
			}

			bool preserveRelativePaths = false;
			if( job->LookupBool(ATTR_PRESERVE_RELATIVE_PATHS, preserveRelativePaths) ) {
				if( preserveRelativePaths ) {
					addVersionCheck = true;
				}
			}

			std::string whenString;
			if( job->LookupString(ATTR_WHEN_TO_TRANSFER_OUTPUT, whenString) ) {
				auto when = getFileTransferOutputNum(whenString.c_str());
				if( when == FTO_ON_SUCCESS ) {
					addVersionCheck = true;
				}
			}

			if( addVersionCheck ) {
				answer += " && versioncmp( split(TARGET." ATTR_CONDOR_VERSION ")[1], \"8.9.7\" ) >= 0";
			}


			// insert expressions to match on transfer plugin methods
			{
				classad::References methods;    // methods referened by TransferInputFiles that are not in TransferPlugins
				classad::References jobmethods; // plugin methods (like HTTP) that are supplied by the job's TransferPlugins

				// xferplugs is of the form "TAR=mytarplugin; HTTP,HTTPS=myhttplugin"
				StringTokenIterator plugs(xferplugs.c_str(), ";");
				for (const char * plug = plugs.first(); plug != NULL; plug = plugs.next()) {
					const char * colon = strchr(plug, '=');
					if (colon) {
						std::string methods(plug, colon - plug);
						add_attrs_from_string_tokens(jobmethods, methods);
					}
				}

				// check input
				std::string file_list;
				if (job->LookupString(ATTR_TRANSFER_INPUT_FILES, file_list)) {
					for (const auto& file: StringTokenIterator(file_list, ",")) {
						if (IsUrl(file.c_str())){
							std::string tag = getURLType(file.c_str(), true);
							if ( ! jobmethods.count(tag.c_str())) { methods.insert(tag.c_str()); }
						}
					}
				}

				// check output (only a single file this time)
				if (job->LookupString(ATTR_OUTPUT_DESTINATION, file_list)) {
					if (IsUrl(file_list.c_str())) {
						std::string tag = getURLType(file_list.c_str(), true);
						if ( ! jobmethods.count(tag.c_str())) { methods.insert(tag.c_str()); }
					}
				}

				// check output remaps
				if (job->LookupString(ATTR_TRANSFER_OUTPUT_REMAPS, file_list)) {
					for (const auto& remap: StringTokenIterator(file_list, ";")) {
						auto eq = remap.find("=");
						if( eq != std::string::npos ) {
							std::string url = remap.substr(eq + 1);
							trim(url);

							if( IsUrl(url.c_str()) ) {
								std::string tag = getURLType(url.c_str(), true);
								if ( ! jobmethods.count(tag.c_str())) { methods.insert(tag.c_str()); }
							}
						}
					}
				}

				std::string wantMethods; // string list of file transfer plugins the job needs but does not supply
				bool presignS3URLs = param_boolean( "SIGN_S3_URLS", true );
				for (auto it = methods.begin(); it != methods.end(); ++it) {
					if (!wantMethods.empty()) wantMethods += ",";
					wantMethods += *it;

					if (checks_file_transfer_plugin_methods)
						continue;

					answer += " && stringListIMember(\"";
					answer += *it;
					answer += "\",TARGET.HasFileTransferPluginMethods)";

					// TODO: move this to ReportCommonMistakes
					if( presignS3URLs &&
					  (strcasecmp( it->c_str(), "s3" ) == 0 || strcasecmp( it->c_str(), "gs" ) == 0) ) {
						bool present = true;
						if(! job->Lookup( ATTR_EC2_ACCESS_KEY_ID )) {
							present = false;
							push_error(stderr, "[s3|gs]:// URLs require "
								"[s3|aws|gs]_access_key_id_file"
								" to be set.\n" );
						}
						if(! job->Lookup( ATTR_EC2_SECRET_ACCESS_KEY )) {
							present = false;
							push_error(stderr, "[s3|gs]:// URLS require "
								"[s3|aws|gs]_secret_access_key_file"
								" to be set.\n" );
						}
						if(! present) {
							ABORT_AND_RETURN(1);
						}
					}
				}

				// TODO: someday change the above stringListIMember expressions to
				// a single stringListISubsetMatch expression using this attribute
				if ( ! wantMethods.empty()) {
					AssignJobString(ATTR_WANT_TRANSFER_PLUGIN_METHODS, wantMethods.c_str());
				}
			}

			// close of the file transfer requirements
			answer += close_op;
		}
	}

		//
		// Job Deferral
		// If the flag was set true by SetJobDeferral() then we will
		// add the requirement in for this feature
		//
	if (NeedsJobDeferral()) {
			//
			// Add the HasJobDeferral to the attributes so that it will
			// match with a Starter that can actually provide this feature
			// We only need to do this if the job's universe isn't local
			// This is because the schedd doesn't pull out the Starter's
			// machine ad when trying to match local universe jobs
			//
			//
		if ( JobUniverse != CONDOR_UNIVERSE_LOCAL ) {
			answer += " && TARGET." ATTR_HAS_JOB_DEFERRAL;
		}

		// make sure the job has a ScheddInterval attribute
		// because we are about to write an expression that refers to it.
		if ( ! job->Lookup(ATTR_SCHEDD_INTERVAL)) {
			auto_free_ptr interval(param("SCHEDD_INTERVAL"));
			if (interval) {
				AssignJobExpr(ATTR_SCHEDD_INTERVAL, interval);
			} else {
				AssignJobVal(ATTR_SCHEDD_INTERVAL, SCHEDD_INTERVAL_DEFAULT);
			}
		}

			//
			// Prepare our new requirement attribute
			// This nifty expression will evaluate to true when
			// the job's prep start time is before the next schedd
			// polling interval. We also have a nice clause to prevent
			// our job from being matched and executed after it could
			// possibly run
			//
		const char * deferral_expr = "("
			"((time() + " ATTR_SCHEDD_INTERVAL ") >= (" ATTR_DEFERRAL_TIME " - " ATTR_DEFERRAL_PREP_TIME ")) && "
			"(time() < (" ATTR_DEFERRAL_TIME " + " ATTR_DEFERRAL_WINDOW "))"
			")";

		answer += " && ";
		answer += deferral_expr;
	} // !seenBefore

#if defined(WIN32)
		//
		// Windows CredD
		// run_as_owner jobs on Windows require that the remote starter can
		// reach the same credd as the submit machine. We add the following:
		//   - HasWindowsRunAsOwner
		//   - LocalCredd == <CREDD_HOST> (if LocalCredd not found)
		//
	bool as_owner = false;
	if (job->LookupBool(ATTR_JOB_RUNAS_OWNER, as_owner) && as_owner) {

		std::string tmp_rao = " && (TARGET." ATTR_HAS_WIN_RUN_AS_OWNER;
		if (RunAsOwnerCredD && !checks_credd) {
			tmp_rao += " && (TARGET." ATTR_LOCAL_CREDD " =?= \"";
			tmp_rao += RunAsOwnerCredD.ptr();
			tmp_rao += "\")";
		}
		tmp_rao += ")";
		answer += tmp_rao.c_str();
	}
#endif

	bool want_ft_on_checkpoint = false;
	if (job->LookupBool(ATTR_WANT_FT_ON_CHECKPOINT, want_ft_on_checkpoint) && want_ft_on_checkpoint) {
		if( ! checks_hsct ) {
			answer += " && TARGET." ATTR_HAS_SELF_CHECKPOINT_TRANSFERS;
		}
	}

	std::string requiredCudaVersion;
	if (job->LookupString(ATTR_CUDA_VERSION, requiredCudaVersion)) {
		unsigned major, minor;
		int convertedLength = 0;
		bool setCUDAVersion = false;
		if( sscanf( requiredCudaVersion.c_str(), "%u.%u%n", & major, & minor, & convertedLength ) == 2 ) {
			if( (unsigned)convertedLength == requiredCudaVersion.length() ) {
				long long int rcv = (major * 1000) + (minor % 100);
				AssignJobVal(ATTR_CUDA_VERSION, rcv);
				answer += "&& " ATTR_CUDA_VERSION " <= TARGET.CUDAMaxSupportedVersion";
				setCUDAVersion = true;
			}
		} else if( sscanf( requiredCudaVersion.c_str(), "%u%n", & major, & convertedLength ) == 1 ) {
			if( (unsigned)convertedLength == requiredCudaVersion.length() ) {
				long long int rcv = major;
				if( major < 1000 ) { rcv = major * 1000; }
				AssignJobVal(ATTR_CUDA_VERSION, rcv);
				answer += "&& " ATTR_CUDA_VERSION " <= TARGET.CUDAMaxSupportedVersion";
				setCUDAVersion = true;
			}
		}

		if(! setCUDAVersion) {
			push_error(stderr, SUBMIT_KEY_CUDAVersion
				" must be of the form 'x' or 'x.y',"
				" where x and y are positive integers.\n" );
			ABORT_AND_RETURN(1);
		}
	}

	AssignJobExpr(ATTR_REQUIREMENTS, answer.c_str());
	RETURN_IF_ABORT();

	return 0;
}


int SubmitHash::SetConcurrencyLimits()
{
	RETURN_IF_ABORT();
	std::string tmp = submit_param_string(SUBMIT_KEY_ConcurrencyLimits, NULL);
	std::string tmp2 = submit_param_string(SUBMIT_KEY_ConcurrencyLimitsExpr, NULL);

	if (!tmp.empty()) {
		if (!tmp2.empty()) {
			push_error( stderr, SUBMIT_KEY_ConcurrencyLimits " and " SUBMIT_KEY_ConcurrencyLimitsExpr " can't be used together\n" );
			ABORT_AND_RETURN( 1 );
		}

		lower_case(tmp);

		std::vector<std::string> list = split(tmp);

		for (const auto& limit: list) {
			double increment;
			char *limit_cpy = strdup(limit.c_str());

			if ( !ParseConcurrencyLimit(limit_cpy, increment) ) {
				push_error(stderr, "Invalid concurrency limit '%s'\n",
				           limit.c_str());
				free(limit_cpy);
				ABORT_AND_RETURN( 1 );
			}
			free( limit_cpy );
		}

		std::sort(list.begin(), list.end());

		std::string str = join(list, ",");
		if ( !str.empty() ) {
			AssignJobString(ATTR_CONCURRENCY_LIMITS, str.c_str());
		}
	} else if (!tmp2.empty()) {
		AssignJobExpr(ATTR_CONCURRENCY_LIMITS, tmp2.c_str() );
	}

	return 0;
}


int SubmitHash::SetAccountingGroup()
{
	RETURN_IF_ABORT();

	// if nice-user is not a prefix, then it conflicts with accounting_group
	// TODO? should this be a knob?
	const bool nice_user_is_prefix = false;

	// is a group setting in effect?
	auto_free_ptr group(submit_param(SUBMIT_KEY_AcctGroup, ATTR_ACCOUNTING_GROUP));

	// as of 8.9.9, nice_user is just a shorthand for accounting_group = nice-user
	bool nice_user = submit_param_bool(SUBMIT_KEY_NiceUser, ATTR_NICE_USER_deprecated, false);
	if (nice_user) {
		if (!group) {
			group.set(param("NICE_USER_ACCOUNTING_GROUP_NAME"));
		} else {
			std::string nicegroup;
			param(nicegroup, "NICE_USER_ACCOUNTING_GROUP_NAME");
			if (nicegroup != group.ptr()) {
				if ( ! nice_user_is_prefix) {
					push_warning(stderr,
						SUBMIT_KEY_NiceUser " conflicts with "  SUBMIT_KEY_AcctGroup ". "
						SUBMIT_KEY_NiceUser " will be ignored");
				} else if ( ! nicegroup.empty()) {
					// append accounting group to nice-user group
					nicegroup += ".";
					nicegroup += group.ptr();
					group.set(strdup(nicegroup.c_str()));
				}
			}
		}
		// backward compat hack - nice_user jobs are pre-emptable
		// we assign a default of 0 here, but a user-specified value will overwrite this
		// when SetSimpleJobExprs is called.
		AssignJobVal(ATTR_MAX_JOB_RETIREMENT_TIME, 0);
	}

	// look for the group user setting, or default to owner
	auto_free_ptr gu(submit_param(SUBMIT_KEY_AcctGroupUser, ATTR_ACCT_GROUP_USER));
	if ( ! group && ! gu) {
		return 0; // nothing set, we are done
	}

	const char * group_user = NULL;
	if ( ! gu) {
		group_user = submit_username.c_str();
	} else {
		group_user = gu;
	}

	if (group && ! IsValidSubmitterName(group)) {
		push_error(stderr, "Invalid " SUBMIT_KEY_AcctGroup ": %s\n", group.ptr());
		ABORT_AND_RETURN( 1 );
	}
	if ( ! IsValidSubmitterName(group_user)) {
		push_error(stderr, "Invalid " SUBMIT_KEY_AcctGroupUser ": %s\n", group_user);
		ABORT_AND_RETURN( 1 );
	}

	// set attributes AcctGroup, AcctGroupUser and AccountingGroup on the job ad:

	// store the AcctGroupUser (currently unused)
	AssignJobString(ATTR_ACCT_GROUP_USER, group_user);

	if (group) {
		// store the group name in the (currently unused) AcctGroup attribute
		AssignJobString(ATTR_ACCT_GROUP, group);

		// store the AccountingGroup attribute as <group>.<user>
		std::string submitter;
		formatstr(submitter, "%s.%s", group.ptr(), group_user);
		AssignJobString(ATTR_ACCOUNTING_GROUP, submitter.c_str());
	} else {
		// If no group, this is accounting group is really a user alias, just set AccountingGroup to be the user name
		AssignJobString(ATTR_ACCOUNTING_GROUP, group_user);
	}

	return 0;
}

int SubmitHash::SetOAuth()
{
	RETURN_IF_ABORT();
	std::string tokens;
	if (NeedsOAuthServices(tokens)) {
		AssignJobString(ATTR_OAUTH_SERVICES_NEEDED, tokens.c_str());
	}

	return 0;
}


// this function must be called after SetUniverse
int SubmitHash::SetVMParams()
{
	RETURN_IF_ABORT();

	if ( JobUniverse != CONDOR_UNIVERSE_VM ) {
		return 0;
	}

	bool VMCheckpoint = false;
	bool VMNetworking = false;
	int VMVCPUS = 0;
	bool VMVNC=false;
	bool param_exists = false;

	auto_free_ptr tmp_ptr(NULL);

	// by the time we get here, we have already verified that vmtype is non-empty
	tmp_ptr.set(submit_param(SUBMIT_KEY_VM_Type, ATTR_JOB_VM_TYPE));
	if (tmp_ptr) {
		VMType = tmp_ptr.ptr();
		lower_case(VMType);

		// VM type is already set in SetUniverse
		AssignJobString(ATTR_JOB_VM_TYPE, VMType.c_str());
		RETURN_IF_ABORT();
	} else {
		// VMType already set, no need to check return value again
		(void) job->LookupString(ATTR_JOB_VM_TYPE, VMType);
	}

	// so we can easly do case-insensitive comparisons of the vmtype
	YourStringNoCase vmtype(VMType.c_str());

	// need vm checkpoint?
	VMCheckpoint = submit_param_bool(SUBMIT_KEY_VM_Checkpoint, ATTR_JOB_VM_CHECKPOINT, false, &param_exists);
	if (param_exists) {
		AssignJobVal(ATTR_JOB_VM_CHECKPOINT, VMCheckpoint);
	} else if (job->LookupBool(ATTR_JOB_VM_CHECKPOINT, VMCheckpoint)) {
		// nothing to do.
	} else {
		VMCheckpoint = false;
		AssignJobVal(ATTR_JOB_VM_CHECKPOINT, VMCheckpoint);
	}

	VMNetworking = submit_param_bool(SUBMIT_KEY_VM_Networking, ATTR_JOB_VM_NETWORKING, false, &param_exists);
	if (param_exists) {
		AssignJobVal(ATTR_JOB_VM_NETWORKING, VMNetworking);
	} else if (job->LookupBool(ATTR_JOB_VM_NETWORKING, VMNetworking)) {
		// nothing to do
	} else {
		VMNetworking = false;
		AssignJobVal(ATTR_JOB_VM_NETWORKING, VMNetworking);
	}

	// Here we need to set networking type
	if( VMNetworking ) {
		tmp_ptr.set(submit_param(SUBMIT_KEY_VM_Networking_Type, ATTR_JOB_VM_NETWORKING_TYPE));
		if (tmp_ptr) {
			AssignJobString(ATTR_JOB_VM_NETWORKING_TYPE, tmp_ptr.ptr());
		}
	}

	VMVNC = submit_param_bool(SUBMIT_KEY_VM_VNC, ATTR_JOB_VM_VNC, false, &param_exists);
	if (param_exists) {
		AssignJobVal(ATTR_JOB_VM_VNC, VMVNC);
	} else if (job->LookupBool(ATTR_JOB_VM_VNC, VMVNC)) {
		// nothing to do.
	} else {
		VMVNC = false;
		AssignJobVal(ATTR_JOB_VM_VNC, VMVNC);
	}

	// Set memory for virtual machine
	long long vm_mem = 0;
	tmp_ptr.set(submit_param(SUBMIT_KEY_VM_Memory, ATTR_JOB_VM_MEMORY));
	if (tmp_ptr) {
		// because gcc doesn't think that long long and int64_t are the same, we have to use a temp variable here
		int64_t mem64 = 0;
		parse_int64_bytes(tmp_ptr, mem64, 1024 * 1024);
		if (mem64 <= 0) {
			push_error(stderr, SUBMIT_KEY_VM_Memory " is incorrectly specified\n"
				"For example, for vm memroy of 128 Megabytes,\n"
				"you need to use 128 in your submit description file.\n");
			ABORT_AND_RETURN(1);
		}
		vm_mem = mem64;
		AssignJobVal(ATTR_JOB_VM_MEMORY, vm_mem);
	} else if ( ! job->LookupInt(ATTR_JOB_VM_MEMORY, vm_mem)) {
		push_error(stderr, SUBMIT_KEY_VM_Memory " cannot be found.\nPlease specify " SUBMIT_KEY_VM_Memory
			" for vm universe in your submit description file.\n");
		ABORT_AND_RETURN(1);
	}
	// In vm universe, when a VM is suspended, 
	// memory being used by the VM will be saved into a file. 
	// So we need as much disk space as the memory.
	// We call this the 'executable_size' for VM jobs, otherwise
	// ExecutableSize is the size of the cmd
	AssignJobVal(ATTR_EXECUTABLE_SIZE, vm_mem * 1024);

	/* 
	 * Set the number of VCPUs for this virtual machine
	 */
	tmp_ptr.set(submit_param(SUBMIT_KEY_VM_VCPUS, ATTR_JOB_VM_VCPUS));
	if (tmp_ptr) {
		VMVCPUS = (int)strtol(tmp_ptr, (char**)NULL, 10);
		dprintf(D_FULLDEBUG, "VCPUS = %s", tmp_ptr.ptr());
		VMVCPUS = MAX(VMVCPUS, 1);
		AssignJobVal(ATTR_JOB_VM_VCPUS, VMVCPUS);
	} else {
		long long cpus = 1;
		if (job->LookupInt(ATTR_JOB_VM_VCPUS, cpus)) {
			VMVCPUS = (int)cpus;
		} else {
			VMVCPUS = 1;
			AssignJobVal(ATTR_JOB_VM_VCPUS, VMVCPUS);
		}
	}

	/*
	 * Set the MAC address for this VM.
	 */
	tmp_ptr.set(submit_param(SUBMIT_KEY_VM_MACAddr, ATTR_JOB_VM_MACADDR));
	if (tmp_ptr) {
		AssignJobString(ATTR_JOB_VM_MACADDR, tmp_ptr.ptr());
	}

	/* 
	 * When the parameter of "vm_no_output_vm" is TRUE, 
	 * Condor will not transfer VM files back to a job user. 
	 * This parameter could be used if a job user uses 
	 * explict method to get output files from VM. 
	 * For example, if a job user uses a ftp program 
	 * to send output files inside VM to his/her dedicated machine for ouput, 
	 * Maybe the job user doesn't want to get modified VM files back. 
	 * So the job user can use this parameter
	 */
	bool vm_no_output_vm = submit_param_bool(SUBMIT_KEY_VM_NO_OUTPUT_VM, NULL, false, &param_exists);
	if (param_exists) {
		AssignJobVal(VMPARAM_NO_OUTPUT_VM, vm_no_output_vm);
	} else {
		job->LookupBool(VMPARAM_NO_OUTPUT_VM, vm_no_output_vm);
	}

	if (vmtype == CONDOR_VM_UNIVERSE_XEN) {

		// xen_kernel is a required parameter
		std::string xen_kernel = submit_param_string(SUBMIT_KEY_VM_XEN_KERNEL, VMPARAM_XEN_KERNEL);
		if ( ! xen_kernel.empty()) {
			AssignJobString(VMPARAM_XEN_KERNEL, xen_kernel.c_str());
		} else if ( ! job->LookupString(VMPARAM_XEN_KERNEL, xen_kernel)) {
			push_error(stderr, "'xen_kernel' cannot be found.\n"
				"Please specify 'xen_kernel' for the xen virtual machine "
				"in your submit description file.\n"
				"xen_kernel must be one of "
				"\"%s\", \"%s\", <file-name>.\n",
				XEN_KERNEL_INCLUDED, XEN_KERNEL_HW_VT);
			ABORT_AND_RETURN(1);
		}

		YourStringNoCase kernel(xen_kernel.c_str());
		bool real_xen_kernel_file = false;
		bool need_xen_root_device = false;
		if (kernel == XEN_KERNEL_INCLUDED) {
			// kernel image is included in a disk image file
			// so we will use bootloader(pygrub etc.) defined 
			// in a vmgahp config file on an excute machine 
			real_xen_kernel_file = false;
			need_xen_root_device = false;
		} else if (kernel == XEN_KERNEL_HW_VT) {
			// A job user want to use an unmodified OS in Xen.
			// so we require hardware virtualization.
			real_xen_kernel_file = false;
			need_xen_root_device = false;
			AssignJobVal(ATTR_JOB_VM_HARDWARE_VT, true);
		} else {
			// real kernel file
			real_xen_kernel_file = true;
			need_xen_root_device = true;
		}
			
		// xen_initrd is an optional parameter
		auto_free_ptr xen_initrd(submit_param(SUBMIT_KEY_VM_XEN_INITRD));
		if (xen_initrd) {
			if( !real_xen_kernel_file ) {
				push_error(stderr, "To use xen_initrd, "
						"xen_kernel should be a real kernel file.\n");
				ABORT_AND_RETURN(1);
			}
			AssignJobString(VMPARAM_XEN_INITRD, xen_initrd);
		}

		if( need_xen_root_device ) {
			auto_free_ptr xen_root(submit_param(SUBMIT_KEY_VM_XEN_ROOT));
			if( !xen_root ) {
				push_error(stderr, "'%s' cannot be found.\n"
						"Please specify '%s' for the xen virtual machine "
						"in your submit description file.\n", "xen_root", 
						"xen_root");
				ABORT_AND_RETURN(1);
			}else {
				AssignJobString(VMPARAM_XEN_ROOT, xen_root);
			}
		}

		// xen_kernel_params is a optional parameter
		std::string xen_kernel_params = submit_param_string(SUBMIT_KEY_VM_XEN_KERNEL_PARAMS, VMPARAM_XEN_KERNEL_PARAMS);
		if (! xen_kernel_params.empty()) {
			trim_quotes(xen_kernel_params, "\"'");
			AssignJobString(VMPARAM_XEN_KERNEL_PARAMS, xen_kernel_params.c_str());
		}

	}// xen only params

	if (vmtype == CONDOR_VM_UNIVERSE_XEN || vmtype == CONDOR_VM_UNIVERSE_KVM) {

			// <x>_disk is a required parameter
		auto_free_ptr vmdisk(submit_param(SUBMIT_KEY_VM_DISK));
		if (vmdisk) {
			if( validate_disk_param(vmdisk,3,4) == false ) 
			{
				push_error(stderr, "'vm_disk' has incorrect format.\n"
						"The format shoud be like "
						"\"<filename>:<devicename>:<permission>\"\n"
						"e.g.> For single disk: <vm>_disk = filename1:hda1:w\n"
						"      For multiple disks: <vm>_disk = "
						"filename1:hda1:w,filename2:hda2:w\n");
				ABORT_AND_RETURN(1);
			}
			AssignJobString( VMPARAM_VM_DISK, vmdisk );
		} else if (!job->Lookup(VMPARAM_VM_DISK)) {
			push_error(stderr, "'%s' cannot be found.\n"
				"Please specify '%s' for the virtual machine "
				"in your submit description file.\n",
				"<vm>_disk", "<vm>_disk");
			ABORT_AND_RETURN(1);
		}

	} else if (vmtype == CONDOR_VM_UNIVERSE_VMWARE) {
		push_error(stderr, "A vm_type of 'vmware' is no longer supported\n");
		ABORT_AND_RETURN(1);
	}

	return 0;
}

int SubmitHash::process_container_input_files(std::vector<std::string> & input_files, long long * accumulate_size_kb) {
	auto_free_ptr container_image(submit_param(SUBMIT_KEY_ContainerImage, ATTR_CONTAINER_IMAGE));

	// Did user ask for container transfer?
	bool userRequestedContainerTransfer = true;
	job->LookupBool(ATTR_TRANSFER_CONTAINER, userRequestedContainerTransfer);
	if (!userRequestedContainerTransfer) {
		job->Assign(ATTR_CONTAINER_IMAGE_SOURCE, "local");
		return 0;
	}

	// don't xfer if on known shared fs
	if (container_image) {
		auto_free_ptr sharedfs (param("CONTAINER_SHARED_FS"));
		for (const auto& base: StringTokenIterator(sharedfs.ptr(), ",")) {
			if (starts_with(container_image.ptr(), base.c_str())) {
				job->Assign(ATTR_CONTAINER_IMAGE_SOURCE, "local");
				return 0;
			}
		}
	} else {
		return 0;
	}

	// don't xfer if URL proto is on known never xfer list
	std::array<std::string, 2> neverTransferPrefixes {"docker://", "oras://" };
	for (const auto &prefix : neverTransferPrefixes) {
		std::string container_image_str = container_image.ptr();
		if (container_image_str.starts_with(prefix)) {
			//                                       remove the trailing ://
			job->Assign(ATTR_CONTAINER_IMAGE_SOURCE, prefix.substr(0, prefix.length() - 3).c_str());
			return 0;
		}
	}

	// otherwise, add the container image to the list of input files to be xfered
	// if only docker_image is set, never xfer it
	// But only if the container image exists on this disk
	if (container_image.ptr())  {
		input_files.emplace_back(container_image.ptr());
		if (accumulate_size_kb) {
			*accumulate_size_kb += calc_image_size_kb(container_image.ptr());
		}

		// Now that we've sure that we're transfering the container, set
		// the container name to the basename, which what we'll see on the submit
		// side
		// but if container ends with a /, remove that so basename works
		std::string container_tmp = container_image.ptr();
		if (ends_with(container_tmp, "/")) {
			container_tmp = container_tmp.substr(0, container_tmp.size() - 1);
		}
		job->Assign(ATTR_CONTAINER_IMAGE, condor_basename(container_tmp.c_str()));

		size_t pos = container_tmp.find(':');
		if (pos == std::string::npos) {
			job->Assign(ATTR_CONTAINER_IMAGE_SOURCE, "cedar");
		} else {
			job->Assign(ATTR_CONTAINER_IMAGE_SOURCE, container_tmp.substr(0, pos).c_str());
		}
		return 1;
	}

	return 0;
}

int SubmitHash::process_input_file_list(std::vector<std::string>& input_list, long long * accumulate_size_kb)
{
	int count = 0;
	std::string tmp;

	for (auto& tmp: input_list) {
		count++;
		check_and_universalize_path(tmp);
		check_open(SFR_INPUT, tmp.c_str(), O_RDONLY);
		// get file size, but only if the caller requests it.
		// in practice, we will check the sizes of files here in submit
		// but not when doing late materialization
		if (accumulate_size_kb) {
			*accumulate_size_kb += calc_image_size_kb(tmp.c_str());
		}
	}
	return count;
}

SubmitHash::ContainerImageType 
SubmitHash::image_type_from_string(std::string image) const {

	trim(image);
	if (starts_with(image, "docker:")) {
		return SubmitHash::ContainerImageType::DockerRepo;
	}
	if (ends_with(image, ".sif")) {
		return SubmitHash::ContainerImageType::SIF;
	}
	if (ends_with(image, "/")) {
		return SubmitHash::ContainerImageType::SandboxImage;
	}

	// assume everything else is a directory
	return SubmitHash::ContainerImageType::SandboxImage;
}

// SetTransferFiles also sets a global "should_transfer", which is 
// used by SetRequirements().  So, SetTransferFiles must be called _before_
// calling SetRequirements() as well.
// If we are transfering files, and stdout or stderr contains
// path information, SetTransferFiles renames the output file to a plain
// file (and stores the original) in the ClassAd, so SetStdFile() should
// be called before getting here too.
int SubmitHash::SetTransferFiles()
{
	RETURN_IF_ABORT();

	char *macro_value;
	std::string tmp;
	bool in_files_specified = false;
	bool out_files_specified = false;
	std::vector<std::string> input_file_list;
	std::vector<std::string> output_file_list;
	ShouldTransferFiles_t should_transfer = STF_IF_NEEDED;
	std::string output_remaps;

	// check files to determine the size of the input sandbox only when we are not doing late materialization
	long long tmpInputFilesSizeKb = 0;
	long long * pInputFilesSizeKb = NULL;
	if (! clusterAd) {
		pInputFilesSizeKb = &tmpInputFilesSizeKb;
	}

	macro_value = submit_param(SUBMIT_KEY_TransferInputFiles, SUBMIT_KEY_TransferInputFilesAlt);
	if (macro_value) {
		// as a special case transferinputfiles="" will produce an empty list of input files, not a syntax error
		// PRAGMA_REMIND("replace this special case with code that correctly parses any input wrapped in double quotes")
		if (macro_value[0] == '"' && macro_value[1] == '"' && macro_value[2] == 0) {
			// Do nothing
		} else {
			input_file_list = split(macro_value, ",");
		}
		free(macro_value); macro_value = NULL;
	}
	RETURN_IF_ABORT();

	if (process_input_file_list(input_file_list, pInputFilesSizeKb) > 0) {
		in_files_specified = true;
	}
	RETURN_IF_ABORT();

	if (IsContainerJob) {
		if (process_container_input_files(input_file_list, pInputFilesSizeKb) > 0) {
			in_files_specified = true;
		};
	}
	RETURN_IF_ABORT();

	// also account for the size of the stdin file, if any
	bool transfer_stdin = true;
	job->LookupBool(ATTR_TRANSFER_INPUT, transfer_stdin);
	if (transfer_stdin) {
		std::string stdin_fname;
		(void) job->LookupString(ATTR_JOB_INPUT, stdin_fname);
		if (!stdin_fname.empty()) {
			if (pInputFilesSizeKb) {
				*pInputFilesSizeKb += calc_image_size_kb(stdin_fname.c_str());
			}
		}
	}

	macro_value = submit_param(SUBMIT_KEY_TransferOutputFiles, SUBMIT_KEY_TransferOutputFilesAlt);
	if (macro_value)
	{
		// as a special case transferoutputfiles="" will produce an empty list of output files, not a syntax error
		// PRAGMA_REMIND("replace this special case with code that correctly parses any input wrapped in double quotes")
		if (macro_value[0] == '"' && macro_value[1] == '"' && macro_value[2] == 0) {
			out_files_specified = true;
		} else {
			output_file_list = split(macro_value, ",");
			for (auto& file: output_file_list) {
				out_files_specified = true;
				check_and_universalize_path(file);
			}
		}
		free(macro_value);
	}
	RETURN_IF_ABORT();

	//
	// START FILE TRANSFER VALIDATION
	//
		// now that we've gathered up all the possible info on files
		// the user explicitly wants to transfer, see if they set the
		// right attributes controlling if and when to do the
		// transfers.  if they didn't tell us what to do, in some
		// cases, we can give reasonable defaults, but in others, it's
		// a fatal error.
		//
		// SHOULD_TRANSFER_FILES (STF) defaults to IF_NEEDED (STF_IF_NEEDED)
		// WHEN_TO_TRANSFER_OUTPUT (WTTO) defaults to ON_EXIT (FTO_ON_EXIT)
		// 
		// Error if:
		//  (A) bad user input - getShouldTransferFilesNum fails
		//  (B) bas user input - getFileTransferOutputNum fails
		//  (C) STF is STF_NO and WTTO is not FTO_NONE
		//  (D) STF is not STF_NO and WTTO is FTO_NONE
		//  (E) STF is STF_IF_NEEDED and WTTO is FTO_ON_EXIT_OR_EVICT
		//  (F) STF is STF_NO and transfer_input_files or transfer_output_files specified
	const char *should = "INTERNAL ERROR";
	const char *when = "INTERNAL ERROR";
	bool default_should = false;
	bool default_when;
	FileTransferOutput_t when_output;
	std::string err_msg;

	// check to see if the user specified should_transfer_files.
	// if they didn't check to see if the admin did. 
	auto_free_ptr should_param(submit_param(ATTR_SHOULD_TRANSFER_FILES, SUBMIT_KEY_ShouldTransferFiles));
	if (! should_param) {
		if (job->LookupString(ATTR_SHOULD_TRANSFER_FILES, tmp)) {
			should_param.set(strdup(tmp.c_str()));
		} else {
			should_param.set(param("SUBMIT_DEFAULT_SHOULD_TRANSFER_FILES"));
			if (should_param) {
				if (getShouldTransferFilesNum(should_param) < 0) {
					// if config default for should transfer files is invalid, just ignore it.
					// otherwise all submits would generate an error/warning which the users cannot fix.
					should_param.clear();
				} else {
					// admin specified should_transfer_files counts as a default should
					default_should = true;
				}
			}
		}
	}

	should = should_param;
	if (!should) {
		should = "IF_NEEDED";
		should_transfer = STF_IF_NEEDED;
		default_should = true;
	} else {
		should_transfer = getShouldTransferFilesNum(should);
		if (should_transfer < 0) { // (A)
			err_msg = "\nERROR: invalid value (";
			err_msg += should;
			err_msg += ") for " ATTR_SHOULD_TRANSFER_FILES ".  Please either specify YES, NO, or IF_NEEDED and try again.";
			print_wrapped_text(err_msg.c_str(), stderr);
			ABORT_AND_RETURN(1);
		}
	}

	//PRAGMA_REMIND("TJ: move this to ReportCommonMistakes")
	if (should_transfer == STF_NO &&
		(in_files_specified || out_files_specified)) { // (F)
		err_msg = "\nERROR: you specified files you want Condor to transfer via \"";
		if (in_files_specified) {
			err_msg += "transfer_input_files";
			if (out_files_specified) {
				err_msg += "\" and \"transfer_output_files\",";
			} else {
				err_msg += "\",";
			}
		} else {
			ASSERT(out_files_specified);
			err_msg += "transfer_output_files\",";
		}
		err_msg += " but you disabled should_transfer_files.";
		print_wrapped_text(err_msg.c_str(), stderr);
		ABORT_AND_RETURN(1);
	}

	auto_free_ptr when_param(submit_param(ATTR_WHEN_TO_TRANSFER_OUTPUT, SUBMIT_KEY_WhenToTransferOutput));
	if ( ! when_param) {
		if (job->LookupString(ATTR_WHEN_TO_TRANSFER_OUTPUT, tmp)) {
			when_param.set(strdup(tmp.c_str()));
		}
	}
	when = when_param;
	if (!when) {
		when = "ON_EXIT";
		when_output = FTO_ON_EXIT;
		default_when = true;
	} else {
		when_output = getFileTransferOutputNum(when);
		if (when_output < 0) { // (B)
			err_msg = "\nERROR: invalid value (";
			err_msg += when;
			err_msg += ") for " ATTR_WHEN_TO_TRANSFER_OUTPUT ".  Please either specify ON_EXIT"
				", or ON_EXIT_OR_EVICT and try again.";
			print_wrapped_text(err_msg.c_str(), stderr);
			ABORT_AND_RETURN( 1 );
		}
		default_when = false;
	}

		// for backward compatibility and user convenience -
		// if the user specifies should_transfer_files = NO and has
		// not specified when_to_transfer_output, we'll change
		// when_to_transfer_output to NEVER and avoid an unhelpful
		// error message later.
	if (!default_should && default_when &&
		should_transfer == STF_NO) {
		when = "NEVER";
		when_output = FTO_NONE;
	}

	//PRAGMA_REMIND("TJ: move this to ReportCommonMistakes")
		if ((should_transfer == STF_NO && when_output != FTO_NONE) || // (C)
		(should_transfer != STF_NO && when_output == FTO_NONE)) { // (D)
		err_msg = "\nERROR: " ATTR_WHEN_TO_TRANSFER_OUTPUT " specified as ";
		err_msg += when;
		err_msg += " yet " ATTR_SHOULD_TRANSFER_FILES " defined as ";
		err_msg += should;
		err_msg += ".  Please remove this contradiction from your submit file and try again.";
		print_wrapped_text(err_msg.c_str(), stderr);
		ABORT_AND_RETURN( 1 );
	}

		// for backward compatibility and user convenience -
		// if the user specifies only when_to_transfer_output =
		// ON_EXIT_OR_EVICT, which is incompatible with the default
		// should_transfer_files of IF_NEEDED, we'll change
		// should_transfer_files to YES for them.
	if (default_should &&
		when_output == FTO_ON_EXIT_OR_EVICT &&
		should_transfer == STF_IF_NEEDED) {
		should = "YES";
		should_transfer = STF_YES;
	}

	//PRAGMA_REMIND("TJ: move this to ReportCommonMistakes")
	if (when_output == FTO_ON_EXIT_OR_EVICT && 
		should_transfer == STF_IF_NEEDED) { // (E)
			// error, these are incompatible!
		err_msg = "\nERROR: \"when_to_transfer_output = ON_EXIT_OR_EVICT\" "
			"and \"should_transfer_files = IF_NEEDED\" are incompatible.  "
			"The behavior of these two settings together would produce "
			"incorrect file access in some cases.  Please decide which "
			"one of those two settings you're more interested in. "
			"If you really want \"IF_NEEDED\", set "
			"\"when_to_transfer_output = ON_EXIT\".  If you really want "
			"\"ON_EXIT_OR_EVICT\", please set \"should_transfer_files = "
			"YES\".  After you have corrected this incompatibility, "
			"please try running condor_submit again.\n";
		print_wrapped_text(err_msg.c_str(), stderr);
		ABORT_AND_RETURN( 1 );
	}

	//PRAGMA_REMIND("TJ: move this to ReportCommonMistakes")
		// actually shove the file transfer 'when' and 'should' into the job ad
	//
	if( should_transfer != STF_NO ) {
		if( ! when_output ) {
			push_error(stderr, "InsertFileTransAttrs() called we might transfer "
					   "files but when_output hasn't been set" );
			abort_code = 1;
			return abort_code;
		}
	}

	//
	// END FILE TRANSFER VALIDATION
	//

	AssignJobString(ATTR_SHOULD_TRANSFER_FILES, getShouldTransferFilesString( should_transfer ));
	if (should_transfer != STF_NO) {
		AssignJobString(ATTR_WHEN_TO_TRANSFER_OUTPUT, getFileTransferOutputString( when_output ));
	}

	// if should transfer files is not YES, then we need to make sure that
	// our filesystem domain is published in the job ad because it will be needed for matchmaking
	if (should_transfer != STF_YES && ! job->Lookup(ATTR_FILE_SYSTEM_DOMAIN)) {
		auto_free_ptr fs_domain(param("FILESYSTEM_DOMAIN"));
		if (fs_domain) {
			AssignJobString(ATTR_FILE_SYSTEM_DOMAIN, fs_domain);
		}
	}

		/*
		  If we're dealing w/ TDP and we might be transfering files,
		  we want to make sure the tool binary and input file (if
		  any) are included in the transfer_input_files list.
		*/
	if (should_transfer != STF_NO && job->LookupString(ATTR_TOOL_DAEMON_CMD, tmp)) {
		if ( ! contains(input_file_list, tmp)) {
			input_file_list.emplace_back(tmp);
			if (pInputFilesSizeKb) {
				*pInputFilesSizeKb += calc_image_size_kb(tmp.c_str());
			}
		}
		if (job->LookupString(ATTR_TOOL_DAEMON_INPUT, tmp)
			&& ! contains(input_file_list, tmp)) {
			input_file_list.emplace_back(tmp);
			if (pInputFilesSizeKb) {
				*pInputFilesSizeKb += calc_image_size_kb(tmp.c_str());
			}
		}
	}


	/*
	  In the Java universe, if we might be transfering files, we want
	  to automatically transfer the "executable" (i.e. the entry
	  class) and any requested .jar files.  However, the executable is
	  put directly into TransferInputFiles with TransferExecutable set
	  to false, because the FileTransfer object happily renames
	  executables left and right, which we don't want.
	*/

	/* 
	  We need to have our best guess of file transfer needs processed before
	  we change things to deal with the jar files and class file which
	  is the executable and should not be renamed. But we can't just
	  change and set ATTR_TRANSFER_INPUT_FILES as it is done later as the saved
	  settings in input_files and output_files is dumped out undoing our
	  careful efforts. So we will append to the input_file_list and regenerate
	  input_files. bt
	*/

	if( should_transfer!=STF_NO && JobUniverse==CONDOR_UNIVERSE_JAVA ) {
		if (job->LookupString(ATTR_JOB_CMD, tmp) && tmp != "java") {
			if ( ! contains(input_file_list, tmp)) {
				input_file_list.emplace_back(tmp);
				check_open(SFR_INPUT, tmp.c_str(), O_RDONLY);
				if (pInputFilesSizeKb) {
					*pInputFilesSizeKb += calc_image_size_kb(tmp.c_str());
				}
			}
		}

		if (job->LookupString(ATTR_JAR_FILES, tmp)) {
			std::string filepath;
			for (const auto& file: StringTokenIterator(tmp, ",")) {
				filepath = file;
				check_and_universalize_path(filepath);
				input_file_list.emplace_back(filepath);
				check_open(SFR_INPUT, filepath.c_str(), O_RDONLY);
				if (pInputFilesSizeKb) {
					*pInputFilesSizeKb += calc_image_size_kb(filepath.c_str());
				}
			}
		}

		AssignJobString( ATTR_JOB_CMD, "java");

		AssignJobVal(ATTR_TRANSFER_EXECUTABLE, false);
	}

	// Set an attribute indicating the size of all files to be transferred
	auto_free_ptr disk_usage(submit_param(SUBMIT_KEY_DiskUsage, ATTR_DISK_USAGE));
	if (disk_usage) {
		int64_t disk_usage_kb = 0;
		if ( ! parse_int64_bytes(disk_usage, disk_usage_kb, 1024) || disk_usage_kb < 1) {
			push_error(stderr, "'%s' is not valid for disk_usage. It must be >= 1\n", disk_usage.ptr());
			ABORT_AND_RETURN(1);
		}
		AssignJobVal(ATTR_DISK_USAGE, disk_usage_kb);
	} else if (pInputFilesSizeKb) {
		long long exe_size_kb = 0;
		job->LookupInt(ATTR_EXECUTABLE_SIZE, exe_size_kb);
		AssignJobVal(ATTR_TRANSFER_INPUT_SIZE_MB, (exe_size_kb + *pInputFilesSizeKb) / 1024);
		long long disk_usage_kb = exe_size_kb + *pInputFilesSizeKb;
		AssignJobVal(ATTR_DISK_USAGE, disk_usage_kb);
	}


	// If either stdout or stderr contains path information, and the
	// file is being transfered back via the FileTransfer object,
	// substitute a safe name to use in the sandbox and stash the
	// original name in the output file "remaps".  The FileTransfer
	// object will take care of transferring the data back to the
	// correct path.

	// Starting with Condor 7.7.2, we only do this remapping if we're
	// spooling files to the schedd. The shadow/starter will do any
	// required renaming in the non-spooling case.
	CondorVersionInfo cvi(getScheddVersion());
	if ( (!cvi.built_since_version(7, 7, 2) && should_transfer != STF_NO &&
		  JobUniverse != CONDOR_UNIVERSE_GRID) ||
		 IsRemoteJob ) {

		std::string output;
		std::string error;
		bool StreamStdout = false;
		bool StreamStderr = false;

		(void) job->LookupString(ATTR_JOB_OUTPUT,output);
		(void) job->LookupString(ATTR_JOB_ERROR,error);
		job->LookupBool(ATTR_STREAM_OUTPUT, StreamStdout);
		job->LookupBool(ATTR_STREAM_ERROR, StreamStderr);

		if(output.length() && output != condor_basename(output.c_str()) &&
		   strcmp(output.c_str(),"/dev/null") != 0 && !StreamStdout)
		{
			char const *working_name = StdoutRemapName;
				//Force setting value, even if we have already set it
				//in the cluster ad, because whatever was in the
				//cluster ad may have been overwritten (e.g. by a
				//filename containing $(Process)).  At this time, the
				//check in InsertJobExpr() is not smart enough to
				//notice that.
			AssignJobString(ATTR_JOB_OUTPUT, working_name);

			if(!output_remaps.empty()) output_remaps += ";";
			formatstr_cat(output_remaps, "%s=%s",working_name,EscapeChars(output,";=\\",'\\').c_str());
		}

		if(error.length() && error != condor_basename(error.c_str()) &&
		   strcmp(error.c_str(),"/dev/null") != 0 && !StreamStderr)
		{
			char const *working_name = StderrRemapName;

			if(error == output) {
				//stderr will use same file as stdout
				working_name = StdoutRemapName;
			}
				//Force setting value, even if we have already set it
				//in the cluster ad, because whatever was in the
				//cluster ad may have been overwritten (e.g. by a
				//filename containing $(Process)).  At this time, the
				//check in InsertJobExpr() is not smart enough to
				//notice that.
			AssignJobString(ATTR_JOB_ERROR, working_name);

			if(!output_remaps.empty()) output_remaps += ";";
			formatstr_cat(output_remaps, "%s=%s",working_name,EscapeChars(error,";=\\",'\\').c_str());
		}
	}

	// if we might be using file transfer, insert in input/output
	// exprs  
	if( should_transfer != STF_NO ) {
		if (in_files_specified) {
			std::string input_files = join(input_file_list, ",");
			AssignJobString (ATTR_TRANSFER_INPUT_FILES, input_files.c_str());
		}
#ifdef HAVE_HTTP_PUBLIC_FILES
		char *public_input_files = 
			submit_param(SUBMIT_KEY_PublicInputFiles, ATTR_PUBLIC_INPUT_FILES);
		if (public_input_files) {
			std::vector<std::string> pub_inp_file_list = split(public_input_files, ",");
			// Process file list, but output string is for ATTR_TRANSFER_INPUT_FILES,
			// so it's not used here.
			// we don't count public files as part of the transfer size
			process_input_file_list(pub_inp_file_list, NULL);
			if (pub_inp_file_list.empty() == false) {
				std::string inp_file_str = join(pub_inp_file_list, ",");
				AssignJobString(ATTR_PUBLIC_INPUT_FILES, inp_file_str.c_str());
			}
			free(public_input_files);
		} 
#endif

		if ( out_files_specified ) {
			// transferoutputfiles="" will produce an empty list of output files
			// (this is so you can prevent all output from being transferred back, but still allowing for input transfer)
			std::string output_files = join(output_file_list, ",");
			AssignJobString (ATTR_TRANSFER_OUTPUT_FILES, output_files.c_str());
		}
	}

	//PRAGMA_REMIND("move this to ReportCommonMistakes")
	if( should_transfer == STF_NO && 
		JobUniverse != CONDOR_UNIVERSE_GRID &&
		JobUniverse != CONDOR_UNIVERSE_JAVA &&
		JobUniverse != CONDOR_UNIVERSE_VM )
	{
		// We check the keyword here, but not the job ad because we only want the warning when
		// the USER explicitly set transfer_executable = true.
		// Also, the default for transfer_executable is true, not false.  but we only want to
		// know if the user set it explicitly, so we pretend the default is false here...
		if (submit_param_bool(SUBMIT_KEY_TransferExecutable, ATTR_TRANSFER_EXECUTABLE, false)) {
			//User explicitly requested transfer_executable = true,
			//but they did not turn on transfer_files, so they are
			//going to be confused when the executable is _not_
			//transfered!  Better bail out.
			err_msg = "\nERROR: You explicitly requested that the "
				"executable be transfered, but for this to work, you must "
				"enable Condor's file transfer functionality.  You need "
				"to define either: \"when_to_transfer_output = ON_EXIT\" "
				"or \"when_to_transfer_output = ON_EXIT_OR_EVICT\".  "
				"Optionally, you can define \"should_transfer_files = "
				"IF_NEEDED\" if you do not want any files to be transfered "
				"if the job executes on a machine in the same "
				"FileSystemDomain.  See the Condor manual for more "
				"details.";
			print_wrapped_text( err_msg.c_str(), stderr );
			ABORT_AND_RETURN( 1 );
		}
	}

	macro_value = submit_param( SUBMIT_KEY_TransferOutputRemaps,ATTR_TRANSFER_OUTPUT_REMAPS);
	if(macro_value) {
		if(*macro_value != '"' || macro_value[1] == '\0' || macro_value[strlen(macro_value)-1] != '"') {
			push_error(stderr, "transfer_output_remaps must be a quoted string, not: %s\n",macro_value);
			ABORT_AND_RETURN( 1 );
		}

		macro_value[strlen(macro_value)-1] = '\0';  //get rid of terminal quote

		if(!output_remaps.empty()) output_remaps += ";";
		output_remaps += macro_value+1; // add user remaps to auto-generated ones

		free(macro_value);
	}

	if(!output_remaps.empty()) {
		AssignJobString(ATTR_TRANSFER_OUTPUT_REMAPS, output_remaps.c_str());
	}

		// Check accessibility of output files.
	char const *output_file;
	for (const auto& file: output_file_list) {
		output_file = condor_basename(file.c_str());
		if( !output_file || !output_file[0] ) {
				// output_file may be empty if the entry in the list is
				// a path ending with a slash.  Since a path ending in a
				// slash means to get the contents of a directory, and we
				// don't know in advance what names will exist in the
				// directory, we can't do any check now.
			continue;
		}
		// Apply filename remaps if there are any.
		std::string remap_fname;
		if(filename_remap_find(output_remaps.c_str(),output_file,remap_fname)) {
			output_file = remap_fname.c_str();
		}

		check_open(SFR_OUTPUT, output_file, O_WRONLY|O_CREAT|O_TRUNC );
	}


	return 0;
}

/*
*   Function to check transfer input/output lists for URL transfers
*   against an attached protected URL map. This map is a prefix matching
*   map of various 'scheme://path' to specific transfer queues that an
*   admin has deemed protected. All transfer files found matching a map
*   entry will be separated out into a new attribute in the job ad
*   representing a list of files to transfer in association with a
*   specified transfer queue.
*   Example:
*      - Map: foo:// -> alpha, bar:// -> beta
*      - TransferInputList=one,foo://two,foo://three,bar://four,baz://five
*   Reuslt:
*      - TransferIn=one,baz://five
*      - TransferInFrom_ALPHA=foo://two,foo://three
*      - TransferInFrom_BETA=bar://four
*      - TransferQueueInputList = [ TransferInFrom_ALPHA, TransferInFrom_BETA ]
*   Author: Cole Bollig - 2023-10-04
*/
int SubmitHash::SetProtectedURLTransferLists() {
	RETURN_IF_ABORT();

	// If we don't have a protected URL map file do nothing
	if (! protectedUrlMap) { return 0; }
	if (protectedUrlMap->empty()) { return 0; }

	// Set of queue input lists found in cluster ad to be emptied in job ad
	std::set<std::string> clusterInputQueues;

	if (clusterAd) {
		// Check for transfer queue list in the cluster ad
		ExprTree * tree = clusterAd->Lookup(ATTR_TRANSFER_Q_URL_IN_LIST);
		if (tree && tree->GetKind() == ClassAd::ExprTree::EXPR_LIST_NODE) {
			classad::ExprList* list = dynamic_cast<classad::ExprList*>(tree);
			for(classad::ExprList::iterator it = list->begin() ; it != list->end(); ++it ) {
				std::string attr;
				classad::ClassAdUnParser unparser;
				unparser.SetOldClassAd(true, true);
				unparser.Unparse(attr, *it);
				clusterInputQueues.insert(attr);
			}
		}
	}

	// Process Transfer Input Files
	std::string input_files;
	if (job->LookupString(ATTR_TRANSFER_INPUT_FILES, input_files)) {
		std::string new_input_list; // Protected URL trimmed input files list
		std::map<std::string,std::string> protected_url_lists;
		StringTokenIterator in_files(input_files, ",");

		for (const auto& file : in_files) {
			bool is_protected = true;
			const char* url = IsUrl(file.c_str());
			if (url) {
				url += 3; // Skip '://' part of URL
				std::string queue;
				std::string scheme = getURLType(file.c_str(), true);
				if (protectedUrlMap->GetCanonicalization(scheme, url, queue) == 0) {
					upper_case(queue);
					if (queue.compare("*") == MATCH) { queue = "LOCAL"; }
					if (protected_url_lists.contains(queue)) {
						protected_url_lists[queue] += "," + file;
					} else {
						protected_url_lists.insert({queue, file});
					}
				} else { is_protected = false; }
			} else { is_protected = false; }
			// Not a protected URL then add back to transfer input list
			if (! is_protected){
				if (! new_input_list.empty()) { new_input_list += ","; }
				new_input_list += file;
			}
		}

		if (! protected_url_lists.empty()) {
			AssignJobString(ATTR_TRANSFER_INPUT_FILES, new_input_list.c_str());
			bool has_diff_queue_list = false;

			std::vector<ExprTree*> queue_xfer_lists;
			for (const auto& [queue, files] : protected_url_lists) {
				std::string key = std::string(ATTR_TRANSFER_INPUT_FILES) + "From_" + queue;
				AssignJobString(key.c_str(), files.c_str());
				if (! clusterInputQueues.contains(key)) { has_diff_queue_list = true; }
				clusterInputQueues.erase(key);//Remove queue list attrs that are overwritten from set to empty
				queue_xfer_lists.push_back(classad::AttributeReference::MakeAttributeReference(nullptr, key));
			}

			if (has_diff_queue_list || clusterInputQueues.size() > 0) {
				classad::ExprTree *list = classad::ExprList::MakeExprList(queue_xfer_lists);
				if (! job->Insert(ATTR_TRANSFER_Q_URL_IN_LIST, list)) {
					push_error(stderr, "failed to insert list of transfer queue input file attributes to %s\n",
					           ATTR_TRANSFER_Q_URL_IN_LIST);
					ABORT_AND_RETURN( 1 );
				}
			}

			// Set all cluster ad queue input list attrs not overwritten to empty string
			for (const auto& attr : clusterInputQueues) { AssignJobString(attr.c_str(), ""); }
		}

	}

	//TODO: Process Output Remaps to URLS
	//TODO: Check output destination for URL

	return 0;
}

int SubmitHash::FixupTransferInputFiles()
{

	RETURN_IF_ABORT();

	// Check transfer in/out list against protected URL map
	SetProtectedURLTransferLists();

		// See the comment in the function body of ExpandInputFileList
		// for an explanation of what is going on here.

	if ( ! IsRemoteJob ) {
		return 0;
	}

	std::string input_files;
	if( job->LookupString(ATTR_TRANSFER_INPUT_FILES,input_files) != 1 ) {
		return 0; // nothing to do
	}

	if (ComputeIWD()) { ABORT_AND_RETURN(1); }

	std::string error_msg;
	std::string expanded_list;
	bool success = FileTransfer::ExpandInputFileList(input_files.c_str(),JobIwd.c_str(),expanded_list,error_msg);
	if (success) {
		if (expanded_list != input_files) {
			dprintf(D_FULLDEBUG,"Expanded input file list: %s\n",expanded_list.c_str());
			job->Assign(ATTR_TRANSFER_INPUT_FILES,expanded_list.c_str());
		}
	} else {
		std::string err_msg;
		formatstr(err_msg, "\n%s\n",error_msg.c_str());
		print_wrapped_text( err_msg.c_str(), stderr );
		ABORT_AND_RETURN( 1 );
	}
	return 0;
}


// check to see if the job needs OAuth services, returns TRUE if it does
// if a services_ads collection is provided, it will be populated with OAuth service ads
// if return value is true, but *ads_error is not empty() then the request ads have missing fields
// that are required by configuration.
bool SubmitHash::NeedsOAuthServices(
	std::string & services,   // out: comma separated list of services names for OAuthServicesNeeded job attribute
	ClassAdList * request_ads /*=NULL*/, // out: optional list of request classads for the services
	std::string * ads_error /*=NULL*/) const // out: error message from building request_ads
{
	if (request_ads) { request_ads->Clear(); }
	if (ads_error) { ads_error->clear(); }
	services.clear();

	auto_free_ptr tokens_needed(submit_param(SUBMIT_KEY_UseOAuthServices, SUBMIT_KEY_UseOAuthServicesAlt));
	if (tokens_needed.empty()) {
		return false;
	}

	// enabled services it the bare service names from the use_oauth_services
	// these may not be the actual services names
	// because the use of handles modifies the effective service name
	classad::References enabled_services, services_with_handles;
	StringTokenIterator sti(tokens_needed);
	for (auto name = sti.first(); name != NULL; name = sti.next()) {
		enabled_services.insert(name);
	}

	// this will be populated with the fully qualifed service names
	// that have been enabled, these names will include the handle suffix
	classad::References service_names;

	// scan the submit keys for things that match the form
	// <service>_OAUTH_[PERMISSIONS|RESOURCE](_<handle>)?
	// and create a list of individual tokens (with handles)
	// that we need to have.

	int errcode;
	PCRE2_SIZE erroffset;
	pcre2_code * re = pcre2_compile(reinterpret_cast<const unsigned char*>("_oauth_(permissions|resource|options)"),
		PCRE2_ZERO_TERMINATED, PCRE2_CASELESS, &errcode, &erroffset, NULL);
	if ( ! re) {
		dprintf(D_ALWAYS, "could not compile Oauth key regex!\n");
		return true;
	}
	const int ovec_service_end = 0;  // index into ovec for the end of the service name (start of pattern)
	const int ovec_handle_start = 1; // index into ovec for the start of the handle (end of the pattern)

	std::string service;

	// scan the keys in the hashtable, looking for keys that match the pattern
	// if we find any, check to see if they have a handle suffix.
	// so we can store <service>*<handle> as the actual service name
	HASHITER it = hash_iter_begin(const_cast<MACRO_SET&>(SubmitMacroSet));
	for (; !hash_iter_done(it); hash_iter_next(it)) {
		const char *key = hash_iter_key(it);
		if (*key == '+' || starts_with_ignore_case(key, "MY.")) continue;	// ignore job attrs, we care only about submit keywords
		PCRE2_SIZE cch = strlen(key);
		PCRE2_SPTR key_pcre2str = reinterpret_cast<const unsigned char *>(key);
		pcre2_match_data * matchdata = pcre2_match_data_create_from_pattern(re, NULL);
		int onum = pcre2_match(re, key_pcre2str, cch, 0, PCRE2_NOTBOL, matchdata, NULL);
		PCRE2_SIZE* ovec = pcre2_get_ovector_pointer(matchdata);
		if (onum >= 0) {
			service.assign(key, static_cast<int>(ovec[ovec_service_end]));
			if (enabled_services.count(service) > 0) {

				// does this key have a handle suffix? of so append the suffix to the service name
				if (key[ovec[ovec_handle_start]]) {
					// add this to the list of services that have specialized names
					services_with_handles.insert(service);

					// now mutate the service name to include the handle
					service += "*";
					service += key + ovec[ovec_handle_start] + 1;
				}

				// store the effective service name
				service_names.insert(service);
			}
		}
		pcre2_match_data_free(matchdata);
	}
	hash_iter_delete(&it);
	pcre2_code_free(re);

	// The services names that did *not* have a PERMISSIONS or RESOURCE key have not yet been added
	// we want to add these only if that service has not already been added with a handle
	for (auto name = enabled_services.begin(); name != enabled_services.end(); ++name) {
		if (services_with_handles.count(*name) > 0) continue;
		service_names.insert(*name);
	}

	// return the string that we will use for the OAuthServicesNeeded job attribute
	for (auto name = service_names.begin(); name != service_names.end(); ++name){
		if (!services.empty()) services += ",";
		services += *name;
	}

	// at this point, service_names has the list fully qualified service names, including the handle suffix
	// now we need to build services ads for these
	if (request_ads) {
		build_oauth_service_ads(service_names, *request_ads, *ads_error);
	}
	return true;
}

// fill out token request ads for the needed oauth services
// returns -1 and fills out error if the SubmitHash is missing a required field
// returns 0 on success
int SubmitHash::build_oauth_service_ads (
	classad::References & unique_names,
	ClassAdList & requests,
	std::string & error) const
{
	std::string param_name;
	std::string config_param_name;
	std::string param_val;

	error.clear();

	for (auto it = unique_names.begin(); it != unique_names.end(); ++it) {
		const char * token = it->c_str();
		ClassAd *request_ad = new ClassAd();
		std::string token_MyS = token;

		std::string service_name;
		std::string handle;
		size_t starpos = token_MyS.find('*');
		if(starpos == std::string::npos) {
			// no handle, just service
			service_name = token_MyS;
		} else {
			// no split into two
			service_name.assign(token_MyS, 0, starpos);
			handle.assign(token_MyS, starpos+1);
		}
		request_ad->Assign("Service", service_name);
		if ( ! handle.empty()) { request_ad->Assign("Handle", handle); }


		// get permissions (scopes) from submit file or config file if needed
		formatstr(param_name, "%s_OAUTH_PERMISSIONS", service_name.c_str());
		if (handle.length()) {
			param_name += "_";
			param_name += handle;
		}
		param_val = submit_param_string(param_name.c_str(), NULL);
		if(param_val.length() == 0) {
			// not specified: is this required?
			formatstr(config_param_name, "%s_USER_DEFINE_SCOPES", service_name.c_str());
			param(param_val, config_param_name.c_str());
			if (param_val[0] == 'R') {
				formatstr(error, "You must specify %s to use OAuth service %s.", param_name.c_str(), service_name.c_str());
				return -1;
			}
			formatstr(config_param_name, "%s_DEFAULT_SCOPES", service_name.c_str());
			param(param_val, config_param_name.c_str());
		}
		if (!param_val.empty()) { request_ad->Assign("Scopes", param_val); }

		// get resource (audience) from submit file or config file if needed
		formatstr(param_name, "%s_OAUTH_RESOURCE", service_name.c_str());
		if (handle.length()) {
			param_name += "_";
			param_name += handle;
		}
		param_val = submit_param_string(param_name.c_str(), NULL);
		if (param_val.length() == 0) {
			// not specified: is this required?
			formatstr(config_param_name, "%s_USER_DEFINE_AUDIENCE", service_name.c_str());
			param(param_val, config_param_name.c_str());
			if (param_val[0] == 'R') {
				formatstr(error, "You must specify %s to use OAuth service %s.", param_name.c_str(), service_name.c_str());
				return -1;
			}
			formatstr(config_param_name, "%s_DEFAULT_AUDIENCE", service_name.c_str());
			param(param_val, config_param_name.c_str());
		}
		if ( ! param_val.empty()) { request_ad->Assign("Audience", param_val); }

		// get options from submit file or config file if needed
		formatstr(param_name, "%s_OAUTH_OPTIONS", service_name.c_str());
		if (handle.length()) {
			param_name += "_";
			param_name += handle;
		}
		param_val = submit_param_string(param_name.c_str(), NULL);
		if (param_val.length() == 0) {
			// not specified: is this required?
			formatstr(config_param_name, "%s_USER_DEFINE_OPTIONS", service_name.c_str());
			param(param_val, config_param_name.c_str());
			if (param_val[0] == 'R') {
				formatstr(error, "You must specify %s to use OAuth service %s.", param_name.c_str(), service_name.c_str());
				return -1;
			}
			formatstr(config_param_name, "%s_DEFAULT_OPTIONS", service_name.c_str());
			param(param_val, config_param_name.c_str());
		}
		if ( ! param_val.empty()) { request_ad->Assign("Options", param_val); }

		// right now, we only ever want to obtain creds for the user
		// principal as determined by the CredD.  omitting username
		// tells the CredD to take the authenticated user from the
		// socket and use that.
		//
		// NOTE: this will fail when talking to a pre-8.9.7 CredD
		// because it is expecting this username and does not know to
		// use the authenticated from the socket.
		//
		// in the future, if we wish to obtain credentials on behalf of
		// another user, you would fill in this attribute, presumably
		// with some value obtained from the submit file.
		//
		// request_ad->Assign("Username", "<username>");

		requests.Insert(request_ad);
	}

	return 0;
}


void SubmitHash::delete_job_ad()
{
	delete job;
	job = NULL;
	delete procAd;
	procAd = NULL;
}

int SubmitHash::set_cluster_ad(ClassAd * ad)
{
	delete job;
	job = NULL;
	delete procAd;
	procAd = NULL;

	if ( ! ad) {
		this->clusterAd = NULL;
		return 0;
	}

	MACRO_EVAL_CONTEXT ctx = mctx; mctx.use_mask = 0;
	ad->LookupString (ATTR_OWNER, submit_username);
	ad->LookupInteger(ATTR_CLUSTER_ID, jid.cluster);
	ad->LookupInteger(ATTR_PROC_ID, jid.proc);
	ad->LookupInteger(ATTR_Q_DATE, submit_time);
	if (ad->LookupString(ATTR_JOB_IWD, JobIwd) && ! JobIwd.empty()) {
		JobIwdInitialized = true;
		if ( ! this->lookup_exact("FACTORY.Iwd")) {
			// the submit digest *should* always have a FACTORY.Iwd. but in case it does not
			// inject the IWD of the cluster ad as the factory IWD.
			// That this will only work correctly in cases where the submit file is not
			// varying the IWD per-job, but it's better than using the CWD of the schedd...
			insert_macro("FACTORY.Iwd", JobIwd.c_str(), SubmitMacroSet, DetectedMacro, ctx);
		}
	}

	this->clusterAd = ad;
	// Force the cluster IWD to be computed, so we can safely call getIWD and full_path
	ComputeIWD();
	return 0;
}

int SubmitHash::init_base_ad(time_t submit_time_in, const char * username)
{
	submit_username.clear();
	if (username) { submit_username = username; }

	delete job; job = NULL;
	delete procAd; procAd = NULL;
	baseJob.Clear();
	base_job_is_cluster_ad = 0;

	// set up types of the ad
	SetMyTypeName (baseJob, JOB_ADTYPE);
	baseJob.Assign(ATTR_TARGET_TYPE, STARTD_OLD_ADTYPE); // needed for HTCondor before version 23.0

	if (submit_time_in) {
		submit_time = submit_time_in;
	} else {
		submit_time = time(NULL);
	}

	setup_submit_time_defaults(submit_time);

	// all jobs should end up with the same qdate, so we only query time once.
	baseJob.Assign(ATTR_Q_DATE, submit_time);
	
	// set all jobs submission method if s_method is defined
	if ( s_method >= JOB_SUBMIT_METHOD_MIN)
	{
		baseJob.Assign(ATTR_JOB_SUBMIT_METHOD, s_method);
	}

	// as of 8.9.5 we no longer think it is a good idea for submit to set the Owner attribute
	// for jobs, even for local jobs, but just in case, set this knob to true to enable the
	// pre 8.9.5 behavior.
	bool set_local_owner = param_boolean("SUBMIT_SHOULD_SET_LOCAL_OWNER", false);

	// Set the owner attribute to undefined for remote jobs or jobs where
	// the caller did not provide a username
	if (IsRemoteJob || submit_username.empty() || ! set_local_owner) {
		baseJob.AssignExpr(ATTR_OWNER, "Undefined");
	} else {
		baseJob.Assign(ATTR_OWNER, submit_username.c_str());
	}

#ifdef WIN32
	// put the NT domain into the ad as well
	auto_free_ptr ntdomain(my_domainname());
	if (ntdomain) baseJob.Assign(ATTR_NT_DOMAIN, ntdomain.ptr());


	#if 0 // We documented in 8.5 that we don't do this anymore and no-one complained. so in 8.9 we remove it.
	// Publish the version of Windows we are running
	if (param_boolean("SUBMIT_PUBLISH_WINDOWS_OSVERSIONINFO", false)) {
		publishWindowsOSVersionInfo(baseJob);
	}
	#endif
#endif

	baseJob.Assign(ATTR_JOB_REMOTE_WALL_CLOCK, 0.0);
	baseJob.Assign(ATTR_JOB_REMOTE_USER_CPU,   0.0);
	baseJob.Assign(ATTR_JOB_REMOTE_SYS_CPU,    0.0);
	baseJob.Assign(ATTR_JOB_CUMULATIVE_REMOTE_USER_CPU,   0.0);
	baseJob.Assign(ATTR_JOB_CUMULATIVE_REMOTE_SYS_CPU,    0.0);

	baseJob.Assign(ATTR_JOB_EXIT_STATUS, 0);
	baseJob.Assign(ATTR_NUM_CKPTS, 0);
	baseJob.Assign(ATTR_NUM_JOB_STARTS, 0);
	baseJob.Assign(ATTR_NUM_JOB_COMPLETIONS, 0);
	baseJob.Assign(ATTR_NUM_RESTARTS, 0);
	baseJob.Assign(ATTR_NUM_SYSTEM_HOLDS, 0);
	baseJob.Assign(ATTR_JOB_COMMITTED_TIME, 0);
	baseJob.Assign(ATTR_COMMITTED_SLOT_TIME, 0);
	baseJob.Assign(ATTR_CUMULATIVE_SLOT_TIME, 0);
	baseJob.Assign(ATTR_TOTAL_SUSPENSIONS, 0);
	baseJob.Assign(ATTR_LAST_SUSPENSION_TIME, 0);
	baseJob.Assign(ATTR_CUMULATIVE_SUSPENSION_TIME, 0);
	baseJob.Assign(ATTR_COMMITTED_SUSPENSION_TIME, 0);
	baseJob.Assign(ATTR_ON_EXIT_BY_SIGNAL, false);

#if 0
	// can't use this because of +attrs and My.attrs in SUBMIT_ATTRS
	config_fill_ad( job );
#else
	classad::References submit_attrs;
	param_and_insert_attrs("SUBMIT_ATTRS", submit_attrs);
	param_and_insert_attrs("SUBMIT_EXPRS", submit_attrs);
	param_and_insert_attrs("SYSTEM_SUBMIT_ATTRS", submit_attrs);

	if ( ! submit_attrs.empty()) {

		for (classad::References::const_iterator it = submit_attrs.begin(); it != submit_attrs.end(); ++it) {
			if (starts_with(*it,"+")) {
				forcedSubmitAttrs.insert(it->substr(1));
				continue;
			} else if (starts_with_ignore_case(*it, "MY.")) {
				forcedSubmitAttrs.insert(it->substr(3));
				continue;
			}

			auto_free_ptr expr(param(it->c_str()));
			if ( ! expr) continue;
			ExprTree *tree = NULL;
			bool valid_expr = (0 == ParseClassAdRvalExpr(expr.ptr(), tree)) && tree != NULL;
			if ( ! valid_expr) {
				dprintf(D_ALWAYS, "could not insert SUBMIT_ATTR %s. did you forget to quote a string value?\n", it->c_str());
				//push_warning(stderr, "could not insert SUBMIT_ATTR %s. did you forget to quote a string value?\n", it->c_str());
			} else {
				baseJob.Insert(*it, tree);
			}
		}
	}
	
	/* Insert the version into the ClassAd */
	baseJob.Assign( ATTR_VERSION, CondorVersion() );
	baseJob.Assign( ATTR_PLATFORM, CondorPlatform() );
#endif

#if 0 // not used right now..
	// if there is an Attrs ad, copy from it into this ad.
	if (from_ad) {
		if ( baseJob.Update(*from_ad) == false ) {
			abort_code = 1;
		}
	}
#endif

	return abort_code;
}

// after calling make_job_ad for the Procid==0 ad, pass the returned job ad to this function
// to fold the job attributes into the base ad, thereby creating an internal clusterad (owned by the SubmitHash)
// The passed in job ad will be striped down to a proc0 ad and chained to the internal clusterad
// it is an error to pass any ad other than the most recent ad returned by make_job_ad()
// After calling this method, subsequent calls to make_job_ad() will produce a job ad that
// is chained to the cluster ad
// This function does nothing if the SubmitHash is using a foreign clusterad (i.e. you called set_cluster_ad())
//
bool SubmitHash::fold_job_into_base_ad(int cluster_id, ClassAd * jobad)
{
	// its only valid to call this function if not using a foreign clusterad
	// and if the job passed in is the same as the job we just returned from make_job_ad()
	if (clusterAd || ! jobad) {
		return false;
	}

	jobad->ChainToAd(NULL); // make sure that there is not currently a chained parent
	int procid = -1;
	if ( ! jobad->LookupInteger(ATTR_PROC_ID, procid) || procid < 0) {
		return false;
	}

	// grab the status from the jobad, this attribute is also one we want to force into the procad
	// although unlike the procid, it's ok if it is also in the cluster ad
	int status = IDLE;
	bool has_status = jobad->LookupInteger(ATTR_JOB_STATUS, status);

	// move all of the attributes from the job to the parent.
	baseJob.Update(*jobad);

	// put the proc id (and possibly status) back into the (now empty) jobad
	jobad->Clear();
	jobad->Assign(ATTR_PROC_ID, procid);
	if (has_status) jobad->Assign(ATTR_JOB_STATUS, status);

	// make sure that the base job has no procid assigment, and the correct cluster id
	baseJob.Delete(ATTR_PROC_ID);
	baseJob.Assign(ATTR_CLUSTER_ID, cluster_id);
	base_job_is_cluster_ad = jid.cluster; // so we notice if the cluster id changes and we need to make a new base ad

	// chain the job to the base clusterad
	jobad->ChainToAd(&baseJob);
	return true;
}


ClassAd* SubmitHash::make_job_ad (
	JOB_ID_KEY job_id, // ClusterId and ProcId
	int item_index, // Row or ItemIndex
	int step,       // Step
	bool interactive,
	bool remote,
	int (*check_file)(void*pv, SubmitHash * sub, _submit_file_role role, const char * name, int flags),
	void* pv_check_arg)
{
	jid = job_id;
	IsInteractiveJob = interactive;
	IsRemoteJob = remote;
	// save these for use by check_open
	FnCheckFile = check_file;
	CheckFileArg = pv_check_arg;

	LiveNodeString[0] = '\0';
	{ auto [p, ec] = std::to_chars(LiveClusterString, LiveClusterString + 12, job_id.cluster); *p = '\0';}
	{ auto [p, ec] = std::to_chars(LiveProcessString, LiveProcessString + 12, job_id.proc);    *p = '\0';}
	{ auto [p, ec] = std::to_chars(LiveRowString, LiveRowString + 12, item_index);             *p = '\0';}
	{ auto [p, ec] = std::to_chars(LiveStepString, LiveStepString + 12, step);                 *p = '\0';}

	// calling this function invalidates the job returned from the previous call
	delete job; job = NULL;
	delete procAd; procAd = NULL;

	// we only set the universe once per cluster.
	if (JobUniverse <= CONDOR_UNIVERSE_MIN || job_id.proc <= 0) {
		ClassAd universeAd;
		DeltaClassAd tmpDelta(universeAd);
		procAd = &universeAd;
		job =  &tmpDelta;
		SetUniverse();
		baseJob.Update(universeAd);
		if (clusterAd) {
			//PRAGMA_REMIND("tj: skip doing SetUniverse or do an abbreviated one if we have a clusterAd")
			int uni = CONDOR_UNIVERSE_MIN;
			if ( ! clusterAd->LookupInteger(ATTR_JOB_UNIVERSE, uni) || uni != JobUniverse) {
				clusterAd->Update(universeAd);
			}
		}
		job = NULL;
		procAd = NULL;
	}

	// Now that we know the universe, we can set the default NODE macro, note that dagman also uses NODE
	// but since this is a default macro, the dagman node will take precedence.
	// we set it to #pArAlLeLnOdE# for PARALLEL universe, for universe MPI, we need it to expand as "#MpInOdE#" instead.
	if (JobUniverse == CONDOR_UNIVERSE_PARALLEL) {
		strcpy(LiveNodeString, "#pArAlLeLnOdE#");
	} else if (JobUniverse == CONDOR_UNIVERSE_MPI) {
		strcpy(LiveNodeString, "#MpInOdE#");
	}

	if (clusterAd) {
		procAd = new ClassAd();
		procAd->ChainToAd(clusterAd);
	} else if ((jid.proc > 0) && base_job_is_cluster_ad) {
		procAd = new ClassAd();
		procAd->ChainToAd(&baseJob);
	} else {
		procAd = new ClassAd(baseJob);
	}
	job = new DeltaClassAd(*procAd);

	// really a command, needs to happen before any calls to check_open
	JobDisableFileChecks = submit_param_bool(SUBMIT_CMD_skip_filechecks, NULL, false);
	//PRAGMA_REMIND("TODO: several bits of grid code are ignoring JobDisableFileChecks and bypassing FnCheckFile, check to see if that is kosher.")

	SetIWD();		// must be called very early

	SetExecutable(); /* factory:ok */
	SetArguments(); /* factory:ok */
	SetGridParams(); /* factory:ok */
	SetVMParams(); /* factory:ok */
	SetJavaVMArgs(); /* factory:ok */
	SetParallelParams(); /* factory:ok */

	SetEnvironment(); /* factory:ok */

	SetJobStatus(); /* run always, factory:ok as long as hold keyword isn't pruned */

	SetTDP();	/* factory:ok as long as transfer fixed or tdp_cmd not pruned */ // before SetTransferFile() and SetRequirements()
	SetStdin(); /* factory:ok */
	SetStdout(); /* factory:ok */
	SetStderr(); /* factory:ok */
	SetGSICredentials(); /* factory:ok */

	SetNotification(); /* factory:ok */
	SetRank(); /* factory:ok */
	SetPeriodicExpressions(); /* factory:ok */
	SetLeaveInQueue(); /* factory:ok */
	SetJobRetries(); /* factory:ok */
	SetKillSig(); /* factory:ok  */

	// Orthogonal to all other functions.  This position is arbitrary.
	SetContainerSpecial();

	SetRequestResources(); /* n attrs, prunable by pattern, factory:ok */
	SetConcurrencyLimits(); /* 2 attrs, prunable, factory:ok */
	SetAccountingGroup(); /* 3 attrs, prunable, factory:ok */
	SetOAuth(); /* 1 attr, prunable, factory:ok */

	SetSimpleJobExprs();
	SetExtendedJobExprs();

	SetJobDeferral(); /* 4 attrs, prunable */

	SetImageSize();	/* run always, factory:ok */
	SetTransferFiles(); /* run once if */

	SetAutoAttributes();
	ReportCommonMistakes();

		// When we are NOT late materializing, set SUBMIT_ATTRS attributes that are +Attr or My.Attr second-to-last
	if ( ! clusterAd) { SetForcedSubmitAttrs(); }

		// SetForcedAttributes should be last so that it trumps values
		// set by normal submit attributes
	SetForcedAttributes();

		// process and validate JOBSET.* attributes
		// and verify that the jobset membership request is valid (i.e. jobset memebership is a cluster attribute, not a job attribute)
	ProcessJobsetAttributes();

		// auto-generate/complete require_gpus and like expressions.
		// must be called before SetRequirements and after SetRequestResources and SetForcedAttributes
	SetResourceRequirements();

	// Must be called _after_ SetTransferFiles(), SetJobDeferral(),
	// SetCronTab(), SetPerFileEncryption(), SetAutoAttributes().
	// and after SetForcedAttributes()
	SetRequirements();

	// This must come after all things that modify the input file list
	FixupTransferInputFiles();

	// if we aborted in any of the steps above, then delete the job and return NULL.
	if (abort_code) {
		delete job;
		job = NULL;
		delete procAd;
		procAd = NULL;
	} else if (procAd) {
		if (procAd->GetChainedParentAd()) {
			#if 0 // the delta ad does this so we don't need to
			// remove duplicate attributes between procad and chained parent
			procAd->PruneChildAd();
			#endif
			// we need to make sure that that job status is in the proc ad
			// because the job counters by status in the schedd depends on this.
			if ( ! procAd->LookupIgnoreChain(ATTR_JOB_STATUS)) {
				CopyAttribute(ATTR_JOB_STATUS, *procAd, ATTR_JOB_STATUS, *procAd->GetChainedParentAd());
			}
		} else if ( ! clusterAd && (base_job_is_cluster_ad != jid.cluster)) {
			// promote the procad to a clusterad
			fold_job_into_base_ad(jid.cluster, procAd);
		}
	}
	return procAd;
}


void SubmitHash::insert_source(const char * filename, MACRO_SOURCE & source)
{
	::insert_source(filename, SubmitMacroSet, source);
}

// Check to see if this is a queue statement, if it is, return a pointer to the queue arguments.
// 
const char * SubmitHash::is_queue_statement(const char * line)
{
	const int cchQueue = sizeof("queue")-1;
	if (starts_with_ignore_case(line, "queue") && (0 == line[cchQueue] || isspace(line[cchQueue]))) {
		const char * pqargs = line+cchQueue;
		while (*pqargs && isspace(*pqargs)) ++pqargs;
		return pqargs;
	}
	return NULL;
}


// set the slice by parsing a string [x:y:z], where
// the enclosing [] are required
// x,y & z are integers, y and z are optional
char *qslice::set(char* str) {
	flags = 0;
	if (*str == '[') {
		char * p = str;
		char * pend=NULL;
		flags |= 1;
		int val = (int)strtol(p+1, &pend, 10);
		if ( ! pend || (*pend != ':' && *pend != ']')) { flags = 0; return str; }
		start = val; if (pend > p+1) flags |= 2;
		p = pend;
		if (*p == ']') return p;
		val = (int)strtol(p+1, &pend, 10);
		if ( ! pend || (*pend != ':' && *pend != ']')) { flags = 0; return str; }
		end = val; if (pend > p+1) flags |= 4;
		p = pend;
		if (*p == ']') return p;
		val = (int)strtol(p+1, &pend, 10);
		if ( ! pend || *pend != ']') { flags = 0; return str; }
		step = val; if (pend > p+1) flags |= 8;
		return pend+1;
	}
	return str;
}

// convert ix based on slice start & step, returns true if translated ix is within slice start and length.
// input ix is assumed to be 0 based and increasing.
bool qslice::translate(int & ix, int len) const {
	if (!(flags & 1)) return ix >= 0 && ix < len;
	int im = (flags&8) ? step : 1;
	if (im <= 0) {
		ASSERT(0); // TODO: implement negative iteration.
	} else {
		int is = 0;   if (flags&2) { is = (start < 0) ? start+len : start; }
		int ie = len; if (flags&4) { ie = is + ((end < 0) ? end+len : end); }
		int iy = is + (ix*im);
		ix = iy;
		return ix >= is && ix < ie;
	}
}

// check to see if ix is selected for by the slice. negative iteration is ignored 
bool qslice::selected(int ix, int len) const {
	if (!(flags&1)) return ix >= 0 && ix < len;
	int is = 0; if (flags&2) { is = (start < 0) ? start+len : start; }
	int ie = len; if (flags&4) { ie = (end < 0) ? end+len : end; }
	return ix >= is && ix < ie && ( !(flags&8) || (0 == ((ix-is) % step)) );
}

// returns number of selected items for a list of the given length, result is never negative
// negative step values NOT handled correctly
int qslice::length_for(int len) const {
	if (!(flags&1)) return len;
	int is = 0; if (flags&2) { is = (start < 0) ? start+len : start; }
	int ie = len; if (flags&4) { ie = (end < 0) ? end+len : end; }
	int ret = ie - is;
	if ((flags&8) && step > 1) { 
		ret = (ret + step -1) / step;
	}
	// bound the return value to the range of 0 to len
	ret = MAX(0, ret);
	return MIN(ret, len);
}


int qslice::to_string(char * buf, int cch) const {
	char sz[16*3];
	if ( ! (flags&1)) return 0;
	char * p = sz;
	*p++  = '[';
	if (flags&2) { auto [ptr, ec] = std::to_chars(p, p + 12, start); p = ptr;}
	*p++ = ':';
	if (flags&4) { auto [ptr, ec] = std::to_chars(p, p + 12, end); p = ptr;}
	*p++ = ':';
	if (flags&8) { auto [ptr, ec] = std::to_chars(p, p + 12, step); p = ptr;}
	*p++ = ']';
	*p = 0;
	strncpy(buf, sz, cch); buf[cch-1] = 0;
	return (int)(p - sz);
}


// scan for a keyword from set of tokens, the keywords must be surrounded by whitespace
// or terminated by (.  if a token is found token_id is set, otherwise it is left untouched.
// the return value is a pointer to where scanning left off.

struct _qtoken { const char * name; int id; };

static char * queue_token_scan(char * ptr, const struct _qtoken tokens[], int ctokens, char** pptoken, int & token_id, bool scan_until_match)
{
	char *ptok = NULL;   // pointer to start of current token in pqargs when scanning for keyword
	char tokenbuf[sizeof("matching")+1] = ""; // temporary buffer to hold a potential keyword while scanning
	int  maxtok = (int)sizeof(tokenbuf)-1;
	int  cchtok = 0;

	char * p = ptr;

	while (*p) {
		int ch = *p;
		if (isspace(ch) || ch == '(') {
			if (cchtok >= 1 && cchtok <= maxtok) {
				tokenbuf[cchtok] = 0;
				int ix = 0;
				for (ix = 0; ix < ctokens; ++ix) {
					if (MATCH == strcasecmp(tokenbuf, tokens[ix].name))
						break;
				}
				if (ix < ctokens) { token_id = tokens[ix].id; *pptoken = ptok; break; }
			}
			if ( ! scan_until_match) { *pptoken = ptok; break; }
			cchtok = 0;
		} else {
			if ( ! cchtok) { ptok = p; }
			if (cchtok < maxtok) { tokenbuf[cchtok] = ch; }
			++cchtok;
		}
		++p;
	}

	return p;
}

// returns number of selected items
// the items member must have been populated
// or the mode must be foreach_not
// the return does not take queue_num into account.
int SubmitForeachArgs::item_len() const
{
	if (foreach_mode == foreach_not) return 1;
	return slice.length_for(items.number());
}

enum {
	PARSE_ERROR_INVALID_QNUM_EXPR = -2,
	PARSE_ERROR_QNUM_OUT_OF_RANGE = -3,
	PARSE_ERROR_UNEXPECTED_KEYWORD = -4,
	PARSE_ERROR_BAD_SLICE = -5,
};

// parse a the arguments for a Queue statement. this will be of the form
//
//    [<num-expr>] [[<var>[,<var2>]] in|from|matching [<slice>][<tokening>] (<items>)]
// 
//  {} indicates optional, <> indicates argument type rather than literal text, | is either or
//
//  <num-expr> is any classad expression that parses to an int it defines the number of
//             procs to queue per item in <items>.  If not present 1 is used.
//  <var>      is a variable name, case insensitive, case preserving, must begin with alpha and contain only alpha, numbers and _
//  in|from|matching  only one of these case-insensitive keywords may occur, these control interpretation of <items>
//  <slice>    is a python style slice controlling the start,end & step through the <items>
//  <tokening> arguments that control tokenizing <items>.
//  <items>    is a list of items to iterate and queue. the () surrounding items are optional, if they exist then
//             items may span multiple lines, in which case the final ) must be on a line by itself.
//
// The basic parsing strategy is:
//    1) find the in|from|matching keyword by scanning for whitespace or ( delimited words
//       if NOT FOUND, set end_num to end of input string and goto step 5 (because the whole input is <num-expr>)
//       else set end_num to start of keyword.
//    2) parse forwards from end of keyword looking for (
//       if no ( is found, parse remainder of line as single-line itemlist
//       if ( is found look to see if last char on line is )
//          if found both ( and ) parse content as a single-line itemlist
//          else set items_filename appropriately based on keyword.
//    3) FUTURE WORK: parse characters between keyword and ( as <slice> and <tokening>
//    4) parse backwards from start of keyword while you see valid VAR,VAR2,etc (basically look for bare numbers or non-alphanum chars)
//       set end_num to first char that cannot be VAR,VAR2
//       if VARS found, parse into vars stringlist.
///   4) eval from start of line to end_num and set queue_num.
//
int SubmitForeachArgs::parse_queue_args (
	char * pqargs)      // in:  queue line, THIS MAY BE MODIFIED!! \0 will be inserted to delimit things
{
	foreach_mode = foreach_not;
	vars.clear();
	// we can't clear this unconditionally, because it may already be filled with itemdata sent over from submit
	// items.clearAll();
	items_filename.clear();

	while (isspace(*pqargs)) ++pqargs;

	// empty queue args means queue 1
	if ( ! *pqargs) {
		queue_num = 1;
		return 0;
	}

	char *p = pqargs;    // pointer to current char while scanning
	char *ptok = NULL;   // pointer to start of current token in pqargs when scanning for keyword
	static const struct _qtoken foreach_tokens[] = { {"in", foreach_in }, {"from", foreach_from}, {"matching", foreach_matching} };
	p = queue_token_scan(p, foreach_tokens, COUNTOF(foreach_tokens), &ptok, foreach_mode, true);

	// for now assume that p points to the end of the queue count expression.
	char * pnum_end = p;

	// if we found a in,from, or matching keyword. we use that to anchor the rest of the parse
	// before the keyword is the optional vars list, and before that is the optional queue count.
	// after the keyword is the start of the items list.
	if (foreach_mode != foreach_not) {
		// if we found a keyword, then p points to the start of the itemlist
		// and we have to scan backwords to find the end of the queue count.
		while (*p && isspace(*p)) ++p;

		// check for qualifiers after the foreach keyword
		if (*p != '(') {
			static const struct _qtoken quals[] = { {"files", 1 }, {"dirs", 2}, {"any", 3} };
			for (;;) {
				char * p2 = p;
				int qual = -1;
				char * ptmp = NULL;
				p2 = queue_token_scan(p2, quals, COUNTOF(quals), &ptmp, qual, false);
				if (ptmp && *ptmp == '[') { qual = 4; }
				if (qual <= 0)
					break;

				switch (qual)
				{
				case 1:
					if (foreach_mode == foreach_matching) foreach_mode = foreach_matching_files;
					else return PARSE_ERROR_UNEXPECTED_KEYWORD;
					break;

				case 2:
					if (foreach_mode == foreach_matching) foreach_mode = foreach_matching_dirs;
					else return PARSE_ERROR_UNEXPECTED_KEYWORD;
					break;

				case 3:
					if (foreach_mode == foreach_matching) foreach_mode = foreach_matching_any;
					else return PARSE_ERROR_UNEXPECTED_KEYWORD;
					break;

				case 4:
					p2 = slice.set(ptmp);
					if ( ! slice.initialized()) return PARSE_ERROR_BAD_SLICE;
					if (*p2 == ']') ++p2;
					break;

				default:
					break;
				}

				if (p == p2) break; // just in case we don't advance.
				p = p2;
				while (*p && isspace(*p)) ++p;
			}
		}

		// parse the itemlist. this can be all on a single line, or spanning multiple lines.
		// we only parse the first line here, and set items_filename to indicate how to proceed
		char * plist = p;
		bool one_line_list = false;
		if (*plist == '(') {
			int cch = (int)strlen(plist);
			if (plist[cch-1] == ')') { plist[cch-1] = 0; ++plist; one_line_list = true; }
		}
		if (*plist == '(') {
			// this is a multiline list, if it is to be read from fp_submit, we can't do that here 
			// because reading from fp_submit will invalidate pqargs. instead we append whatever we
			// find on the current line, and then set the filename to "<" to tell the caller to read
			// the remainder from the submit file.
			++plist;
			while (isspace(*plist)) ++plist;
			if (*plist) {
				if (foreach_mode == foreach_from) {
					items.clearAll();
					items.append(plist);
				} else {
					items.initializeFromString(plist);
				}
			}
			items_filename = "<";
		} else if (foreach_mode == foreach_from) {
			while (isspace(*plist)) ++plist;
			if (one_line_list) {
				items.clearAll();
				items.append(plist);
			} else {
				items_filename = plist;
				trim(items_filename);
			}
		} else {
			while (isspace(*plist)) ++plist;
			items.initializeFromString(plist);
		}

		// trim trailing whitespace before the in,from, or matching keyword.
		char * pvars = ptok;
		while (pvars > pqargs && isspace(pvars[-1])) { --pvars; }

		// walk backwards until we get to something that can't be loop variable.
		// so we scan backwards over alpha, command and space, but only scan over
		// numbers if they are preceeded by alpha. this allows variables to be VAR1 but not 1VAR
		if (pvars > pqargs) {
			*pvars = 0; // null terminate the vars
			char * pt = pvars;
			while (pt > pqargs) {
				char ch = pt[-1];
				if (isdigit(ch)) {
					--pt;
					while (pt > pqargs) {
						ch = pt[-1];
						if (isalpha(ch)) { break; }
						if ( ! isdigit(ch)) { ch = '!'; break; } // force break out of outer loop
						--pt;
					}
				}
				if (isspace(ch) || isalpha(ch) || ch == ',' || ch == '_' || ch == '.') {
					pvars = pt-1;
				} else {
					break;
				}
				--pt;
			}
			// pvars should now point to a null-terminated string that is the var set.
			vars = split(pvars);
		}
		// whatever remains from pvars to the start of the args is the queue count.
		pnum_end = pvars;
	}

	// parse the queue count.
	while (pnum_end > pqargs && isspace(pnum_end[-1])) { --pnum_end; }
	if (pnum_end > pqargs) {
		*pnum_end = 0;
		long long value = -1;
		if ( ! string_is_long_param(pqargs, value)) {
			return PARSE_ERROR_INVALID_QNUM_EXPR;
		} else if (value < 0 || value >= INT_MAX) {
			return PARSE_ERROR_QNUM_OUT_OF_RANGE;
		}
		queue_num = (int)value;
	} else {
		queue_num = 1;
	}

	return 0;
}


// destructively split the item, inserting \0 to terminate and trim and returning a vector of pointers to start of each value
int SubmitForeachArgs::split_item(char* item, std::vector<const char*> & values)
{
	values.clear();
	values.reserve(vars.size());
	if ( ! item) return 0;

	const char* token_seps = ", \t";
	const char* token_ws = " \t";

	auto var_it = vars.begin();
	char * data = item;

	// skip leading separators and whitespace
	while (*data == ' ' || *data == '\t') ++data;
	values.push_back(data);

	// check for the use of US as a field separator
	// if we find one, then use that instead of the default token separator
	// In this case US is the only field separator, but we still want to trim
	// whitespace both before and after the values.  we do this because the submit hash
	// essentially assumes that all values have been pre-trimmed of whitespace
	// also, just be helpful, we also trim trailing \r\n from the data, although
	// for most use cases of this function, the caller will have already trimmed those.
	char * pus = strchr(data, '\x1F');
	if (pus) {
		for (;;) {
			*pus = 0;
			// trim token separator and also trailing whitespace
			char * endp = pus-1;
			while (endp >= data && (*endp == ' ' || *endp == '\t')) *endp-- = 0;
			if (var_it == vars.end()) break;

			// advance to the next field and skip leading whitespace
			data = pus+1;
			while (*data == ' ' || *data == '\t') ++data;
			pus = strchr(data, '\x1F');
			var_it++;
			if (var_it != vars.end()) {
				values.push_back(data);
			}
			if ( ! pus) {
				// last field, check for trailing whitespace and \r\n 
				pus = data + strlen(data);
				if (pus > data && pus[-1] == '\n') --pus;
				if (pus > data && pus[-1] == '\r') --pus;
				if (pus == data) {
					// we ran out of fields!
					// we ran out of fields! use terminating null for all of the remaining fields
					while (++var_it != vars.end()) { values.push_back(data); }
				}
			}
		}
		return (int)values.size();
	}

	// if we get to here US was not the field separator, so use token_seps instead.

	// if there is more than a single loop variable, then assign them as well
	// we do this by destructively null terminating the item for each var
	// the last var gets all of the remaining item text (if any)
	while (++var_it != vars.end()) {
		// scan for next token separator
		while (*data && ! strchr(token_seps, *data)) ++data;
		// null terminate the previous token and advance to the start of the next token.
		if (*data) {
			*data++ = 0;
			// skip leading separators and whitespace
			while (*data && strchr(token_ws, *data)) ++data;
			values.push_back(data);
		}
	}

	return (int)values.size();
}

// destructively split the item, inserting \0 to terminate and trim
// populates a map with a key->value pair for each value. and returns the number of values
int SubmitForeachArgs::split_item(char* item, NOCASE_STRING_MAP & values)
{
	values.clear();
	if ( ! item) return 0;

	std::vector<const char*> splits;
	split_item(item, splits);

	int ix = 0;
	for (const auto& key: vars) {
		values[key] = splits[ix++];
	}
	return (int)values.size();
}

// parse the arguments after the Queue statement and populate a SubmitForeachArgs
// as much as possible without globbing or reading any files.
// if queue_args is "", then that is interpreted as Queue 1 just like condor_submit
int SubmitHash::parse_q_args(
	const char * queue_args,               // IN: arguments after Queue statement before macro expansion
	SubmitForeachArgs & o,                 // OUT: options & items from parsing the queue args
	std::string & errmsg)                  // OUT: error message if return value is not 0
{
	int rval = 0;

	auto_free_ptr expanded_queue_args(expand_macro(queue_args));
	char * pqargs = expanded_queue_args.ptr();
	ASSERT(pqargs);

	// skip whitespace before queue arguments (if any)
	while (isspace(*pqargs)) ++pqargs;

	// parse the queue arguments, handling the count and finding the in,from & matching keywords
	// on success pqargs will point to \0 or to just after the keyword.
	rval = o.parse_queue_args(pqargs);
	if (rval < 0) {
		errmsg = "invalid Queue statement";
		return rval;
	}

	return 0;
}

// finish populating the items in a SubmitForeachArgs if they can be populated from the submit file itself.
//
int SubmitHash::load_inline_q_foreach_items (
	MacroStream & ms,
	SubmitForeachArgs & o,
	std::string & errmsg)
{
	bool items_are_external = false;

	// if no loop variable specified, but a foreach mode is used. use "Item" for the loop variable.
	if (o.vars.empty() && (o.foreach_mode != foreach_not)) { o.vars.emplace_back("Item"); }

	if ( ! o.items_filename.empty()) {
		if (o.items_filename == "<") {
			MACRO_SOURCE & source = ms.source();
			if ( ! source.id) {
				errmsg = "unexpected error while attempting to read queue items from submit file.";
				return -1;
			}
			// read items from submit file until we see the closing brace on a line by itself.
			bool saw_close_brace = false;
			int item_list_begin_line = source.line;
			for(char * line=NULL; ; ) {
				line = getline_trim(ms);
				if ( ! line) break; // null indicates end of file
				if (line[0] == '#') continue; // skip comments.
				if (line[0] == ')') { saw_close_brace = true; break; }
				if (o.foreach_mode == foreach_from) {
					o.items.append(line);
				} else {
					o.items.initializeFromString(line);
				}
			}
			if ( ! saw_close_brace) {
				formatstr(errmsg, "Reached end of file without finding closing brace ')'"
					" for Queue command on line %d", item_list_begin_line);
				return -1;
			}
		} else {
			// items from an external source.
			items_are_external = true;
		}
	}

	switch (o.foreach_mode) {
	case foreach_in:
	case foreach_from:
		// itemlist is correct unless items were external
		break;

	case foreach_matching:
	case foreach_matching_files:
	case foreach_matching_dirs:
	case foreach_matching_any:
		items_are_external = true;
		break;

	default:
	case foreach_not:
		break;
	}

	return items_are_external ? 1 : 0;
}


// finish populating the items in a SubmitForeachArgs by reading files and/or globbing.
//
int SubmitHash::load_external_q_foreach_items (
	SubmitForeachArgs & o,                 // IN,OUT: options & items from parsing the queue args
	bool allow_stdin,                      // IN: allow items to be read from stdin.
	std::string & errmsg)                  // OUT: error message if return value is not 0
{
	// if no loop variable specified, but a foreach mode is used. use "Item" for the loop variable.
	if (o.vars.empty() && (o.foreach_mode != foreach_not)) { o.vars.emplace_back("Item"); }

	// set glob expansion options from submit statements.
	int expand_options = 0;
	if (submit_param_bool("SubmitWarnEmptyMatches", "submit_warn_empty_matches", true)) {
		expand_options |= EXPAND_GLOBS_WARN_EMPTY;
	}
	if (submit_param_bool("SubmitFailEmptyMatches", "submit_fail_empty_matches", false)) {
		expand_options |= EXPAND_GLOBS_FAIL_EMPTY;
	}
	if (submit_param_bool("SubmitWarnDuplicateMatches", "submit_warn_duplicate_matches", true)) {
		expand_options |= EXPAND_GLOBS_WARN_DUPS;
	}
	if (submit_param_bool("SubmitAllowDuplicateMatches", "submit_allow_duplicate_matches", false)) {
		expand_options |= EXPAND_GLOBS_ALLOW_DUPS;
	}
	char* parm = submit_param("SubmitMatchDirectories", "submit_match_directories");
	if (parm) {
		if (MATCH == strcasecmp(parm, "never") || MATCH == strcasecmp(parm, "no") || MATCH == strcasecmp(parm, "false")) {
			expand_options |= EXPAND_GLOBS_TO_FILES;
		} else if (MATCH == strcasecmp(parm, "only")) {
			expand_options |= EXPAND_GLOBS_TO_DIRS;
		} else if (MATCH == strcasecmp(parm, "yes") || MATCH == strcasecmp(parm, "true")) {
			// nothing to do.
		} else {
			errmsg = parm;
			errmsg += " is not a valid value for SubmitMatchDirectories";
			return -1;
		}
		free(parm); parm = NULL;
	}

	if ( ! o.items_filename.empty()) {
		if (o.items_filename == "<") {
			// items should have been loaded already by a call to load_inline_q_foreach_items
		} else if (o.items_filename == "-") {
			if ( ! allow_stdin) {
				errmsg = "QUEUE FROM - (read from stdin) is not allowed in this context";
				return -1;
			}
			int lineno = 0;
			for (char* line=NULL;;) {
				line = getline_trim(stdin, lineno);
				if ( ! line) break;
				if (o.foreach_mode == foreach_from) {
					o.items.append(line);
				} else {
					o.items.initializeFromString(line);
				}
			}
		} else {
			MACRO_SOURCE ItemsSource;
			FILE * fp = Open_macro_source(ItemsSource, o.items_filename.c_str(), false, SubmitMacroSet, errmsg);
			if ( ! fp) {
				return -1;
			}
			for (char* line=NULL;;) {
				line = getline_trim(fp, ItemsSource.line);
				if ( ! line) break;
				o.items.append(line);
			}
			Close_macro_source(fp, ItemsSource, SubmitMacroSet, 0);
		}
	}

	int citems = 0;
	switch (o.foreach_mode) {
	case foreach_in:
	case foreach_from:
		// itemlist is already correct
		// PRAGMA_REMIND("do argument validation here?")
		// citems = o.items.number();
		break;

	case foreach_matching:
	case foreach_matching_files:
	case foreach_matching_dirs:
	case foreach_matching_any:
		if (o.foreach_mode == foreach_matching_files) {
			expand_options &= ~EXPAND_GLOBS_TO_DIRS;
			expand_options |= EXPAND_GLOBS_TO_FILES;
		} else if (o.foreach_mode == foreach_matching_dirs) {
			expand_options &= ~EXPAND_GLOBS_TO_FILES;
			expand_options |= EXPAND_GLOBS_TO_DIRS;
		} else if (o.foreach_mode == foreach_matching_any) {
			expand_options &= ~(EXPAND_GLOBS_TO_FILES|EXPAND_GLOBS_TO_DIRS);
		}
		citems = submit_expand_globs(o.items, expand_options, errmsg);
		if ( ! errmsg.empty()) {
			if (citems >= 0) {
				push_warning(stderr, "%s", errmsg.c_str());
			} else {
				push_error(stderr, "%s", errmsg.c_str());
			}
			errmsg.clear();
		}
		if (citems < 0) return citems;
		break;

	default:
	case foreach_not:
		// there is an implicit, single, empty item when the mode is foreach_not
		break;
	}

	return 0; // success
}

// parse a submit file from fp using the given parse_q callback for handling queue statements
int SubmitHash::parse_file(FILE* fp, MACRO_SOURCE & source, std::string & errmsg, FNSUBMITPARSE parse_q /*=NULL*/, void* parse_pv /*=NULL*/)
{
	MACRO_EVAL_CONTEXT ctx = mctx; ctx.use_mask = 2;
	MacroStreamYourFile ms(fp, source);

	return Parse_macros(ms,
		0, SubmitMacroSet, READ_MACROS_SUBMIT_SYNTAX,
		&ctx, errmsg, parse_q, parse_pv);
}

// parse a submit file from memory buffer using the given parse_q callback for handling queue statements
int SubmitHash::parse_mem(MacroStreamMemoryFile &fp, std::string & errmsg, FNSUBMITPARSE parse_q, void* parse_pv)
{
	MACRO_EVAL_CONTEXT ctx = mctx; ctx.use_mask = 2;
	return Parse_macros(fp,
		0, SubmitMacroSet, READ_MACROS_SUBMIT_SYNTAX,
		&ctx, errmsg, parse_q, parse_pv);
}


int SubmitHash::process_q_line(MACRO_SOURCE & source, char* line, std::string & errmsg, FNSUBMITPARSE parse_q, void* parse_pv)
{
	return parse_q(parse_pv, source, SubmitMacroSet, line, errmsg);
}

struct _parse_up_to_q_callback_args { char * line; int source_id; };

// static function to call the class method above....
static int parse_q_callback(void* pv, MACRO_SOURCE& source, MACRO_SET& /*macro_set*/, char * line, std::string & errmsg)
{
	struct _parse_up_to_q_callback_args * pargs = (struct _parse_up_to_q_callback_args *)pv;
	if ( ! SubmitHash::is_queue_statement(line)) {
		// not actually a queue line, so stop parsing and return error
		pargs->line = line;
		return -1;
	}
	if (source.id != pargs->source_id) {
		errmsg = "Queue statement not allowed in include file or command";
		return -5;
	}
	pargs->line = line;
	return 1; // stop scanning, return success
}
int SubmitHash::parse_up_to_q_line(MacroStream &ms, std::string & errmsg, char** qline)
{
	struct _parse_up_to_q_callback_args args = { NULL, ms.source().id };

	*qline = NULL;

	MACRO_EVAL_CONTEXT ctx = mctx; ctx.use_mask = 2;

	//PRAGMA_REMIND("move firstread (used by Parse_macros) and at_eof() into MacroStream class")

	int err = Parse_macros(ms,
		0, SubmitMacroSet, READ_MACROS_SUBMIT_SYNTAX,
		&ctx, errmsg, parse_q_callback, &args);
	if (err < 0)
		return err;

	//PRAGMA_REMIND("TJ:TODO qline is a pointer to a global (static) variable here, it should be instanced instead.")
	*qline = args.line;
	return 0;
}
int SubmitHash::parse_file_up_to_q_line(FILE* fp, MACRO_SOURCE & source, std::string & errmsg, char** qline)
{
	MacroStreamYourFile ms(fp, source);
	return parse_up_to_q_line(ms, errmsg, qline);
}

void SubmitHash::warn_unused(FILE* out, const char *app)
{
	if (SubmitMacroSet.size <= 0) return;
	if ( ! app) app = "condor_submit";

	// Force non-zero ref count for DAG_STATUS and FAILED_COUNT and other
	// variables may be set by templates but only sometimes used by submit.
	static const char * const suppress[] = { "DAG_STATUS", "FAILED_COUNT", "JOB", "RETRY",
		"SubmitWarnEmptyMatches", "SubmitFailEmptyMatches", "SubmitWarnDuplicateMatches", "SubmitFailEmptyFields", "SubmitWarnEmptyFields",
		// these are covered by the supression of warnings for dotted variables
		// "FACTORY.Iwd", "FACTORY.Requirements", "FACTORY.AppendReq", "FACTORY.AppendRank", "FACTORY.CREDD_HOST",
	};
	for (size_t ii = 0; ii < COUNTOF(suppress); ++ii) {
		increment_macro_use_count(suppress[ii], SubmitMacroSet);
	}

	HASHITER it = hash_iter_begin(SubmitMacroSet);
	for ( ; !hash_iter_done(it); hash_iter_next(it) ) {
		MACRO_META * pmeta = hash_iter_meta(it);
		if (pmeta && !pmeta->use_count && !pmeta->ref_count) {
			const char *key = hash_iter_key(it);
			// no warning for +attr or MY.attr since those are handled later
			// also no warning for other dotted names like FACTORY. or tmp.
			if (*key && (*key=='+' || strchr(key, '.'))) { continue; }
			if (pmeta->source_id == LiveMacro.id) {
				push_warning(out, "the Queue variable '%s' was unused by %s. Is it a typo?\n", key, app);
			} else {
				const char *val = hash_iter_value(it);
				push_warning(out, "the line '%s = %s' was unused by %s. Is it a typo?\n", key, val, app);
			}
		}
	}
	hash_iter_delete(&it);
}

void SubmitHash::dump(FILE* out, int flags)
{
	HASHITER it = hash_iter_begin(SubmitMacroSet, flags);
	for ( ; ! hash_iter_done(it); hash_iter_next(it)) {
		const char * key = hash_iter_key(it);
		if (key && key[0] == '$') continue; // dont dump meta params.
		const char * val = hash_iter_value(it);
		//fprintf(out, "%s%s = %s\n", it.is_def ? "d " : "  ", key, val ? val : "NULL");
		fprintf(out, "  %s = %s\n", key, val ? val : "NULL");
	}
	hash_iter_delete(&it);
}

void SubmitHash::dump_templates(FILE* out, const char * category, int /*flags*/)
{
	const MACRO_DEF_ITEM * pdmt = find_macro_def_item("$", SubmitMacroSet, 0);
	if ( ! pdmt || ! pdmt->def)
		return;

	if ((pdmt->def->flags & 0x0F) != PARAM_TYPE_KTP_TABLE) {
		fprintf(out, "template tables in unexpected format 0x%x\n", pdmt->def->flags);
		return;
	}

	const condor_params::ktp_value* def = reinterpret_cast<const condor_params::ktp_value*>(pdmt->def);
	for (int ix = 0; ix < def->cTables; ++ix) {
		const condor_params::key_table_pair & tbl = def->aTables[ix];
		if (category && MATCH != strcasecmp(tbl.key, category)) continue;
		//fprintf(out, "%s\n", tbl.key);
		for (int jj = 0; jj < tbl.cElms; ++jj) {
			if (tbl.aTable[jj].def && tbl.aTable[jj].def->psz) {
				fprintf(out, "%s:%s @=end\n%s\n@end\n\n", tbl.key, tbl.aTable[jj].key, tbl.aTable[jj].def->psz);
			} else {
				fprintf(out, "%s:%s=\n", tbl.key, tbl.aTable[jj].key);
			}
		}
	}
}


const char* SubmitHash::to_string(std::string & out, int flags)
{
	out.reserve(SubmitMacroSet.size * 80); // make a guess at how much space we need.

	HASHITER it = hash_iter_begin(SubmitMacroSet, flags);
	for ( ; ! hash_iter_done(it); hash_iter_next(it)) {
		const char * key = hash_iter_key(it);
		if (key && key[0] == '$') continue; // dont dump meta params.
		const char * val = hash_iter_value(it);
		out += key ? key : "";
		out += "=";
		if (val) { out += val; }
		out += "\n";
	}
	hash_iter_delete(&it);
	return out.c_str();
}

enum FixupKeyId {
	idKeyNone=0,
	idKeyUniverse,
	idKeyExecutable,
	idKeyInitialDir,
};

// struct for a table mapping attribute names to a flag indicating that the attribute
// must only be in cluster ad or only in proc ad, or can be either.
//
typedef struct digest_fixup_key {
	const char * key;
	FixupKeyId   id; //
	// a LessThan operator suitable for inserting into a sorted map or set
	bool operator<(const struct digest_fixup_key& rhs) const {
		return strcasecmp(this->key, rhs.key) < 0;
	}
} DIGEST_FIXUP_KEY;

// table if submit keywords that require special processing when building a submit digest
// NOTE: this table MUST be sorted by case-insensitive value of the first field.
static const DIGEST_FIXUP_KEY aDigestFixupAttrs[] = {
	                                            // these should end  up sorted case-insenstively
	{ ATTR_JOB_CMD,             idKeyExecutable }, // "Cmd"
	{ SUBMIT_KEY_Executable,    idKeyExecutable }, // "executable"
	{ SUBMIT_KEY_InitialDirAlt, idKeyInitialDir }, // "initial_dir" <- special case legacy hack (sigh) note '_' sorts before 'd' OR 'D'
	{ SUBMIT_KEY_InitialDir,    idKeyInitialDir }, // "initialdir"
	{ ATTR_JOB_IWD,             idKeyInitialDir }, // "Iwd"
	{ SUBMIT_KEY_JobIwd,        idKeyInitialDir }, // "job_iwd"     <- special case legacy hack (sigh)
	{ SUBMIT_KEY_Universe,      idKeyUniverse },
};

// while building a submit digest, fixup right hand side for certain key=rhs pairs
// for now this is mostly used to promote some paths to fully qualified paths.
void SubmitHash::fixup_rhs_for_digest(const char * key, std::string & rhs)
{
	const DIGEST_FIXUP_KEY* found = NULL;
	found = BinaryLookup<DIGEST_FIXUP_KEY>(aDigestFixupAttrs, COUNTOF(aDigestFixupAttrs), key, strcasecmp);
	if ( ! found)
		return;

	// Some universes don't have an actual executable, so we have to look deeper for that key
	// TODO: capture pseudo-ness explicitly in SetExecutable? so we don't have to keep this in sync...
	bool pseudo = false;
	const char * topping = nullptr;
	if (found->id == idKeyExecutable || found->id == idKeyUniverse) {
		std::string sub_type;
		int uni = query_universe(sub_type, topping);
		if (uni == CONDOR_UNIVERSE_VM) {
			pseudo = true;
		} else if (uni == CONDOR_UNIVERSE_GRID) {
			YourStringNoCase gridType(sub_type.c_str());
			pseudo = (sub_type == "ec2" || sub_type == "gce" || sub_type == "azure");
		}
	}

	// set the topping as the universe if there is a topping
	if (found->id == idKeyUniverse && topping) { rhs = topping; }

	// the Executable and InitialDir should be expanded to a fully qualified path here.
	if (found->id == idKeyInitialDir || (found->id == idKeyExecutable && !pseudo)) {
		if (rhs.empty()) return;
		const char * path = rhs.c_str();
		if (strstr(path, "$$(")) return; // don't fixup if there is a pending $$() expansion.
		if (IsUrl(path)) return; // don't fixup URL paths
		// Convert to a full path it not already a full path
		rhs = full_path(path, false);
	}
}

// returns the universe and grid type, either by looking at the cached values
// or by querying the hashtable if the cached values haven't been set yet.
int SubmitHash::query_universe(std::string & sub_type, const char * & topping)
{
	topping = nullptr;
	if (JobUniverse != CONDOR_UNIVERSE_MIN) {
		if (JobUniverse == CONDOR_UNIVERSE_GRID) { sub_type = JobGridType; }
		else if (JobUniverse == CONDOR_UNIVERSE_VM) { sub_type = VMType; }
		else if (JobUniverse == CONDOR_UNIVERSE_VANILLA) {
			if (IsContainerJob) { topping = "container"; }
			else if (IsDockerJob) { topping = "docker"; }
		}
		return JobUniverse;
	}

	auto_free_ptr univ(submit_param(SUBMIT_KEY_Universe, ATTR_JOB_UNIVERSE));
	if (! univ) {
		// get a default universe from the config file
		univ.set(param("DEFAULT_UNIVERSE"));
	}

	int uni = CONDOR_UNIVERSE_MIN;
	if (univ) {
		uni = CondorUniverseNumberEx(univ.ptr());
		if (! uni) {
			// maybe it's a topping?
			if (MATCH == strcasecmp(univ.ptr(), "docker")) {
				uni = CONDOR_UNIVERSE_VANILLA;
				topping = "docker";
			}
			if (MATCH == strcasecmp(univ.ptr(), "container")) {
				uni = CONDOR_UNIVERSE_VANILLA;
				topping = "container";
			}
		}
	} else {
		// if nothing else, it must be a vanilla universe
		//  *changed from "standard" for 7.2.0*
		uni = CONDOR_UNIVERSE_VANILLA;
	}

	if (uni == CONDOR_UNIVERSE_GRID) {
		sub_type = submit_param_string(SUBMIT_KEY_GridResource, ATTR_GRID_RESOURCE);
		// truncate at the first space
		size_t ix = sub_type.find(' ');
		if (ix != std::string::npos) { sub_type.erase(ix); }
	} else if (uni == CONDOR_UNIVERSE_VM) {
		sub_type = submit_param_string(SUBMIT_KEY_VM_Type, ATTR_JOB_VM_TYPE);
		lower_case(sub_type);
	} else if (uni == CONDOR_UNIVERSE_VANILLA) {
		if ( ! topping) {
			// set the implicit container universe topping
			std::string str;
			if (submit_param_exists(SUBMIT_KEY_ContainerImage, ATTR_CONTAINER_IMAGE, str) ||
				submit_param_exists(SUBMIT_KEY_DockerImage, ATTR_DOCKER_IMAGE, str)) {
				topping = "container";
			}
		}
	}

	return uni;
}

// returns true if the key can be pruned from the submit digest.
// Prunable keys are known keys that will have no effect on make_job_ad()
// if they are missing.  These keys will be pruned *before* creating
// the cluster ad, so that any effect they have on the result will have already
// been captured.  It is the responsibility of make_digest to only
// prune keys that do not reference any of the itemdata $() expansions.
//
bool SubmitHash::key_is_prunable(const char * key)
{
	if (is_prunable_keyword(key))
		return true;
	// any keyword with a my. prefix is prunable
	if ((key[0] | 0x20) == 'm' && (key[1] | 0x20) == 'y' && key[2] == '.')
		return true;
	return false;
}

const char* SubmitHash::make_digest(std::string & out, int cluster_id, const std::vector<std::string> & vars, int options)
{
	int flags = HASHITER_NO_DEFAULTS;
	out.reserve(SubmitMacroSet.size * 80); // make a guess at how much space we need.

	// make sure that the ctx has the current working directory in it, in case we need
	// to do a partial expand of $Ff(SUBMIT_FILE)
	std::string Cwd;
	const char * old_cwd = mctx.cwd;  // so we can put the current value back.
	if ( ! mctx.cwd) {
		condor_getcwd(Cwd);
		mctx.cwd = Cwd.c_str();
	}

	std::string rhs;

	// if submit file has no universe command, and the effective universe is a topping
	// we want to put the topping into the digest to simplify things for the schedd
	std::string str;
	if ( ! submit_param_exists(SUBMIT_KEY_Universe, ATTR_JOB_UNIVERSE, str)) {
		std::string sub_type;
		const char * topping = nullptr;
		if (query_universe(sub_type, topping) == CONDOR_UNIVERSE_VANILLA && topping) {
			formatstr_cat(out, "Universe=%s\n", topping);
		}
	}

	// tell the job factory to skip processing SetRequirements and just use the cluster requirements for all jobs
	out += "FACTORY.Requirements=MY.Requirements\n";

	// when we selectively expand the submit hash, we want to skip over some knobs
	// because their values can change as we materialize jobs.
	classad::References skip_knobs;
	skip_knobs.insert("Process");
	skip_knobs.insert("ProcId");
	skip_knobs.insert("Step");
	skip_knobs.insert("Row");
	skip_knobs.insert("Node");
	skip_knobs.insert("Item");
	for (const auto& var: vars) {
		skip_knobs.insert(var);
	}

	if (cluster_id > 0) {
		{ auto [p, ec] = std::to_chars(LiveClusterString, LiveClusterString + 12, cluster_id); *p = '\0';}
	} else {
		skip_knobs.insert("Cluster");
		skip_knobs.insert("ClusterId");
	}

	// some knobs should never appear in the digest (i'm looking at you getenv)
	// we build of set of those knobs here
	classad::References omit_knobs;
	if (options == 0) { // options == 0 is the default behavior, perhaps turn this into a set of flags in the future?
		omit_knobs.insert(SUBMIT_CMD_GetEnvironment);
		omit_knobs.insert(SUBMIT_CMD_GetEnvironmentAlt);

		//PRAGMA_REMIND("tj: This will cause a bug where $() in user requirments are ignored during late materialization - a better fix is needed for this")
		// omit user specified requirements because we set FACTORY.Requirements
		// we set FACTORY.Requirements because we cannot afford to generate requirements using a pruned digest
		omit_knobs.insert(SUBMIT_KEY_Requirements);
	}

	HASHITER it = hash_iter_begin(SubmitMacroSet, flags);
	for ( ; ! hash_iter_done(it); hash_iter_next(it)) {
		const char * key = hash_iter_key(it);

		// ignore keys that are in the 'omit' set. They should never be copied into the digest.
		if (omit_knobs.find(key) != omit_knobs.end()) continue;

		if (key[0] == '$') continue; // dont dump meta params.

		bool has_pending_expansions = false; // assume that we will not have unexpanded $() macros for the value

		const char * val = hash_iter_value(it);
		if (val) {
			rhs = val;
			int iret = selective_expand_macro(rhs, skip_knobs, SubmitMacroSet, mctx);
			if (iret < 0) {
				// there was an error in selective expansion.
				// the SubmitMacroSet will have the error message already
				out.clear();
				break;
			}
			if (iret > 0) {
				has_pending_expansions = true;
			}
			fixup_rhs_for_digest(key, rhs);
		} else {
			rhs = "";
		}
		if (has_pending_expansions || !key_is_prunable(key)) {
			out += key;
			out += "=";
			out += rhs;
			out += "\n";
		}
	}
	hash_iter_delete(&it);

	mctx.cwd = old_cwd; // put the old cwd value back

	return out.c_str();
}


// Submit-time (file-transfer) token credential-handling magic starts here.
#include "store_cred.h"


bool
credd_has_tokens(
	std::string & tokens,
	std::string & URL,
	SubmitHash & submit_hash,
	int DashDryRun,

	std::string & error_string
) {
	URL.clear();
	tokens.clear();

	std::string requests_error;
	ClassAdList requests;
	if (submit_hash.NeedsOAuthServices(tokens, &requests, &requests_error)) {
		if( ! requests_error.empty()) {
			formatstr( error_string, "credd_has_tokens(): NeedsOAuthServices() failed with '%s'\n", requests_error.c_str() );
			return false;
		}
	} else {
		return false;
	}

	if (IsDebugLevel(D_SECURITY)) {
		char *myname = my_username();
		dprintf(D_SECURITY, "CRED: querying CredD %s tokens for %s\n", tokens.c_str(), myname);
		free(myname);
	}

	// PHASE 3
	//
	// Send all the requests to the CREDD
	//
	if (DashDryRun & (2|4)) {
		std::string buf;
		fprintf(stdout, "::sendCommand(CREDD_CHECK_CREDS...)\n");
		requests.Rewind();
		for (const auto& name: StringTokenIterator(tokens)) {
			fprintf(stdout, "# %s \n%s\n", name.c_str(), formatAd(buf, *requests.Next(), "\t"));
			buf.clear();
		}
		if (! (DashDryRun & 4)) {
			URL = "http://getcreds.example.com";
		}
		return true;
	}

	// build a vector of the request ads from the classad list.
	std::vector<const classad::ClassAd*> req_ads;
	requests.Rewind();
	classad::ClassAd * ad;
	while ((ad = requests.Next())) { req_ads.push_back(ad); }

	std::string url;
	int rv = do_check_oauth_creds(&req_ads[0], (int)req_ads.size(), url);
	if (rv > 0) { URL = url; }
	else if (rv < 0) {
		// this little bit of nonsense preserves the pre 8.9.9 error messages to stdout
		// do_check_oauth_creds will also dprintf the same(ish) messages
		switch (rv) {
		case -1:
			formatstr( error_string, "CRED: invalid request to credd!\n");
			break;
		case -2: // could not locate
			formatstr( error_string, "CRED: locate(credd) failed!\n");
			break;
		case -3: // start command failed
			formatstr( error_string, "CRED: startCommand to CredD failed!\n");
			break;
		case -4: // communication failure (timeout of protocol mismatch)
			formatstr( error_string, "CRED: communication failure!\n");
			break;
		}

		return false;
	}

	return true;
}


bool
get_oauth_service_requests(
	ArgList & service_requests,
	SubmitHash & submit_hash,

	std::string & error_string
) {
	std::string services;
	std::string requests_error;
	ClassAdList requests;
	if( submit_hash.NeedsOAuthServices(services, &requests, &requests_error) ) {
		if(! requests_error.empty()) {
			formatstr(error_string, "get_oauth_service_requests(): NeedsOAuthServices() failed with '%s'\n", requests_error.c_str() );
			return false;
		}
	} else {
		return false;
	}

	ClassAd *request;
	std::string request_arg;
	while ((request = requests.Next())) {
		std::string str;
		request->LookupString("Service", str);
		if (str == "")
			continue;
		request_arg = str;
		std::string keys[] = { "handle", "scopes", "audience", "options" };
		for (const auto& key : keys) {
			if (!request->LookupString(key, str) || str.empty()) {
				continue;
			}
			if (key == "scopes") {
				// make the value only comma-separated
				std::string new_val;
				for (const auto& item : StringTokenIterator(str)) {
					if (!new_val.empty()) {
						new_val += ',';
					}
					new_val += item;
				}
				str = new_val;
			}
			request_arg += "&" + key + "=" + str;
		}
		service_requests.AppendArg(request_arg);
	}
	return true;
}


int
process_job_credentials(
	SubmitHash & submit_hash,
	int DashDryRun,

	std::string & URL,
	std::string & error_string
) {
	std::string storer;
	if(param(storer, "SEC_CREDENTIAL_STORER")) {
		// SEC_CREDENTIAL_STORER is a script to run that calls
		// condor_store_cred when it has new credentials to store.
		// Pass it parameters of the service requests needed as
		// defined in the submit file.
		ArgList args;
		args.AppendArg(storer);
		if( get_oauth_service_requests(args, submit_hash, error_string) ) {
			if( my_system(args) != 0 ) {
				formatstr( error_string, "process_job_credentials(): invoking '%s' failed: %d (%s)\n", storer.c_str(), errno, strerror(errno) );
				return 1;
			}
		} else {
			dprintf(D_SECURITY, "CRED: NO MODULES REQUESTED\n");
		}
		return 0;
	}

	// do this by default, the knob is just to skip in case this code causes problems
	if(param_boolean("SEC_PROCESS_SUBMIT_TOKENS", true)) {

		// we need to extract a few things from the submit file that
		// tell us what credentials will be needed for the job.
		//
		// we then craft a classad that we will send to the credd to
		// see if we have the needed tokens.  if not, the credd will
		// create a "request file" and provide a URL that references
		// it.  we forward this URL to the user so they can obtain the
		// tokens needed.
		std::string tokens_needed;
		if( credd_has_tokens(tokens_needed, URL, submit_hash, DashDryRun, error_string) ) {
			if (!URL.empty()) {
				if (IsUrl(URL.c_str())) {
					return 0;
				} else {
					formatstr(error_string, "OAuth error: %s\n\n", URL.c_str() );
					return 1;
				}
			}
			dprintf(D_ALWAYS, "CRED: CredD says we have everything: %s\n", tokens_needed.c_str());

			// force this to be written into the job, by using set_arg_variable
			// it is also available to the submit file parser itself (i.e. can be used in If statements)
			//TJ:gt7462 don't set SendCredential for OAuth, now that we have multiple credmons, this applies only to Krb credential
			//submit_hash.set_arg_variable("MY." ATTR_JOB_SEND_CREDENTIAL, "true");
		} else if(! error_string.empty()) {
			return 1;
		} else {
			dprintf(D_SECURITY, "CRED: NO MODULES REQUESTED\n");
		}
	}


	// If LOCAL_CREDMON_PROVIDER_NAME is set, this means.  we want to
	// instruct the credd to create a file in the OAUTH tree but not
	// actually go through the OAuth flow.  this is somewhat of a hack to
	// support SciTokens in "local issuer mode".
	std::string pname;
	if (!param(pname, "LOCAL_CREDMON_PROVIDER_NAME")) {
		dprintf(D_SECURITY, "CREDMON: skipping the storage of any LOCAL credential with CredD.\n");
	} else {
		dprintf(D_ALWAYS, "CREDMON: LOCAL_CREDMON_PROVIDER_NAME is set and provider name is \"%s\"\n", pname.c_str());
		Daemon my_credd(DT_CREDD);
		if (my_credd.locate()) {
			// we're piggybacking on "krb" mode but using a magic value
			const int mode = GENERIC_ADD | STORE_CRED_USER_KRB | STORE_CRED_WAIT_FOR_CREDMON;
			const char * err = NULL;
			ClassAd return_ad;

			// construct the "magic string":
			std::string magic("LOCAL:");
			magic += pname.c_str();
			dprintf(D_SECURITY, "CREDMON: sending magic value \"%s\" to CredD.\n", magic.c_str());

			// pass an empty username here, which tells the CredD to take the authenticated name from the socket
			long long result = do_store_cred("", mode, (const unsigned char*)magic.c_str(), magic.length(), return_ad, NULL, &my_credd);
			if (store_cred_failed(result, mode, &err)) {
				formatstr( error_string, "ERROR: store_cred of LOCAL credential failed - %s\n", err ? err : "");
				return 1;
			}
		} else {
			formatstr( error_string, "ERROR: locate(credd) failed!\n" );
			return 1;
		}

		// ZKM TODO
		//
		// we should add this service name into UseOAuthServices and set SendCredential to TRUE
		//
	}

	// deal with credentials generated by a user-invoked script

	std::string producer;
	if(!param(producer, "SEC_CREDENTIAL_PRODUCER")) {
		// nothing to do
		return 0;
	}

	// If SEC_CREDENTIAL_PRODUCER is set to magic value CREDENTIAL_ALREADY_STORED,
	// this means that condor_submit should NOT bother spending time to send the
	// credential to the credd (because it is already there), but it SHOULD do
	// all the other work as if it did send it (such as setting the SendCredential
	// attribute so the starter will fetch the credential at job launch).
	// If SEC_CREDENTIAL_PRODUCER is anything else, then consider it to be the
	// name of a script we should spawn to create the credential.

	if ( strcasecmp(producer.c_str(),"CREDENTIAL_ALREADY_STORED") != MATCH ) {
		// If we made it here, we need to spawn a credential producer process.
		dprintf(D_ALWAYS, "CREDMON: invoking %s\n", producer.c_str());
		ArgList args;
		args.AppendArg(producer);
		FILE* uber_file = my_popen(args, "r", 0);
		unsigned char *uber_ticket = NULL;
		if (!uber_file) {
			formatstr( error_string, "ERROR: (%i) invoking %s\n", errno, producer.c_str() );
			return 1;
		} else {
			uber_ticket = (unsigned char*)malloc(65536);
			ASSERT(uber_ticket);
			size_t bytes_read = fread(uber_ticket, 1, 65536, uber_file);
			// what constitutes failure?
			my_pclose(uber_file);

			if(bytes_read == 0) {
				formatstr( error_string, "ERROR: failed to read any data from %s!\n", producer.c_str() );
				return 1;
			}

			dprintf(D_ALWAYS, "CREDMON: storing credential with CredD.\n");
			Daemon my_credd(DT_CREDD);
			if (my_credd.locate()) {
				// this version check will fail if CredD is not
				// local.  the version is not exchanged over
				// the wire until calling startCommand().  if
				// we want to support remote submit we should
				// just send the command anyway, after checking
				// to make sure older CredDs won't completely
				// choke on the new protocol.
				bool new_credd = true; // assume new credd
				if (my_credd.version()) {
					CondorVersionInfo cvi(my_credd.version());
					new_credd = (cvi.getMajorVer() <= 0) || cvi.built_since_version(8, 9, 7);
				}
				if (new_credd) {
					const int mode = GENERIC_ADD | STORE_CRED_USER_KRB | STORE_CRED_WAIT_FOR_CREDMON;
					const char * err = NULL;
					ClassAd return_ad;
					// pass an empty username here, which tells the CredD to take the authenticated name from the socket
					long long result = do_store_cred("", mode, uber_ticket, (int)bytes_read, return_ad, NULL, &my_credd);
					if (store_cred_failed(result, mode, &err)) {
						formatstr( error_string, "ERROR: store_cred of Kerberos credential failed - %s\n", err ? err : "" );
						return 1;
					}
				} else {
					formatstr( error_string, "\nERROR: Credd is too old to support storing of Kerberos credentials\n"
							"  Credd version: %s", my_credd.version() );
					return 1;
				}
			} else {
				formatstr( error_string, "ERROR: locate(credd) failed!\n" );
				return 1;
			}
		}
	}  // end of block to run a credential producer

	// If we made it here, we either successufully ran a credential producer, or
	// we've been told a credential has already been stored.  Either way we want
	// to set a flag that tells the rest of condor_submit that there is a stored
	// credential associated with this job.

	// force this to be written into the job, by using set_arg_variable
	// it is also available to the submit file parser itself (i.e. can be used in If statements)
	submit_hash.set_arg_variable("MY." ATTR_JOB_SEND_CREDENTIAL, "true");

	return 0;
}


int append_queue_statement(std::string & submit_digest, SubmitForeachArgs & o)
{
	int rval = 0;

	// append the digest of the queue statement to the submit digest.
	//
	submit_digest += "\n";
	submit_digest += "Queue ";
	if (o.queue_num) { formatstr_cat(submit_digest, "%d ", o.queue_num); }
<<<<<<< HEAD
	auto_free_ptr submit_vars(o.vars.print_to_delimed_string(","));
	if (submit_vars.ptr()) { submit_digest += submit_vars.ptr(); submit_digest += " "; }
=======
	std::string submit_vars = join(o.vars, ",");
	if (!submit_vars.empty()) { submit_digest += submit_vars; submit_digest += " "; }
>>>>>>> 5a5023ce
	if ( ! o.items_filename.empty()) {
		submit_digest += "from ";
		char slice_str[16*3+1];
		if (o.slice.to_string(slice_str, COUNTOF(slice_str))) { submit_digest += slice_str; submit_digest += " "; }
		submit_digest += o.items_filename.c_str();
	}
	submit_digest += "\n";

	return rval;
<<<<<<< HEAD
}
=======
}
>>>>>>> 5a5023ce
<|MERGE_RESOLUTION|>--- conflicted
+++ resolved
@@ -9309,13 +9309,8 @@
 	submit_digest += "\n";
 	submit_digest += "Queue ";
 	if (o.queue_num) { formatstr_cat(submit_digest, "%d ", o.queue_num); }
-<<<<<<< HEAD
-	auto_free_ptr submit_vars(o.vars.print_to_delimed_string(","));
-	if (submit_vars.ptr()) { submit_digest += submit_vars.ptr(); submit_digest += " "; }
-=======
 	std::string submit_vars = join(o.vars, ",");
 	if (!submit_vars.empty()) { submit_digest += submit_vars; submit_digest += " "; }
->>>>>>> 5a5023ce
 	if ( ! o.items_filename.empty()) {
 		submit_digest += "from ";
 		char slice_str[16*3+1];
@@ -9325,8 +9320,4 @@
 	submit_digest += "\n";
 
 	return rval;
-<<<<<<< HEAD
-}
-=======
-}
->>>>>>> 5a5023ce
+}