/***************************************************************
 *
 * Copyright (C) 1990-2011, Condor Team, Computer Sciences Department,
 * University of Wisconsin-Madison, WI.
 *
 * Licensed under the Apache License, Version 2.0 (the "License"); you
 * may not use this file except in compliance with the License.  You may
 * obtain a copy of the License at
 *
 *    http://www.apache.org/licenses/LICENSE-2.0
 *
 * Unless required by applicable law or agreed to in writing, software
 * distributed under the License is distributed on an "AS IS" BASIS,
 * WITHOUT WARRANTIES OR CONDITIONS OF ANY KIND, either express or implied.
 * See the License for the specific language governing permissions and
 * limitations under the License.
 *
 ***************************************************************/


#include "condor_common.h"
#include "condor_classad.h"
#include "condor_debug.h"
#include "string_list.h"
#include "condor_classad.h"
#include "condor_io.h"
#include "file_transfer.h"
#include "condor_attributes.h"
#include "condor_commands.h"
#include "basename.h"
#include "directory.h"
#include "condor_config.h"
#include "spooled_job_files.h"
#include "util_lib_proto.h"
#include "daemon.h"
#include "daemon_types.h"
#include "nullfile.h"
#include "condor_ver_info.h"
#include "globus_utils.h"
#include "filename_tools.h"
#include "condor_holdcodes.h"
#include "mk_cache_links.h"
#include "subsystem_info.h"
#include "condor_url.h"
#include "my_popen.h"
#include "file_transfer_stats.h"
#include "utc_time.h"
#include "data_reuse.h"
#include "AWSv4-utils.h"
#include "condor_random_num.h"
#include "condor_sys.h"

#include <fstream>
#include <algorithm>
#include <numeric>
#include <sstream>
#include <string>
#include <unordered_set>
#include <unordered_map>
#include <string>


const char * const StdoutRemapName = "_condor_stdout";
const char * const StderrRemapName = "_condor_stderr";

// Transfer commands are sent from the upload side to the download side.
// 0 - finished
// 1 - use socket default (on or off) for next file
// 2 - force encryption on for next file.
// 3 - force encryption off for next file.
// 4 - do an x509 credential delegation (using the socket default)
// 5 - send a URL and have the download side fetch it
// 6 - send a request to make a directory
// 999 - send a classad telling what to do.
//
// 999 subcommands (999 is followed by a filename and then a ClassAd):
// 7 - ClassAd contains information about a URL upload performed by
//     the upload side.
// 8 - ClassAd contains information about a list of files which will be
//     sent later that may be eligible for reuse.  This is command requires
//     a response indicating if the download side already has one of the
//     files available.
// 9 - ClassAd contains a list of URLs that need to be signed for the uploader
//     to proceed.
enum class TransferCommand {
	Unknown = -1,
	Finished = 0,
	XferFile = 1,
	EnableEncryption = 2,
	DisableEncryption = 3,
	XferX509 = 4,
	DownloadUrl = 5,
	Mkdir = 6,
	Other = 999
};

enum class TransferSubCommand {
	Unknown = -1,
	UploadUrl = 7,
	ReuseInfo = 8,
	SignUrls = 9
};

#define COMMIT_FILENAME ".ccommit.con"

// Filenames are case insensitive on Win32, but case sensitive on Unix
#ifdef WIN32
#	define file_strcmp _stricmp
#	define file_contains contains_anycase
#	define file_contains_withwildcard contains_anycase_withwildcard
#else
#	define file_strcmp strcmp
#	define file_contains contains
#	define file_contains_withwildcard contains_withwildcard
#endif

TranskeyHashTable* FileTransfer::TranskeyTable = NULL;
TransThreadHashTable *FileTransfer::TransThreadTable = NULL;
int FileTransfer::CommandsRegistered = FALSE;
int FileTransfer::SequenceNum = 0;
int FileTransfer::ReaperId = -1;
bool FileTransfer::ServerShouldBlock = true;

const int FINAL_UPDATE_XFER_PIPE_CMD = 1;
const int IN_PROGRESS_UPDATE_XFER_PIPE_CMD = 0;

/**
 * The `FileTransferItem` represents a single work item for the DoUpload
 * side of the file transfer obejct to perform.
 *
 * All state information about the file transfer should be kept here.
 *
 * Importantly, the FileTransferItem implements the `<` operator, allowing
 * it to be sorted in a list.  This allows, for example, all the CEDAR-based
 * transfers to be performed prior to the non-CEDAR transfers.
 */
class FileTransferItem {
public:
	const std::string &srcName() const { return m_src_name; }
	const std::string &destDir() const { return m_dest_dir; }
	const std::string &destUrl() const { return m_dest_url; }
	const std::string &srcScheme() const { return m_src_scheme; }
	filesize_t fileSize() const { return m_file_size; }
	void setDestDir(const std::string &dest) { m_dest_dir = dest; }
	void setFileSize(filesize_t new_size) { m_file_size = new_size; }
	void setDomainSocket(bool value) { is_domainsocket = value; }
	void setSymlink(bool value) { is_symlink = value; }
	void setDirectory(bool value) { is_directory = value; }
	bool isDomainSocket() const {return is_domainsocket;}
	bool isSymlink() const {return is_symlink;}
	bool isDirectory() const {return is_directory;}
	bool isSrcUrl() const {return !m_src_scheme.empty();}
	bool isDestUrl() const {return !m_dest_scheme.empty();}
	condor_mode_t fileMode() const {return m_file_mode;}
	void setFileMode(condor_mode_t new_mode) {m_file_mode = new_mode;}

	void setSrcName(const std::string &src) {
		m_src_name = src;
		const char *scheme_end = IsUrl(src.c_str());
		if (scheme_end) {
			m_src_scheme = std::string(src.c_str(), scheme_end - src.c_str());
		}
	}

	void setDestUrl(const std::string &dest_url) {
		m_dest_url = dest_url;
		const char *scheme_end = IsUrl(dest_url.c_str());
		if (scheme_end) {
			m_dest_scheme = std::string(dest_url.c_str(), scheme_end - dest_url.c_str());
		}
	}

    //
    // This function is used by std::stable_sort() in FileTransfer::DoUpload()
    // to group transfers.  This function used to also sort all transfers,
    // but it no longer does; now it only sorts URLs.  (It should probably stop
    // doing that, too, but that's another ticket.)  This is because
    // ExpandeFileTransferList() -- which converts a list of source names
    // into a std::vector<FileTransferItem> -- creates new non-URL
    // FileTransferItems when it "expands" the name of a directory into
    // the FileTransferItem which creates the directory and the
    // FileTransferItems which populate the directory.  Obviously, creating
    // the directory must come before populating it.
    //
    // Before, this almost always happened because the "source" of a directory
    // would always sort before the source of any of the files in the
    // directory.  However, after HTCONDOR-583 fixed a problem where file
    // transfer would ignore directories in SPOOL, it became very easy to
    // write job submit files which would have two different "sources" (the
    // SPOOL and the input directory) for the same directory.  When
    // ExpandFileTransferList() removes duplicate directories, it removes
    // the directories which appear later in the list, because the directory
    // needs to be created before any files in it (and the input directory,
    // for example, could have a file in it that's not in SPOOL).  Sorting
    // the list of non-URL FileTransferItems may undo this ordering (for
    // instance, if SPOOL sorts before the IWD, a file from SPOOL would be
    // transferred before the directory "sourced" in IWD would be created,
    // because transfers from IWD are listed first (to make sure that files
    // in SPOOL win)).
    //

	bool operator<(const FileTransferItem &other) const {
		// Ordering of transfers:
		// - Destination URLs first (allows these plugins to alter CEDAR transfers on
		//   stageout)
		// - CEDAR-based transfers (move any credentials prior to source URLs; assume
		//   credentials are already present for stageout).
		// - Source URLs last.
		//

		auto is_dest_url = !m_dest_scheme.empty();
		auto other_is_dest_url = !other.m_dest_scheme.empty();
		if (is_dest_url && !other_is_dest_url) {
			return true;
		}
		if (!is_dest_url && other_is_dest_url) {
			return false;
		}
		if (is_dest_url) {
			if (m_dest_scheme == other.m_dest_scheme) {
				return false;
			} else {
				return m_dest_scheme < other.m_dest_scheme;
			}
		}

		auto is_src_url = !m_src_scheme.empty();
		auto other_is_src_url = !other.m_src_scheme.empty();
		if (is_src_url && !other_is_src_url) {
			return false;
		}
		if (!is_src_url && other_is_src_url) {
			return true;
		}
		if (is_src_url) { // Both are URLs
			if (m_src_scheme == other.m_src_scheme) {
				return false;
			} else {
				return m_src_scheme < other.m_src_scheme;
			}
		}
		return false;
	}

private:
	std::string m_src_scheme;
	std::string m_dest_scheme;
	std::string m_src_name;
	std::string m_dest_dir;
	std::string m_dest_url;
	bool is_domainsocket{false};
	bool is_directory{false};
	bool is_symlink{false};
	condor_mode_t m_file_mode{NULL_FILE_PERMISSIONS};
	filesize_t m_file_size{0};
};

const int GO_AHEAD_FAILED = -1; // failed to contact transfer queue manager
const int GO_AHEAD_UNDEFINED = 0;
//const int GO_AHEAD_ONCE = 1;    // send one file and ask again
				// Currently, there is no usage of GO_AHEAD_ONCE; if we have a
				// token, we assume it lasts forever.

const int GO_AHEAD_ALWAYS = 2;  // send all files without asking again


struct upload_info {
	FileTransfer *myobj;
};

struct download_info {
	FileTransfer *myobj;
};

FileTransfer::FileTransfer()
{
}

FileTransfer::~FileTransfer()
{
	if (daemonCore && ActiveTransferTid >= 0) {
		dprintf(D_ALWAYS, "FileTransfer object destructor called during "
				"active transfer.  Cancelling transfer.\n");
		abortActiveTransfer();
	}
	if (daemonCore && (TransferPipe[0] >= 0)) {
		if( registered_xfer_pipe ) {
			registered_xfer_pipe = false;
			daemonCore->Cancel_Pipe(TransferPipe[0]);
		}
		daemonCore->Close_Pipe(TransferPipe[0]);
	}
	if (daemonCore && (TransferPipe[1] >= 0)) daemonCore->Close_Pipe(TransferPipe[1]);
	if (Iwd) free(Iwd);
	if (ExecFile) free(ExecFile);
	if (UserLogFile) free(UserLogFile);
	if (X509UserProxy) free(X509UserProxy);
	if (SpoolSpace) free(SpoolSpace);
	if (TmpSpoolSpace) free(TmpSpoolSpace);
	if (ExceptionFiles) delete ExceptionFiles;
	if (InputFiles) delete InputFiles;
	if (OutputFiles) delete OutputFiles;
	if (EncryptInputFiles) delete EncryptInputFiles;
	if (EncryptOutputFiles) delete EncryptOutputFiles;
	if (DontEncryptInputFiles) delete DontEncryptInputFiles;
	if (DontEncryptOutputFiles) delete DontEncryptOutputFiles;
	if (OutputDestination) free(OutputDestination);
	if (IntermediateFiles) delete IntermediateFiles;
	if (SpooledIntermediateFiles) free(SpooledIntermediateFiles);
	// Note: do _not_ delete FileToSend!  It points to OutputFile or Intermediate.
	if (last_download_catalog) {
		// iterate through and delete entries
		CatalogEntry *entry_pointer;
		last_download_catalog->startIterations();
		while(last_download_catalog->iterate(entry_pointer)) {
			delete entry_pointer;
		}
		delete last_download_catalog;
	}
	if (TransSock) free(TransSock);
	stopServer();
	// Do not delete the TransThreadTable. There may be other FileTransfer
	// objects out there planning to use it.
	//if( TransThreadTable && TransThreadTable->getNumElements() == 0 ) {
	//	delete TransThreadTable;
	//	TransThreadTable = NULL;
	//}
#ifdef WIN32
	if (perm_obj) delete perm_obj;
#endif
	free(m_sec_session_id);
	delete plugin_table;
}

inline bool
FileTransfer::shouldSendStdout() {
	bool streaming = false;
	jobAd.LookupBool( ATTR_STREAM_OUTPUT, streaming );
	if( ! streaming && ! nullFile( JobStdoutFile.c_str() ) ) { return true; }
	return false;
}

inline bool
FileTransfer::shouldSendStderr() {
	bool streaming = false;
	jobAd.LookupBool( ATTR_STREAM_ERROR, streaming );
	if( ! streaming && ! nullFile( JobStderrFile.c_str() ) ) { return true; }
	return false;
}

int
FileTransfer::SimpleInit(ClassAd *Ad, bool want_check_perms, bool is_server,
						 ReliSock *sock_to_use, priv_state priv,
						 bool use_file_catalog, bool is_spool)
{
	char buf[ATTRLIST_MAX_EXPRESSION];
	char *dynamic_buf = NULL;

	jobAd = *Ad;	// save job ad

	if( did_init ) {
			// no need to except, just quietly return success
		return 1;
	}

	user_supplied_key = is_server ? FALSE : TRUE;

	dprintf(D_FULLDEBUG,"entering FileTransfer::SimpleInit\n");

	/* in the case of SimpleInit being called inside of Init, this will
		simply assign the same value to itself. */
	m_use_file_catalog = use_file_catalog;

	desired_priv_state = priv;
    if ( priv == PRIV_UNKNOWN ) {
        want_priv_change = false;
    } else {
        want_priv_change = true;
    }

	simple_sock = sock_to_use;

	// user must give us an initial working directory.
	if (Ad->LookupString(ATTR_JOB_IWD, buf, sizeof(buf)) != 1) {
		dprintf(D_FULLDEBUG,
			"FileTransfer::SimpleInit: Job Ad did not have an iwd!\n");
		return 0;
	}
	Iwd = strdup(buf);

	// if the user want us to check file permissions, pull out the Owner
	// from the classad and instantiate a perm object.
	if ( want_check_perms ) {
		if (Ad->LookupString(ATTR_OWNER, buf, sizeof(buf)) != 1) {
			// no owner specified in ad
			dprintf(D_FULLDEBUG,
				"FileTransfer::SimpleInit: Job Ad did not have an owner!\n");
			return 0;
		}
#ifdef WIN32
		// lookup the domain
		char ntdomain[80];
		char *p_ntdomain = ntdomain;
		if (Ad->LookupString(ATTR_NT_DOMAIN, ntdomain, sizeof(ntdomain)) != 1) {
			// no nt domain specified in the ad; assume local account
			p_ntdomain = NULL;
		}
		perm_obj = new perm();
		if ( !perm_obj->init(buf,p_ntdomain) ) {
			// could not find the owner on this system; perm object
			// already did a dprintf so we don't have to.
			delete perm_obj;
			perm_obj = NULL;
			return 0;
		}
#endif
	}
	m_reuse_info.clear();
	m_reuse_info_err.clear();

	// Set InputFiles to be ATTR_TRANSFER_INPUT_FILES plus
	// ATTR_JOB_INPUT, ATTR_JOB_CMD, and ATTR_ULOG_FILE if simple_init.
	dynamic_buf = NULL;
	if (Ad->LookupString(ATTR_TRANSFER_INPUT_FILES, &dynamic_buf) == 1) {
		InputFiles = new StringList(dynamic_buf,",");
		free(dynamic_buf);
		dynamic_buf = NULL;
	} else {
		InputFiles = new StringList(NULL,",");
	}
	StringList PubInpFiles;
	if (Ad->LookupString(ATTR_PUBLIC_INPUT_FILES, &dynamic_buf) == 1) {
	      // Add PublicInputFiles to InputFiles list.
	      // If these files will be transferred via web server cache,
	      // they will be removed from InputFiles.
	      PubInpFiles.initializeFromString(dynamic_buf);
	      free(dynamic_buf);
	      dynamic_buf = NULL;
	      const char *path;
	      PubInpFiles.rewind();
	      while ((path = PubInpFiles.next()) != NULL) {
		  if (!InputFiles->file_contains(path))
		      InputFiles->append(path);
	      }
	}
	if (Ad->LookupString(ATTR_JOB_INPUT, buf, sizeof(buf)) == 1) {
		// only add to list if not NULL_FILE (i.e. /dev/null)
		if ( ! nullFile(buf) ) {
			if ( !InputFiles->file_contains(buf) )
				InputFiles->append(buf);
		}
	}

	// If we are spooling, we want to ignore URLs
	// We want the file transfer plugin to be invoked at the starter, not the schedd.
	// See https://condor-wiki.cs.wisc.edu/index.cgi/tktview?tn=2162
	if (IsClient() && simple_init && is_spool) {
		InputFiles->rewind();
		const char *x;
		while ((x = InputFiles->next())) {
			if (IsUrl(x)) {
				InputFiles->deleteCurrent();
			}
		}

			// We want to spool the manifest file from client to schedd on
			// submit; this way, the reuse information is available for job startup
		std::string manifest_file;
		if (jobAd.EvaluateAttrString("DataReuseManifestSHA256", manifest_file))
		{
			if (!InputFiles->file_contains(manifest_file.c_str()))
				InputFiles->append(manifest_file.c_str());
		}
		if (!ParseDataManifest()) {
			m_reuse_info.clear();
		}
			// If we need to reuse data to the worker, we might also benefit from
			// not spooling when reuse is an option.
		for (const auto &info : m_reuse_info) {
			if (!InputFiles->file_contains(info.filename().c_str()))
				InputFiles->append(info.filename().c_str());
		}


		char *list = InputFiles->print_to_string();
		dprintf(D_FULLDEBUG, "Input files: %s\n", list ? list : "" );
		free(list);
	}
#ifdef HAVE_HTTP_PUBLIC_FILES
	else if (IsServer() && !is_spool && param_boolean("ENABLE_HTTP_PUBLIC_FILES", false)) {
		// For files to be cached, change file names to URLs
		ProcessCachedInpFiles(Ad, InputFiles, PubInpFiles);
	}
#endif

	if ( Ad->LookupString(ATTR_ULOG_FILE, buf, sizeof(buf)) == 1 ) {
		UserLogFile = strdup(condor_basename(buf));
		// For 7.5.6 and earlier, we want to transfer the user log as
		// an input file if we're in condor_submit. Otherwise, we don't.
		// At this point, we don't know what version our peer is,
		// so we have to delay this decision until UploadFiles().
	}
	if ( Ad->LookupString(ATTR_X509_USER_PROXY, buf, sizeof(buf)) == 1 ) {
		X509UserProxy = strdup(buf);
			// add to input files
		if ( !nullFile(buf) ) {
			if ( !InputFiles->file_contains(buf) )
				InputFiles->append(buf);
		}
	}
	if ( Ad->LookupString(ATTR_OUTPUT_DESTINATION, buf, sizeof(buf)) == 1 ) {
		OutputDestination = strdup(buf);
		dprintf(D_FULLDEBUG, "FILETRANSFER: using OutputDestination %s\n", buf);
	}

	// there are a few places below where we need the value of the SPOOL
	// knob if we're the server. we param for it once here, and free it
	// at the end of this function
	//
	char* Spool = NULL;
	if ( IsServer() ) {
		Spool = param("SPOOL");
	}

	// if we're the server, initialize the SpoolSpace and TmpSpoolSpace
	// member variables
	//
	int Cluster = 0;
	int Proc = 0;
	Ad->LookupInteger(ATTR_CLUSTER_ID, Cluster);
	Ad->LookupInteger(ATTR_PROC_ID, Proc);
	m_jobid.formatstr("%d.%d",Cluster,Proc);
	if ( IsServer() && Spool ) {

		std::string buf;
		SpooledJobFiles::getJobSpoolPath(Ad, buf);
		SpoolSpace = strdup(buf.c_str());
		TmpSpoolSpace = (char*)malloc( strlen(SpoolSpace) + 10 );
		sprintf(TmpSpoolSpace,"%s.tmp",SpoolSpace);
	}

	if ( (IsServer() || (IsClient() && simple_init)) &&
		 (Ad->LookupString(ATTR_JOB_CMD, buf, sizeof(buf)) == 1) )
	{
		// TODO: If desired_priv_state isn't PRIV_UNKNOWN, shouldn't
		//   we switch priv state for these file checks?

		// stash the executable name for comparison later, so
		// we know that this file should be called condor_exec on the
		// client machine.  if an executable for this cluster exists
		// in the spool dir, use it instead.

		// Only check the spool directory if we're the server.
		// Note: This will break Condor-C jobs if the executable is ever
		//   spooled the old-fashioned way (which doesn't happen currently).
		if ( IsServer() && Spool ) {
			ExecFile = GetSpooledExecutablePath(Cluster, Spool);
			if ( access(ExecFile,F_OK | X_OK) < 0 ) {
				free(ExecFile); ExecFile = NULL;
			}
		}

		if ( !ExecFile ) {
			// apparently the executable is not in the spool dir.
			// so we must make certain the user has permission to read
			// this file; if so, we can record it as the Executable to send.
#ifdef WIN32
			// buf doesn't refer to a real file when this code is executed in the SCHEDD when spooling
			// so instead of failing here, we just don't bother with the access test in that case.
			if ( !simple_init && perm_obj && (perm_obj->read_access(buf) != 1) ) {
				// we do _not_ have permission to read this file!!
				dprintf(D_ALWAYS,
					"FileTrans: permission denied reading %s\n",buf);
				return 0;
			}
#endif
			ExecFile = strdup(buf);
		}

		// If we don't already have this on our list of things to transfer,
		// and we haven't set TRANSFER_EXECTUABLE to false, send it along.
		// If we didn't set TRANSFER_EXECUTABLE, default to true

		bool xferExec;
		if(!Ad->LookupBool(ATTR_TRANSFER_EXECUTABLE,xferExec)) {
			xferExec=true;
		}

		if ( xferExec && !InputFiles->file_contains(ExecFile) &&
		  !PubInpFiles.file_contains(ExecFile)) {
			// Don't add exec file if it already is in cached list
			InputFiles->append(ExecFile);
		}
	} else if ( IsClient() && !simple_init ) {
		ExecFile = strdup( CONDOR_EXEC );
	}

	// Set OutputFiles to be ATTR_SPOOLED_OUTPUT_FILES if specified, otherwise
	// set OutputFiles to be ATTR_TRANSFER_OUTPUT_FILES if specified.
	// If not specified, set it to send whatever files have changed.
	// Also add in ATTR_JOB_OUPUT plus ATTR_JOB_ERROR, if we're not
	// streaming them, and if we're using a fixed list of output
	// files.
	dynamic_buf = NULL;
	if (Ad->LookupString(ATTR_SPOOLED_OUTPUT_FILES, &dynamic_buf) == 1 ||
		Ad->LookupString(ATTR_TRANSFER_OUTPUT_FILES, &dynamic_buf) == 1)
	{
		OutputFiles = new StringList(dynamic_buf,",");
		free(dynamic_buf);
		dynamic_buf = NULL;
	} else {
		// send back new/changed files after the run
		upload_changed_files = true;
	}

	if( Ad->LookupString( ATTR_JOB_OUTPUT, JobStdoutFile ) ) {
		if( (! upload_changed_files) && shouldSendStdout() ) {
			if( OutputFiles ) {
				if(! OutputFiles->file_contains( JobStdoutFile.c_str() )) {
					OutputFiles->append( JobStdoutFile.c_str() );
				} else {
					OutputFiles = new StringList( JobStdoutFile, "," );
				}
			}
		}
	}

	if( Ad->LookupString( ATTR_JOB_ERROR, JobStderrFile ) ) {
		if( (! upload_changed_files) && shouldSendStderr() ) {
			if( OutputFiles ) {
				if(! OutputFiles->file_contains( JobStderrFile.c_str() )) {
					OutputFiles->append( JobStderrFile.c_str() );
				} else {
					OutputFiles = new StringList( JobStderrFile, "," );
				}
			}
		}
	}

		// add the spooled user log to the list of files to xfer
		// (i.e. when sending output to condor_transfer_data)
	std::string ulog;
	if( jobAd.LookupString(ATTR_ULOG_FILE,ulog) ) {
		if( outputFileIsSpooled(ulog.c_str()) ) {
			if( OutputFiles ) {
				if( !OutputFiles->file_contains(ulog.c_str()) ) {
					OutputFiles->append(ulog.c_str());
				}
			} else {
				OutputFiles = new StringList(buf,",");
			}
		}
	}

	// Set EncryptInputFiles to be ATTR_ENCRYPT_INPUT_FILES if specified.
	if (Ad->LookupString(ATTR_ENCRYPT_INPUT_FILES, buf, sizeof(buf)) == 1) {
		EncryptInputFiles = new StringList(buf,",");
	} else {
		EncryptInputFiles = new StringList(NULL,",");
	}

	// Set EncryptOutputFiles to be ATTR_ENCRYPT_OUTPUT_FILES if specified.
	if (Ad->LookupString(ATTR_ENCRYPT_OUTPUT_FILES, buf, sizeof(buf)) == 1) {
		EncryptOutputFiles = new StringList(buf,",");
	} else {
		EncryptOutputFiles = new StringList(NULL,",");
	}

	// Set DontEncryptInputFiles to be ATTR_DONT_ENCRYPT_INPUT_FILES if specified.
	if (Ad->LookupString(ATTR_DONT_ENCRYPT_INPUT_FILES, buf, sizeof(buf)) == 1) {
		DontEncryptInputFiles = new StringList(buf,",");
	} else {
		DontEncryptInputFiles = new StringList(NULL,",");
	}

	// Set DontEncryptOutputFiles to be ATTR_DONT_ENCRYPT_OUTPUT_FILES if specified.
	if (Ad->LookupString(ATTR_DONT_ENCRYPT_OUTPUT_FILES, buf, sizeof(buf)) == 1) {
		DontEncryptOutputFiles = new StringList(buf,",");
	} else {
		DontEncryptOutputFiles = new StringList(NULL,",");
	}

	// We need to know whether to apply output file remaps or not.
	// The case where we want to apply them is when we are the shadow
	// or anybody else who is writing the files to their final
	// location.  We do not want to apply them if we are the shadow
	// and this job was submitted with 'condor_submit -s' or something
	// similar, because we are writing to the spool directory, and the
	// filenames in the spool directory should be the same as they are
	// in the execute dir, or we have trouble when we try to write
	// files that get mapped to subdirectories within the spool
	// directory.

	// Unfortunately, we can't tell for sure whether we are a client
	// who should be doing remaps, so clients who do want it (like
	// condor_transfer_data), should explicitly call
	// InitDownloadFilenameRemaps().

	bool spooling_output = false;
	{
		if (Iwd && Spool) {
			if(!strncmp(Iwd,Spool,strlen(Spool))) {
				// We are in the spool directory.
				// Wish there was a better way to find this out!
				spooling_output = true;
			}
		}
	}

	if(!spooling_output) {
		if(IsServer()) {
			if(!InitDownloadFilenameRemaps(Ad)) return 0;
		}
#ifdef HAVE_HTTP_PUBLIC_FILES
		else if( !simple_init ) {
			// Only add input remaps for starter receiving
			AddInputFilenameRemaps(Ad);
		}
#endif
	}

	// get plugin configuration (enabled/disabled)
	DoPluginConfiguration();

	// if there are job plugins, add them to the list of input files.
	CondorError e;
	AddJobPluginsToInputFiles(*Ad, e, *InputFiles);

	int spool_completion_time = 0;
	Ad->LookupInteger(ATTR_STAGE_IN_FINISH,spool_completion_time);
	last_download_time = spool_completion_time;
	if(IsServer()) {
		BuildFileCatalog(last_download_time);
	} else {
		BuildFileCatalog();
	}

	if ( Spool ) {
		free(Spool);
	}

	did_init = true;
	return 1;
}

int
FileTransfer::InitDownloadFilenameRemaps(ClassAd *Ad) {
	std::string remap_fname;
	std::string ulog_fname;

	dprintf(D_FULLDEBUG,"Entering FileTransfer::InitDownloadFilenameRemaps\n");

	download_filename_remaps = "";
	if(!Ad) return 1;

	// when downloading files from the job, apply output name remaps
	if (Ad->LookupString(ATTR_TRANSFER_OUTPUT_REMAPS,remap_fname)) {
		AddDownloadFilenameRemaps(remap_fname.c_str());
	}

	// If a client is receiving spooled output files which include a
	// user job log file with a directory component, add a remap.
	// Otherwise, the user log will end up in the iwd, which is wrong.
	if (IsClient() && Ad->LookupString(ATTR_ULOG_FILE, ulog_fname) &&
		ulog_fname.find(DIR_DELIM_CHAR) != std::string::npos) {

		std::string full_name;
		if (fullpath(ulog_fname.c_str())) {
			full_name = ulog_fname;
		} else {
			Ad->LookupString(ATTR_JOB_IWD, full_name);
			full_name += DIR_DELIM_CHAR;
			full_name += ulog_fname;
		}
		AddDownloadFilenameRemap(condor_basename(full_name.c_str()), full_name.c_str());
	}

	if(!download_filename_remaps.empty()) {
		dprintf(D_FULLDEBUG, "FileTransfer: output file remaps: %s\n",download_filename_remaps.c_str());
	}
	return 1;
}

bool
FileTransfer::IsDataflowJob( ClassAd *job_ad ) {

	bool is_dataflow = false;
	int newest_input_timestamp = -1;
	int oldest_output_timestamp = -1;
	std::set<int> input_timestamps;
	std::set<int> output_timestamps;
	std::string executable_file;
	std::string iwd;
	std::string input_files;
	std::string output_files;
	std::string stdin_file;
	std::string token;
	struct stat file_stat;

	// Lookup the working directory
	job_ad->LookupString( ATTR_JOB_IWD, iwd );

	// Parse the list of input files
	job_ad->LookupString( ATTR_TRANSFER_INPUT_FILES, input_files );
	std::stringstream is( input_files );
	while ( getline( is, token, ',' ) ) {
		// Skip any file path that looks like a URL or transfer plugin related
		if ( token.find( "://" ) == std::string::npos ) {
			// Stat each file. Paths can be relative or absolute.
			std::string input_filename;
			if ( token.find_last_of( DIR_DELIM_CHAR ) != std::string::npos ) {
				input_filename = token;
			}
			else {
				input_filename = iwd + DIR_DELIM_CHAR + token;
			}

			if ( stat( input_filename.c_str(), &file_stat ) == 0 ) {
				input_timestamps.insert( file_stat.st_mtime );
			}
		}
	}

	// Parse the list of output files
	job_ad->LookupString( ATTR_TRANSFER_OUTPUT_FILES, output_files );
	std::stringstream os( output_files );
	while ( getline( os, token, ',' ) ) {
		// Stat each file. Add the last-modified timestamp to set of timestamps.
		std::string output_filename;
		if ( token.find_last_of( DIR_DELIM_CHAR ) != std::string::npos ) {
			output_filename = token;
		}
		else {
			output_filename = iwd + DIR_DELIM_CHAR + token;
		}

		if ( stat( output_filename.c_str(), &file_stat ) == 0 ) {
			output_timestamps.insert( file_stat.st_mtime );
		}
		else {
			// Failure to stat this output file suggests the file doesn't exist.
			// A job must have all declared outputs to be a dataflow job. Abort.
			return false;
		}
	}

	if ( !input_timestamps.empty() ) {

		newest_input_timestamp = *input_timestamps.rbegin();

		// If the oldest output file is more recent than the newest input file,
		// then this is a dataflow job.
		if ( !output_timestamps.empty() ) {
			oldest_output_timestamp = *output_timestamps.begin();
			is_dataflow = oldest_output_timestamp > newest_input_timestamp;
		}
		// If the executable is more recent than the newest input file, 
		// then this is a dataflow job.
		job_ad->LookupString( ATTR_JOB_CMD, executable_file );
		if ( stat( executable_file.c_str(), &file_stat ) == 0 ) {
			int executable_file_timestamp = file_stat.st_mtime;
			if ( executable_file_timestamp > newest_input_timestamp ) {
				is_dataflow = true;
			}
		}

		// If the standard input file is more recent than newest input,
		// then this is a dataflow job.
		job_ad->LookupString( ATTR_JOB_INPUT, stdin_file );
		if ( !stdin_file.empty() && stdin_file != "/dev/null" ) {
			if ( stat( stdin_file.c_str(), &file_stat ) == 0 ) {
				int stdin_file_timestamp = file_stat.st_mtime;
				if ( stdin_file_timestamp > newest_input_timestamp ) {
					is_dataflow = true;
				}
			}
		}
	}

	return is_dataflow;
}

#ifdef HAVE_HTTP_PUBLIC_FILES
int
FileTransfer::AddInputFilenameRemaps(ClassAd *Ad) {
	dprintf(D_FULLDEBUG,"Entering FileTransfer::AddInputFilenameRemaps\n");

	if(!Ad) {
		dprintf(D_FULLDEBUG, "FileTransfer::AddInputFilenameRemaps -- job ad null\n");
	  	return 1;
	}

	download_filename_remaps = "";
	char *remap_fname = NULL;

	// when downloading files from the job, apply input name remaps
	if (Ad->LookupString(ATTR_TRANSFER_INPUT_REMAPS,&remap_fname)) {
		AddDownloadFilenameRemaps(remap_fname);
		free(remap_fname);
		remap_fname = NULL;
	}
	if(!download_filename_remaps.empty()) {
		dprintf(D_FULLDEBUG, "FileTransfer: input file remaps: %s\n",download_filename_remaps.c_str());
	}
	return 1;
}
#endif


int
FileTransfer::Init(
	ClassAd *Ad,
	bool want_check_perms /* false */,
	priv_state priv /* PRIV_UNKNOWN */,
	bool use_file_catalog /* = true */)
{
	char buf[ATTRLIST_MAX_EXPRESSION];
	char *dynamic_buf = NULL;

	ASSERT( daemonCore );	// full Init require DaemonCore methods

	if( did_init ) {
			// no need to except, just quietly return success
		return 1;
	}

	dprintf(D_FULLDEBUG,"entering FileTransfer::Init\n");

	m_use_file_catalog = use_file_catalog;

	simple_init = false;

	if (!TranskeyTable) {
		// initialize our hashtable
		if (!(TranskeyTable = new TranskeyHashTable(hashFunction)))
		{
			// failed to allocate our hashtable ?!?!
			return 0;
		}
	}

	if (ActiveTransferTid >= 0) {
		EXCEPT("FileTransfer::Init called during active transfer!");
	}

	if (!TransThreadTable) {
		// initialize our thread hashtable
		if (!(TransThreadTable =
			  new TransThreadHashTable(hashFuncInt))) {
			// failed to allocate our hashtable ?!?!
			return 0;
		}
	}


	// Note: we must register commands here instead of our constructor
	// to ensure that daemonCore object has been initialized before we
	// call Register_Command.
	if ( !CommandsRegistered  ) {
		CommandsRegistered = TRUE;
		daemonCore->Register_Command(FILETRANS_UPLOAD,"FILETRANS_UPLOAD",
				&FileTransfer::HandleCommands,
				"FileTransfer::HandleCommands()",WRITE);
		daemonCore->Register_Command(FILETRANS_DOWNLOAD,"FILETRANS_DOWNLOAD",
				&FileTransfer::HandleCommands,
				"FileTransfer::HandleCommands()",WRITE);
		ReaperId = daemonCore->Register_Reaper("FileTransfer::Reaper",
							&FileTransfer::Reaper,
							"FileTransfer::Reaper()");
		if (ReaperId == 1) {
			EXCEPT("FileTransfer::Reaper() can not be the default reaper!");
		}
	}

	if (Ad->LookupString(ATTR_TRANSFER_KEY, buf, sizeof(buf)) != 1) {
		char tempbuf[80];
		// classad did not already have a TRANSFER_KEY, so
		// generate a new one.  It must be unique and not guessable.
		sprintf(tempbuf,"%x#%x%x%x",++SequenceNum,(unsigned)time(NULL),
			get_csrng_int(), get_csrng_int());
		TransKey = strdup(tempbuf);
		user_supplied_key = FALSE;
		Ad->Assign(ATTR_TRANSFER_KEY,TransKey);

		// since we generated the key, it is only good on our socket.
		// so update TRANSFER_SOCK now as well.
		char const *mysocket = global_dc_sinful();
		ASSERT(mysocket);
		Ad->Assign(ATTR_TRANSFER_SOCKET,mysocket);
	} else {
		// Here the ad we were given already has a Transfer Key.
		TransKey = strdup(buf);
		user_supplied_key = TRUE;
	}

		// Init all the file lists, etc.
	if ( !SimpleInit(Ad, want_check_perms, IsServer(),
			NULL, priv, m_use_file_catalog ) )
	{
		return 0;
	}

		// It is important that we call SimpleInit above before calling
		// InitializeJobPlugins because that sets up the plugin config
	if(IsClient()) {
		CondorError e;
		if(-1 == InitializeJobPlugins(*Ad, e)) {
			return 0;
		}
	}

		// At this point, we'd better have a transfer socket
	if (Ad->LookupString(ATTR_TRANSFER_SOCKET, buf, sizeof(buf)) != 1) {
		return 0;
	}
	TransSock = strdup(buf);


	// If we are acting as the server side and we are uploading
	// any changed files, make a list of "intermediate" files
	// stored in our spool space (i.e. if transfer_files=ALWAYS).
	// This list is stored in the ClassAd which is sent to the
	// client side, so that when the client does a final transfer
	// it can send changed files from that run + all intermediate
	// files.  -Todd Tannenbaum <tannenba@cs.wisc.edu> 6/8/01
	buf[0] = '\0';
	if ( IsServer() && upload_changed_files ) {
		CommitFiles();
		MyString filelist;
		const char* current_file = NULL;
		bool print_comma = false;
			// if desired_priv_state is PRIV_UNKNOWN, the Directory
			// object treats that just like we do: don't switch...
		Directory spool_space( SpoolSpace, desired_priv_state );
		while ( (current_file=spool_space.Next()) ) {
			if ( UserLogFile &&
				 !file_strcmp(UserLogFile,current_file) )
			{
					// dont send UserLog file to the starter
				continue;
			}

			time_t mod_time;
			filesize_t filesize;
			if ( LookupInFileCatalog(current_file, &mod_time, &filesize) ) {
				// Make certain file isn't just an input file

				// if filesize is -1, it's a special flag meaning to compare
				// the file in the old way, i.e. only checking if it is newer
				// than the stored spool_date.
				if(filesize==-1) {
					if(spool_space.GetModifyTime() <= mod_time) {
						dprintf( D_FULLDEBUG,
					 		"Not including file %s, t: %ld<=%ld, s: N/A\n",
					 		current_file, spool_space.GetModifyTime(), mod_time);
						continue;
					}
					// fall through and include file
				}
				else if((spool_space.GetModifyTime()==mod_time) &&
						(spool_space.GetFileSize()==filesize) ) {
					dprintf( D_FULLDEBUG,
						 "Not including file %s, t: %ld, "
						 "s: " FILESIZE_T_FORMAT "\n",
						 current_file, spool_space.GetModifyTime(), spool_space.GetFileSize());
					continue;
				}
				dprintf( D_FULLDEBUG,
					 "Including changed file %s, t: %ld, %ld, "
					 "s: " FILESIZE_T_FORMAT ", " FILESIZE_T_FORMAT "\n",
					 current_file,
					 spool_space.GetModifyTime(), mod_time,
					 spool_space.GetFileSize(), filesize );
			}

			if ( print_comma ) {
				filelist += ",";
			} else {
				print_comma = true;
			}
			filelist += current_file;
		}
		if ( print_comma ) {
			// we know that filelist has at least one entry, so
			// insert it as an attribute into the ClassAd which
			// will get sent to our peer.
			Ad->InsertAttr(ATTR_TRANSFER_INTERMEDIATE_FILES,filelist.c_str());
			dprintf(D_FULLDEBUG,"%s=\"%s\"\n",ATTR_TRANSFER_INTERMEDIATE_FILES,
					filelist.c_str());
		}
	}
	if ( IsClient() && upload_changed_files ) {
		dynamic_buf = NULL;
		Ad->LookupString(ATTR_TRANSFER_INTERMEDIATE_FILES,&dynamic_buf);
		dprintf(D_FULLDEBUG,"%s=\"%s\"\n",
				ATTR_TRANSFER_INTERMEDIATE_FILES,
				dynamic_buf ? dynamic_buf : "(none)");
		if ( dynamic_buf ) {
			SpooledIntermediateFiles = strdup(dynamic_buf);
			free(dynamic_buf);
			dynamic_buf = NULL;
		}
	}


	// if we are acting as the server side, insert this key
	// into our hashtable if it is not already there.
	if ( IsServer() ) {
		MyString key(TransKey);
		FileTransfer *transobject;
		if ( TranskeyTable->lookup(key,transobject) < 0 ) {
			// this key is not in our hashtable; insert it
			if ( TranskeyTable->insert(key,this) < 0 ) {
				dprintf(D_ALWAYS,
					"FileTransfer::Init failed to insert key in our table\n");
				return 0;
			}
		} else {
			// this key is already in our hashtable; this is a programmer error!
			EXCEPT("FileTransfer: Duplicate TransferKeys!");
		}
	}

	did_init = true;

	return 1;
}

int
FileTransfer::DownloadFiles(bool blocking)
{
	int ret_value;
	ReliSock sock;
	ReliSock *sock_to_use;

	dprintf(D_FULLDEBUG,"entering FileTransfer::DownloadFiles\n");

	if (ActiveTransferTid >= 0) {
		EXCEPT("FileTransfer::DownloadFiles called during active transfer!");
	}

	// Make certain Init() was called.
	if ( Iwd == NULL ) {
		EXCEPT("FileTransfer: Init() never called");
	}

	if (!simple_init) {
		// This method should only be called on the client side, so if
		// we are the server side, there is a programmer error -- do EXCEPT.
		if ( IsServer() ) {
			EXCEPT("FileTransfer: DownloadFiles called on server side");
		}

		sock.timeout(clientSockTimeout);

		if (IsDebugLevel(D_COMMAND)) {
			dprintf (D_COMMAND, "FileTransfer::DownloadFiles(%s,...) making connection to %s\n",
				getCommandStringSafe(FILETRANS_UPLOAD), TransSock ? TransSock : "NULL");
		}

		Daemon d( DT_ANY, TransSock );

		if ( !d.connectSock(&sock,0) ) {
			dprintf( D_ALWAYS, "FileTransfer: Unable to connect to server "
					 "%s\n", TransSock );
			Info.success = 0;
			Info.in_progress = false;
			formatstr( Info.error_desc, "FileTransfer: Unable to connecto to server %s",
					 TransSock );
			return FALSE;
		}

		CondorError err_stack;
		if ( !d.startCommand(FILETRANS_UPLOAD, &sock, 0, &err_stack, NULL, false, m_sec_session_id) ) {
			Info.success = 0;
			Info.in_progress = 0;
			formatstr( Info.error_desc, "FileTransfer: Unable to start "
					   "transfer with server %s: %s", TransSock,
					   err_stack.getFullText().c_str() );
		}

		sock.encode();

		if ( !sock.put_secret(TransKey) ||
			!sock.end_of_message() ) {
			Info.success = 0;
			Info.in_progress = false;
			formatstr( Info.error_desc, "FileTransfer: Unable to start transfer with server %s",
					 TransSock );
			return 0;
		}

		sock_to_use = &sock;
	} else {
		ASSERT(simple_sock);
		sock_to_use = simple_sock;
	}

	ret_value = Download(sock_to_use,blocking);

	// If Download was successful (it returns 1 on success) and
	// upload_changed_files is true, then we must record the current
	// time in last_download_time so in UploadFiles we have a timestamp
	// to compare.  If it is a non-blocking download, we do all this
	// in the thread reaper.
	if ( !simple_init && blocking && ret_value == 1 && upload_changed_files ) {
		time(&last_download_time);
		BuildFileCatalog();
		// Now sleep for 1 second.  If we did not do this, then jobs
		// which run real quickly (i.e. less than a second) would not
		// have their output files uploaded.  The real reason we must
		// sleep here is time_t is only at the resolution on 1 second.
		sleep(1);
	}

	return ret_value;
}


void
FileTransfer::FindChangedFiles()
{
	StringList final_files_to_send(NULL,",");

	// Here we will upload only files in the Iwd which have changed
	// since we downloaded last.  We only do this if
	// upload_changed_files it true, and if last_download_time > 0
	// which means we have already downloaded something.

	// If this is the final transfer, be certain to send back
	// not only the files which have been modified during this run,
	// but also the files which have been modified during
	// previous runs (i.e. the SpooledIntermediateFiles).
	if ( m_final_transfer_flag && SpooledIntermediateFiles ) {
		final_files_to_send.initializeFromString(SpooledIntermediateFiles);
	}

		// if desired_priv_state is PRIV_UNKNOWN, the Directory
		// object treats that just like we do: don't switch...
	Directory dir( Iwd, desired_priv_state );

	const char *proxy_file = NULL;
	std::string proxy_file_buf;
	if(jobAd.LookupString(ATTR_X509_USER_PROXY, proxy_file_buf)) {
		proxy_file = condor_basename(proxy_file_buf.c_str());
	}

	const char *f;
	while( (f=dir.Next()) ) {
		// don't send back condor_exec.*
		if ( MATCH == file_strcmp ( f, "condor_exec." ) ) {
			dprintf ( D_FULLDEBUG, "Skipping %s\n", f );
			continue;
		}
		if( proxy_file && file_strcmp(f, proxy_file) == MATCH ) {
			dprintf( D_FULLDEBUG, "Skipping %s\n", f );
			continue;
		}

		// for now, skip all subdirectory names until we add
		// subdirectory support into FileTransfer.
		if ( dir.IsDirectory() && (! (OutputFiles && OutputFiles->file_contains(f))) ) {
			dprintf( D_FULLDEBUG, "Skipping dir %s\n", f );
			continue;
		}

		// if this file is has been modified since last download,
		// add it to the list of files to transfer.
		bool send_it = false;

		// look up the file name in the catalog.  if it does not exist, it
		// is a new file, and is always transfered back.  if it the
		// filename does already exist in the catalog, then the
		// modification date and filesize parameters are filled in.
		// if either has changed, transfer the file.

		filesize_t filesize;
		time_t modification_time;
		if ( ExceptionFiles && ExceptionFiles->file_contains(f) ) {
			dprintf (
				D_FULLDEBUG,
				"Skipping file in exception list: %s\n",
				f );
			continue;
		} else if ( !LookupInFileCatalog(f, &modification_time, &filesize) ) {
			// file was not found.  send it.
			dprintf( D_FULLDEBUG,
					"Sending new file %s, time==%ld, size==%ld\n",
					f, dir.GetModifyTime(), (long) dir.GetFileSize() );
			send_it = true;
		}
		else if (final_files_to_send.file_contains(f)) {
			dprintf( D_FULLDEBUG,
					"Sending previously changed file %s\n", f);
			send_it = true;
		}
		else if (OutputFiles && OutputFiles->file_contains(f)) {
			dprintf(D_FULLDEBUG,
				    "Sending dynamically added output file %s\n",
				    f);
			send_it = true;
		}
		else if (filesize == -1) {
			// this is a special block of code that should eventually go
			// away.  essentially, setting the filesize to -1 means that
			// we only transfer the file if the timestamp is newer than
			// the spool date stored in the job ad (how it's always worked
			// in the past).  once the FileCatalog is stored persistently
			// somewhere, this mode of operation can go away.
			if (dir.GetModifyTime() > modification_time) {
				// include the file if the time stamp is greater than
				// the spool date (stored in modification_time).
				dprintf( D_FULLDEBUG,
					"Sending changed file %s, t: %ld, %ld, "
					"s: " FILESIZE_T_FORMAT ", N/A\n",
					f, dir.GetModifyTime(), modification_time,
					dir.GetFileSize());
				send_it = true;
			} else {
				// if filesize was -1 but the timestamp was earlier than
				// modification_time, do NOT include the file.
				dprintf( D_FULLDEBUG,
					"Skipping file %s, t: %ld<=%ld, s: N/A\n",
					f, dir.GetModifyTime(), modification_time);
				continue;
			}
		}
		else if ((filesize != dir.GetFileSize()) ||
				(modification_time != dir.GetModifyTime()) ) {
			// file has changed in size or modification time.  this
			// doesn't catch the case where the file was modified
			// without changing size and is then back-dated.  use a hash
			// or something if that's truly needed, and compare the
			// checksums.
			dprintf( D_FULLDEBUG,
				"Sending changed file %s, t: %ld, %ld, "
				"s: " FILESIZE_T_FORMAT ", " FILESIZE_T_FORMAT "\n",
				f, dir.GetModifyTime(), modification_time,
				dir.GetFileSize(), filesize );
			send_it = true;
		}
		else {
			dprintf( D_FULLDEBUG,
					"Skipping file %s, t: %" PRIi64"==%" PRIi64
					", s: %" PRIi64"==%" PRIi64"\n",
					f,
					(PRIi64_t)dir.GetModifyTime(),
					(PRIi64_t)modification_time,
					(PRIi64_t)dir.GetFileSize(),
					(PRIi64_t)filesize );
			continue;
		}
		if(send_it) {
			if (!IntermediateFiles) {
				// Initialize it with intermediate files
				// which we already have spooled.  We want to send
				// back these files + any that have changed this time.
				IntermediateFiles = new StringList(NULL,",");
				FilesToSend = IntermediateFiles;
				EncryptFiles = EncryptOutputFiles;
				DontEncryptFiles = DontEncryptOutputFiles;
			}
			// now append changed file to list only if not already there
			if ( IntermediateFiles->file_contains(f) == FALSE ) {
				IntermediateFiles->append(f);
			}
		}
	}
}

int
FileTransfer::UploadCheckpointFiles( bool blocking ) {
	// This is where we really want to separate "I understand the job ad"
	// from "I can operate the protocol".  Until then, just set a member
	// variable so that DetermineWhichFilesToSend() can know what to do.
	uploadCheckpointFiles = true;
	char * originalOutputDestination = OutputDestination;

	std::string checkpointDestination;
	if( jobAd.LookupString( "CheckpointDestination", checkpointDestination ) ) {
		OutputDestination = strdup(checkpointDestination.c_str());
		dprintf( D_FULLDEBUG, "Using %s as checkpoint destination\n", OutputDestination );
	}
	int rv = UploadFiles( blocking, false );

	if( OutputDestination != originalOutputDestination ) {
		free(OutputDestination);
		OutputDestination = originalOutputDestination;
	}
	uploadCheckpointFiles = false;
	return rv;
}

int
FileTransfer::UploadFailureFiles( bool blocking ) {
	uploadFailureFiles = true;
	int rv = UploadFiles( blocking, true );
	uploadFailureFiles = false;
	return rv;
}

void
FileTransfer::DetermineWhichFilesToSend() {
	// IntermediateFiles is dynamically allocated (some jobs never use it).
	if (IntermediateFiles) delete(IntermediateFiles);
	IntermediateFiles = NULL;

	// These are always pointers to StringLists owned by this object.
	FilesToSend = NULL;
	EncryptFiles = NULL;
	DontEncryptFiles = NULL;

	// We're doing this allocation on the fly because we expect most jobs
	// won't specify a checkpoint list.
	if( uploadCheckpointFiles ) {
		std::string checkpointList;
		if( jobAd.LookupString( ATTR_CHECKPOINT_FILES, checkpointList ) ) {
			if( CheckpointFiles ) { delete CheckpointFiles; }
			CheckpointFiles = new StringList( checkpointList.c_str(), "," );

			// This should Just Work(TM), but I haven't tested it yet and
			// I don't know that anybody will every actually use it.
			if( EncryptCheckpointFiles ) { delete EncryptCheckpointFiles; }
			EncryptCheckpointFiles = new StringList( NULL, "," );
			if( DontEncryptCheckpointFiles ) { delete DontEncryptCheckpointFiles; }
			DontEncryptCheckpointFiles = new StringList( NULL, "," );

			//
			// If we're not streaming ATTR_JOB_OUTPUT or ATTR_JOB_ERROR,
			// send them along as well.  If ATTR_CHECKPOINT_FILES is set,
			// it's an explicit list, so we don't have to worry about
			// implicitly sending the file twice.
			//
			if( shouldSendStdout() ) {
				if(! CheckpointFiles->file_contains(JobStdoutFile.c_str()) ) {
					CheckpointFiles->append(JobStdoutFile.c_str());
				}
			}

			if( shouldSendStderr() ) {
				if(! CheckpointFiles->file_contains(JobStderrFile.c_str()) ) {
					CheckpointFiles->append(JobStderrFile.c_str());
				}
			}

			// Yes, this is stupid, but it'd be a big change to fix.
			FilesToSend = CheckpointFiles;
			EncryptFiles = EncryptCheckpointFiles;
			DontEncryptFiles = DontEncryptCheckpointFiles;

			return;
		}
	}

	// See uploadCheckpointFiles comments, above.
	if( uploadFailureFiles ) {
		if( CheckpointFiles ) { delete CheckpointFiles; }
		CheckpointFiles = new StringList( NULL, "," );

		// If we'd transfer output or error on success, do so on failure also.
		if( shouldSendStdout() ) {
			if(! CheckpointFiles->file_contains(JobStdoutFile.c_str()) ) {
				CheckpointFiles->append( JobStdoutFile.c_str() );
			}
		}

		if( shouldSendStderr() ) {
			if(! CheckpointFiles->file_contains(JobStderrFile.c_str()) ) {
				CheckpointFiles->append( JobStderrFile.c_str() );
			}
		}

		if( EncryptCheckpointFiles ) { delete EncryptCheckpointFiles; }
		EncryptCheckpointFiles = new StringList( NULL, "," );

		if( DontEncryptCheckpointFiles ) { delete DontEncryptCheckpointFiles; }
		DontEncryptCheckpointFiles = new StringList( NULL, "," );

		FilesToSend = CheckpointFiles;
		EncryptFiles = EncryptCheckpointFiles;
		DontEncryptFiles = DontEncryptCheckpointFiles;

		return;
	}

	if ( upload_changed_files && last_download_time > 0 ) {
		FindChangedFiles();
	}

	// if FilesToSend is still NULL, then the user did not
	// want anything sent back via modification date.  so
	// send the input or output sandbox, depending what
	// direction we are going.
	if ( FilesToSend == NULL ) {
		if ( simple_init ) {
			if ( IsClient() ) {
				// condor_submit sending to the schedd
				FilesToSend = InputFiles;
				EncryptFiles = EncryptInputFiles;
				DontEncryptFiles = DontEncryptInputFiles;
			} else {
				// schedd sending to condor_transfer_data
				FilesToSend = OutputFiles;
				EncryptFiles = EncryptOutputFiles;
				DontEncryptFiles = DontEncryptOutputFiles;
			}
		} else {
			// starter sending back to the shadow
			FilesToSend = OutputFiles;
			EncryptFiles = EncryptOutputFiles;
			DontEncryptFiles = DontEncryptOutputFiles;
		}

	}
}


int
FileTransfer::UploadFiles(bool blocking, bool final_transfer)
{
	ReliSock sock;
	ReliSock *sock_to_use;

	dprintf(D_FULLDEBUG,
		"entering FileTransfer::UploadFiles (final_transfer=%d)\n",
		final_transfer ? 1 : 0);

	if (ActiveTransferTid >= 0) {
		EXCEPT("FileTransfer::UpLoadFiles called during active transfer!");
	}

	// Make certain Init() was called.
	if ( Iwd == NULL ) {
		EXCEPT("FileTransfer: Init() never called");
	}

	// This method should only be called on the client side, so if
	// we are the server side, there is a programmer error -- do EXCEPT.
	if ( !simple_init && IsServer() ) {
		EXCEPT("FileTransfer: UploadFiles called on server side");
	}

	// If we're a client talking to a 7.5.6 or older schedd, we want
	// to send the user log as an input file.
	if ( UserLogFile && TransferUserLog && simple_init && !nullFile( UserLogFile ) ) {
		if ( !InputFiles->file_contains( UserLogFile ) )
			InputFiles->append( UserLogFile );
	}

	// set flag saying if this is the last upload (i.e. job exited)
	m_final_transfer_flag = final_transfer ? 1 : 0;

	DetermineWhichFilesToSend();

	if ( !simple_init ) {
		// Optimization: files_to_send now contains the files to upload.
		// If files_to_send is NULL, then we have nothing to send, so
		// we can return with SUCCESS immedidately.
		if ( FilesToSend == NULL ) {
			return 1;
		}

		sock.timeout(clientSockTimeout);

		if (IsDebugLevel(D_COMMAND)) {
			dprintf (D_COMMAND, "FileTransfer::UploadFiles(%s,...) making connection to %s\n",
				getCommandStringSafe(FILETRANS_DOWNLOAD), TransSock ? TransSock : "NULL");
		}

		Daemon d( DT_ANY, TransSock );

		if ( !d.connectSock(&sock,0) ) {
			dprintf( D_ALWAYS, "FileTransfer: Unable to connect to server "
					 "%s\n", TransSock );
			Info.success = 0;
			Info.in_progress = false;
			formatstr( Info.error_desc, "FileTransfer: Unable to connecto to server %s",
					 TransSock );
			return FALSE;
		}

		CondorError err_stack;
		if ( !d.startCommand(FILETRANS_DOWNLOAD, &sock, clientSockTimeout, &err_stack, NULL, false, m_sec_session_id) ) {
			Info.success = 0;
			Info.in_progress = 0;
			formatstr( Info.error_desc, "FileTransfer: Unable to start "
					   "transfer with server %s: %s", TransSock,
					   err_stack.getFullText().c_str() );
		}

		sock.encode();

		if ( !sock.put_secret(TransKey) ||
			!sock.end_of_message() ) {
			Info.success = 0;
			Info.in_progress = false;
			formatstr( Info.error_desc, "FileTransfer: Unable to start transfer with server %s",
					 TransSock );
			return 0;
		}

		dprintf( D_FULLDEBUG,
				 "FileTransfer::UploadFiles: sent TransKey=%s\n", TransKey );

		sock_to_use = &sock;
	} else {
		ASSERT(simple_sock);
		sock_to_use = simple_sock;
	}


	int retval = Upload(sock_to_use,blocking);

	return( retval );
}

int
FileTransfer::HandleCommands(int command, Stream *s)
{
	FileTransfer *transobject;
	char *transkey = NULL;

	dprintf(D_FULLDEBUG,"entering FileTransfer::HandleCommands\n");

	if ( s->type() != Stream::reli_sock ) {
		// the FileTransfer object only works on TCP, not UDP
		return 0;
	}
	ReliSock *sock = (ReliSock *) s;

	// turn off timeouts on sockets, since our peer could get suspended
	// (like in the case of the starter sending files back to the shadow)
	sock->timeout(0);

	// code() allocates memory for the string if the pointer is NULL.
	if (!sock->get_secret(transkey) ||
		!sock->end_of_message() ) {
		dprintf(D_FULLDEBUG,
			    	"FileTransfer::HandleCommands failed to read transkey\n");
		if (transkey) free(transkey);
		return 0;
	}
	dprintf(D_FULLDEBUG,
					"FileTransfer::HandleCommands read transkey=%s\n",transkey);

	MyString key(transkey);
	free(transkey);
	if ( (TranskeyTable == NULL) ||
		 (TranskeyTable->lookup(key,transobject) < 0) ) {
		// invalid transkey sent; send back 0 for failure
		sock->snd_int(0,1);	// sends a "0" then an end_of_record
		dprintf(D_FULLDEBUG,"transkey is invalid!\n");
		// sleep for 5 seconds to prevent brute-force attack on guessing key
		sleep(5);
		return FALSE;
	}

	switch (command) {
		case FILETRANS_UPLOAD:
			// We want to upload all files listed as InputFiles,
			// but first append to InputFiles any files in our SpoolSpace.
			// And before we do that, call CommitFiles() to finish any
			// previous commit which may have been prematurely aborted.
			{
			const char *currFile;
			transobject->CommitFiles();
			Directory spool_space( transobject->SpoolSpace,
								   transobject->getDesiredPrivState() );
			while ( (currFile=spool_space.Next()) ) {
				if (transobject->UserLogFile &&
						!file_strcmp(transobject->UserLogFile,currFile))
				{
						// Don't send the userlog from the shadow to starter
					continue;
				} else {
						// We aren't looking at the userlog file... ship it!
					const char *filename = spool_space.GetFullPath();

					// If the spool contains a file with the same full path as a
					// file in the input list, do nothing (don't duplicate it).
					//
					// If the spool contains a file whose basename is in the input list,
					// prefer the copy of the file in spool, because it might have been
					// uploaded as part of a checkpoint.
					if( transobject->InputFiles->file_contains(filename) ) {
						// dprintf( D_ALWAYS, "[FT] Found full path %s in input files and SPOOL, doing nothing.\n", filename );
					} else if( transobject->InputFiles->file_contains(condor_basename(filename)) ) {
						transobject->InputFiles->remove(condor_basename(filename));
						transobject->InputFiles->append(filename);
						// dprintf( D_ALWAYS, "[FT] Found base name %s in input files and SPOOL, removing it and adding %s.\n", condor_basename(filename), filename );
						if( transobject->ExecFile && strcmp( condor_basename(filename), transobject->ExecFile ) == 0 ) {
							// dprintf( D_ALWAYS, "[FT] Changing executable name from %s to %s.\n", transobject->ExecFile, filename );
							free(transobject->ExecFile);
							transobject->ExecFile = strdup(filename);
						}
					} else {
						// dprintf( D_ALWAYS, "[FT] Full path %s not in SPOOL but not input files, appending to intput files.\n", filename );
						transobject->InputFiles->append(filename);
					}
				}
			}

			// Similarly, we want to look through any data reuse file and treat them as input
			// files.  We must handle the manifest here in order to ensure the manifest files
			// are treated in the same manner as anything else that appeared on transfer_input_files
			if (!transobject->ParseDataManifest()) {
				transobject->m_reuse_info.clear();
			}
			for (const auto &info : transobject->m_reuse_info) {
				if (!transobject->InputFiles->file_contains(info.filename().c_str()))
					transobject->InputFiles->append(info.filename().c_str());
			}

<<<<<<< HEAD
			//
			// It might be better to be more explicit about this, since it's
			// possible that the job specifies ON_EXIT_OR_EVICT and that the
			// job was evicted before uploading its first checkpoint, but for
			// now let's just say that we don't support that.
			//
			bool alreadyUploadedCheckpoint = false;
			int transferOutFinished;
			if( transobject->jobAd.LookupInteger( "TransferOutFinished", transferOutFinished ) ) {
				alreadyUploadedCheckpoint = true;
			}

			//
			// Finally, if we have a checkpoint destination set, ask the
			// starter to download from there, as well.
			//
			// This implementation is probably wrong, but it will work for
			// transfer_checkpoint_files lists which don't include directories.
			//
			std::string checkpointDestination;
			if(alreadyUploadedCheckpoint && transobject->jobAd.LookupString( "CheckpointDestination", checkpointDestination )) {
				transobject->uploadCheckpointFiles = true;
				transobject->DetermineWhichFilesToSend();
				transobject->uploadCheckpointFiles = false;

				const char * path = NULL;
				std::string destination_path;
				transobject->CheckpointFiles->rewind();
				while( (path = transobject->CheckpointFiles->next()) != NULL ) {

					//
					// If ATTRS_JOB_OUTPUT or ATTR_JOB_ERROR are set to real
					// files, the shadow (in jic_shadow.cpp) resets them to
					// Std[out|err[RemapName, and the shadow inserts a remap
					// to the real file names for the final transfer.  Since
					// this isn't the final transfer, the remaps aren't set,
					// and we have to do this by hand.
					//
					if( strcmp(path, transobject->JobStdoutFile.c_str()) == 0 ) {
						path = StdoutRemapName;
					} else if( strcmp(path, transobject->JobStderrFile.c_str()) == 0 ) {
						path = StderrRemapName;
					}

					formatstr( destination_path, "%s/%s", checkpointDestination.c_str(), path );
					dprintf( D_FULLDEBUG, "Adding %s as checkpoint file\n", destination_path.c_str() );
					transobject->InputFiles->append( destination_path.c_str() );
				}
			}

=======
			// dprintf( D_ALWAYS, "HandleCommands(): InputFiles = %s\n", transobject->InputFiles->to_string().c_str() );
>>>>>>> b70ee053
			transobject->FilesToSend = transobject->InputFiles;
			transobject->EncryptFiles = transobject->EncryptInputFiles;
			transobject->DontEncryptFiles = transobject->DontEncryptInputFiles;
			transobject->Upload(sock,ServerShouldBlock);
			}
			break;
		case FILETRANS_DOWNLOAD:
			transobject->Download(sock,ServerShouldBlock);
			break;
		default:
			dprintf(D_ALWAYS,
				"FileTransfer::HandleCommands: unrecognized command %d\n",
				command);
			return 0;
			break;
	}

	return 1;
	// return KEEP_STREAM;
}


bool
FileTransfer::SetServerShouldBlock( bool block )
{
	bool old_value = ServerShouldBlock;
	ServerShouldBlock = block;
	return old_value;
}

int
FileTransfer::Reaper(int pid, int exit_status)
{
	FileTransfer *transobject;
	if (!TransThreadTable || TransThreadTable->lookup(pid,transobject) < 0) {
		dprintf(D_ALWAYS, "unknown pid %d in FileTransfer::Reaper!\n", pid);
		return FALSE;
	}
	transobject->ActiveTransferTid = -1;
	TransThreadTable->remove(pid);

	transobject->Info.duration = time(NULL)-transobject->TransferStart;
	transobject->Info.in_progress = false;
	if( WIFSIGNALED(exit_status) ) {
		transobject->Info.success = false;
		transobject->Info.try_again = true;
		transobject->Info.error_desc.formatstr("File transfer failed (killed by signal=%d)", WTERMSIG(exit_status));
		if( transobject->registered_xfer_pipe ) {
			transobject->registered_xfer_pipe = false;
			daemonCore->Cancel_Pipe(transobject->TransferPipe[0]);
		}
		dprintf( D_ALWAYS, "%s\n", transobject->Info.error_desc.c_str() );
	} else {
		if( WEXITSTATUS(exit_status) == 1 ) {
			dprintf( D_ALWAYS, "File transfer completed successfully.\n" );
			transobject->Info.success = true;
		} else {
			dprintf( D_ALWAYS, "File transfer failed (status=%d).\n",
					 WEXITSTATUS(exit_status) );
			transobject->Info.success = false;
		}
	}

		// Close the write end of the pipe so we don't block trying
		// to read from it if the child closes it prematurely.
		// We don't do this until this late stage in the game, because
		// in windows everything currently happens in the main thread.
	if( transobject->TransferPipe[1] != -1 ) {
		daemonCore->Close_Pipe(transobject->TransferPipe[1]);
		transobject->TransferPipe[1] = -1;
	}

		// if we haven't already read the final status update, do it now
	if( transobject->registered_xfer_pipe ) {
		// It's possible that the pipe contains a progress update message
		// followed by the final update message. Keep reading until we
		// get the final message or encounter an error.
		do {
			transobject->ReadTransferPipeMsg();
		} while ( transobject->Info.success &&
				  transobject->Info.xfer_status != XFER_STATUS_DONE );
	}

	if( transobject->registered_xfer_pipe ) {
		transobject->registered_xfer_pipe = false;
		daemonCore->Cancel_Pipe(transobject->TransferPipe[0]);
	}

	daemonCore->Close_Pipe(transobject->TransferPipe[0]);
	transobject->TransferPipe[0] = -1;

	if ( transobject->Info.success ) {
		if ( transobject->Info.type == DownloadFilesType ) {
			transobject->downloadEndTime = condor_gettimestamp_double();

		} else if ( transobject->Info.type == UploadFilesType ) {
			transobject->uploadEndTime = condor_gettimestamp_double();

		}
	}

	// If Download was successful (it returns 1 on success) and
	// upload_changed_files is true, then we must record the current
	// time in last_download_time so in UploadFiles we have a timestamp
	// to compare.  If it is a non-blocking download, we do all this
	// in the thread reaper.
	if ( transobject->Info.success && transobject->upload_changed_files &&
		 transobject->IsClient() && transobject->Info.type == DownloadFilesType ) {
		time(&(transobject->last_download_time));
		transobject->BuildFileCatalog(0, transobject->Iwd, &(transobject->last_download_catalog));
		// Now sleep for 1 second.  If we did not do this, then jobs
		// which run real quickly (i.e. less than a second) would not
		// have their output files uploaded.  The real reason we must
		// sleep here is time_t is only at the resolution on 1 second.
		sleep(1);
	}

	transobject->callClientCallback();

	return TRUE;
}

void
FileTransfer::callClientCallback()
{
	if (ClientCallback) {
		dprintf(D_FULLDEBUG,
				"Calling client FileTransfer handler function.\n");
		(*(ClientCallback))(this);
	}
	if (ClientCallbackCpp) {
		dprintf(D_FULLDEBUG,
				"Calling client FileTransfer handler function.\n");
		((ClientCallbackClass)->*(ClientCallbackCpp))(this);
	}
}

bool
FileTransfer::ReadTransferPipeMsg()
{
	int n;

	char cmd=0;
	n = daemonCore->Read_Pipe( TransferPipe[0], &cmd, sizeof(cmd) );
	if(n != sizeof( cmd )) goto read_failed;

	if( cmd == IN_PROGRESS_UPDATE_XFER_PIPE_CMD ) {
		int i=XFER_STATUS_UNKNOWN;
		n = daemonCore->Read_Pipe( TransferPipe[0],
								   (char *)&i,
								   sizeof( int ) );
		if(n != sizeof( int )) goto read_failed;
		Info.xfer_status = (FileTransferStatus)i;

		if( ClientCallbackWantsStatusUpdates ) {
			callClientCallback();
		}
	}
	else if( cmd == FINAL_UPDATE_XFER_PIPE_CMD ) {
		Info.xfer_status = XFER_STATUS_DONE;

		n = daemonCore->Read_Pipe( TransferPipe[0],
								   (char *)&Info.bytes,
								   sizeof( filesize_t) );
		if(n != sizeof( filesize_t )) goto read_failed;
		if( Info.type == DownloadFilesType ) {
			bytesRcvd += Info.bytes;
		}
		else {
			bytesSent += Info.bytes;
		}

		n = daemonCore->Read_Pipe( TransferPipe[0],
								   (char *)&Info.try_again,
								   sizeof( bool ) );
		if(n != sizeof( bool )) goto read_failed;


		n = daemonCore->Read_Pipe( TransferPipe[0],
								   (char *)&Info.hold_code,
								   sizeof( int ) );
		if(n != sizeof( int )) goto read_failed;

		n = daemonCore->Read_Pipe( TransferPipe[0],
								   (char *)&Info.hold_subcode,
								   sizeof( int ) );
		if(n != sizeof( int )) goto read_failed;

		int stats_len = 0;
		n = daemonCore->Read_Pipe( TransferPipe[0],
								   (char *)&stats_len,
								   sizeof( int ) );
		if(n != sizeof( int )) goto read_failed;
		if (stats_len) {
			char *stats_buf = new char[stats_len+1];
			n = daemonCore->Read_Pipe( TransferPipe[0],
									stats_buf,
									stats_len );
			if(n != stats_len) {
				delete [] stats_buf;
				goto read_failed;
			}
			stats_buf[stats_len] = '\0';
			classad::ClassAdParser parser;
			parser.ParseClassAd(stats_buf, Info.stats);
			delete [] stats_buf;
		}

		int error_len = 0;
		n = daemonCore->Read_Pipe( TransferPipe[0],
								   (char *)&error_len,
								   sizeof( int ) );
		if(n != sizeof( int )) goto read_failed;

		if(error_len) {
			char *error_buf = new char[error_len];
			ASSERT(error_buf);

			n = daemonCore->Read_Pipe( TransferPipe[0],
									   error_buf,
									   error_len );
			if(n != error_len) {
				delete [] error_buf;
				goto read_failed;
			}

			// The client should have null terminated this, but
			// let's write the null just in case it didn't
			error_buf[error_len - 1] = '\0';

			Info.error_desc = error_buf;

			delete [] error_buf;
		}

		int spooled_files_len = 0;
		n = daemonCore->Read_Pipe( TransferPipe[0],
								   (char *)&spooled_files_len,
								   sizeof( int ) );
		if(n != sizeof( int )) goto read_failed;

		if(spooled_files_len) {
			char *spooled_files_buf = new char[spooled_files_len];
			ASSERT(spooled_files_buf);

			n = daemonCore->Read_Pipe( TransferPipe[0],
									   spooled_files_buf,
									   spooled_files_len );
			if(n != spooled_files_len) {
				delete [] spooled_files_buf;
				goto read_failed;
			}
			// The sender should be sending a null terminator,
			// but let's not rely on that.
			spooled_files_buf[spooled_files_len-1] = '\0';
			Info.spooled_files = spooled_files_buf;

			delete [] spooled_files_buf;
		}

		if( registered_xfer_pipe ) {
			registered_xfer_pipe = false;
			daemonCore->Cancel_Pipe(TransferPipe[0]);
		}
	}
	else {
		EXCEPT("Invalid file transfer pipe command %d",cmd);
	}

	return true;

 read_failed:
	Info.success = false;
	Info.try_again = true;
	if( Info.error_desc.empty() ) {
		Info.error_desc.formatstr("Failed to read status report from file transfer pipe (errno %d): %s",errno,strerror(errno));
		dprintf(D_ALWAYS,"%s\n",Info.error_desc.c_str());
	}
	if( registered_xfer_pipe ) {
		registered_xfer_pipe = false;
		daemonCore->Cancel_Pipe(TransferPipe[0]);
	}

	return false;
}

void
FileTransfer::UpdateXferStatus(FileTransferStatus status)
{
	if( Info.xfer_status != status ) {
		bool write_failed = false;
		if( TransferPipe[1] != -1 ) {
			int n;
			char cmd = IN_PROGRESS_UPDATE_XFER_PIPE_CMD;

			n = daemonCore->Write_Pipe( TransferPipe[1],
										&cmd,
										sizeof(cmd) );
			if(n != sizeof(cmd)) write_failed = true;

			if(!write_failed) {
				int i = status;
				n = daemonCore->Write_Pipe( TransferPipe[1],
											(char *)&i,
											sizeof(int) );
				if(n != sizeof(int)) write_failed = true;
			}
		}

		if( !write_failed ) {
			Info.xfer_status = status;
		}
	}
}

int
FileTransfer::TransferPipeHandler(int p)
{
	ASSERT( p == TransferPipe[0] );

	return ReadTransferPipeMsg();
}

int
FileTransfer::Download(ReliSock *s, bool blocking)
{
	dprintf(D_FULLDEBUG,"entering FileTransfer::Download\n");

	if (ActiveTransferTid >= 0) {
		EXCEPT("FileTransfer::Download called during active transfer!");
	}

	Info.duration = 0;
	Info.type = DownloadFilesType;
	Info.success = true;
	Info.in_progress = true;
	Info.xfer_status = XFER_STATUS_UNKNOWN;
	Info.stats.Clear();
	TransferStart = time(NULL);

	if (blocking) {

		int status = DoDownload( &Info.bytes, (ReliSock *) s );
		Info.duration = time(NULL)-TransferStart;
		Info.success = ( status >= 0 );
		Info.in_progress = false;
		return Info.success;

	} else {

		ASSERT( daemonCore );

		// make a pipe to communicate with our thread
		if (!daemonCore->Create_Pipe(TransferPipe,true)) {
			dprintf(D_ALWAYS, "Create_Pipe failed in "
					"FileTransfer::Download\n");
			return FALSE;
		}

		if (-1 == daemonCore->Register_Pipe(TransferPipe[0],
											"Download Results",
											(PipeHandlercpp)&FileTransfer::TransferPipeHandler,
											"TransferPipeHandler",
											this)) {
			dprintf(D_ALWAYS,"FileTransfer::Download() failed to register pipe.\n");
			return FALSE;
		}
		else {
			registered_xfer_pipe = true;
		}

		download_info *info = (download_info *)malloc(sizeof(download_info));
		ASSERT ( info );
		info->myobj = this;
		ActiveTransferTid = daemonCore->
			Create_Thread((ThreadStartFunc)&FileTransfer::DownloadThread,
						  (void *)info, s, ReaperId);
		if (ActiveTransferTid == FALSE) {
			dprintf(D_ALWAYS,
					"Failed to create FileTransfer DownloadThread!\n");
			ActiveTransferTid = -1;
			free(info);
			return FALSE;
		}
		dprintf(D_FULLDEBUG,
				"FileTransfer: created download transfer process with id %d\n",
				ActiveTransferTid);
		// daemonCore will free(info) when the thread exits
		TransThreadTable->insert(ActiveTransferTid, this);

		downloadStartTime = condor_gettimestamp_double();

	}

	return 1;
}

int
FileTransfer::DownloadThread(void *arg, Stream *s)
{
	filesize_t	total_bytes;

	dprintf(D_FULLDEBUG,"entering FileTransfer::DownloadThread\n");
	FileTransfer * myobj = ((download_info *)arg)->myobj;
	int status = myobj->DoDownload( &total_bytes, (ReliSock *)s );

	if(!myobj->WriteStatusToTransferPipe(total_bytes)) {
		return 0;
	}
	return ( status == 0 );
}

void
FileTransfer::AddDownloadFilenameRemap(char const *source_name,char const *target_name) {
	if(!download_filename_remaps.empty()) {
		download_filename_remaps += ";";
	}
	download_filename_remaps += source_name;
	download_filename_remaps += "=";
	download_filename_remaps += target_name;
}

void
FileTransfer::AddDownloadFilenameRemaps(char const *remaps) {
	if(!download_filename_remaps.empty()) {
		download_filename_remaps += ";";
	}
	download_filename_remaps += remaps;
}


/*
  Define a macro to restore our priv state (if needed) and return.  We
  do this so we don't leak priv states in functions where we need to
  be in our desired state.
*/

#define return_and_resetpriv(i)                     \
    if( saved_priv != PRIV_UNKNOWN )                \
        _set_priv(saved_priv,__FILE__,__LINE__,1);  \
    if ( m_reuse_dir && !reservation_id.empty() ) { \
        CondorError err;                            \
        if (!m_reuse_dir->ReleaseSpace(reservation_id, err)) { \
            dprintf(D_FULLDEBUG, "Failed to release space: %s\n", \
                err.getFullText().c_str());         \
        }                                           \
    }                                               \
    return i;


int
FileTransfer::DoDownload( filesize_t *total_bytes_ptr, ReliSock *s)
{
	filesize_t bytes=0;
	filesize_t peer_max_transfer_bytes=0;
	std::string filename;;
	std::string fullname;
	int final_transfer = 0;
	bool download_success = true;
	bool try_again = true;
	int hold_code = 0;
	int hold_subcode = 0;
	MyString error_buf;
	int delegation_method = 0; /* 0 means this transfer is not a delegation. 1 means it is.*/
	time_t start, elapsed;
	int numFiles = 0;
	ClassAd pluginStatsAd;
	int plugin_exit_code = 0;

	// Variable for deferred transfers, used to transfer multiple files at once
	// by certain filte transfer plugins. These need to be scoped to the full
	// function.
	bool isDeferredTransfer = false;
	classad::ClassAdUnParser unparser;
	std::map<std::string, std::string> deferredTransfers;
	std::unique_ptr<classad::ClassAd> thisTransfer( new classad::ClassAd() );

	bool I_go_ahead_always = false;
	bool peer_goes_ahead_always = false;
	DCTransferQueue xfer_queue(m_xfer_queue_contact_info);
	CondorError errstack;

	priv_state saved_priv = PRIV_UNKNOWN;
	*total_bytes_ptr = 0;

	downloadStartTime = condor_gettimestamp_double();

		/* Track the potential data reuse
		 */
	std::vector<ReuseInfo> reuse_info;
	std::string reservation_id;

		// When we are signing URLs, we want to make sure that the requested
		// prefix is valid.
	std::vector<std::string> output_url_prefixes;
	std::string checkpointDestination;
	if( jobAd.LookupString( "CheckpointDestination", checkpointDestination ) ) {
		dprintf(D_FULLDEBUG, "DoDownload: Valid output URL prefix: %s\n", checkpointDestination.c_str());
		output_url_prefixes.emplace_back(checkpointDestination);
	}
	if (OutputDestination)
	{
		dprintf(D_FULLDEBUG, "DoDownload: Valid output URL prefix: %s\n", OutputDestination);
		output_url_prefixes.emplace_back(OutputDestination);
	}
	std::string remaps;
	if (jobAd.EvaluateAttrString(ATTR_TRANSFER_OUTPUT_REMAPS, remaps)) {
		StringList remaps_list(remaps.c_str(), ";");
		remaps_list.rewind();
		const char *list_item;
		while ( (list_item = remaps_list.next()) ) {
			std::string list_item_str(list_item);
			auto idx = list_item_str.find("=");
			if (idx != std::string::npos) {
				std::string url = list_item_str.substr(idx + 1);
				trim(url);
				dprintf(D_FULLDEBUG, "DoDownload: Valid output URL prefix: %s\n", url.c_str());
				output_url_prefixes.emplace_back(url);
			}
		}
	}

	// we want to tell get_file() to perform an fsync (i.e. flush to disk)
	// the files we download if we are the client & we will need to upload
	// the changed files later on.  why do we need this fsync, you ask?
	// because we figure out which files have changed by looking at the file's
	// modification time.  on some operating systems, the file modification time
	// is _not_ when it was really modified, but when the modifications are actually
	// commited to disk.  thus we must fsync in order to make certain we do not think
	// that files like condor_exec.exe have been modified, etc. -Todd <tannenba@cs>
	bool want_fsync = ( ((IsClient() && !simple_init) ||  // starter receiving
						 (IsServer() && simple_init))     // schedd receiving
						 && upload_changed_files );

	dprintf(D_FULLDEBUG,"entering FileTransfer::DoDownload sync=%d\n",
					want_fsync ? 1 : 0);

	s->decode();

	// find out if encryption is enabled by default or not on this socket
	bool socket_default_crypto = s->get_encryption();

	// find out if this is the final download.  if so, we put the files
	// into the user's Iwd instead of our SpoolSpace.
	if( !s->code(final_transfer) ) {
		dprintf(D_FULLDEBUG,"DoDownload: exiting at %d\n",__LINE__);
		return_and_resetpriv( -1 );
	}
//	dprintf(D_FULLDEBUG,"TODD filetransfer DoDownload final_transfer=%d\n",final_transfer);

	filesize_t sandbox_size = 0;
	if( PeerDoesXferInfo ) {
		ClassAd xfer_info;
		if( !getClassAd(s,xfer_info) ) {
			dprintf(D_FULLDEBUG,"DoDownload: failed to receive xfer info; exiting at %d\n",__LINE__);
			return_and_resetpriv( -1 );
		}
		xfer_info.LookupInteger(ATTR_SANDBOX_SIZE,sandbox_size);
	}

	if( !s->end_of_message() ) {
		dprintf(D_FULLDEBUG,"DoDownload: exiting at %d\n",__LINE__);
		return_and_resetpriv( -1 );
	}

	if( !final_transfer && IsServer() ) {
		SpooledJobFiles::createJobSpoolDirectory(&jobAd,desired_priv_state);
	}

	bool sign_s3_urls = param_boolean("SIGN_S3_URLS", true) && PeerDoesS3Urls;

		/*
		  If we want to change priv states, do it now.
		  Even if we don't transfer any files, we write a commit
		  file at the end.
		*/
	if( want_priv_change ) {
		saved_priv = set_priv( desired_priv_state );
	}

	// Start the main download loop. Read reply codes + filenames off a
	// socket wire, s, then handle downloads according to the reply code.
	bool all_transfers_succeeded = true;
	for( int rc = 0; ; ) {
		TransferCommand xfer_command = TransferCommand::Unknown;
		{
			int reply;
			if( !s->code(reply) ) {
				dprintf(D_FULLDEBUG,"DoDownload: exiting at %d\n",__LINE__);
				return_and_resetpriv( -1 );
			}
			xfer_command = static_cast<TransferCommand>(reply);
		}
		if( !s->end_of_message() ) {
			dprintf(D_FULLDEBUG,"DoDownload: exiting at %d\n",__LINE__);
			return_and_resetpriv( -1 );
		}
		dprintf( D_FULLDEBUG, "FILETRANSFER: incoming file_command is %i\n", static_cast<int>(xfer_command));
		if( xfer_command == TransferCommand::Finished ) {
			break;
		}

		if ((xfer_command == TransferCommand::EnableEncryption) || (PeerDoesS3Urls && xfer_command == TransferCommand::DownloadUrl)) {
			bool cryp_ret = s->set_crypto_mode(true);
			if (!cryp_ret) {
				dprintf(D_ALWAYS,"DoDownload: failed to enable crypto on incoming file, exiting at %d\n",__LINE__);
				return_and_resetpriv( -1 );
			}
		} else if (xfer_command == TransferCommand::DisableEncryption) {
			s->set_crypto_mode(false);
		} else {
			bool cryp_ret = s->set_crypto_mode(socket_default_crypto);
			if(!cryp_ret) {
				dprintf(D_ALWAYS,"DoDownload: failed to change crypto to %i on incoming file, "
					"exiting at %d\n", socket_default_crypto, __LINE__);
				return_and_resetpriv( -1 );
			}
		}

		if( !s->code(filename) ) {
			dprintf(D_FULLDEBUG,"DoDownload: exiting at %d\n",__LINE__);
			return_and_resetpriv( -1 );
		}

			// This check must come after we have called set_priv()
		if( !LegalPathInSandbox(filename.c_str(),Iwd) ) {
			// Our peer sent us an illegal path!

			download_success = false;
			try_again = false;
			hold_code = CONDOR_HOLD_CODE::DownloadFileError;
			hold_subcode = EPERM;

			error_buf.formatstr_cat(
				" Attempt to write to illegal sandbox path: %s",
				filename.c_str());

			dprintf(D_ALWAYS,"DoDownload: attempt to write to illegal sandbox path by our peer %s: %s.\n",
					s->peer_description(),
					filename.c_str());

			// Just write to /dev/null and go ahead with the download.
			// This allows us to consume the rest of the downloads and
			// propagate the error message, put the job on hold, etc.
			filename = NULL_FILE;
		}

		if( !strcmp(filename.c_str(),NULL_FILE) ) {
			fullname = filename;
		}
		else if( final_transfer || IsClient() ) {
			MyString remap_filename;
			int res = filename_remap_find(download_filename_remaps.c_str(),filename.c_str(),remap_filename,0);
			dprintf(D_FULLDEBUG, "REMAP: res is %i -> %s !\n", res, remap_filename.c_str());
			if (res == -1) {
				// there was loop in the file transfer remaps, so set a good
				// hold reason
				error_buf.formatstr("remaps resulted in a cycle: %s", remap_filename.c_str());
				dprintf(D_ALWAYS,"REMAP: DoDownload: %s\n",error_buf.c_str());
				download_success = false;
				try_again = false;
				hold_code = CONDOR_HOLD_CODE::DownloadFileError;
				hold_subcode = EPERM;

					// In order for the wire protocol to remain in a well
					// defined state, we must consume the rest of the
					// file transmission without writing.
				fullname = NULL_FILE;
			}
			else if(res) {
					// If we are a client downloading the output sandbox, it makes no sense for
					// us to "download" _to_ a URL; the server sent us this in a logic error
					// unless it was simply a status report (reply == 999)
				if (IsUrl(remap_filename.c_str())) {
					if (xfer_command != TransferCommand::Other) {
						error_buf.formatstr("Remap of output file resulted in a URL: %s", remap_filename.c_str());
						dprintf(D_ALWAYS, "REMAP: DoDownload: %s\n",error_buf.c_str());
						download_success = false;
						try_again = false;
						hold_code = CONDOR_HOLD_CODE::DownloadFileError;
						hold_subcode = EPERM;
						fullname = NULL_FILE;
					} else {
						// fullname is used in various error messages; keep it
						// as something reasonabel.
						formatstr(fullname,"%s%c%s",Iwd,DIR_DELIM_CHAR,filename.c_str());
					}
				// legit remap was found
				} else if(fullpath(remap_filename.c_str())) {
					fullname = remap_filename;
				}
				else {
					formatstr(fullname,"%s%c%s",Iwd,DIR_DELIM_CHAR,remap_filename.c_str());
				}
				dprintf(D_FULLDEBUG,"Remapped downloaded file from %s to %s\n",filename.c_str(),remap_filename.c_str());
			}
			else {
				// no remap found
				formatstr(fullname,"%s%c%s",Iwd,DIR_DELIM_CHAR,filename.c_str());
			}
#ifdef WIN32
			// check for write permission on this file, if we are supposed to check
			if ( (fullname != NULL_FILE) && perm_obj && (perm_obj->write_access(fullname.c_str()) != 1) ) {
				// we do _not_ have permission to write this file!!
				error_buf.formatstr("Permission denied to write file %s!",
				                   fullname.c_str());
				dprintf(D_ALWAYS,"DoDownload: %s\n",error_buf.Value());
				download_success = false;
				try_again = false;
				hold_code = CONDOR_HOLD_CODE::DownloadFileError;
				hold_subcode = EPERM;

					// In order for the wire protocol to remain in a well
					// defined state, we must consume the rest of the
					// file transmission without writing.
				fullname = NULL_FILE;
			}
#endif
		} else {
			formatstr(fullname,"%s%c%s",TmpSpoolSpace,DIR_DELIM_CHAR,filename.c_str());
		}

		auto iter = std::find_if(reuse_info.begin(), reuse_info.end(),
			[&](ReuseInfo &info){return !strcmp(filename.c_str(), info.filename().c_str());});
		bool should_reuse = !reservation_id.empty() && m_reuse_dir && iter != reuse_info.end();

		if( PeerDoesGoAhead ) {
			if( !s->end_of_message() ) {
				dprintf(D_FULLDEBUG,"DoDownload: failed on eom before GoAhead: exiting at %d\n",__LINE__);
				return_and_resetpriv( -1 );
			}

			if( !I_go_ahead_always ) {
					// The following blocks until getting the go-ahead
					// (e.g.  from the local schedd) to receive the
					// file.  It then sends a message to our peer
					// telling it to go ahead.
				if( !ObtainAndSendTransferGoAhead(xfer_queue,true,s,sandbox_size,fullname.c_str(),I_go_ahead_always) ) {
					dprintf(D_FULLDEBUG,"DoDownload: exiting at %d\n",__LINE__);
					return_and_resetpriv( -1 );
				}
			}

				// We have given permission to peer to go ahead
				// with transfer.  Now do the reverse: wait for
				// peer to tell is that it is ready to send.
			if( !peer_goes_ahead_always ) {

				if( !ReceiveTransferGoAhead(s,fullname.c_str(),true,peer_goes_ahead_always,peer_max_transfer_bytes) ) {
					dprintf(D_FULLDEBUG, "DoDownload: exiting at %d\n",__LINE__);
					return_and_resetpriv( -1 );
				}
			}

			s->decode();
		}

		UpdateXferStatus(XFER_STATUS_ACTIVE);

		filesize_t this_file_max_bytes = -1;
		filesize_t max_bytes_slack = 65535;
		if( MaxDownloadBytes < 0 ) {
			this_file_max_bytes = -1; // no limit
		}
		else if( MaxDownloadBytes + max_bytes_slack >= *total_bytes_ptr ) {

				// We have told the sender our limit, and a
				// well-behaved sender will not send more than that.
				// We give the sender a little slack, because there
				// may be minor differences in how the sender and
				// receiver account for the size of some things (like
				// proxies and what-not).  It is best if the sender
				// reaches the limit first, because that path has
				// better error handling.  If instead the receiver
				// hits its limit first, the connection is closed, and
				// the sender will not understand why.

			this_file_max_bytes = MaxDownloadBytes + max_bytes_slack - *total_bytes_ptr;
		}
		else {
			this_file_max_bytes = 0;
		}


		// On WinNT and apparently, some Unix, too, even doing an
		// fsync on the file does not get rid of the lazy-write
		// behavior which in the modification time being set a few
		// seconds into the future.  Instead of sleeping for 30+
		// seconds here in the starter & thus delaying the start of
		// the job, we call _utime to manually set the modification
		// time of the file we just wrote backwards in time by a few
		// minutes!  MLOP!! Since we are doing this, we may as well
		// not bother to fsync every file.
//		dprintf(D_FULLDEBUG,"TODD filetransfer DoDownload fullname=%s\n",fullname.c_str());
		start = time(NULL);

		// Setup the FileTransferStats object for this file, which we'll use
		// to gather per-transfer statistics (different from the other
		// statistics gathering which only tracks cumulative totals)
		FileTransferStats thisFileStats;
		thisFileStats.TransferFileBytes = 0;
		thisFileStats.TransferFileName = filename;
		thisFileStats.TransferProtocol = "cedar";
		thisFileStats.TransferStartTime = condor_gettimestamp_double();
		thisFileStats.TransferType = "download";

		// Create a ClassAd we'll use to store stats from a file transfer
		// plugin, if we end up using one.
		ClassAd pluginStatsAd;

		// Until we are told otherwise, assume this file transfer will not be
		// deferred until the end of the loop.
		isDeferredTransfer = false;

		if (xfer_command == TransferCommand::Other) {
			// filename already received:
			// .  verify that it is the same as FileName attribute in following classad
			// .  optimization: could be the version protocol instead
			//
			// receive the classad
			ClassAd file_info;
			if (!getClassAd(s, file_info)) {
				dprintf(D_FULLDEBUG,"DoDownload: exiting at %d\n",__LINE__);
				return_and_resetpriv( -1 );
			}


			// examine subcommand
			//
			TransferSubCommand subcommand;
			{
				int subcommand_int;
				if (!file_info.LookupInteger("SubCommand", subcommand_int)) {
					subcommand = TransferSubCommand::Unknown;
				} else {
					subcommand = static_cast<TransferSubCommand>(subcommand_int);
				}
			}

			// perform specified subcommand
			//
			// (this can be made a switch statement when more show up)
			//

			if(subcommand == TransferSubCommand::UploadUrl) {
				// 7 == send local file using plugin

				std::string rt_src;
				std::string rt_dst;
				std::string rt_err;
				int      rt_result = 0;
				if(!file_info.LookupInteger("Result",rt_result)) {
					rt_result = -1;
				}

				if(!file_info.LookupString("Filename", rt_src)) {
					rt_src = "<null>";
				}

				if(!file_info.LookupString("OutputDestination", rt_dst)) {
					rt_dst = "<null>";
				}

				if(!file_info.LookupString("ErrorString", rt_err)) {
					rt_err = "<null>";
				}

				// TODO: write to job log success/failure for each file (as a custom event?)
				dprintf(D_ALWAYS, "DoDownload: other side transferred %s to %s and got result %i\n",
				        UrlSafePrint(rt_src), UrlSafePrint(rt_dst), rt_result );

				if(rt_result == 0) {
					rc = 0;
				} else {
					// handle the error now and bypass error handling
					// that hapens further down
					rc = 0;

					error_buf.formatstr(
						"%s at %s failed due to remote transfer hook error: %s",
						get_mySubSystem()->getName(),
						s->my_ip_str(),fullname.c_str());
					download_success = false;
					try_again = false;
					hold_code = CONDOR_HOLD_CODE::DownloadFileError;
					hold_subcode = rt_result;

					dprintf(D_ALWAYS,
						"DoDownload: consuming rest of transfer and failing "
						"after encountering the following error: %s\n",
						error_buf.c_str());
				}
			} else if (subcommand == TransferSubCommand::ReuseInfo) {
					// We must consume the EOM in order to send the ClassAd later.
				if (!s->end_of_message()) {
					dprintf(D_FULLDEBUG,"DoDownload: exiting at %d\n",__LINE__);
				}
				ClassAd ad;
				if (m_reuse_dir == nullptr) {
					dprintf(D_FULLDEBUG, "DoDownload: No data reuse directory available; ignoring potential reuse info.\n");
					ad.InsertAttr("Result", 1);
					rc = 0;
				} else {
					classad::Value value;
					std::string tag;
					if (!file_info.EvaluateAttr("ReuseList", value) ||
						(value.GetType() != classad::Value::SLIST_VALUE &&
						value.GetType() != classad::Value::LIST_VALUE) ||
						!file_info.EvaluateAttrString("Tag", tag))
					{
						dprintf(D_FULLDEBUG, "The reuse info ClassAd is missing attributes.\n");
						dPrintAd(D_FULLDEBUG, file_info);
						rc = 0;
					} else {
						classad_shared_ptr<classad::ExprList> exprlist;
						value.IsSListValue(exprlist);
						std::vector<std::string> retrieved_files;
						for (auto &list_entry : (*exprlist)) {
							classad::Value file_ad_value;
							if (!list_entry->Evaluate(file_ad_value)) {
								dprintf(D_FULLDEBUG, "Failed to evaluate list entry.\n");
								continue;
							}
							classad_shared_ptr<classad::ClassAd> file_ad;
							if (!file_ad_value.IsSClassAdValue(file_ad)) {
								dprintf(D_FULLDEBUG, "Failed to evaluate list entry to ClassAd.\n");
								continue;
							}
							std::string fname;
							if (!file_ad->EvaluateAttrString("FileName", fname)) {
								dprintf(D_FULLDEBUG, "List entry is missing FileName attr.\n");
								continue;
							}
							std::string checksum_type;
							if (!file_ad->EvaluateAttrString("ChecksumType", checksum_type)) {
								dprintf(D_FULLDEBUG, "List entry is missing ChecksumType attr.\n");
								continue;
							}
							std::string checksum;
							if (!file_ad->EvaluateAttrString("Checksum", checksum)) {
								dprintf(D_FULLDEBUG, "List entry is missing Checksum attr.\n");
								continue;
							}
							long long size;
							if (!file_ad->EvaluateAttrInt("Size", size)) {
								dprintf(D_FULLDEBUG, "List entry is missing Size attr.\n");
								continue;
							}
							std::string dest_fname = std::string(Iwd) + DIR_DELIM_CHAR + fname;
							CondorError err;
							if (!m_reuse_dir->RetrieveFile(dest_fname, checksum, checksum_type, tag,
								err))
							{
								dprintf(D_FULLDEBUG, "Failed to retrieve file of size %lld from data"
									" reuse directory: %s\n", size, err.getFullText().c_str());
								reuse_info.emplace_back(fname, checksum, checksum_type,
									tag, size < 0 ? 0 : size);
								continue;
							}
							dprintf(D_FULLDEBUG, "Successfully retrieved %s from data reuse directory into job sandbox.\n", fname.c_str());
							retrieved_files.push_back(fname);
						}
						std::unique_ptr<classad::ExprList> retrieved_list(new classad::ExprList());
						for (const auto &file : retrieved_files) {
							classad::ExprTree *expr = classad::Literal::MakeString(file);
							retrieved_list->push_back(expr);
						}
						uint64_t to_retrieve = std::accumulate(reuse_info.begin(), reuse_info.end(),
							static_cast<uint64_t>(0), [](uint64_t val, const ReuseInfo &info) {return info.size() + val;});
						dprintf(D_FULLDEBUG, "There are %llu bytes to retrieve.\n",
							static_cast<unsigned long long>(to_retrieve));
						if (to_retrieve) {
							CondorError err;
							if (!m_reuse_dir->ReserveSpace(to_retrieve, 3600, tag, reservation_id,
								err))
							{
								dprintf(D_FULLDEBUG, "Failed to reserve space for data reuse:"
									" %s\n", err.getFullText().c_str());
								retrieved_files.clear();
								reuse_info.clear();
							}
							for (const auto &info : reuse_info) {
								dprintf(D_FULLDEBUG, "File we will reuse: %s\n", info.filename().c_str());
							}
						}
						ad.Insert("ReuseList", retrieved_list.release());
						rc = 0;
					}
				}
				s->encode();
				if (!putClassAd(s, ad) || !s->end_of_message()) {
					dprintf(D_FULLDEBUG,"DoDownload: exiting at %d\n",__LINE__);
					return_and_resetpriv( -1 );
				}
				s->decode();
				continue;
			} else if (subcommand == TransferSubCommand::SignUrls) {
				dprintf(D_FULLDEBUG, "DoDownload: Received request to sign URLs.\n");
					// We must consume the EOM in order to send the ClassAd later.
				if (!s->end_of_message()) {
					dprintf(D_FULLDEBUG, "DoDownload: exiting at %d\n",__LINE__);
					return_and_resetpriv( -1 );
				}
				ClassAd result_ad;
				classad::Value value;
				if (!file_info.EvaluateAttr("SignList", value) ||
					(value.GetType() != classad::Value::SLIST_VALUE &&
					value.GetType() != classad::Value::LIST_VALUE))
				{
					dprintf(D_FULLDEBUG, "DoDownload: The signing URL list info in ClassAd is missing.\n");
					dPrintAd(D_FULLDEBUG, file_info);
					rc = 0;
				} else {
					classad_shared_ptr<classad::ExprList> exprlist;
					value.IsSListValue(exprlist);
					std::vector<std::string> signed_urls;
					for (auto list_entry : (*exprlist)) {
						std::string url_value;
						classad::Value value;
						if (!list_entry->Evaluate(value)) {
							dprintf(D_FULLDEBUG, "DoDownload: Failed to evaluate list entry.\n");
							signed_urls.emplace_back("");
						}
						else if (!value.IsStringValue(url_value))
						{
							dprintf(D_FULLDEBUG, "DoDownload: Failed to evaluate list entry to string.\n");
							signed_urls.emplace_back("");
						}
						else if (sign_s3_urls &&
						  (starts_with_ignore_case(url_value, "s3://") || starts_with_ignore_case(url_value, "gs://")))
						{
							bool has_good_prefix = false;
							for (const auto &prefix : output_url_prefixes) {
								if (url_value.substr(0, prefix.size()) == prefix) {
									has_good_prefix = true;
									break;
								}
							}
								// We don't deal with normalization correctly -- avoid
								// any URL that has ".." in it.
							if (url_value.find("/..") != std::string::npos) {
								has_good_prefix = false;
							}
							if (has_good_prefix) {
								dprintf(D_FULLDEBUG, "DoDownload: URL will be signed: %s.\n", url_value.c_str());
								std::string signed_url;
								CondorError err;
								if (!htcondor::generate_presigned_url(jobAd, url_value, "PUT", signed_url, err)) {
								    std::string errorMessage;
								    formatstr( errorMessage, "DoDownload: Failure when signing URL '%s': %s", url_value.c_str(), err.message() );
								    result_ad.Assign( ATTR_HOLD_REASON_CODE, CONDOR_HOLD_CODE::DownloadFileError );
								    result_ad.Assign( ATTR_HOLD_REASON_SUBCODE, err.code() );
								    result_ad.Assign( ATTR_HOLD_REASON, errorMessage.c_str() );
								    dprintf( D_ALWAYS, "%s\n", errorMessage.c_str() );

									signed_urls.emplace_back("");
								} else {
									signed_urls.push_back(signed_url);
								}
							} else {
								dprintf(D_FULLDEBUG, "DoDownload: URL has invalid prefix: %s.\n", url_value.c_str());
								signed_urls.emplace_back("");
							}
						}
						else
						{
							signed_urls.push_back(url_value);
						}
					}
					classad::ExprList url_list;
					for (const auto &url : signed_urls) {
						auto expr = classad::Literal::MakeString(url);
						url_list.push_back(expr);
					}
					result_ad.Insert("SignList", url_list.Copy());
					rc = 0;
				}
				s->encode();
					// Send resulting list of signed URLs, encrypted if possible.
				classad::References encrypted_attrs{"SignList"};
				if (!putClassAd(s, result_ad, 0, NULL, &encrypted_attrs) || !s->end_of_message()) {
					dprintf(D_FULLDEBUG,"DoDownload: exiting at %d\n",__LINE__);
					return_and_resetpriv( -1 );
				}
				s->decode();
				continue;
			} else {
				// unrecongized subcommand
				dprintf(D_ALWAYS, "FILETRANSFER: unrecognized subcommand %i! skipping!\n", static_cast<int>(subcommand));
				dPrintAd(D_FULLDEBUG, file_info);

				rc = 0;
			}
		} else if (xfer_command == TransferCommand::DownloadUrl) {
			// new filetransfer command.  5 means that the next file is a
			// 3rd party transfer.  cedar will not send the file itself,
			// and instead will send the URL over the wire.  the receiving
			// side must then retreive the URL using one of the configured
			// filetransfer plugins.

			std::string URL;
			// receive the URL from the wire

			if (!s->code(URL)) {
				dprintf(D_FULLDEBUG,"DoDownload: exiting at %d\n",__LINE__);
				return_and_resetpriv( -1 );
			}

			if( !I_support_filetransfer_plugins ) {
				// we shouldn't get here, because a job shouldn't match to a machine that won't
				// support URL transfers if the job needs URL transfers.  but if we do get here,
				// give a nice error message.
				errstack.pushf( "FILETRANSFER", 1, "URL transfers are disabled by configuration.  Cannot transfer %s.", UrlSafePrint(URL));
				dprintf ( D_FULLDEBUG, "FILETRANSFER: URL transfers are disabled by configuration.  Cannot transfer %s.\n", UrlSafePrint(URL));
				rc = GET_FILE_PLUGIN_FAILED;
			}

			if( all_transfers_succeeded && (rc != GET_FILE_PLUGIN_FAILED) && multifile_plugins_enabled ) {

				// Determine which plugin to invoke, and whether it supports multiple
				// file transfer.
				std::string pluginPath = DetermineFileTransferPlugin( errstack, URL.c_str(), fullname.c_str() );
				bool thisPluginSupportsMultifile = false;
				if( plugins_multifile_support.find( pluginPath ) != plugins_multifile_support.end() ) {
					thisPluginSupportsMultifile = plugins_multifile_support[pluginPath];
				}

				if( thisPluginSupportsMultifile ) {
					// Do not send the file right now!
					// Instead, add it to a deferred list, which we'll deal with
					// after the main download loop.
					dprintf( D_FULLDEBUG, "DoDownload: deferring transfer of URL %s "
						" until end of download loop.\n", UrlSafePrint(URL) );
					thisTransfer->Clear();
					thisTransfer->InsertAttr( "Url", URL );
					thisTransfer->InsertAttr( "LocalFileName", fullname );
					std::string thisTransferString;
					unparser.Unparse( thisTransferString, thisTransfer.get() );

					// Add this result to our deferred transfers map.
					if ( deferredTransfers.find( pluginPath ) == deferredTransfers.end() ) {
						deferredTransfers.insert( std::pair<std::string, std::string>( pluginPath, thisTransferString ) );
					}
					else {
						deferredTransfers[pluginPath] += thisTransferString;
					}

					isDeferredTransfer = true;
				}
			}

			if( all_transfers_succeeded && (rc != GET_FILE_PLUGIN_FAILED) && (!isDeferredTransfer) ) {
				dprintf( D_FULLDEBUG, "DoDownload: doing a URL transfer: (%s) to (%s)\n", UrlSafePrint(URL), UrlSafePrint(fullname));
				TransferPluginResult result = InvokeFileTransferPlugin(errstack, URL.c_str(), fullname.c_str(), &pluginStatsAd, LocalProxyName.c_str());
				// If transfer failed, set rc to error code that ReliSock recognizes
				if (result != TransferPluginResult::Success) {
					rc = GET_FILE_PLUGIN_FAILED;
					plugin_exit_code = static_cast<int>(result);
				}
				CondorError err;
				if (result == TransferPluginResult::Success && should_reuse && !m_reuse_dir->CacheFile(fullname.c_str(), iter->checksum(),
					iter->checksum_type(), reservation_id, err))
				{
					dprintf(D_FULLDEBUG, "Failed to save file %s for reuse: %s\n", fullname.c_str(),
					err.getFullText().c_str());
						// Checksum failed; we shouldn't start the job with this file
					if (!strcmp(err.subsys(), "DataReuse") && err.code() == 11) {
						rc = -1;
					}
				}
			}

		} else if ( xfer_command == TransferCommand::XferX509 ) {
			if ( PeerDoesGoAhead || s->end_of_message() ) {
				rc = (s->get_x509_delegation( fullname.c_str(), false, NULL ) == ReliSock::delegation_ok) ? 0 : -1;
				dprintf( D_FULLDEBUG,
				         "DoDownload: get_x509_delegation() returned %d\n",
				         rc );
				if (rc == 0) {
					// ZKM FUTURE TODO: allow this to exist outside of the job sandbox -- we may
					// need the proxy to create the sandbox itself (if execute dir is NFSv4) but
					// that will require some higher-level refactoring
					LocalProxyName = fullname;
				}
			} else {
				rc = -1;
			}
			delegation_method = 1;/* This is a delegation, unseuccessful or not */
		} else if( xfer_command == TransferCommand::Mkdir ) { // mkdir
			condor_mode_t file_mode = NULL_FILE_PERMISSIONS;
			if( !s->code(file_mode) ) {
				rc = -1;
				dprintf(D_ALWAYS,"DoDownload: failed to read mkdir mode.\n");
			}
			else {
				if (file_mode == NULL_FILE_PERMISSIONS) {
					// Don't create subdirectories with mode 0000!
					// If file_mode is still NULL_FILE_PERMISSIONS here, it
					// likely means that our peer is likely a Windows machine,
					// since Windows will always claim a mode of 0000.
					// In this case, default to mode 0700, which is a
					// conservative default, and matches what we do in
					// ReliSock::get_file().
					file_mode = (condor_mode_t) 0700;
				}
				mode_t old_umask = umask(0);
				rc = mkdir(fullname.c_str(),(mode_t)file_mode);
				umask(old_umask);
				if( rc == -1 && errno == EEXIST ) {
						// The directory name already exists.  If it is a
						// directory, just leave it alone, because the
						// user may want us to append files to an
						// existing output directory.  Otherwise, try
						// to remove it and try again.
					StatInfo st( fullname.c_str() );
					if( !st.Error() && st.IsDirectory() ) {
						dprintf(D_FULLDEBUG,"Requested to create directory but using existing one: %s\n",fullname.c_str());
						rc = 0;
					}
					else if( !strcmp(fullname.c_str(),NULL_FILE) ) {
							// we are just fast-forwarding through the
							// download, so just ignore this request
						rc = 0;
					}
					else {
						IGNORE_RETURN remove(fullname.c_str());
						old_umask = umask(0);
						rc = mkdir(fullname.c_str(),(mode_t)file_mode);
						umask(old_umask);
					}
				}
				if( rc == -1 ) {
					// handle the error now and bypass error handling
					// that hapens further down
					rc = 0;

					int the_error = errno;
					error_buf.formatstr(
						"%s at %s failed to create directory %s: %s (errno %d)",
						get_mySubSystem()->getName(),
						s->my_ip_str(),fullname.c_str(),
						strerror(the_error),the_error);
					download_success = false;
					try_again = false;
					hold_code = CONDOR_HOLD_CODE::DownloadFileError;
					hold_subcode = the_error;

					dprintf(D_ALWAYS,
						"DoDownload: consuming rest of transfer and failing "
						"after encountering the following error: %s\n",
						error_buf.c_str());
				}
			}
		} else if ( TransferFilePermissions ) {
			// We could create the target's parent directories, but since
			// we need to have sent them along as explicit transfer items
			// to preserve their permissions, let's just let this transfer
			// fail if the remote side screwed up.
			rc = s->get_file_with_permissions( &bytes, fullname.c_str(), false, this_file_max_bytes, &xfer_queue );
			CondorError err;
			if (rc == 0 && should_reuse && !m_reuse_dir->CacheFile(fullname.c_str(), iter->checksum(),
					iter->checksum_type(), reservation_id, err))
			{
				dprintf(D_FULLDEBUG, "Failed to save file %s for reuse: %s\n", fullname.c_str(),
					err.getFullText().c_str());
					// Checksum of downloaded file failed to match the user-provided one.
				if (!strcmp(err.subsys(), "DataReuse") && err.code() == 11) {
					rc = -1;
				}
			}
		} else {
			// See comment about directory creation above.
			rc = s->get_file( &bytes, fullname.c_str(), false, false, this_file_max_bytes, &xfer_queue );
		}

		int the_error = errno;

		elapsed = time(NULL)-start;
		thisFileStats.TransferEndTime = condor_gettimestamp_double();
		thisFileStats.ConnectionTimeSeconds = thisFileStats.TransferEndTime - thisFileStats.TransferStartTime;

		// Report only the first error.
		if( rc < 0 && all_transfers_succeeded ) {
			all_transfers_succeeded = false;
			error_buf.formatstr("%s at %s failed to receive file %s",
			                  get_mySubSystem()->getName(),
							  s->my_ip_str(),fullname.c_str());
			download_success = false;
			if(rc == GET_FILE_OPEN_FAILED || rc == GET_FILE_WRITE_FAILED ||
					rc == GET_FILE_PLUGIN_FAILED) {
				// errno is well defined in this case, and transferred data
				// has been consumed so that the wire protocol is in a well
				// defined state

				if (rc == GET_FILE_PLUGIN_FAILED) {
					error_buf.formatstr_cat(": %s", errstack.getFullText().c_str());
				} else {
					error_buf.replaceString("receive","write to");
					error_buf.formatstr_cat(": (errno %d) %s",the_error,strerror(the_error));
				}

				// Since there is a well-defined errno describing what just
				// went wrong while trying to open the file, put the job
				// on hold.  Errors that are deemed to be transient can
				// be periodically released from hold.

				try_again = false;
				hold_code = CONDOR_HOLD_CODE::DownloadFileError;
				hold_subcode = the_error;

				// If plugin_exit_code is greater than 0, that indicates a
				// transfer plugin error. In this case set hold_subcode to the
				// plugin exit code left-shifted by 8, so we can differentiate
				// between plugin failures and regular cedar failures.

				if (plugin_exit_code > 0) {
					hold_subcode = plugin_exit_code << 8;
				}

				dprintf(D_ALWAYS,
						"DoDownload: consuming rest of transfer and failing "
						"after encountering the following error: %s\n",
						error_buf.c_str());
			}
			else {
				// Assume we had some transient problem (e.g. network timeout)
				// In the current implementation of get_file(), errno is not
				// well defined in this case, so we can't report a specific
				// error message.
				try_again = true;
				hold_code = CONDOR_HOLD_CODE::DownloadFileError;
				hold_subcode = the_error;

				if( rc == GET_FILE_MAX_BYTES_EXCEEDED ) {
					try_again = false;
					error_buf.formatstr_cat(": max total download bytes exceeded (max=%ld MB)",
											(long int)(MaxDownloadBytes/1024/1024));
					hold_code = CONDOR_HOLD_CODE::MaxTransferOutputSizeExceeded;
					hold_subcode = 0;
				}

				dprintf(D_ALWAYS,"DoDownload: %s\n",error_buf.c_str());

					// The wire protocol is not in a well defined state
					// at this point.  Try sending the ack message indicating
					// what went wrong, for what it is worth.
				SendTransferAck(s,download_success,try_again,hold_code,hold_subcode,error_buf.c_str());

				dprintf(D_FULLDEBUG,"DoDownload: exiting at %d\n",__LINE__);
				return_and_resetpriv( -1 );
			}
		}

		if ( ExecFile && !file_strcmp( condor_basename( ExecFile ), filename.c_str() ) ) {
				// We're receiving the executable, make sure execute
				// bit is set
				// TODO How should we modify the permisions of the
				//   executable? Adding any group or world permissions
				//   seems wrong. For now, behave the same way as the
				//   starter.
#if 0
			struct stat stat_buf;
			if ( stat( fullname.c_str(), &stat_buf ) < 0 ) {
				dprintf( D_ALWAYS, "Failed to stat executable %s, errno=%d (%s)\n",
						 fullname.c_str(), errno, strerror(errno) );
			} else if ( ! (stat_buf.st_mode & S_IXUSR) ) {
				stat_buf.st_mode |= S_IXUSR;
				if ( chmod( fullname.c_str(), stat_buf.st_mode ) < 0 ) {
					dprintf( D_ALWAYS, "Failed to set execute bit on %s, errno=%d (%s)\n",
							 fullname.c_str(), errno, strerror(errno) );
				}
			}
#else
			if ( chmod( fullname.c_str(), 0755 ) < 0 ) {
				dprintf( D_ALWAYS, "Failed to set execute bit on %s, errno=%d (%s)\n",
						 fullname.c_str(), errno, strerror(errno) );
			}
#endif
		}

		if ( want_fsync ) {
			struct utimbuf timewrap;

			time_t current_time = time(NULL);
			timewrap.actime = current_time;		// set access time to now
			timewrap.modtime = current_time;	// set modify time to now

			utime(fullname.c_str(),&timewrap);
		}

		if( !s->end_of_message() ) {
			return_and_resetpriv( -1 );
		}
		*total_bytes_ptr += bytes;
		thisFileStats.TransferFileBytes += bytes;
		thisFileStats.TransferTotalBytes += bytes;
		bytes = 0;

		numFiles++;
		if (xfer_command == TransferCommand::XferFile && rc == 0) {
			int num_cedar_files = 0;
			Info.stats.LookupInteger("CedarFilesCount", num_cedar_files);
			num_cedar_files++;
			Info.stats.InsertAttr("CedarFilesCount", num_cedar_files);
		}

		// Gather a few more statistics
		thisFileStats.TransferSuccess = download_success;

		// Merge the file transfer stats we recorded here with the stats
		// retrieved from a plugin. If we didn't use a file transfer plugin
		// this time, this ClassAd will just be empty.
		ClassAd thisFileStatsAd;
		thisFileStats.Publish(thisFileStatsAd);
		thisFileStatsAd.Update(pluginStatsAd);

		// Write stats to disk
		if( !isDeferredTransfer ) {
			RecordFileTransferStats(thisFileStatsAd);
		}

		// Get rid of compiler set-but-not-used warnings on Linux
		// Hopefully the compiler can just prune out the emitted code.
		if (delegation_method) {}
		if (elapsed) {}
	}
	// End of the main download loop

        // Release transfer queue slot after file has been put but before the
        // final transfer ACKs are done.  In the future where multifile transfers
        // plugins are used in DoDownload, this would allow DoDownload side to
        // perform external plugin-based transfers without the queue slot
        //
	xfer_queue.ReleaseTransferQueueSlot();

	// Now that we've completed the main file transfer loop, it's time to
	// transfer all files that needed a third party plugin. Iterate over the list
	// of deferred transfers, and invoke each set with the appopriate plugin.
	if ( hold_code == 0 ) {
		for ( auto it = deferredTransfers.begin(); it != deferredTransfers.end(); ++ it ) {
			std::vector<std::unique_ptr<ClassAd>> result_ads;
			TransferPluginResult result = InvokeMultipleFileTransferPlugin( errstack, it->first, it->second,
				LocalProxyName.c_str(), false, &result_ads );
			if (result == TransferPluginResult::Success) {
				/*  TODO: handle deferred files.  We may need to unparse the deferredTransfers files. */
			} else {
				dprintf( D_ALWAYS, "FILETRANSFER: Multiple file download failed: %s\n",
					errstack.getFullText().c_str() );
				download_success = false;
				hold_code = CONDOR_HOLD_CODE::DownloadFileError;
				hold_subcode = static_cast<int>(result) << 8;
				try_again = false;
				error_buf.formatstr( "%s", errstack.getFullText().c_str() );
			}
		}
	}

	// go back to the state we were in before file transfer
	s->set_crypto_mode(socket_default_crypto);

	bytesRcvd += (*total_bytes_ptr);

	// Receive final report from the sender to make sure all went well.
	bool upload_success = false;
	MyString upload_error_buf;
	bool upload_try_again = true;
	int upload_hold_code = 0;
	int upload_hold_subcode = 0;
	GetTransferAck(s,upload_success,upload_try_again,upload_hold_code,
				   upload_hold_subcode,upload_error_buf);
	if(!upload_success) {
		// Our peer had some kind of problem sending the files.

		char const *peer_ip_str = "disconnected socket";
		if(s->type() == Stream::reli_sock) {
			peer_ip_str = ((Sock *)s)->get_sinful_peer();
		}

		MyString download_error_buf;
		download_error_buf.formatstr("%s failed to receive file(s) from %s",
						  get_mySubSystem()->getName(),peer_ip_str);
		error_buf.formatstr("%s; %s",
						  upload_error_buf.c_str(),
						  download_error_buf.c_str());
		dprintf(D_ALWAYS,"DoDownload: %s\n",error_buf.c_str());

		download_success = false;
		SendTransferAck(s,download_success,upload_try_again,upload_hold_code,
						upload_hold_subcode,download_error_buf.c_str());

			// store full-duplex error description, because only our side
			// of the story was stored in above call to SendTransferAck
		Info.error_desc = error_buf.c_str();

		dprintf( D_FULLDEBUG, "DoDownload: exiting with upload errors\n" );
		return_and_resetpriv( -1 );
	}

	if( !download_success ) {
		SendTransferAck(s,download_success,try_again,hold_code,
						hold_subcode,error_buf.c_str());

		dprintf( D_FULLDEBUG, "DoDownload: exiting with download errors\n" );
		return_and_resetpriv( -1 );
	}

	if ( !final_transfer && IsServer() ) {
		MyString buf;
		int fd;
		// we just stashed all the files in the TmpSpoolSpace.
		// write out the commit file.

		buf.formatstr("%s%c%s",TmpSpoolSpace,DIR_DELIM_CHAR,COMMIT_FILENAME);
#if defined(WIN32)
		if ((fd = safe_open_wrapper_follow(buf.Value(), O_WRONLY | O_CREAT | O_TRUNC |
			_O_BINARY | _O_SEQUENTIAL, 0644)) < 0)
#else
		if ((fd = safe_open_wrapper_follow(buf.c_str(), O_WRONLY | O_CREAT | O_TRUNC, 0644)) < 0)
#endif
		{
			dprintf(D_ALWAYS,
				"FileTransfer::DoDownload failed to write commit file\n");
			return_and_resetpriv( -1 );
		}

		// copy in list of files to remove here
		::close(fd);

		// Now actually perform the commit.
		CommitFiles();

	}

	downloadEndTime = condor_gettimestamp_double();

	download_success = true;
	SendTransferAck(s,download_success,try_again,hold_code,hold_subcode,NULL);

		// Log some tcp statistics about this transfer
	if (*total_bytes_ptr > 0) {
		char *stats = s->get_statistics();
		int cluster = -1;
		int proc = -1;
		jobAd.LookupInteger(ATTR_CLUSTER_ID, cluster);
		jobAd.LookupInteger(ATTR_PROC_ID, proc);

		std::string full_stats;
		formatstr(full_stats, "File Transfer Download: JobId: %d.%d files: %d bytes: %lld seconds: %.2f dest: %s %s\n",
			cluster, proc, numFiles, (long long)*total_bytes_ptr, (downloadEndTime - downloadStartTime), s->peer_ip_str(), (stats ? stats : ""));
		Info.tcp_stats = full_stats.c_str();
		dprintf(D_STATS, "%s", full_stats.c_str());
	}


	return_and_resetpriv( 0 );
}

void
FileTransfer::GetTransferAck(Stream *s,bool &success,bool &try_again,int &hold_code,int &hold_subcode,MyString &error_desc)
{
	if(!PeerDoesTransferAck) {
		success = true;
		return;
	}

	s->decode();

	ClassAd ad;
	if(!getClassAd(s, ad) || !s->end_of_message()) {
		char const *ip = NULL;
		if(s->type() == Sock::reli_sock) {
			ip = ((ReliSock *)s)->get_sinful_peer();
		}
		dprintf(D_FULLDEBUG,"Failed to receive download acknowledgment from %s.\n",
				ip ? ip : "(disconnected socket)");
		success = false;
		try_again = true; // could just be a transient network problem
		return;
	}
	int result = -1;
	if(!ad.LookupInteger(ATTR_RESULT,result)) {
		MyString ad_str;
		sPrintAd(ad_str, ad);
		dprintf(D_ALWAYS,"Download acknowledgment missing attribute: %s.  Full classad: [\n%s]\n",ATTR_RESULT,ad_str.c_str());
		success = false;
		try_again = false;
		hold_code = CONDOR_HOLD_CODE::InvalidTransferAck;
		hold_subcode = 0;
		error_desc.formatstr("Download acknowledgment missing attribute: %s",ATTR_RESULT);
		return;
	}
	if(result == 0) {
		success = true;
		try_again = false;
	}
	else if(result > 0) {
		success = false;
		try_again = true;
	}
	else {
		success = false;
		try_again = false;
	}

	if(!ad.LookupInteger(ATTR_HOLD_REASON_CODE,hold_code)) {
		hold_code = 0;
	}
	if(!ad.LookupInteger(ATTR_HOLD_REASON_SUBCODE,hold_subcode)) {
		hold_subcode = 0;
	}
	char *hold_reason_buf = NULL;
	if(ad.LookupString(ATTR_HOLD_REASON,&hold_reason_buf)) {
		error_desc = hold_reason_buf;
		free(hold_reason_buf);
	}
	// If this is the condor_shadow (indicated by IsServer() == true) then update
	// our file transfer stats to include those sent by the condor_starter
	ClassAd* transfer_stats = dynamic_cast<ClassAd*>(ad.Lookup("TransferStats"));
	if (transfer_stats && IsServer()) {
		Info.stats.Update(*transfer_stats);
	}
}

void
FileTransfer::SaveTransferInfo(bool success,bool try_again,int hold_code,int hold_subcode,char const *hold_reason)
{
	Info.success = success;
	Info.try_again = try_again;
	Info.hold_code = hold_code;
	Info.hold_subcode = hold_subcode;
	if( hold_reason ) {
		Info.error_desc = hold_reason;
	}
}

void
FileTransfer::SendTransferAck(Stream *s,bool success,bool try_again,int hold_code,int hold_subcode,char const *hold_reason)
{
	// Save failure information.
	SaveTransferInfo(success,try_again,hold_code,hold_subcode,hold_reason);

	if(!PeerDoesTransferAck) {
		dprintf(D_FULLDEBUG,"SendTransferAck: skipping transfer ack, because peer does not support it.\n");
		return;
	}

	ClassAd ad;
	int result;
	if(success) {
		result = 0;
	}
	else if(try_again) {
		result = 1;  //failed for transient reasons
	}
	else {
		result = -1; //failed -- do not try again (ie put on hold)
	}

	ad.Assign(ATTR_RESULT,result);
	ad.Insert("TransferStats", new ClassAd(Info.stats));
	if(!success) {
		ad.Assign(ATTR_HOLD_REASON_CODE,hold_code);
		ad.Assign(ATTR_HOLD_REASON_SUBCODE,hold_subcode);
		if(hold_reason) {
				// If we include a newline character in the hold reason, then internal schedd
				// circuit breakers will drop the whole update.
				//
				// HTCondor code shouldn't generate newlines - but potentially file transfer
				// plugins could!
			if (strchr(hold_reason, '\n')) {
				MyString hold_reason_str(hold_reason);
				hold_reason_str.replaceString("\n", "\\n");
				ad.InsertAttr(ATTR_HOLD_REASON, hold_reason_str.c_str());
			} else {
				ad.Assign(ATTR_HOLD_REASON,hold_reason);
			}
		}
	}
	s->encode();
	if(!putClassAd(s, ad) || !s->end_of_message()) {
		char const *ip = NULL;
		if(s->type() == Sock::reli_sock) {
			ip = ((ReliSock *)s)->get_sinful_peer();
		}
		dprintf(D_ALWAYS,"Failed to send download %s to %s.\n",
		        success ? "acknowledgment" : "failure report",
		        ip ? ip : "(disconnected socket)");
	}
}

void
FileTransfer::CommitFiles()
{
	MyString buf;
	MyString newbuf;
	MyString swapbuf;
	const char *file;

	if ( IsClient() ) {
		return;
	}

	int cluster = -1;
	int proc = -1;
	jobAd.LookupInteger(ATTR_CLUSTER_ID, cluster);
	jobAd.LookupInteger(ATTR_PROC_ID, proc);

	priv_state saved_priv = PRIV_UNKNOWN;
	if( want_priv_change ) {
		saved_priv = set_priv( desired_priv_state );
	}

	Directory tmpspool( TmpSpoolSpace, desired_priv_state );

	buf.formatstr("%s%c%s",TmpSpoolSpace,DIR_DELIM_CHAR,COMMIT_FILENAME);
	if ( access(buf.c_str(),F_OK) >= 0 ) {
		// the commit file exists, so commit the files.

		MyString SwapSpoolSpace;
		SwapSpoolSpace.formatstr("%s.swap",SpoolSpace);
		bool swap_dir_ready = SpooledJobFiles::createJobSwapSpoolDirectory(&jobAd,desired_priv_state);
		if( !swap_dir_ready ) {
			EXCEPT("Failed to create %s",SwapSpoolSpace.c_str());
		}

		while ( (file=tmpspool.Next()) ) {
			// don't commit the commit file!
			if ( file_strcmp(file,COMMIT_FILENAME) == MATCH )
				continue;
			buf.formatstr("%s%c%s",TmpSpoolSpace,DIR_DELIM_CHAR,file);
			newbuf.formatstr("%s%c%s",SpoolSpace,DIR_DELIM_CHAR,file);
			swapbuf.formatstr("%s%c%s",SwapSpoolSpace.c_str(),DIR_DELIM_CHAR,file);

				// If the target name exists, move it into the swap
				// directory.  This serves two purposes:
				//   1. potentially allow rollback
				//   2. handle case of target being a non-empty directory,
				//      which cannot be overwritten by rename()
			if( access(newbuf.c_str(),F_OK) >= 0 ) {
				if ( rename(newbuf.c_str(),swapbuf.c_str()) < 0 ) {
					EXCEPT("FileTransfer CommitFiles failed to move %s to %s: %s",newbuf.c_str(),swapbuf.c_str(),strerror(errno));
				}
			}

			if ( rotate_file(buf.c_str(),newbuf.c_str()) < 0 ) {
				EXCEPT("FileTransfer CommitFiles Failed -- What Now?!?!");
			}
		}
		// TODO: remove files specified in commit file

		SpooledJobFiles::removeJobSwapSpoolDirectory(&jobAd);
	}

	// We have now commited the files in tmpspool, if we were supposed to.
	// So now blow away tmpspool.
	tmpspool.Remove_Entire_Directory();
	if( want_priv_change ) {
		ASSERT( saved_priv != PRIV_UNKNOWN );
		set_priv( saved_priv );
	}
}

int
FileTransfer::Upload(ReliSock *s, bool blocking)
{
	dprintf(D_FULLDEBUG,"entering FileTransfer::Upload\n");

	if (ActiveTransferTid >= 0) {
		EXCEPT("FileTransfer::Upload called during active transfer!");
	}

	Info.duration = 0;
	Info.type = UploadFilesType;
	Info.success = true;
	Info.in_progress = true;
	Info.xfer_status = XFER_STATUS_UNKNOWN;
	Info.stats.Clear();
	TransferStart = time(NULL);

	if (blocking) {
		int status = DoUpload( &Info.bytes, (ReliSock *)s);
		Info.duration = time(NULL)-TransferStart;
		Info.success = (Info.bytes >= 0) && (status == 0);
		Info.in_progress = false;
		return Info.success;

	} else {

		ASSERT( daemonCore );

		// make a pipe to communicate with our thread
		if (!daemonCore->Create_Pipe(TransferPipe,true)) {
			dprintf(D_ALWAYS, "Create_Pipe failed in "
					"FileTransfer::Upload\n");
			return FALSE;
		}

		if (-1 == daemonCore->Register_Pipe(TransferPipe[0],
											"Upload Results",
											(PipeHandlercpp)&FileTransfer::TransferPipeHandler,
											"TransferPipeHandler",
											this)) {
			dprintf(D_ALWAYS,"FileTransfer::Upload() failed to register pipe.\n");
			return FALSE;
		}
		else {
			registered_xfer_pipe = true;
		}

		upload_info *info = (upload_info *)malloc(sizeof(upload_info));
		ASSERT( info );
		info->myobj = this;
		ActiveTransferTid = daemonCore->
			Create_Thread((ThreadStartFunc)&FileTransfer::UploadThread,
						  (void *)info, s, ReaperId);
		if (ActiveTransferTid == FALSE) {
			dprintf(D_ALWAYS, "Failed to create FileTransfer UploadThread!\n");
			free(info);
			ActiveTransferTid = -1;
			return FALSE;
		}
		dprintf(D_FULLDEBUG,
				"FileTransfer: created upload transfer process with id %d\n",
				ActiveTransferTid);
		// daemonCore will free(info) when the thread exits
		TransThreadTable->insert(ActiveTransferTid, this);

		uploadStartTime = time(NULL);
	}

	return 1;
}

bool
FileTransfer::WriteStatusToTransferPipe(filesize_t total_bytes)
{
	int n;
	bool write_failed = false;

	if(!write_failed) {
		char cmd = FINAL_UPDATE_XFER_PIPE_CMD;

		n = daemonCore->Write_Pipe( TransferPipe[1],
									&cmd,
									sizeof(cmd) );
		if(n != sizeof(cmd)) write_failed = true;
	}

	if(!write_failed) {
		n = daemonCore->Write_Pipe( TransferPipe[1],
				   (char *)&total_bytes,
				   sizeof(filesize_t) );
		if(n != sizeof(filesize_t)) write_failed = true;
	}
	if(!write_failed) {
		n = daemonCore->Write_Pipe( TransferPipe[1],
				   (char *)&Info.try_again,
				   sizeof(bool) );
		if(n != sizeof(bool)) write_failed = true;
	}
	if(!write_failed) {
		n = daemonCore->Write_Pipe( TransferPipe[1],
				   (char *)&Info.hold_code,
				   sizeof(int) );
		if(n != sizeof(int)) write_failed = true;
	}
	if(!write_failed) {
		n = daemonCore->Write_Pipe( TransferPipe[1],
				   (char *)&Info.hold_subcode,
				   sizeof(int) );
		if(n != sizeof(int)) write_failed = true;
	}
	// Classads need to be unparsed to strings to send over the wire
	// First send the length, then send the string itself
	std::string stats;
	classad::ClassAdUnParser unparser;
	unparser.Unparse(stats, &Info.stats);
	int stats_len = stats.length();
	if(!write_failed) {
		n = daemonCore->Write_Pipe( TransferPipe[1],
				   (char *)&stats_len,
				   sizeof(int) );
		if(n != sizeof(int)) write_failed = true;
	}
	if(!write_failed) {
		n = daemonCore->Write_Pipe( TransferPipe[1],
				   stats.c_str(),
				   stats_len );
		if(n != stats_len) write_failed = true;
	}
	int error_len = Info.error_desc.length();
	if(error_len) {
		error_len++; //write the null too
	}
	if(!write_failed) {
		n = daemonCore->Write_Pipe( TransferPipe[1],
				   (char *)&error_len,
				   sizeof(int) );
		if(n != sizeof(int)) write_failed = true;
	}
	if(!write_failed) {
		n = daemonCore->Write_Pipe( TransferPipe[1],
				   Info.error_desc.c_str(),
				   error_len );
		if(n != error_len) write_failed = true;
	}

	int spooled_files_len = Info.spooled_files.length();
	if(spooled_files_len) {
		spooled_files_len++; //write the null too
	}
	if(!write_failed) {
		n = daemonCore->Write_Pipe( TransferPipe[1],
				   (char *)&spooled_files_len,
				   sizeof(int) );
		if(n != sizeof(int)) write_failed = true;
	}
	if(!write_failed) {
		n = daemonCore->Write_Pipe( TransferPipe[1],
				   Info.spooled_files.c_str(),
				   spooled_files_len );
		if(n != spooled_files_len) write_failed = true;
	}

	if(write_failed) {
		dprintf(D_ALWAYS,"Failed to write transfer status to pipe (errno %d): %s\n",errno,strerror(errno));
		return false;
	}

	return true;
}

int
FileTransfer::UploadThread(void *arg, Stream *s)
{
	dprintf(D_FULLDEBUG,"entering FileTransfer::UploadThread\n");
	FileTransfer * myobj = ((upload_info *)arg)->myobj;

	if (s == NULL) {
		return 0;
	}

	filesize_t	total_bytes;
	int status = myobj->DoUpload( &total_bytes, (ReliSock *)s );
	if(!myobj->WriteStatusToTransferPipe(total_bytes)) {
		return 0;
	}
	return ( status >= 0 );
}

/**
 * This function is responsible for invoking a given multifile transfer plugin on a set of
 * files in the execution sandbox AND sending the appropriate response back to the DoDownload
 * side of the file transfer.
 *
 * This can only be called from the DoUpload context; as it will write to the provided ReliSock,
 * many assumptions are made about where it is invoking from inside DoUpload.  For example, it
 * assumes that DoUpload is responsible for the transfer header for the first file.
 *
 * The implementation consists of invoking the `InvokeMultipleFileTransferPlugin` method and
 * parsing the output as appropriate.
 *
 * For each transfer performed by the multi plugin, it will:
 *   - send a transfer header (EOM, INT/TransferCommand::Other, EOM, S/filename, EOM).
 *     Transfer header is skipped for the first file; DoUpload is supposed to do this.
 *   - Send a classad summarizing the transfer result.
 *   - EOM*.
 *
 *  * Depending on the setting of send_trailing_eom, it may skip the EOM for the
 *  very last transfer.
 *
 * - @param pluginPath: The location of the
 * - @returns: -1 on fatal error, 0 for a non-fatal error, and otherwise a fake number
 *   of bytes to use for the transfer summary.
 */
TransferPluginResult
FileTransfer::InvokeMultiUploadPlugin(const std::string &pluginPath, const std::string &input, ReliSock &sock, bool send_trailing_eom, CondorError &err, long &upload_bytes)
{
	std::vector<std::unique_ptr<ClassAd>> result_ads;
	auto result = InvokeMultipleFileTransferPlugin(err, pluginPath, input,
		LocalProxyName.c_str(), true, &result_ads);

	int count = 0;
	bool classad_contents_good = true;
	for (const auto &xfer_result: result_ads) {
		std::string filename;
		if (!xfer_result->EvaluateAttrString("TransferFileName", filename)) {
			dprintf(D_FULLDEBUG, "DoUpload: Multi-file plugin at %s did not produce valid response; missing TransferFileName.\n", pluginPath.c_str());
			err.pushf("FILETRANSFER", 1, "Multi-file plugin at %s did not produce valid response; missing TransferFileName", pluginPath.c_str());
			classad_contents_good = false;
		}

		// Caller sends these headers for the first file only; we are responsible
		// for sending them subsequently.
		if (count) {
			// This is the trailing EOM from the last command.
			if( !sock.end_of_message() ) {
				dprintf(D_FULLDEBUG,"DoUpload: exiting at %d\n",__LINE__);
				return TransferPluginResult::Error;
			}

			if( !sock.snd_int(static_cast<int>(TransferCommand::Other), false) ) {
				dprintf(D_FULLDEBUG,"DoUpload: exiting at %d\n",__LINE__);
				return TransferPluginResult::Error;
			}
			if( !sock.end_of_message() ) {
				dprintf(D_FULLDEBUG,"DoUpload: exiting at %d\n",__LINE__);
				return TransferPluginResult::Error;
			}

			if( !sock.put(condor_basename(filename.c_str())) ) {
				dprintf(D_FULLDEBUG,"DoUpload: exiting at %d\n",__LINE__);
				return TransferPluginResult::Error;
			}
			if( !sock.end_of_message() ) {
				dprintf(D_FULLDEBUG, "DoUpload: failed on eom before GoAhead; exiting at %d\n",__LINE__);
				return TransferPluginResult::Error;
			}
		}
			// From here on out, we are mostly converting the outcome of the multifile
			// transfer plugin to the ClassAd format required by the file transfer object.

		count++;
		ClassAd file_info;
		file_info.InsertAttr("ProtocolVersion", 1);
		file_info.InsertAttr("Command", static_cast<int>(TransferCommand::Other));
		file_info.InsertAttr("SubCommand", static_cast<int>(TransferSubCommand::UploadUrl));

			// Filename is expected to be relative to the sandbox directory; if we don't
			// call condor_basename here, the shadow may see the absolute path to the execute
			// directory and flag it as illegal.
		file_info.InsertAttr("Filename", condor_basename(filename.c_str()));
		std::string output_url;
		if (!xfer_result->EvaluateAttrString("TransferUrl", output_url)) {
			dprintf(D_FULLDEBUG, "DoUpload: Multi-file plugin at %s did not produce valid response; missing TransferUrl.\n", pluginPath.c_str());
			err.pushf("FILETRANSFER", 1, "Multi-file plugin at %s did not produce valid response; missing TransferUrl", pluginPath.c_str());
			classad_contents_good = false;
		}
		file_info.InsertAttr("OutputDestination", output_url);
		bool xfer_success;
		if (!xfer_result->EvaluateAttrBool("TransferSuccess", xfer_success)) {
			dprintf(D_FULLDEBUG, "DoUpload: Multi-file plugin at %s did not produce valid response; missing TransferSuccess.\n", pluginPath.c_str());
			err.pushf("FILETRANSFER", 1, "Multi-file plugin at %s did not produce valid response; missing TransferSuccess", pluginPath.c_str());
			classad_contents_good = false;
		}
		file_info.InsertAttr("Result", xfer_success ? 0 : 1);
		if (!xfer_success) {
			std::string transfer_error;
			if (!xfer_result->EvaluateAttrString("TransferError", transfer_error)) {
				dprintf(D_FULLDEBUG, "DoUpload: Multi-file plugin at %s did not produce valid response; missing TransferError for failed transfer.\n", pluginPath.c_str());
				err.pushf("FILETRANSFER", 1, "Multi-file plugin at %s did not produce valid response; missing TransferError for failed transfer", pluginPath.c_str());
				classad_contents_good = false;
			}
			file_info.InsertAttr("ErrorString", transfer_error);
		}
		if (!putClassAd(&sock, file_info)) {
			dprintf(D_FULLDEBUG, "DoDownload: When sending upload summaries to the remote side, a socket communication failed.\n");
			return TransferPluginResult::Error;
		}
		int bytes = 0;
		if (xfer_result->EvaluateAttrInt("TransferTotalBytes", bytes)) {
			upload_bytes += bytes;
		}
	}
	if ( send_trailing_eom && !sock.end_of_message() ) {
		dprintf(D_FULLDEBUG,"DoUpload: exiting at %d\n",__LINE__);
		return TransferPluginResult::Error;
	}

	if (!classad_contents_good) {
		return TransferPluginResult::Error;
	}

	return result;
}


bool
FileTransfer::ParseDataManifest()
{
	CondorError &err = m_reuse_info_err; err.clear(); // Aliased; got tired of long var name.
	m_reuse_info.clear();

	std::string tag;
	if (jobAd.EvaluateAttrString(ATTR_USER, tag))
	{
		dprintf(D_FULLDEBUG, "ParseDataManifest: Tag to use for data reuse: %s\n", tag.c_str());
	} else {
		tag = "";
	}

	std::string checksum_info;
	if (!jobAd.EvaluateAttrString("DataReuseManifestSHA256", checksum_info))
	{
		return true;
	}
	std::unique_ptr<FILE, decltype(&fclose)>
	manifest(safe_fopen_wrapper_follow(checksum_info.c_str(), "r"), fclose);
	if (!manifest.get()) {
		dprintf(D_ALWAYS, "ParseDataManifest: Failed to open SHA256 manifest %s: %s.\n", checksum_info.c_str(), strerror(errno));
		err.pushf("ParseDataManifest", 1, "Failed to open SHA256 manifest %s: %s.", checksum_info.c_str(), strerror(errno));
		return false;
	}
	int lineno = 0;
	for (std::string line; readLine(line, manifest.get(), false);) {
		lineno++;
		if (!line[0] || line[0] == '\n' || line[0] == '#') {
			continue;
		}
		StringList sl(line.c_str());
		sl.rewind();
		const char *cksum = sl.next();
		if (cksum == nullptr) {
			dprintf(D_ALWAYS, "ParseDataManifest: Invalid manifest line: %s (line #%d)\n", line.c_str(), lineno);
			err.pushf("ParseDataManifest", 2, "Invalid manifest line: %s (line #%d)", line.c_str(), lineno);
			return false;
		}
		const char *fname = sl.next();
		if (fname == nullptr) {
			dprintf(D_ALWAYS, "ParseDataManifest: Invalid manifest file line (missing name): %s (line #%d)\n", line.c_str(), lineno);
			err.pushf("ParseDataManifest", 3, "Invalid manifest file line (missing name): %s (line #%d)", line.c_str(), lineno);
			return false;
		}
			// NOTE: manifest files output from sha256sum don't include a file size;
			// requiring a size here is disappointing because that means the user can't
			// use sha256sum directly.  Can be addressed in two ways:
			//   - stat()'ing the file on the submit sided, then
			//   - falling back to requiring this column (for URLs; we can't stat them).
		const char *size_str = sl.next();
		long long bytes_long;
		if (size_str == nullptr) {
			if (IsUrl(fname)) {
				dprintf(D_ALWAYS, "ParseDataManifest: Invalid manifest file line (missing size for URL): %s (line #%d)\n", line.c_str(), lineno);
				err.pushf("ParseDataManifest", 4, "Invalid manifest file line (missing size for URL): %s (line #%d)", line.c_str(), lineno);
				return false;
			}
			struct stat statbuf;
			if (-1 == stat(fname, &statbuf)) {
				err.pushf("ParseDataManifest", 5, "Unable to get size of file %s in data manifest: %s (line #%d)", fname, strerror(errno), lineno);
				return false;
			}
			bytes_long = statbuf.st_size;
		} else {
			try {
				bytes_long = std::stoll(size_str);
			} catch (...) {
				err.pushf("ParseDataManifest", 6, "Invalid size in manifest file line: %s (line #%d)", line.c_str(), lineno);
				return false;
			}
		}
		m_reuse_info.emplace_back(fname, cksum, "sha256", tag, bytes_long);
	}
	return true;
}


int
FileTransfer::DoUpload(filesize_t *total_bytes_ptr, ReliSock *s)
{
	int rc = 0;
	std::string fullname;
	filesize_t bytes=0;
	filesize_t peer_max_transfer_bytes = -1; // unlimited
	bool is_the_executable;
	bool upload_success = false;
	bool do_download_ack = false;
	bool do_upload_ack = false;
	bool try_again = false;
	int hold_code = 0;
	int hold_subcode = 0;
	int numFiles = 0;
	MyString error_desc;
	bool I_go_ahead_always = false;
	bool peer_goes_ahead_always = false;
	DCTransferQueue xfer_queue(m_xfer_queue_contact_info);
	int plugin_exit_code = 0;

		// Declaration to make the return_and_reset_priv macro happy.
        std::string reservation_id;


	// use an error stack to keep track of failures when invoke plugins,
	// perhaps more of this can be instrumented with it later.
	CondorError errstack;

	// If a bunch of file transfers failed strictly due to
	// PUT_FILE_OPEN_FAILED, then we keep track of the information relating to
	// the first failed one, and continue to attempt to transfer the rest in
	// the list. At the end of the transfer, the job will go on hold with the
	// information of the first failed transfer. This is to allow things like
	// corefiles and whatnot to be brought back to the spool even if the user
	// job hadn't completed writing all the files as specified in
	// transfer_output_files. These variables represent the saved state of the
	// first failed transfer. See gt #487.
	bool first_failed_file_transfer_happened = false;
	bool first_failed_upload_success = false;
	bool first_failed_try_again = false;
	int first_failed_hold_code = 0;
	int first_failed_hold_subcode = 0;
	MyString first_failed_error_desc;
	int first_failed_line_number = 0;

	bool should_invoke_output_plugins = m_final_transfer_flag || uploadCheckpointFiles;

	uploadStartTime = condor_gettimestamp_double();

	*total_bytes_ptr = 0;
	dprintf(D_FULLDEBUG,"entering FileTransfer::DoUpload\n");
	dprintf(D_FULLDEBUG,"DoUpload: Output URL plugins %s be run\n",
		should_invoke_output_plugins ? "will" : "will not");

	priv_state saved_priv = PRIV_UNKNOWN;
	if( want_priv_change ) {
		saved_priv = set_priv( desired_priv_state );
	}

	// Aggregate multiple file uploads; we will upload them all at once
	std::string currentUploadPlugin;
	std::string currentUploadRequests;
	int currentUploadDeferred = 0;

	// record the state it was in when we started... the "default" state
	bool socket_default_crypto = s->get_encryption();

	bool preserveRelativePaths = false;
	jobAd.LookupBool( ATTR_PRESERVE_RELATIVE_PATHS, preserveRelativePaths );

	FileTransferList filelist;
	// dprintf( D_ALWAYS, ">>> DoUpload(), before ExpandFileTransferList(): InputFiles = %s\n", FilesToSend->to_string().c_str() );
	ExpandFileTransferList( FilesToSend, filelist, preserveRelativePaths );
	// for( auto & i: filelist ) { dprintf( D_ALWAYS, ">>> DoUpload(), file-item after ExpandFileTransferList(): %s -> %s\n", i.srcName().c_str(), i.destDir().c_str() ); }

	// Remove any files from the catalog that are in the ExceptionList
	if (ExceptionFiles) {
		auto enditer =
			std::remove_if(
					filelist.begin(),
					filelist.end(),
					[&](FileTransferItem &fti)
					{return ExceptionFiles->contains(condor_basename(fti.srcName().c_str()));});

		filelist.erase(enditer, filelist.end());
	}

	filesize_t sandbox_size = 0;
		// Calculate the sandbox size as the sum of the known file transfer items
		// (only those that are transferred via CEDAR).
	sandbox_size = std::accumulate(filelist.begin(),
		filelist.end(),
		sandbox_size,
		[](filesize_t partial_sum, FileTransferItem &item) {return partial_sum + item.fileSize();});

	s->encode();

	// tell the server if this is the final transfer or not.
	// if it is the final transfer, the server places the files
	// into the user's Iwd.  if not, the files go into SpoolSpace.
	if( !s->code(m_final_transfer_flag) ) {
		dprintf(D_FULLDEBUG,"DoUpload: exiting at %d\n",__LINE__);
		return_and_resetpriv( -1 );
	}
	if( PeerDoesXferInfo ) {
		ClassAd xfer_info;
		xfer_info.Assign(ATTR_SANDBOX_SIZE,sandbox_size);
		if( !putClassAd(s,xfer_info) ) {
			dprintf(D_FULLDEBUG,"DoUpload: failed to send xfer_info; exiting at %d\n",__LINE__);
			return_and_resetpriv( -1 );
		}
	}
	if( !s->end_of_message() ) {
		dprintf(D_FULLDEBUG,"DoUpload: exiting at %d\n",__LINE__);
		return_and_resetpriv( -1 );
	}

	std::string tag;
	if (jobAd.EvaluateAttrString(ATTR_USER, tag))
	{
		dprintf(D_FULLDEBUG, "DoUpload: Tag to use for data reuse: %s\n", tag.c_str());
	} else {
		tag = "";
	}

	// Pre-compute various attributes about the file transfers.
	//
	// Right now, this is limited to calculating output URLs (must be done after prior
	// expansion of the transfer list); in the future, it might be a good place
	// to augment the file transfer items with checksum information.
	bool sign_s3_urls = param_boolean("SIGN_S3_URLS", true) && PeerDoesS3Urls;
		// We must pre-compute the list of URLs we need signed; the downloader-side
		// (typically the shadow...) to try and sign these.
	std::vector<std::string> s3_urls_to_sign;
	for (auto &fileitem : filelist) {
			// Pre-calculate if the uploader will be doing some uploads;
			// if so, we want to determine this now so we can sort correctly.
		if ( should_invoke_output_plugins ) {
			std::string local_output_url;
			if (OutputDestination) {
				local_output_url = OutputDestination;
				if(! ends_with(local_output_url, "/")) {
				    local_output_url += '/';
				}
				//
				// For whatever reason we don't just write the std{out,err}
				// logs to the filename the user requested in the sandbox,
				// we use the "download filename remaps" (despite the fact
				// that we're doing an upload) to remap them to the right
				// place; the remap is set up by the shadow in
				// initFileTransfer(), and the jic_shadow rewrites them.
				//
				// Although it makes sense to ignore the output remaps if
				// output destination is set (it avoids a lot of ugly
				// semantic questions), we know what the remap for
				// `StdoutRemapName` and `StderrRemapName` should be.
				//
				std::string outputName = fileitem.srcName();
				if( outputName == StdoutRemapName ) {
					jobAd.LookupString( ATTR_JOB_ORIGINAL_OUTPUT, outputName );
				} else if( outputName == StderrRemapName ) {
					jobAd.LookupString( ATTR_JOB_ORIGINAL_ERROR, outputName );
				}
				local_output_url += outputName;
			}
			else {
				MyString remap_filename;
				if ((1 == filename_remap_find(download_filename_remaps.c_str(), fileitem.srcName().c_str(), remap_filename, 0)) && IsUrl(remap_filename.c_str())) {
					local_output_url = remap_filename.c_str();
				}
			}
			if (sign_s3_urls &&
			  (starts_with_ignore_case(local_output_url, "s3://") || starts_with_ignore_case(local_output_url, "gs://"))) {
				s3_urls_to_sign.push_back(local_output_url);
			}
			fileitem.setDestUrl(local_output_url);
		}
		const std::string &src_url = fileitem.srcName();
		if (sign_s3_urls && fileitem.isSrcUrl() &&
		  (strcasecmp(fileitem.srcScheme().c_str(), "s3") == 0 || strcasecmp(fileitem.srcScheme().c_str(), "gs") == 0)) {
			std::string new_src_url = "https://" + src_url.substr(5);
			dprintf(D_FULLDEBUG, "DoUpload: Will sign %s for remote transfer.\n", src_url.c_str());
			std::string signed_url;
			CondorError err;
			if (htcondor::generate_presigned_url(jobAd, src_url, "GET", signed_url, err)) {
				fileitem.setSrcName(signed_url);
			} else {
				std::string errorMessage;
				formatstr( errorMessage, "DoUpload: Failure when signing URL '%s': %s", src_url.c_str(), err.message() );
				dprintf( D_ALWAYS, "%s\n",errorMessage.c_str() );

				// While (* total_bytes_ptr) and numFiles should both be 0
				// at this point, we should probably be explicit.
				filesize_t logTCPStats = 0;
				return ExitDoUpload( & logTCPStats,
					/* num files */ 0,
					s, saved_priv, socket_default_crypto,
					/* upload success */ false,
					/* do upload ACK (required to put job on hold) */ true,
					/* do download ACK */ false,
					/* try again */ false,
					CONDOR_HOLD_CODE::UploadFileError,
					/* hold subcode */ 3,
					errorMessage.c_str(), __LINE__ );
			}
		}
	}

		// If the FTO is in the wrong state - or the peer doesn't support
		// reuse, clear out the built-up information and any relevant errors.
	if (!PeerDoesReuseInfo || m_final_transfer_flag || simple_init) {
		m_reuse_info.clear();
		m_reuse_info_err.clear();
	}


	std::unordered_set<std::string> skip_files;
	if (!m_reuse_info.empty())
	{
		dprintf(D_FULLDEBUG, "DoUpload: Sending remote side hints about potential file reuse.\n");

			// Indicate a ClassAd-based command.
		if( !s->snd_int(static_cast<int>(TransferCommand::Other), false) || !s->end_of_message() ) {
			dprintf(D_FULLDEBUG,"DoUpload: exiting at %d\n",__LINE__);
			return_and_resetpriv( -1 );
		}
			// Fake an empty filename.
		if (!s->put("") || !s->end_of_message()) {
			dprintf(D_FULLDEBUG,"DoUpload: exiting at %d\n",__LINE__);
			return_and_resetpriv(-1);
		}

			// Here, we must wait for the go-ahead from the transfer peer.
		if (!ReceiveTransferGoAhead(s, "", false, peer_goes_ahead_always, peer_max_transfer_bytes)) {
			dprintf(D_FULLDEBUG, "DoUpload: exiting at %d\n",__LINE__);
			return_and_resetpriv( -1 );
		}
			// Obtain the transfer token from the transfer queue.
		if (!ObtainAndSendTransferGoAhead(xfer_queue, false, s, sandbox_size, "", I_go_ahead_always) ) {
			dprintf(D_FULLDEBUG, "DoUpload: exiting at %d\n",__LINE__);
			return_and_resetpriv( -1 );
		}

		ClassAd file_info;
		auto sub = static_cast<int>(TransferSubCommand::ReuseInfo);
		file_info.InsertAttr("SubCommand", sub);
		file_info.InsertAttr("Tag", tag);
		std::vector<ExprTree*> info_list;
		for (auto &info : m_reuse_info) {
			classad::ClassAd *ad = new classad::ClassAd();
			ad->InsertAttr("FileName", condor_basename(info.filename().c_str()));
			ad->InsertAttr("ChecksumType", info.checksum_type());
			ad->InsertAttr("Checksum", info.checksum());
			ad->InsertAttr("Size", static_cast<long long>(info.size()));
			info_list.push_back(ad);
		}
		file_info.Insert("ReuseList", classad::ExprList::MakeExprList(info_list));
		if (!putClassAd(s, file_info) || !s->end_of_message()) {
			dprintf(D_FULLDEBUG,"DoUpload: exiting at %d\n",__LINE__);
			return_and_resetpriv(-1);
		}
		ClassAd reuse_ad;
		s->decode();
		if (!getClassAd(s, reuse_ad)) {
			dprintf(D_FULLDEBUG,"DoUpload: exiting at %d\n",__LINE__);
			return_and_resetpriv(-1);
		}
		if (!s->end_of_message()) {
			dprintf(D_FULLDEBUG,"DoUpload: exiting at %d\n",__LINE__);
			return_and_resetpriv(-1);
		}
		s->encode();
		classad::Value value;
		classad_shared_ptr<classad::ExprList> exprlist;
		if (reuse_ad.EvaluateAttr("ReuseList", value) && value.IsSListValue(exprlist))
		{
			dprintf(D_FULLDEBUG, "DoUpload: Remote side sent back a list of files that were reused.\n");
			for (auto list_entry : (*exprlist)) {
				classad::Value entry_val;
				std::string fname;
				if (!list_entry->Evaluate(entry_val) || !entry_val.IsStringValue(fname)) {
					continue;
				}
				if (ExecFile && fname == "condor_exec.exe") {
					fname = ExecFile;
				}
				dprintf(D_FULLDEBUG, "DoUpload: File %s was reused.\n", fname.c_str());
				skip_files.insert(fname);
			}
		} else {
			dprintf(D_FULLDEBUG, "DoUpload: Remote side indicated there were no reused files.\n");
		}
	}

	std::unordered_map<std::string, std::string> s3_url_map;
	if (!s3_urls_to_sign.empty()) {
		dprintf(D_FULLDEBUG, "DoUpload: Requesting %zu URLs to sign.\n", s3_urls_to_sign.size());

			// Indicate a ClassAd-based command.
		if (!s->snd_int(static_cast<int>(TransferCommand::Other), false) || !s->end_of_message()) {
			dprintf(D_FULLDEBUG,"DoUpload: exiting at %d\n", __LINE__);
			return_and_resetpriv(-1);
		}
			// Fake an empty filename.
		if (!s->put("") || !s->end_of_message()) {
			dprintf(D_FULLDEBUG,"DoUpload: exiting at %d\n", __LINE__);
			return_and_resetpriv(-1);
		}

			// Here, we must wait for the go-ahead from the transfer peer.
		if (!ReceiveTransferGoAhead(s, "", false, peer_goes_ahead_always, peer_max_transfer_bytes)) {
			dprintf(D_FULLDEBUG, "DoUpload: exiting at %d\n", __LINE__);
			return_and_resetpriv(-1);
		}
			// Obtain the transfer token from the transfer queue.
		if (!ObtainAndSendTransferGoAhead(xfer_queue, false, s, sandbox_size, "", I_go_ahead_always) ) {
			dprintf(D_FULLDEBUG, "DoUpload: exiting at %d\n", __LINE__);
			return_and_resetpriv(-1);
		}

		ClassAd file_info;
		auto sub = static_cast<int>(TransferSubCommand::SignUrls);
		file_info.InsertAttr("SubCommand", sub);
		std::vector<ExprTree*> info_list;
		for (auto &info : s3_urls_to_sign) {
			info_list.push_back(classad::Literal::MakeString(info));
		}
		file_info.Insert("SignList", classad::ExprList::MakeExprList(info_list));

		if (!putClassAd(s, file_info) || !s->end_of_message()) {
			dprintf(D_FULLDEBUG, "DoUpload: exiting at %d\n", __LINE__);
			return_and_resetpriv(-1);
		}
		ClassAd signed_ad;
		s->decode();
		if (!getClassAd(s, signed_ad) ||
			!s->end_of_message())
		{
			dprintf(D_FULLDEBUG, "DoUpload: exiting at %d\n", __LINE__);
			return_and_resetpriv(-1);
		}
		s->encode();

		std::string holdReason;
		if( signed_ad.LookupString( ATTR_HOLD_REASON, holdReason ) ) {
			int holdCode = CONDOR_HOLD_CODE::DownloadFileError;
			signed_ad.LookupInteger( ATTR_HOLD_REASON_CODE, holdCode );

			int holdSubCode = -1;
			signed_ad.LookupInteger( ATTR_HOLD_REASON_SUBCODE, holdSubCode );

			// While (* total_bytes_ptr) and numFiles should both be 0
			// at this point, we should probably be explicit.
			filesize_t logTCPStats = 0;
			return ExitDoUpload( & logTCPStats,
				/* num files */ 0,
				s, saved_priv, socket_default_crypto,
				/* upload success */ false,
				/* do upload ACK (required to avoid hanging the shadow and starter */ true,
				/* do download ACK */ false,
				/* try again */ false,
				holdCode, holdSubCode, holdReason.c_str(), __LINE__ );
		}

		classad::Value value;
		classad_shared_ptr<classad::ExprList> exprlist;
		if (signed_ad.EvaluateAttr("SignList", value) && value.IsSListValue(exprlist))
		{
			dprintf(D_FULLDEBUG, "DoUpload: Remote side sent back a list of %d URLs that were signed.\n", exprlist->size());
			size_t idx = 0;
			for (auto list_entry : (*exprlist)) {
				if (idx == s3_urls_to_sign.size()) {
					dprintf(D_FULLDEBUG, "DoUpload: WARNING - remote side sent too few results\n");
					break;
				}
				classad::Value entry_val;
				std::string signed_url;
				if (!list_entry->Evaluate(entry_val) || !entry_val.IsStringValue(signed_url)) {
					idx++;
					dprintf(D_FULLDEBUG, "DoUpload: WARNING - not a valid string entry\n");
					continue;
				}

				if (!signed_url.empty()) {
					s3_url_map.insert({s3_urls_to_sign[idx], signed_url});
				}
				idx++;
			}
		}
	}


	//
	// Remove file entries which result in duplicates at the destination.
	// This is no longer necessary for correctness (because I changed
	// FileTransferItem::operator < to group rather than sort), but it's
	// still more efficient.  Some of these duplicates will have been
	// generated internally, but not all.  It's more efficient to remove
	// them all here (especially when the duplicate would only have been
	// generated by expanding a directory).  We remove duplicate directory
	// creation entries when we create the extra entries because for those,
	// we want to preserve the earlier one, rather than the later one.
	//
	std::set<std::string> names;
	for( auto iter = filelist.rbegin(); iter != filelist.rend(); ++iter ) {
		auto & item = * iter;

		if( item.isSrcUrl() ) { continue; }
		if( item.isDestUrl() ) { continue; }

		std::string rd_path = item.destDir() + DIR_DELIM_CHAR + condor_basename(item.srcName().c_str());
		if( names.insert(rd_path).second == false ) {
			// This incancation converts a reverse to a forward iterator.
			filelist.erase( (iter + 1).base() );
		}
	}
	// for( auto & i: filelist ) { dprintf( D_ALWAYS, ">>> DoUpload(), file-item after duplicate removal: %s -> %s\n", i.srcName().c_str(), i.destDir().c_str() ); }

	std::stable_sort(filelist.begin(), filelist.end());
	// for( auto & i: filelist ) { dprintf( D_ALWAYS, ">>> DoUpload(), file-item after sorting: %s -> %s\n", i.srcName().c_str(), i.destDir().c_str() ); }
	for (auto &fileitem : filelist)
	{
			// If there's a signed URL to work with, we should use that instead.
		auto iter = s3_url_map.find(fileitem.destUrl());
		if (iter != s3_url_map.end()) {
			fileitem.setDestUrl(iter->second);
		}

		auto &filename = fileitem.srcName();
		auto &dest_dir = fileitem.destDir();

			// Anything the remote side was able to reuse we do not send again.
		if (skip_files.find(filename) != skip_files.end()) {
			dprintf(D_FULLDEBUG, "Skipping file %s as it was reused.\n", filename.c_str());
			continue;
		}

		if( !dest_dir.empty() ) {
			dprintf(D_FULLDEBUG,"DoUpload: sending file %s to %s%c\n", filename.c_str(), dest_dir.c_str(), DIR_DELIM_CHAR);
		}
		else {
			dprintf(D_FULLDEBUG,"DoUpload: sending file %s\n", UrlSafePrint(filename));
		}

		if( fileitem.isSrcUrl() ) {
			if( param_boolean("ENABLE_URL_TRANSFERS", true) ) {
				// looks like a URL
				fullname = filename;
				dprintf(D_FULLDEBUG, "DoUpload: sending %s as URL.\n", UrlSafePrint(filename));
			} else {
				// A URL was requested but the sysadmin has disabled URL transfers; this
				// should have been prevented by matchmaking, so we fail this instead of
				// treating the URL as a filename.
				dprintf(D_ALWAYS, "DoUpload: WARNING - URL transfers were disabled by the sysadmin, "
					"but this transfer requires URL transfers to function; failing");
				return_and_resetpriv( -1 );
			}
		} else if( !fullpath( filename.c_str() ) ){
			// looks like a relative path
			formatstr(fullname,"%s%c%s",Iwd,DIR_DELIM_CHAR,filename.c_str());
		} else {
			// looks like an unix absolute path or a windows path
			fullname = filename;
		}

		MyString dest_filename;
		if ( ExecFile && !simple_init && (file_strcmp(ExecFile,filename.c_str())==0 )) {
			// this file is the job executable
			is_the_executable = true;
			dest_filename = CONDOR_EXEC;
		} else {
			// this file is _not_ the job executable
			is_the_executable = false;

			if( !dest_dir.empty() ) {
				dest_filename.formatstr("%s%c",dest_dir.c_str(),DIR_DELIM_CHAR);
			}

			//
			// If we're sending files from the sandbox to a URL, this code
			// does nothing.  (The remote side ignores the destination
			// filename.)  If we're commanding the sandbox to download a
			// file from a URL, we need to use the basename because we
			// don't know where in the URL the relative path starts (and
			// we don't want to write the URL to a file with the whole
			// URL as its name).
			//
			if( IsUrl( filename.c_str() ) ) {
				// If we signed the URL, we added a bunch of garbage to the
				// query string.  Strip it out to get better base name.
				auto idx = filename.find("?");
				std::string tmp_filename = filename.substr(0, idx);
				dest_filename.formatstr_cat( "%s", condor_basename(tmp_filename.c_str()) );
			} else {
				// Strip any path information; if we wanted to keep it, it
				// would have been set in dest_dir.
				dest_filename.formatstr_cat( "%s", condor_basename(filename.c_str()));
			}

			dprintf(D_FULLDEBUG, "DoUpload: will transfer to filename %s.\n", dest_filename.c_str() );
		}

		// check for read permission on this file, if we are supposed to check.
		// do not check the executable, since it is likely sitting in the SPOOL
		// directory.
		//
		// also, don't check URLs
#ifdef WIN32
		if( !fileitem.isSrcUrl() && perm_obj && !is_the_executable &&
			(perm_obj->read_access(fullname.c_str()) != 1) ) {
			// we do _not_ have permission to read this file!!
			upload_success = false;
			error_desc.formatstr("error reading from %s: permission denied",fullname.c_str());
			do_upload_ack = true;    // tell receiver that we failed
			do_download_ack = true;
			try_again = false; // put job on hold
			hold_code = CONDOR_HOLD_CODE::UploadFileError;
			hold_subcode = EPERM;
			return ExitDoUpload(total_bytes_ptr,numFiles,s,saved_priv,socket_default_crypto,
			                    upload_success,do_upload_ack,do_download_ack,
								try_again,hold_code,hold_subcode,
								error_desc.Value(),__LINE__);
		}
#else
		if (is_the_executable) {} // Done to get rid of the compiler set-but-not-used warnings.
#endif


		// The number 999 means we will still send the filename, and then send a
		// classad immediately following the filename, and the classad will say
		// what action to perform.  this will allow potential changes without
		// breaking the wire protocol and hopefully will be more forward and
		// backward compatible for future updates.
		//

		// default to the socket default
		TransferCommand file_command = TransferCommand::XferFile;
		TransferSubCommand file_subcommand = TransferSubCommand::Unknown;

		// find out if this file is in DontEncryptFiles
		if ( DontEncryptFiles->file_contains_withwildcard(filename.c_str()) ) {
			// turn crypto off for this file (actually done below)
			file_command = TransferCommand::DisableEncryption;
		}

		// now find out if this file is in EncryptFiles.  if it was
		// also in DontEncryptFiles, that doesn't matter, this will
		// override.
		if ( EncryptFiles->file_contains_withwildcard(filename.c_str()) ) {
			// turn crypto on for this file (actually done below)
			file_command = TransferCommand::EnableEncryption;
		}

		// We want to delegate the job's x509 proxy, rather than just
		// copy it.
		if ( X509UserProxy && file_strcmp( filename.c_str(), X509UserProxy ) == 0 &&
			 DelegateX509Credentials ) {

			file_command = TransferCommand::XferX509;
		}

		if ( fileitem.isSrcUrl() ) {
			file_command = TransferCommand::DownloadUrl;
		}

		std::string multifilePluginPath;
		if ( fileitem.isDestUrl() ) {
			dprintf(D_FULLDEBUG, "FILETRANSFER: Using command 999:7 for output URL destination: %s\n",
					UrlSafePrint(fileitem.destUrl()));

			// switch from whatever command we had before to new classad
			// command new classad command 999 and subcommand 7.
			//
			// 7 == invoke plugin to store file
			file_command = TransferCommand::Other;
			file_subcommand = TransferSubCommand::UploadUrl;

			if (multifile_plugins_enabled) {
				std::string pluginPath = DetermineFileTransferPlugin( errstack, fileitem.destUrl().c_str(), fullname.c_str() );
				if ( (plugins_multifile_support.find( pluginPath ) != plugins_multifile_support.end()) && \
				plugins_multifile_support[pluginPath] ) {
					multifilePluginPath = pluginPath;
				}
			}
		}
		if (multifilePluginPath.empty()) {
			dprintf(D_FULLDEBUG, "Will upload output URL using single-file plugin.\n");
		} else {
			dprintf(D_FULLDEBUG, "Will upload output URL using multi-file plugin.\n");
		}

		// Flush out any transfers if we can no longer defer the prior work we had built up.
		// We can't defer if the plugin name changed *or* we hit a transfer that doesn't
		// require a plugin at all.
		long upload_bytes = 0;
		if (!currentUploadPlugin.empty() && (multifilePluginPath != currentUploadPlugin)) {
			dprintf (D_FULLDEBUG, "DoUpload: Executing multifile plugin for multiple transfers.\n");
			TransferPluginResult result = InvokeMultiUploadPlugin(currentUploadPlugin, currentUploadRequests, *s, true, errstack, upload_bytes);
			if (result == TransferPluginResult::Error) {
				error_desc.formatstr_cat(": %s", errstack.getFullText().c_str());
				if (!first_failed_file_transfer_happened) {
					first_failed_file_transfer_happened = true;
					first_failed_upload_success = false;
					first_failed_try_again = false;
					first_failed_hold_code = CONDOR_HOLD_CODE::UploadFileError;
					first_failed_hold_subcode = 1;
					first_failed_error_desc = error_desc;
					first_failed_line_number = __LINE__;
				}
			}
			currentUploadPlugin = "";
			currentUploadRequests = "";
			currentUploadDeferred = 0;
		}

		bool fail_because_mkdir_not_supported = false;
		bool fail_because_symlink_not_supported = false;
		if( fileitem.isDirectory() ) {
			if( fileitem.isSymlink() ) {
				fail_because_symlink_not_supported = true;
				dprintf(D_ALWAYS,"DoUpload: attempting to transfer symlink %s which points to a directory.  This is not supported.\n", filename.c_str());
			}
			else if( PeerUnderstandsMkdir ) {
				file_command = TransferCommand::Mkdir;
			}
			else {
				fail_because_mkdir_not_supported = true;
				dprintf(D_ALWAYS,"DoUpload: attempting to transfer directory %s, but the version of Condor we are talking to is too old to support that!\n",
						filename.c_str());
			}
		}

		dprintf ( D_FULLDEBUG, "FILETRANSFER: outgoing file_command is %i for %s\n",
			static_cast<int>(file_command), UrlSafePrint(filename) );

			// Frustratingly, we cannot skip the header of the first transfer command
			// if we are defering uploads as we may have to acquire a transfer token below.
			// The protocol also requires us to acquire a transfer token AFTER the filename
			// is sent; hence, we cannot simply reorder the logic.
			//
			// Because we send the header now, `InvokeMultiUploadPlugin` does not for the first
			// transfer command.
		bool no_defer_header = multifilePluginPath.empty() || !currentUploadDeferred;
		if (no_defer_header) {
			if( !s->snd_int(static_cast<int>(file_command), false) ) {
				dprintf(D_FULLDEBUG,"DoUpload: exiting at %d\n",__LINE__);
				return_and_resetpriv( -1 );
			}
			if( !s->end_of_message() ) {
				dprintf(D_FULLDEBUG,"DoUpload: exiting at %d\n",__LINE__);
				return_and_resetpriv( -1 );
			}
		}

		// now enable the crypto decision we made; if we are sending a URL down the pipe
		// (potentially embedding an authorization itself), ensure we encrypt.
		if (file_command == TransferCommand::EnableEncryption || (PeerDoesS3Urls && (file_command == TransferCommand::DownloadUrl))) {
			bool cryp_ret = s->set_crypto_mode(true);
			if (!cryp_ret) {
				dprintf(D_ALWAYS,"DoUpload: failed to enable crypto on outgoing file, exiting at %d\n",__LINE__);
				return_and_resetpriv( -1 );
			}

		} else if (file_command == TransferCommand::DisableEncryption) {
			s->set_crypto_mode(false);
		}
		else {
			bool cryp_ret = s->set_crypto_mode(socket_default_crypto);
			if (!cryp_ret) {
				dprintf(D_ALWAYS,"DoUpload: failed to set default crypto on outgoing file, exiting at %d\n",__LINE__);
				return_and_resetpriv( -1 );
			}
		}

		// for command 999, this string must equal the Attribute "Filename" in
		// the classad that follows.  it wouldn't really need to be sent here
		// but is more wire-compatible with older versions if we do.
		//
		// should we send a protocol version string instead?  or some other token
		// like 'CLASSAD'?
		//
		if( no_defer_header && !s->put(dest_filename.c_str()) ) {
			dprintf(D_FULLDEBUG,"DoUpload: exiting at %d\n",__LINE__);
			return_and_resetpriv( -1 );
		}

		if( PeerDoesGoAhead ) {
			if( no_defer_header && !s->end_of_message() ) {
				dprintf(D_FULLDEBUG, "DoUpload: failed on eom before GoAhead; exiting at %d\n",__LINE__);
				return_and_resetpriv( -1 );
			}

			if( !peer_goes_ahead_always ) {
					// Now wait for our peer to tell us it is ok for us to
					// go ahead and send data.
				if( !ReceiveTransferGoAhead(s,fullname.c_str(),false,peer_goes_ahead_always,peer_max_transfer_bytes) ) {
					dprintf(D_FULLDEBUG, "DoUpload: exiting at %d\n",__LINE__);
					return_and_resetpriv( -1 );
				}
			}

			if( !I_go_ahead_always ) {
					// Now tell our peer when it is ok for us to read data
					// from disk for sending.
				if( !ObtainAndSendTransferGoAhead(xfer_queue,false,s,sandbox_size,fullname.c_str(),I_go_ahead_always) ) {
					dprintf(D_FULLDEBUG, "DoUpload: exiting at %d\n",__LINE__);
					return_and_resetpriv( -1 );
				}
			}

			s->encode();
		}
		// Multifile uploads imply we execute multiple commands at once; although we can lie to the other side,
		// maintenance of the state becomes quite complex.  Hence, we defer uploads only when the protocol
		// is completely asynchronous.
		//
		// NOTE: if we ever want to reacquire the token (or acquire an alternate token for non-CEDAR transfers),
		// then this would provide a natural synchronization point.
		bool can_defer_uploads = !PeerDoesGoAhead || (peer_goes_ahead_always && I_go_ahead_always);

		UpdateXferStatus(XFER_STATUS_ACTIVE);

		filesize_t this_file_max_bytes = -1;
		filesize_t effective_max_upload_bytes = MaxUploadBytes;
		bool using_peer_max_transfer_bytes = false;
		if( peer_max_transfer_bytes >= 0 && (peer_max_transfer_bytes < effective_max_upload_bytes || effective_max_upload_bytes < 0) ) {
				// For superior error handling, it is best for the
				// uploading side to know about the downloading side's
				// max transfer byte limit.  This prevents the
				// uploading side from trying to send more than the
				// maximum, which would cause the downloading side to
				// close the connection, which would cause the
				// uploading side to assume there was a communication
				// error rather than an intentional stop.
			effective_max_upload_bytes = peer_max_transfer_bytes;
			using_peer_max_transfer_bytes = true;
			dprintf(D_FULLDEBUG,"DoUpload: changing maximum upload MB from %ld to %ld at request of peer.\n",
					(long int)(effective_max_upload_bytes >= 0 ? effective_max_upload_bytes/1024/1024 : effective_max_upload_bytes),
					(long int)(peer_max_transfer_bytes/1024/1024));
		}
		if( effective_max_upload_bytes < 0 ) {
			this_file_max_bytes = -1; // no limit
		}
		else if( effective_max_upload_bytes >= *total_bytes_ptr ) {
			this_file_max_bytes = effective_max_upload_bytes - *total_bytes_ptr;
		}
		else {
			this_file_max_bytes = 0;
		}

		if ( file_command == TransferCommand::Other) {
			// new-style, send classad

			ClassAd file_info;
			file_info.Assign("ProtocolVersion", 1);
			file_info.Assign("Command", static_cast<int>(file_command));
			file_info.Assign("SubCommand", static_cast<int>(file_subcommand));

			// only one subcommand at the moment: 7
			//
			// 7 is "Report to shadow the final status of invoking a transfer
			// hook to move the output file"

			if(file_subcommand == TransferSubCommand::UploadUrl) {
				// make the URL out of Attr OutputDestination and filename
				std::string source_filename;
				source_filename = Iwd;
				source_filename += DIR_DELIM_CHAR;
				source_filename += filename;

				const std::string &local_output_url = fileitem.destUrl();

				// Potentially execute the multifile plugin.  Note all the error handling
				// occurs outside this gigantic if block - we must carefully set `rc` for it
				// to work correctly.
				if (!multifilePluginPath.empty()) {
					currentUploadPlugin = multifilePluginPath;

					classad::ClassAdUnParser unparser;
					ClassAd xfer_ad;
					xfer_ad.InsertAttr( "Url", local_output_url );
					xfer_ad.InsertAttr( "LocalFileName", fullname );
					std::string xfer_str;
					unparser.Unparse( xfer_str, &xfer_ad );

					currentUploadRequests += xfer_str;
					currentUploadDeferred ++;

					// If we cannot defer uploads, we must execute the plugin now -- with one file.
					if (!can_defer_uploads) {
						dprintf (D_FULLDEBUG, "DoUpload: Executing multifile plugin for multiple transfers.\n");
						long upload_bytes = 0;
						TransferPluginResult result = InvokeMultiUploadPlugin(currentUploadPlugin, currentUploadRequests, *s, false, errstack, upload_bytes);
						if (result == TransferPluginResult::Error) {
							return_and_resetpriv( -1 );
						}
						currentUploadPlugin = "";
						currentUploadRequests = "";
						currentUploadDeferred = 0;
						rc = (result == TransferPluginResult::Success) ? 0 : -1;
					} else {
						rc = 0;
					}
				} else {
					// actually invoke the plugin.  this could block indefinitely.
					ClassAd pluginStatsAd;
					dprintf (D_FULLDEBUG, "DoUpload: calling IFTP(fn,U): fn\"%s\", U\"%s\"\n", UrlSafePrint(source_filename), UrlSafePrint(local_output_url));
					dprintf (D_FULLDEBUG, "LocalProxyName: %s\n", LocalProxyName.c_str());
					TransferPluginResult result = InvokeFileTransferPlugin(errstack, source_filename.c_str(), local_output_url.c_str(), &pluginStatsAd, LocalProxyName.c_str());
					dprintf (D_FULLDEBUG, "DoUpload: IFTP(fn,U): fn\"%s\", U\"%s\" returns %i\n", UrlSafePrint(source_filename), UrlSafePrint(local_output_url), rc);

					// report the results:
					file_info.Assign("Filename", source_filename);
					file_info.Assign("OutputDestination", local_output_url);

					// will either be 0 (success) or -4 (GET_FILE_PLUGIN_FAILED)
					file_info.Assign("Result", rc);

					// If failed, put the ErrStack into the classad
					if (result != TransferPluginResult::Success) {
						file_info.Assign("ErrorString", errstack.getFullText());
						plugin_exit_code = static_cast<int>(result);
					}

					// it's all assembled, so send the ad using stream s.
					// don't end the message, it's done below.
					// Always encrypt the URL as it might contain an authorization.
					const classad::References encrypted_attrs{"OutputDestination"};
					if(!putClassAd(s, file_info, 0, NULL, &encrypted_attrs)) {
						dprintf(D_FULLDEBUG,"DoDownload: exiting at %d\n",__LINE__);
						return_and_resetpriv( -1 );
					}

					//
					// This comment used to read 'compute the size of what we sent',
					// but obviously the wire format and the string format of
					// ClassAds are not the same and can't be expected to be the
					// same length.  Since the size will be wrong anyway, simplify
					// future security audits but not printing the private attrs.
					//
					MyString junkbuf;
					sPrintAd(junkbuf, file_info);
					bytes = junkbuf.length();
				}
			} else {
				dprintf( D_ALWAYS, "DoUpload: invalid subcommand %i, skipping %s.",
					static_cast<int>(file_subcommand), UrlSafePrint(filename));
				bytes = 0;
				rc = 0;
			}
		} else if ( file_command == TransferCommand::XferX509 ) {
			if ( (PeerDoesGoAhead || s->end_of_message()) ) {
				time_t expiration_time = GetDesiredDelegatedJobCredentialExpiration(&jobAd);
				rc = s->put_x509_delegation( &bytes, fullname.c_str(), expiration_time, NULL );
				dprintf( D_FULLDEBUG,
				         "DoUpload: put_x509_delegation() returned %d\n",
				         rc );
			} else {
				rc = -1;
			}
		} else if (file_command == TransferCommand::DownloadUrl) {
			// send the URL and that's it for now.
			// TODO: this should probably be a classad
			if(!s->code(fullname)) {
				dprintf( D_FULLDEBUG, "DoUpload: failed to send fullname: %s\n", UrlSafePrint(fullname));
				rc = -1;
			} else {
				dprintf( D_FULLDEBUG, "DoUpload: sent fullname and NO eom: %s\n", UrlSafePrint(fullname));
				rc = 0;
			}

			// on the sending side, we don't know how many bytes the actual
			// file was, since we aren't the ones downloading it.  to find out
			// the length, we'd have to make a connection to some server (via a
			// plugin, for which no API currently exists) and ask it, and i
			// don't want to add that latency.
			//
			// instead we add the length of the URL itself, since that's what
			// we sent.
			bytes = fullname.length();

		} else if( file_command == TransferCommand::Mkdir ) { // mkdir
			// the only data sent is the file_mode.
			bytes = sizeof( fileitem.fileMode() );

			if( !s->put( fileitem.fileMode() ) ) {
				rc = -1;
				dprintf(D_ALWAYS,"DoUpload: failed to send mkdir mode\n");
			}
			else {
				rc = 0;
			}
		} else if( fail_because_mkdir_not_supported || fail_because_symlink_not_supported ) {
			if( TransferFilePermissions ) {
				rc = s->put_file_with_permissions( &bytes, NULL_FILE );
			}
			else {
				rc = s->put_file( &bytes, NULL_FILE );
			}
			if( rc == 0 ) {
				rc = PUT_FILE_OPEN_FAILED;
				errno = EISDIR;
			}
		} else if ( TransferFilePermissions ) {
			rc = s->put_file_with_permissions( &bytes, fullname.c_str(), this_file_max_bytes, &xfer_queue );
		} else {
			rc = s->put_file( &bytes, fullname.c_str(), 0, this_file_max_bytes, &xfer_queue );
		}
		if( rc < 0 ) {
			int the_error = errno;
			upload_success = false;
			error_desc.formatstr("error sending %s",UrlSafePrint(fullname));
			if((rc == PUT_FILE_OPEN_FAILED) || (rc == PUT_FILE_PLUGIN_FAILED) || (rc == PUT_FILE_MAX_BYTES_EXCEEDED)) {
				try_again = false; // put job on hold
				hold_code = CONDOR_HOLD_CODE::UploadFileError;
				hold_subcode = the_error;

				// If plugin_exit_code is greater than 0, that indicates a
				// transfer plugin error. In this case set hold_subcode to the
				// plugin exit code left-shifted by 8, so we can differentiate
				// between plugin failures and regular cedar failures.

				if (plugin_exit_code > 0) {
					hold_subcode = plugin_exit_code << 8;
				}

				if (rc == PUT_FILE_OPEN_FAILED) {
					// In this case, put_file() has transmitted a zero-byte
					// file in place of the failed one. This means there is an
					// ack waiting for us to read back which we do at the end of
					// the while loop.

					error_desc.replaceString("sending","reading from");
					error_desc.formatstr_cat(": (errno %d) %s",the_error,strerror(the_error));
					if( fail_because_mkdir_not_supported ) {
						error_desc.formatstr_cat("; Remote condor version is too old to transfer directories.");
					}
					if( fail_because_symlink_not_supported ) {
						error_desc.formatstr_cat("; Transfer of symlinks to directories is not supported.");
					}
				} else if ( rc == PUT_FILE_MAX_BYTES_EXCEEDED ) {
					StatInfo this_file_stat(fullname.c_str());
					filesize_t this_file_size = this_file_stat.GetFileSize();
					error_desc.formatstr_cat(": max total %s bytes exceeded (max=%ld MB, this file=%ld MB)",
											 using_peer_max_transfer_bytes ? "download" : "upload",
											 (long int)(effective_max_upload_bytes/1024/1024),
											 (long int)(this_file_size/1024/1024));
					hold_code = using_peer_max_transfer_bytes ? CONDOR_HOLD_CODE::MaxTransferOutputSizeExceeded : CONDOR_HOLD_CODE::MaxTransferInputSizeExceeded;
					the_error = 0;
				} else {
					// add on the error string from the errstack used
					error_desc.formatstr_cat(": %s", errstack.getFullText().c_str());
				}

				// We'll continue trying to transfer the rest of the files
				// in question, but we'll record the information we need from
				// the first failure. Notice that this means we won't know
				// the complete set of files which failed to transfer back
				// but have become zero length files on the submit side.
				// We'd need to append those failed files to some kind of an
				// attribute in the job ad representing this failure. That
				// is not currently implemented....

				if (first_failed_file_transfer_happened == false) {
					first_failed_file_transfer_happened = true;
					first_failed_upload_success = false;
					first_failed_try_again = false;
					first_failed_hold_code = hold_code;
					first_failed_hold_subcode = the_error;
					first_failed_error_desc = error_desc;
					first_failed_line_number = __LINE__;
				}
			}
			else {
				// We can't currently tell the different between other
				// put_file() errors that will generate an ack error
				// report, and those that are due to a genuine
				// disconnect between us and the receiver.  Therefore,
				// always try reading the download ack.
				do_download_ack = true;
				// The stream _from_ us to the receiver is in an undefined
				// state.  Some network operation may have failed part
				// way through the transmission, so we cannot expect
				// the other side to be able to read our upload ack.
				do_upload_ack = false;
				try_again = true;

				// for the more interesting reasons why the transfer failed,
				// we can try again and see what happens.
				return ExitDoUpload(total_bytes_ptr,numFiles,s,saved_priv,
								socket_default_crypto,upload_success,
								do_upload_ack,do_download_ack,
			                    try_again,hold_code,hold_subcode,
			                    error_desc.c_str(),__LINE__);
			}
		}

		if( !currentUploadDeferred && !s->end_of_message() ) {
			dprintf(D_FULLDEBUG,"DoUpload: socket communication failure; exiting at line %d\n",__LINE__);
			return_and_resetpriv( -1 );
		}

		*total_bytes_ptr += bytes;
		numFiles++;

		if (!fileitem.isSrcUrl() && !fileitem.isDestUrl()) {
			int num_cedar_files = 0;
			Info.stats.LookupInteger("CedarFilesCount", num_cedar_files);
			num_cedar_files++;
			Info.stats.InsertAttr("CedarFilesCount", num_cedar_files);
		}

			// The spooled files list is used to generate
			// SpooledOutputFiles, which replaces TransferOutputFiles
			// when pulling output from the spool directory.  We don't
			// really know here whether the other side is writing to the
			// spool or not, but we generate the list just in case.
			//
			// If we transfer directories, only include the directory
			// in the spooled files list, not its contents.  Also skip
			// the stdout/stderr files, since those are handled
			// separately when building the list of files to transfer.

		if( dest_filename.FindChar(DIR_DELIM_CHAR) < 0 &&
			dest_filename != condor_basename(JobStdoutFile.c_str()) &&
			dest_filename != condor_basename(JobStderrFile.c_str()) &&
			(file_command != TransferCommand::Other || file_subcommand != TransferSubCommand::UploadUrl) )
		{
			Info.addSpooledFile( dest_filename.c_str() );
		}
	}
	// Release transfer queue slot after file has been put but before the
	// final transfer statistics are done.  The remote side (typically, the starter),
	// currently does multifile transfer plugins during this time and we do not want
	// to keep the queue slot held when this transfer plugin is invoked.
	xfer_queue.ReleaseTransferQueueSlot();

	// Clear out the multi-upload queue; we must do the error handling locally if it fails.
	long upload_bytes = 0;
	if (!currentUploadRequests.empty()) {
		TransferPluginResult result = InvokeMultiUploadPlugin(currentUploadPlugin, currentUploadRequests, *s, true, errstack, upload_bytes);
		if (result != TransferPluginResult::Success) {
			error_desc.formatstr_cat(": %s", errstack.getFullText().c_str());
			if (!first_failed_file_transfer_happened) {
				first_failed_file_transfer_happened = true;
				first_failed_upload_success = false;
				first_failed_try_again = false;
				first_failed_hold_code = CONDOR_HOLD_CODE::UploadFileError;
				first_failed_hold_subcode = static_cast<int>(result) << 8;
				first_failed_error_desc = error_desc;
				first_failed_line_number = __LINE__;
			}
		}
		*total_bytes_ptr += upload_bytes;
	}

	// If we had an error when parsing the data manifest, it occurred far too early for us to
	// send a reasonable error back to the queue.  Hence, we delay looking at the error object until now.
	if (!m_reuse_info_err.empty()) {
		error_desc.formatstr_cat(": %s", m_reuse_info_err.getFullText().c_str());
		if (!first_failed_file_transfer_happened) {
			first_failed_file_transfer_happened = true;
			first_failed_upload_success = false;
			first_failed_try_again = false;
			first_failed_hold_code = CONDOR_HOLD_CODE::UploadFileError;
			first_failed_hold_subcode = 2;
			first_failed_error_desc = error_desc;
			first_failed_line_number = __LINE__;
		}
	}

	do_download_ack = true;
	do_upload_ack = true;

	if (first_failed_file_transfer_happened == true) {
		return ExitDoUpload(total_bytes_ptr,numFiles,s,saved_priv,socket_default_crypto,
			first_failed_upload_success,do_upload_ack,do_download_ack,
			first_failed_try_again,first_failed_hold_code,
			first_failed_hold_subcode,first_failed_error_desc.c_str(),
			first_failed_line_number);
	}

	uploadEndTime = condor_gettimestamp_double();

	upload_success = true;
	return ExitDoUpload(total_bytes_ptr,numFiles,s,saved_priv,socket_default_crypto,
	                    upload_success,do_upload_ack,do_download_ack,
	                    try_again,hold_code,hold_subcode,NULL,__LINE__);
}

void
FileTransfer::setTransferQueueContactInfo(char const *contact) {
	m_xfer_queue_contact_info = TransferQueueContactInfo(contact);
}

bool
FileTransfer::ObtainAndSendTransferGoAhead(DCTransferQueue &xfer_queue,bool downloading,Stream *s,filesize_t sandbox_size,char const *full_fname,bool &go_ahead_always)
{
	bool result;
	bool try_again = true;
	int hold_code = 0;
	int hold_subcode = 0;
	std::string error_desc;

	result = DoObtainAndSendTransferGoAhead(xfer_queue,downloading,s,sandbox_size,full_fname,go_ahead_always,try_again,hold_code,hold_subcode,error_desc);

	if( !result ) {
		SaveTransferInfo(false,try_again,hold_code,hold_subcode,error_desc.c_str());
		if( error_desc.length() ) {
			dprintf(D_ALWAYS,"%s\n",error_desc.c_str());
		}
	}
	return result;
}

std::string
FileTransfer::GetTransferQueueUser()
{
	std::string user;
	ClassAd *job = GetJobAd();
	if( job ) {
		std::string user_expr;
		if( param(user_expr,"TRANSFER_QUEUE_USER_EXPR","strcat(\"Owner_\",Owner)") ) {
			ExprTree *user_tree = NULL;
			if( ParseClassAdRvalExpr( user_expr.c_str(), user_tree ) == 0 && user_tree ) {
				classad::Value val;
				const char *str = NULL;
				if ( EvalExprTree(user_tree,job,NULL,val) && val.IsStringValue(str) )
				{
					user = str;
				}
				delete user_tree;
			}
		}
	}
	return user;
}

bool
FileTransfer::DoObtainAndSendTransferGoAhead(DCTransferQueue &xfer_queue,bool downloading,Stream *s,filesize_t sandbox_size,char const *full_fname,bool &go_ahead_always,bool &try_again,int &hold_code,int &hold_subcode,std::string &error_desc)
{
	ClassAd msg;
	int go_ahead = GO_AHEAD_UNDEFINED;
	int alive_interval = 0;
	time_t last_alive = time(NULL);
		//extra time to reserve for sending msg to our file xfer peer
	const int alive_slop = 20;
	int min_timeout = 300;

	std::string queue_user = GetTransferQueueUser();

	s->decode();
	if( !s->get(alive_interval) || !s->end_of_message() ) {
		formatstr(error_desc, "ObtainAndSendTransferGoAhead: failed on alive_interval before GoAhead");
		return false;
	}

	if( Sock::get_timeout_multiplier() > 0 ) {
		min_timeout *= Sock::get_timeout_multiplier();
	}

	int timeout = alive_interval;
	if( timeout < min_timeout ) {
		timeout = min_timeout;

			// tell peer the new timeout
		msg.Assign(ATTR_TIMEOUT,timeout);
			// GO_AHEAD_UNDEFINED just means that our peer should keep waiting
		msg.Assign(ATTR_RESULT,go_ahead);

		s->encode();
		if( !putClassAd(s, msg) || !s->end_of_message() ) {
			formatstr(error_desc, "Failed to send GoAhead new timeout message.");
		}
	}
	ASSERT( timeout > alive_slop );
	timeout -= alive_slop;

	if( !xfer_queue.RequestTransferQueueSlot(downloading,sandbox_size,full_fname,m_jobid.c_str(),queue_user.c_str(),timeout,error_desc) )
	{
		go_ahead = GO_AHEAD_FAILED;
	}

	bool first_poll = true;
	while(1) {
		if( go_ahead == GO_AHEAD_UNDEFINED ) {
			timeout = alive_interval - (time(NULL) - last_alive) - alive_slop;
			if( timeout < min_timeout ) timeout = min_timeout;
			if( first_poll ) {
					// Use a short timeout on the first time, so we quickly report
					// that the transfer is queued, if it is.
				timeout = 5;
			}
			bool pending = true;
			if( xfer_queue.PollForTransferQueueSlot(timeout,pending,error_desc) )
			{
				// In the current version of HTCondor, the file transfer
				// queue slot lasts as long as the TCP connection does.
				// Hence, there is no need to keep checking for GoAhead
				// for each file; just let 'em rip.
				go_ahead = GO_AHEAD_ALWAYS;
			}
			else if( !pending ) {
				go_ahead = GO_AHEAD_FAILED;
			}
		}

		char const *ip = s->peer_ip_str();
		char const *go_ahead_desc = "";
		if( go_ahead < 0 ) go_ahead_desc = "NO ";
		if( go_ahead == GO_AHEAD_UNDEFINED ) go_ahead_desc = "PENDING ";

		dprintf( go_ahead < 0 ? D_ALWAYS : D_FULLDEBUG,
				 "Sending %sGoAhead for %s to %s %s%s.\n",
				 go_ahead_desc,
				 ip ? ip : "(null)",
				 downloading ? "send" : "receive",
				 UrlSafePrint(full_fname),
				 (go_ahead == GO_AHEAD_ALWAYS) ? " and all further files":"");

		s->encode();
		msg.Assign(ATTR_RESULT,go_ahead); // go ahead
		if( downloading ) {
			msg.Assign(ATTR_MAX_TRANSFER_BYTES,MaxDownloadBytes);
		}
		if( go_ahead < 0 ) {
				// tell our peer what exactly went wrong
			msg.Assign(ATTR_TRY_AGAIN,try_again);
			msg.Assign(ATTR_HOLD_REASON_CODE,hold_code);
			msg.Assign(ATTR_HOLD_REASON_SUBCODE,hold_subcode);
			if( error_desc.length() ) {
				msg.Assign(ATTR_HOLD_REASON,error_desc.c_str());
			}
		}
		if( !putClassAd(s, msg) || !s->end_of_message() ) {
			formatstr(error_desc, "Failed to send GoAhead message.");
			try_again = true;
			return false;
		}
		last_alive = time(NULL);

		if( go_ahead != GO_AHEAD_UNDEFINED ) {
			break;
		}

		UpdateXferStatus(XFER_STATUS_QUEUED);
	}

	if( go_ahead == GO_AHEAD_ALWAYS ) {
		go_ahead_always = true;
	}

	return go_ahead > 0;
}

bool
FileTransfer::ReceiveTransferGoAhead(
	Stream *s,
	char const *fname,
	bool downloading,
	bool &go_ahead_always,
	filesize_t &peer_max_transfer_bytes)
{
	bool try_again = true;
	int hold_code = 0;
	int hold_subcode = 0;
	MyString error_desc;
	bool result;
	int alive_interval;
	int old_timeout;
	const int slop_time = 20; // extra time to wait when alive_interval expires
	const int min_alive_interval = 300;

	// How frequently peer should tell us that it is still alive while
	// we are waiting for GoAhead.  Note that the peer may respond
	// with its own specification of timeout if it does not agree with
	// ours.  This is an important issue, because our peer may need to
	// talk to some other service (i.e. the schedd) before getting
	// back to us.

	alive_interval = clientSockTimeout;
	if( alive_interval < min_alive_interval ) {
		alive_interval = min_alive_interval;
	}
	old_timeout = s->timeout(alive_interval + slop_time);

	result = DoReceiveTransferGoAhead(s,fname,downloading,go_ahead_always,peer_max_transfer_bytes,try_again,hold_code,hold_subcode,error_desc,alive_interval);

	s->timeout( old_timeout );

	if( !result ) {
		SaveTransferInfo(false,try_again,hold_code,hold_subcode,error_desc.c_str());
		if( error_desc.length() ) {
			dprintf(D_ALWAYS,"%s\n",error_desc.c_str());
		}
	}

	return result;
}

bool
FileTransfer::DoReceiveTransferGoAhead(
	Stream *s,
	char const *fname,
	bool downloading,
	bool &go_ahead_always,
	filesize_t &peer_max_transfer_bytes,
	bool &try_again,
	int &hold_code,
	int &hold_subcode,
	MyString &error_desc,
	int alive_interval)
{
	int go_ahead = GO_AHEAD_UNDEFINED;

	s->encode();

	if( !s->put(alive_interval) || !s->end_of_message() ) {
		error_desc.formatstr("DoReceiveTransferGoAhead: failed to send alive_interval");
		return false;
	}

	s->decode();

	while(1) {
		ClassAd msg;
		if( !getClassAd(s, msg) || !s->end_of_message() ) {
			char const *ip = s->peer_ip_str();
			error_desc.formatstr("Failed to receive GoAhead message from %s.",
							   ip ? ip : "(null)");

			return false;
		}

		go_ahead = GO_AHEAD_UNDEFINED;
		if(!msg.LookupInteger(ATTR_RESULT,go_ahead)) {
			MyString msg_str;
			sPrintAd(msg_str, msg);
			error_desc.formatstr("GoAhead message missing attribute: %s.  "
							   "Full classad: [\n%s]",
							   ATTR_RESULT,msg_str.c_str());
			try_again = false;
			hold_code = CONDOR_HOLD_CODE::InvalidTransferGoAhead;
			hold_subcode = 1;
			return false;
		}

		filesize_t mtb = peer_max_transfer_bytes;
		if( msg.LookupInteger(ATTR_MAX_TRANSFER_BYTES,mtb) ) {
			peer_max_transfer_bytes = mtb;
		}

		if( go_ahead == GO_AHEAD_UNDEFINED ) {
				// This is just an "alive" message from our peer.
				// Keep looping.

			int new_timeout = -1;
			if( msg.LookupInteger(ATTR_TIMEOUT,new_timeout) &&
				new_timeout != -1)
			{
				// our peer wants a different timeout
				s->timeout(new_timeout);
				dprintf(D_FULLDEBUG,"Peer specified different timeout "
				        "for GoAhead protocol: %d (for %s)\n",
						new_timeout, UrlSafePrint(fname));
			}

			dprintf(D_FULLDEBUG,"Still waiting for GoAhead for %s.\n",fname);
			UpdateXferStatus(XFER_STATUS_QUEUED);
			continue;
		}

		if(!msg.LookupBool(ATTR_TRY_AGAIN,try_again)) {
			try_again = true;
		}

		if(!msg.LookupInteger(ATTR_HOLD_REASON_CODE,hold_code)) {
			hold_code = 0;
		}
		if(!msg.LookupInteger(ATTR_HOLD_REASON_SUBCODE,hold_subcode)) {
			hold_subcode = 0;
		}
		char *hold_reason_buf = NULL;
		if(msg.LookupString(ATTR_HOLD_REASON,&hold_reason_buf)) {
			error_desc = hold_reason_buf;
			free(hold_reason_buf);
		}

		break;
	}

	if( go_ahead <= 0 ) {
		return false;
	}

	if( go_ahead == GO_AHEAD_ALWAYS ) {
		go_ahead_always = true;
	}

	dprintf(D_FULLDEBUG,"Received GoAhead from peer to %s %s%s.\n",
			downloading ? "receive" : "send",
			UrlSafePrint(fname),
			go_ahead_always ? " and all further files" : "");

	return true;
}

int
FileTransfer::ExitDoUpload(const filesize_t *total_bytes_ptr, int numFiles, ReliSock *s, priv_state saved_priv, bool socket_default_crypto, bool upload_success, bool do_upload_ack, bool do_download_ack, bool try_again, int hold_code, int hold_subcode, char const *upload_error_desc,int DoUpload_exit_line)
{
	int rc = upload_success ? 0 : -1;
	bool download_success = false;
	MyString error_buf;
	MyString download_error_buf;
	char const *error_desc = NULL;

	dprintf(D_FULLDEBUG,"DoUpload: exiting at %d\n",DoUpload_exit_line);

	if( saved_priv != PRIV_UNKNOWN ) {
		_set_priv(saved_priv,__FILE__,DoUpload_exit_line,1);
	}

	bytesSent += *total_bytes_ptr;

	if(do_upload_ack) {
		// peer is still expecting us to send a file command
		if(!PeerDoesTransferAck && !upload_success) {
			// We have no way to tell the other side that something has
			// gone wrong other than slamming the connection without
			// sending the final file command 0.  Therefore, send nothing.
		}
		else {
			// no more files to send
			s->snd_int(static_cast<int>(TransferCommand::Finished), TRUE);

			// go back to the state we were in before file transfer
			s->set_crypto_mode(socket_default_crypto);

			MyString error_desc_to_send;
			if(!upload_success) {
				error_desc_to_send.formatstr("%s at %s failed to send file(s) to %s",
										   get_mySubSystem()->getName(),
										   s->my_ip_str(),
										   s->get_sinful_peer());
				if(upload_error_desc) {
					error_desc_to_send.formatstr_cat(": %s",upload_error_desc);
				}
			}
			SendTransferAck(s,upload_success,try_again,hold_code,hold_subcode,
			                error_desc_to_send.c_str());
		}
	} else {
		// go back to the state we were in before file transfer
		s->set_crypto_mode(socket_default_crypto);
	}

	// Now find out whether there was an error on the receiver's
	// (i.e. downloader's) end, such as failure to write data to disk.
	// If we have already failed to communicate with the receiver
	// for reasons that are likely to be transient network issues
	// (e.g. timeout writing), then ideally do_download_ack would be false,
	// and we will skip this step.
	if(do_download_ack) {
		GetTransferAck(s,download_success,try_again,hold_code,hold_subcode,
		               download_error_buf);
		if(!download_success) {
			rc = -1;
		}
	}

	if(rc != 0) {
		char const *receiver_ip_str = s->get_sinful_peer();
		if(!receiver_ip_str) {
			receiver_ip_str = "disconnected socket";
		}

		error_buf.formatstr("%s at %s failed to send file(s) to %s",
						  get_mySubSystem()->getName(),
						  s->my_ip_str(),receiver_ip_str);
		if(upload_error_desc) {
			error_buf.formatstr_cat(": %s",upload_error_desc);
		}

		if(!download_error_buf.empty()) {
			error_buf.formatstr_cat("; %s",download_error_buf.c_str());
		}

		error_desc = error_buf.c_str();
		if(!error_desc) {
			error_desc = "";
		}

		if(try_again) {
			dprintf(D_ALWAYS,"DoUpload: %s\n",error_desc);
		}
		else {
			dprintf(D_ALWAYS,"DoUpload: (Condor error code %d, subcode %d) %s\n",hold_code,hold_subcode,error_desc);
		}
	}

	// Record error information so it can be copied back through
	// the transfer status pipe and/or observed by the caller
	// of Upload().
	Info.success = rc == 0;
	Info.try_again = try_again;
	Info.hold_code = hold_code;
	Info.hold_subcode = hold_subcode;
	Info.error_desc = error_desc;

		// Log some tcp statistics about this transfer
	if (*total_bytes_ptr > 0) {
		int cluster = -1;
		int proc = -1;
		jobAd.LookupInteger(ATTR_CLUSTER_ID, cluster);
		jobAd.LookupInteger(ATTR_PROC_ID, proc);

		char *stats = s->get_statistics();
		std::string full_stats;
		formatstr(full_stats, "File Transfer Upload: JobId: %d.%d files: %d bytes: %lld seconds: %.2f dest: %s %s\n",
			cluster, proc, numFiles, (long long)*total_bytes_ptr, (uploadEndTime - uploadStartTime), s->peer_ip_str(), (stats ? stats : ""));
		Info.tcp_stats = full_stats.c_str();
		dprintf(D_STATS, "%s", full_stats.c_str());
	}

	return rc;
}

void
FileTransfer::stopServer()
{
	abortActiveTransfer();
	if (TransKey) {
		// remove our key from the hash table
		if ( TranskeyTable ) {
			MyString key(TransKey);
			TranskeyTable->remove(key);
			if ( TranskeyTable->getNumElements() == 0 ) {
				// if hash table is empty, delete table as well
				delete TranskeyTable;
				TranskeyTable = NULL;
			}
		}
		// and free the key as well
		free(TransKey);
		TransKey = NULL;
	}
}

void
FileTransfer::abortActiveTransfer()
{
	if( ActiveTransferTid != -1 ) {
		ASSERT( daemonCore );
		dprintf(D_ALWAYS,"FileTransfer: killing active transfer %d\n",ActiveTransferTid);
		daemonCore->Kill_Thread(ActiveTransferTid);
		TransThreadTable->remove(ActiveTransferTid);
		ActiveTransferTid = -1;
	}
}

int
FileTransfer::Suspend() const
{
	int result = TRUE;	// return TRUE if there currently is no thread

	if (ActiveTransferTid != -1 ) {
		ASSERT( daemonCore );
		result = daemonCore->Suspend_Thread(ActiveTransferTid);
	}

	return result;
}

int
FileTransfer::Continue() const
{
	int result = TRUE;	// return TRUE if there currently is no thread

	if (ActiveTransferTid != -1 ) {
		ASSERT( daemonCore );
		result = daemonCore->Continue_Thread(ActiveTransferTid);
	}

	return result;
}


bool
FileTransfer::addOutputFile( const char* filename )
{
	if( ! OutputFiles ) {
		OutputFiles = new StringList;
		ASSERT(OutputFiles != NULL);
	}
	else if( OutputFiles->file_contains(filename) ) {
		return true;
	}
	OutputFiles->append( filename );
	return true;
}

bool
FileTransfer::addFileToExceptionList( const char* filename )
{
	if ( !ExceptionFiles ) {
		ExceptionFiles = new StringList;
		ASSERT ( NULL != ExceptionFiles );
	} else if ( ExceptionFiles->file_contains ( filename ) ) {
		return true;
	}
	ExceptionFiles->append ( filename );
	return true;
}

bool
FileTransfer::changeServer(const char* transkey, const char* transsock)
{

	if ( transkey ) {
		if (TransKey) {
			free(TransKey);
		}
		TransKey = strdup(transkey);
	}

	if ( transsock ) {
		if (TransSock) {
			free(TransSock);
		}
		TransSock = strdup(transsock);
	}

	return true;
}

int
FileTransfer::setClientSocketTimeout(int timeout)
{
	int old_val = clientSockTimeout;
	clientSockTimeout = timeout;
	return old_val;
}

/* This function must be called by both peers */
void
FileTransfer::setPeerVersion( const char *peer_version )
{
	CondorVersionInfo vi( peer_version );

	setPeerVersion( vi );
}

/* This function must be called by both peers */
void
FileTransfer::setPeerVersion( const CondorVersionInfo &peer_version )
{
	if ( peer_version.built_since_version(6,7,7) ) {
		TransferFilePermissions = true;
	} else {
		TransferFilePermissions = false;
	}
		// The sender tells the receiver whether they're delegating or
		// copying credential files, so it's ok for them to have different
		// values for DelegateX509Credentials.
	if ( peer_version.built_since_version(6,7,19) &&
		 param_boolean( "DELEGATE_JOB_GSI_CREDENTIALS", true ) ) {
		DelegateX509Credentials = true;
	} else {
		DelegateX509Credentials = false;
	}
	if ( peer_version.built_since_version(6,7,20) ) {
		PeerDoesTransferAck = true;
	}
	else {
		PeerDoesTransferAck = false;
		dprintf(D_FULLDEBUG,
			"FileTransfer: peer (version %d.%d.%d) does not support "
			"transfer ack.  Will use older (unreliable) protocol.\n",
			peer_version.getMajorVer(),
			peer_version.getMinorVer(),
			peer_version.getSubMinorVer());
	}
	if( peer_version.built_since_version(6,9,5) ) {
		PeerDoesGoAhead = true;
	}
	else {
		PeerDoesGoAhead = false;
	}

	if( peer_version.built_since_version(7,5,4) ) {
		PeerUnderstandsMkdir = true;
	}
	else {
		PeerUnderstandsMkdir = false;
	}

	if ( peer_version.built_since_version(7,6,0) ) {
		TransferUserLog = false;
	} else {
		TransferUserLog = true;
	}

	if( peer_version.built_since_version(8,1,0) ) {
		PeerDoesXferInfo = true;
	}
	else {
		PeerDoesXferInfo = false;
	}

	PeerDoesReuseInfo = peer_version.built_since_version(8,9,4);
	PeerDoesS3Urls = peer_version.built_since_version(8,9,4);
}


// will take a filename and look it up in our internal catalog.  returns
// true if found and false if not.  also updates the parameters mod_time
// and filesize if they are not null.
bool FileTransfer::LookupInFileCatalog(const char *fname, time_t *mod_time, filesize_t *filesize) {
	CatalogEntry *entry = 0;
	MyString fn = fname;
	if (last_download_catalog->lookup(fn, entry) == 0) {
		// hashtable return code zero means found (!?!)

		// update if passed in
		if (mod_time) {
			*mod_time = entry->modification_time;
		}

		// update if passed in
		if (filesize) {
			*filesize = entry->filesize;
		}

		// we return true, as in 'yes, we found it'
		return true;
	} else {
		// not found
		return false;
	}
}


// normally, we want to build our catalog (last_download_catalog) on the Iwd
// that we already have.  but to support all modes of operation, we can also
// accept a different directory, and a different catalog to put them into.
//
// we take a pointer to this catalog pointer so we can correctly delete and
// recreate it with new. (i prefer this over pass by reference because it is
// explicit from the call site.)  by default, we simply set this pointer to
// our own *last_download_catalog.
//
// also, if spool_time is non-zero, set all modification times to that time.
// this is necessary for now, until we store a persistent copy of the catalog
// somewhere (job ad, or preferably in a file in the spool dir itself).
bool FileTransfer::BuildFileCatalog(time_t spool_time, const char* iwd, FileCatalogHashTable **catalog) {

	if (!iwd) {
		// by default, use the one in this intantiation
		iwd = Iwd;
	}

	if (!catalog) {
		// by default, use the one in this intantiation
		catalog = &last_download_catalog;
	}

	if (*catalog) {
		// iterate through catalog and free memory of CatalogEntry s.
		CatalogEntry *entry_pointer;

		(*catalog)->startIterations();
		while((*catalog)->iterate(entry_pointer)) {
			delete entry_pointer;
		}
		delete (*catalog);
	}

	// If we're going to stick a prime number in here, then let's make it
	// big enough that the chains are decent sized. Suppose you might
	// have 50,000 files. In the case for 997 buckets and even distribution,
	// the chains would be ~50 entries long. Good enough.
	(*catalog) = new FileCatalogHashTable(hashFunction);

	/* If we've decided not to use a file catalog, then leave it empty. */
	if (m_use_file_catalog == false) {
		/* just leave the catalog empty. */
		return true;
	}

	// now, iterate the directory and put the relavant info into the catalog.
	// this currently excludes directories, and only stores the modification
	// time and filesize.  if you were to add hashes, signatures, etc., that
	// would go here.
	//
	// also note this information is not sufficient to notice a byte changing
	// in a file and the file being backdated, since neither modification time
	// nor filesize change in that case.
	//
	// furthermore, if spool_time was specified, we set filesize to -1 as a
	// flag for special behavior in FindChangedFiles and set all file
	// modification times to spool_time.  this essentially builds a catalog
	// that mimics old behavior.
	//
	// make sure this iteration is done as the actual owner of the directory,
	// as it may not be world-readable.
	// desired_priv_state indicates which priv state that is.
	Directory file_iterator(iwd, desired_priv_state);
	const char * f = NULL;
	while( (f = file_iterator.Next()) ) {
		if (!file_iterator.IsDirectory()) {
			CatalogEntry *tmpentry = 0;
			tmpentry = new CatalogEntry;
			if (spool_time) {
				// -1 for filesize is a special flag for old behavior.
				// when checking a file to see if it is new, if the filesize
				// is -1 then the file date must be newer (not just different)
				// than the stored modification date. (see FindChangedFiles)
				tmpentry->modification_time = spool_time;
				tmpentry->filesize = -1;
			} else {
				tmpentry->modification_time = file_iterator.GetModifyTime();
				tmpentry->filesize = file_iterator.GetFileSize();
			}
			MyString fn = f;
			(*catalog)->insert(fn, tmpentry);
		}
	}

	// always, succeed
	return true;
}

void FileTransfer::setSecuritySession(char const *session_id) {
	free(m_sec_session_id);
	m_sec_session_id = NULL;
	m_sec_session_id = session_id ? strdup(session_id) : NULL;
}

// Determines the third-party plugin needed for a file transfer.
// Looks at both source and destination to determine which one contains a URL,
// then extracts the method (ie. http, ftp) and uses it to lookup plugin.
std::string FileTransfer::DetermineFileTransferPlugin( CondorError &error, const char* source, const char* dest ) {

	char *URL = NULL;
	std::string plugin;

	// First, check the destination to see if it looks like a URL.
	// If not, source must be the URL.
	if( IsUrl( dest ) ) {
		URL = const_cast<char*>(dest);
		dprintf( D_FULLDEBUG, "FILETRANSFER: DFT: using destination to determine "
			"plugin type: %s\n", UrlSafePrint(dest) );
	}
	else {
		URL = const_cast<char*>(source);
		dprintf( D_FULLDEBUG, "FILETRANSFER: DFT: using source to determine "
			"plugin type: %s\n", UrlSafePrint(source) );
	}

	// Find the type of transfer
	auto method = getURLType( URL, true );

	// we now (as of 8.9.8) defer building the table until we actually
	// need it.  if the job had custom plugins the table is already built.
	// but if not we need to build it now.
	if ( !plugin_table ) {
		// this function always succeeds (sigh) but we can capture the errors
		dprintf(D_VERBOSE, "FILETRANSFER: Building full plugin table to look for %s.\n", method.c_str());
		if(-1 == InitializeSystemPlugins(error)) {
			return "";
		}
	}

	// Hashtable returns zero if found.
	if ( plugin_table->lookup( method, plugin ) ) {
		// no plugin for this type!!!
		error.pushf( "FILETRANSFER", 1, "FILETRANSFER: plugin for type %s not found!", method.c_str() );
		dprintf ( D_FULLDEBUG, "FILETRANSFER: plugin for type %s not found!\n", method.c_str() );
		return "";
	}

	return plugin;
}


TransferPluginResult
FileTransfer::InvokeFileTransferPlugin(CondorError &e, const char* source, const char* dest, ClassAd* plugin_stats, const char* proxy_filename) {

	// detect which plugin to invoke
	const char *URL = NULL;

	// first, check the dest to see if it looks like a URL.  if not, source must
	// be the URL.
	if(IsUrl(dest)) {
		URL = dest;
		dprintf(D_FULLDEBUG, "FILETRANSFER: IFT: using destination to determine plugin type: %s\n", UrlSafePrint(dest));
	} else {
		URL = source;
		dprintf(D_FULLDEBUG, "FILETRANSFER: IFT: using source to determine plugin type: %s\n", UrlSafePrint(source));
	}

	// find the type of transfer
	const char* colon = strchr(URL, ':');

	if (!colon) {
		// in theory, this should never happen -- then sending side should only
		// send URLS after having checked this.  however, trust but verify.
		e.pushf("FILETRANSFER", 1, "Specified URL does not contain a ':' (%s)", URL);
		return TransferPluginResult::Error;
	}

	// Find the type of transfer
	auto method = getURLType( URL, true );

	// we now (as of 8.9.8) defer building the table until we actually
	// need it.  if the job had custom plugins the table is already built.
	// but if not we need to build it now.
	if ( !plugin_table ) {
		// this function always succeeds (sigh) but we can capture the errors
		dprintf(D_VERBOSE, "FILETRANSFER: Building full plugin table to look for %s.\n", method.c_str());
		if(-1 == InitializeSystemPlugins(e)) {
			return TransferPluginResult::Error;
		}
	}

	// look up the method in our hash table
	std::string plugin;

	// hashtable returns zero if found.
	if (plugin_table->lookup(method, plugin)) {
		// no plugin for this type!!!
		e.pushf("FILETRANSFER", 1, "FILETRANSFER: plugin for type %s not found!", method.c_str());
		dprintf (D_FULLDEBUG, "FILETRANSFER: plugin for type %s not found!\n", method.c_str());
		return TransferPluginResult::Error;
	}


/*
	// TODO: check validity of plugin name.  should always be an absolute path
	if (absolute_path_check() ) {
		dprintf(D_ALWAYS, "FILETRANSFER: NOT invoking malformed plugin named \"%s\"\n", plugin.c_str());
		FAIL();
	}
*/

	// prepare environment for the plugin
	Env plugin_env;

	// start with this environment
	plugin_env.Import();

	// Add any credential directory.
	if (!m_cred_dir.empty()) {
		plugin_env.SetEnv( "_CONDOR_CREDS", m_cred_dir.c_str() );
	}

	// add x509UserProxy if it's defined
	if (proxy_filename && *proxy_filename) {
		plugin_env.SetEnv("X509_USER_PROXY",proxy_filename);
		dprintf(D_FULLDEBUG, "FILETRANSFER: setting X509_USER_PROXY env to %s\n", proxy_filename);
	}

	if (!m_job_ad.empty()) {
		plugin_env.SetEnv("_CONDOR_JOB_AD", m_job_ad.c_str());
		dprintf(D_FULLDEBUG, "FILETRANSFER: setting runtime job ad to %s\n", m_job_ad.c_str());
	}
	if (!m_machine_ad.empty()) {
		plugin_env.SetEnv("_CONDOR_MACHINE_AD", m_machine_ad.c_str());
		dprintf(D_FULLDEBUG, "FILETRANSFER: setting runtime machine ad to %s\n", m_machine_ad.c_str());
	}

	// prepare args for the plugin
	ArgList plugin_args;
	plugin_args.AppendArg(plugin);
	plugin_args.AppendArg(source);
	plugin_args.AppendArg(dest);
	dprintf(D_FULLDEBUG, "FileTransfer::InvokeFileTransferPlugin invoking: %s %s %s\n", plugin.c_str(), UrlSafePrint(source), UrlSafePrint(dest));

	// determine if we want to run the plugin with root priv (if available).
	// if so, drop_privs should be false.  the default is to drop privs.
	bool drop_privs = !param_boolean("RUN_FILETRANSFER_PLUGINS_WITH_ROOT", false);

	// Invoke the plugin
	FILE* plugin_pipe = my_popen(plugin_args, "r", FALSE, &plugin_env, drop_privs);

	if (!plugin_pipe) {
		dprintf (D_ALWAYS, "FILETRANSFER: error execing file transfer plugin %s\n", plugin.c_str());
		return TransferPluginResult::Error;
	}

	// Capture stdout from the plugin and dump it to the stats file
	char single_stat[1024];
	while( fgets( single_stat, sizeof( single_stat ), plugin_pipe ) ) {
		if( !plugin_stats->Insert( single_stat ) ) {
			dprintf (D_ALWAYS, "FILETRANSFER: error importing statistic %s\n", single_stat);
		}
	}

	// Close the plugin
	int rc = my_pclose(plugin_pipe);
	int exit_status = WEXITSTATUS(rc);
	TransferPluginResult result = static_cast<TransferPluginResult>(exit_status);
	plugin_stats->InsertAttr("PluginExitCode", exit_status);
	dprintf (D_ALWAYS, "FILETRANSFER: plugin %s returned %i\n", plugin.c_str(), exit_status);

	// there is a unique issue when invoking plugins as root where shared
	// libraries defined as relative to $ORIGIN in the RUNPATH will not
	// be loaded for security reasons.  in this case the dynamic loader
	// exits with 127 before even calling main() in the plugin.
	//
	// if we suspect this is the case, let's print a hint since it's
	// otherwise very difficult to understand what is happening and why
	// this failed.
	if (!drop_privs && exit_status == 127) {
		dprintf (D_ALWAYS, "FILETRANSFER: ERROR!  You are invoking plugins as root because "
			"you have RUN_FILETRANSFER_PLUGINS_WITH_ROOT set to TRUE.  However, some of "
			"the shared libraries in your plugin are likely paths that are relative to "
			"$ORIGIN, and then dynamic library loader refuses to load those for security "
			"reasons.  Run 'ldd' on your plugin and move needed libraries to a system "
			"location controlled by root. Good luck!\n");
	}

	// If the plugin did not return successfully, report the error and return
	if (result != TransferPluginResult::Success) {
		std::string errorMessage;
		std::string transferUrl;
		if (!plugin_stats->LookupString("TransferError", errorMessage)) {
			errorMessage = "File transfer plugin " + plugin +
				" exited unexpectedly without producing an error message ";
		}
		plugin_stats->LookupString("TransferUrl", transferUrl);
		e.pushf("FILETRANSFER", 1, "non-zero exit (%i) from %s. Error: %s (%s)",
			exit_status, plugin.c_str(), errorMessage.c_str(), UrlSafePrint(transferUrl));
		return TransferPluginResult::Error;
	}

	return result;
}

// Similar to FileTransfer::InvokeFileTransferPlugin, modified to transfer
// multiple files in a single plugin invocation.
// Returns 0 on success, error code >= 1 on failure.
TransferPluginResult
FileTransfer::InvokeMultipleFileTransferPlugin( CondorError &e,
			const std::string &plugin_path, const std::string &transfer_files_string,
			const char* proxy_filename, bool do_upload,
			std::vector<std::unique_ptr<ClassAd>> *result_ads ) {
	
	ArgList plugin_args;
	CondorClassAdFileIterator adFileIter;
	FILE* input_file;
	FILE* output_file;
	std::string input_filename;
	std::string output_filename;
	std::string plugin_name;

	// Prepare environment for the plugin
	Env plugin_env;
	plugin_env.Import();

	// Add any credential directory.
	if (!m_cred_dir.empty()) {
		plugin_env.SetEnv( "_CONDOR_CREDS", m_cred_dir.c_str() );
	}

	// Add x509UserProxy if it's defined
	if ( proxy_filename && *proxy_filename ) {
		plugin_env.SetEnv( "X509_USER_PROXY",proxy_filename );
		dprintf( D_FULLDEBUG, "FILETRANSFER: setting X509_USER_PROXY env to %s\n",
				proxy_filename );
	}
	if (!m_job_ad.empty()) {
		plugin_env.SetEnv("_CONDOR_JOB_AD", m_job_ad.c_str());
		dprintf(D_FULLDEBUG, "FILETRANSFER: setting runtime job ad to %s\n", m_job_ad.c_str());
	}
	if (!m_machine_ad.empty()) {
		plugin_env.SetEnv("_CONDOR_MACHINE_AD", m_machine_ad.c_str());
		dprintf(D_FULLDEBUG, "FILETRANSFER: setting runtime machine ad to %s\n", m_machine_ad.c_str());
	}


	// Determine if we want to run the plugin with root priv (if available).
	// If so, drop_privs should be false.  the default is to drop privs.
	bool drop_privs = !param_boolean( "RUN_FILETRANSFER_PLUGINS_WITH_ROOT", false );
	if (plugins_from_job.find(plugin_path) != plugins_from_job.end()) { drop_privs = true; }

	// Lookup the initial working directory
	std::string iwd;
	if ( jobAd.LookupString( ATTR_JOB_IWD, iwd ) != 1) {
		dprintf( D_ALWAYS, "FILETRANSFER InvokeMultipleFileTransferPlugin: "
					"Job Ad did not have an IWD! Aborting.\n" );
		return TransferPluginResult::Error;
	}

	// Create an input file for the plugin.
	// Input file consists of the transfer_files_string data (list of classads)
	// which we'll save to a temporary file in the working directory.
	plugin_name = plugin_path.substr( plugin_path.find_last_of("/\\") + 1 );
	input_filename = iwd + "/." + plugin_name + ".in";
	input_file = safe_fopen_wrapper( input_filename.c_str(), "w" );
	if (input_file == nullptr) {
		dprintf( D_ALWAYS, "FILETRANSFER InvokeMultipleFileTransferPlugin: "
					"Could not open %s for writing, aborting\n", input_filename.c_str());
		return TransferPluginResult::Error;
	}
	fputs( transfer_files_string.c_str(), input_file );
	fclose( input_file );

	// Prepare args for the plugin
	output_filename = iwd + "/." + plugin_name + ".out";
	plugin_args.AppendArg( plugin_path.c_str() );
	plugin_args.AppendArg( "-infile" );
	plugin_args.AppendArg( input_filename.c_str() );
	plugin_args.AppendArg( "-outfile" );
	plugin_args.AppendArg( output_filename.c_str() );
	if (do_upload) {
		plugin_args.AppendArg( "-upload" );
	}

	// Invoke the plugin
	dprintf( D_ALWAYS, "FILETRANSFER: invoking: %s \n", plugin_path.c_str() );
	dprintf( D_FULLDEBUG, "FILETRANSFER: INPUT FILE: %s\n", transfer_files_string.c_str() );
	FILE* plugin_pipe = my_popen( plugin_args, "r", FALSE, &plugin_env, drop_privs );
	if( !plugin_pipe ) {
		dprintf ( D_ALWAYS, "FILETRANSFER: failed to invoke multifile transfer "
			"plugin %s, aborting\n", plugin_path.c_str() );
		return TransferPluginResult::Error;
	}

	// Close the plugin
	int rc = my_pclose( plugin_pipe );
	int exit_status = WEXITSTATUS(rc);
	TransferPluginResult result = static_cast<TransferPluginResult>(exit_status);
	dprintf (D_ALWAYS, "FILETRANSFER: plugin %s returned %i\n", plugin_name.c_str(), exit_status);

	// there is a unique issue when invoking plugins as root where shared
	// libraries defined as relative to $ORIGIN in the RUNPATH will not
	// be loaded for security reasons.  in this case the dynamic loader
	// exits with 127 before even calling main() in the plugin.
	//
	// if we suspect this is the case, let's print a hint since it's
	// otherwise very difficult to understand what is happening and why
	// this failed.
	if ( !drop_privs && exit_status == 127 ) {
		dprintf (D_ALWAYS, "FILETRANSFER: ERROR!  You are invoking plugins as root because "
			"you have RUN_FILETRANSFER_PLUGINS_WITH_ROOT set to TRUE.  However, some of "
			"the shared libraries in your plugin are likely paths that are relative to "
			"$ORIGIN, and then dynamic library loader refuses to load those for security "
			"reasons.  Run 'ldd' on your plugin and move needed libraries to a system "
			"location controlled by root. Good luck!\n");
	}

	// Output stats regardless of success or failure
	output_file = safe_fopen_wrapper( output_filename.c_str(), "r" );
	if ( output_file == NULL ) {
		dprintf( D_ALWAYS, "FILETRANSFER: Unable to open %s output file "
			"%s.\n", plugin_path.c_str(), output_filename.c_str() );
		e.pushf( "FILETRANSFER", 1, "Error: file transfer plugin %s exited with code %i, "
			"unable to open output file %s", plugin_path.c_str(), exit_status, output_filename.c_str() );
		return TransferPluginResult::Error;
	}
	if ( !adFileIter.begin( output_file, false, CondorClassAdFileParseHelper::Parse_new )) {
		dprintf( D_ALWAYS, "FILETRANSFER: Failed to iterate over file transfer output.\n" );
		return TransferPluginResult::Error;
	}
	else {
		// Iterate over the classads in the file, and output each one
		// to our transfer_history log file.
		ClassAd this_file_stats_ad;
		int num_ads = 0;
		while ( adFileIter.next( this_file_stats_ad ) > 0 ) {

			num_ads++;
			this_file_stats_ad.InsertAttr( "PluginExitCode", exit_status );
			RecordFileTransferStats( this_file_stats_ad );

			// If this classad represents a failed transfer, produce an error
			bool transfer_success = false;
			std::string error_message;
			std::string transfer_url;
			this_file_stats_ad.LookupString( "TransferUrl", transfer_url );
			if ( !this_file_stats_ad.LookupBool( "TransferSuccess", transfer_success ) ) {
				error_message = "File transfer plugin " + plugin_path +
					" exited without producing a TransferSuccess result ";
				e.pushf( "FILETRANSFER", 1, "non-zero exit (%i) from %s. Error: %s (%s)",
					exit_status, plugin_path.c_str(), error_message.c_str(), transfer_url.c_str() );
			}
			else if ( !transfer_success ) {
				if (!this_file_stats_ad.LookupString("TransferError", error_message)) {
					error_message = "File transfer plugin " + plugin_path +
						" exited unexpectedly without producing an error message ";
				}
				e.pushf( "FILETRANSFER", 1, "non-zero exit (%i) from %s. Error: %s (%s)",
					exit_status, plugin_path.c_str(), error_message.c_str(), UrlSafePrint(transfer_url) );
			}

			if (result_ads) {
				result_ads->emplace_back(new ClassAd());
				result_ads->back()->CopyFrom(this_file_stats_ad);
			}
		}

		if ( num_ads == 0 ) {
			dprintf( D_ALWAYS, "FILETRANSFER: No valid classads in file transfer output.\n" );
			e.pushf( "FILETRANSFER", 1, "Error: file transfer plugin %s exited with code %i, "
				"no valid classads in output file %s", plugin_path.c_str(), exit_status, output_filename.c_str() );
			return TransferPluginResult::Error;
		}
	}
	fclose(output_file);

	if (result != TransferPluginResult::Success && e.getFullText().empty()) {
		e.pushf("FILETRANSFER", 1, "File transfer plugin %s failed unexpectedly with exit code %i, "
			"did not report a TransferError message.", plugin_path.c_str(), exit_status);
	}

	return result;
}

int FileTransfer::RecordFileTransferStats( ClassAd &stats ) {

	// this log is meant to be kept in the condor LOG directory, so switch to
	// the correct priv state to manipulate files in that dir.
	priv_state saved_priv = set_condor_priv();

	// Read name of statistics file from params
	std::string stats_file_path;
	if (!param( stats_file_path, "FILE_TRANSFER_STATS_LOG" )) {
		return 1;
	}

	// First, check for an existing statistics file.
	struct stat stats_file_buf;
	int rc = stat( stats_file_path.c_str(), &stats_file_buf );
	if( rc == 0 ) {
		// If it already exists and is larger than 5 Mb, copy the contents
		// to a .old file.
		if( stats_file_buf.st_size > 5000000 ) {
			std::string stats_file_old_path = stats_file_path;
			stats_file_old_path += ".old";
			// TODO: Add a lock to prevent two starters from rotating the log
			// at the same time.
			if (rotate_file(stats_file_path.c_str(), stats_file_old_path.c_str()) != 0) {
				dprintf(D_ALWAYS, "FileTransfer failed to rotate %s to %s\n", stats_file_path.c_str(), stats_file_old_path.c_str());
			}
		}
	}

	// Add some new job-related statistics that were not available from
	// the file transfer plugin.
	int cluster_id;
	jobAd.LookupInteger( ATTR_CLUSTER_ID, cluster_id );
	stats.Assign( "JobClusterId", cluster_id );

	int proc_id;
	jobAd.LookupInteger( ATTR_PROC_ID, proc_id );
	stats.Assign( "JobProcId", proc_id );

	std::string owner;
	jobAd.LookupString( ATTR_OWNER, owner );
	stats.Assign( "JobOwner", owner );

	// Output statistics to file
	MyString stats_string;
	MyString stats_output = "***\n";
	sPrintAd( stats_string, stats );
	stats_output += stats_string;

	FILE* stats_file = safe_fopen_wrapper( stats_file_path.c_str(), "a" );
	if( !stats_file ) {
		dprintf( D_ALWAYS, "FILETRANSFER: failed to open statistics file %s with"
			" error %d (%s)\n", stats_file_path.c_str(), errno, strerror(errno) );
	}
	else {
		int stats_file_fd = fileno( stats_file );
		if ( write( stats_file_fd, stats_output.c_str(), stats_output.length() ) == -1 ) {
			dprintf( D_ALWAYS, "FILETRANSFER: failed to write to statistics file %s with"
				" error %d (%s)\n", stats_file_path.c_str(), errno, strerror(errno) );
		}
		fclose( stats_file );
	}

	// back to previous priv state
	set_priv(saved_priv);

	// In addition to the log file, we also want to save stats in our FileTransferInfo object
	std::string protocol;
	if (stats.LookupString("TransferProtocol", protocol)) {
		// Do not record cedar stats here, only plugins
		if (protocol != "cedar") {
			upper_case(protocol);
			std::string attr_count = protocol + "FilesCount";
			std::string attr_size = protocol + "SizeBytes";

			int num_files = 0;
			Info.stats.LookupInteger(attr_count, num_files);
			num_files++;
			Info.stats.InsertAttr(attr_count, num_files);

			int this_size_bytes;
			if (stats.LookupInteger("TransferTotalBytes", this_size_bytes)) {
				int prev_size_bytes;
				if (!Info.stats.LookupInteger(attr_size, prev_size_bytes)) {
					prev_size_bytes = 0;
				}
				Info.stats.InsertAttr(attr_size, prev_size_bytes + this_size_bytes);
			}
		}
	}

	return 0;
}

void FileTransfer::DoPluginConfiguration() {
	// see if they are explicitly disabled
	if (param_boolean("ENABLE_URL_TRANSFERS", true)) {
		I_support_filetransfer_plugins = true;
	} else {
		dprintf(D_FULLDEBUG, "FILETRANSFER: transfer plugins are disabled by config.\n");
		I_support_filetransfer_plugins = false;
	}

	// we should also check to see if multi-file transfers have been
	// explicitly disabled.
	if (param_boolean("ENABLE_MULTIFILE_TRANSFER_PLUGINS", true)) {
		multifile_plugins_enabled = true;
	} else {
		dprintf(D_FULLDEBUG, "FILETRANSFER: multi-file transfers are disabled by config.\n");
		multifile_plugins_enabled = false;
	}
}

std::string FileTransfer::GetSupportedMethods(CondorError &e) {
	std::string method_list;

	DoPluginConfiguration();

	// build plugin table if we haven't done so
	if (!plugin_table) {
		if(-1 == InitializeSystemPlugins(e)) {
			return "";
		}
	}

	// iterate plugin_table if it existssrc
	if (plugin_table) {
		std::string junk;
		std::string method;

		plugin_table->startIterations();
		while(plugin_table->iterate(method, junk)) {
			// add comma if needed
			if (!(method_list.empty())) {
				method_list += ",";
			}
			method_list += method;
		}
		if( I_support_S3 ) {
			// method_list must contain at least "https".
			method_list += ",s3,gs";
		}
	}
	return method_list;
}

int FileTransfer::AddJobPluginsToInputFiles(const ClassAd &job, CondorError &e, StringList &infiles) const {

	if ( ! I_support_filetransfer_plugins ) {
		return 0;
	}

	std::string job_plugins;
	if ( ! job.LookupString(ATTR_TRANSFER_PLUGINS, job_plugins)) {
		return 0;
	}

	StringTokenIterator plugins(job_plugins, 100, ";");
	for (const char * plug = plugins.first(); plug != NULL; plug = plugins.next()) {
		const char * equals = strchr(plug, '=');
		if (equals) {
			// add the plugin to the front of the input files list
			MyString plugin_path(equals + 1);
			plugin_path.trim();
			if (! infiles.file_contains(plugin_path.c_str())) {
				infiles.insert(plugin_path.c_str());
			}
		} else {
			dprintf(D_ALWAYS, "FILETRANSFER: AJP: no '=' in " ATTR_TRANSFER_PLUGINS " definition '%s'\n", plug);
			e.pushf("FILETRANSFER", 1, "AJP: no '=' in " ATTR_TRANSFER_PLUGINS" definition '%s'", plug);
		}
	}

	return 0;
}

int FileTransfer::InitializeJobPlugins(const ClassAd &job, CondorError &e)
{
	if ( ! I_support_filetransfer_plugins ) {
		return 0;
	}

	std::string job_plugins;
	if ( ! job.LookupString(ATTR_TRANSFER_PLUGINS, job_plugins)) {
		return 0;
	}

	// start with the system table
	if (-1 == InitializeSystemPlugins(e)) {
		return -1;
	}

	// process the user plugins
	StringTokenIterator plugins(job_plugins, 100, ";");
	for (const char * plug = plugins.first(); plug != NULL; plug = plugins.next()) {
		const char * equals = strchr(plug, '=');
		if (equals) {
			std::string methods(plug, equals - plug);

			// use the file basename as the plugin name, so that when we invoke it
			// we will invoke the copy in the input sandbox
			std::string plugin_path(equals + 1);
			trim(plugin_path);
			std::string plugin(condor_basename(plugin_path.c_str()));

			InsertPluginMappings(methods, plugin);
			plugins_multifile_support[plugin] = true;
			plugins_from_job[plugin.c_str()] = true;
			multifile_plugins_enabled = true;
		} else {
			dprintf(D_ALWAYS, "FILETRANSFER: IJP: no '=' in " ATTR_TRANSFER_PLUGINS " definition '%s'\n", plug);
			e.pushf("FILETRANSFER", 1, "IJP: no '=' in " ATTR_TRANSFER_PLUGINS " definition '%s'", plug);
		}
	}

	return 0;
}


int FileTransfer::InitializeSystemPlugins(CondorError &e) {

	// don't leak even if Initialize gets called more than once
	if (plugin_table) {
		delete plugin_table;
		plugin_table = NULL;
	}

	// see if this is explicitly disabled
	if (!I_support_filetransfer_plugins) {
		return -1;
	}

	// even if we do not have any plugins, we still need to set up the
	// table so any user plugins can be added.  plugin_table should not
	// be NULL after this function exits.
	char* plugin_list_string = param("FILETRANSFER_PLUGINS");

	// plugin_table is a member variable
	plugin_table = new PluginHashTable(hashFunction);

	StringList plugin_list (plugin_list_string);
	plugin_list.rewind();

	char *p;
	while ((p = plugin_list.next())) {
		// TODO: plugin must be an absolute path (win and unix)
		SetPluginMappings( e, p );
	}

	// If we have an https plug-in, this version of HTCondor also supports S3.
	std::string method, junk;
	plugin_table->startIterations();
	while( plugin_table->iterate( method, junk ) ) {
		if( method == "https" ) {
			I_support_S3 = true;
		}
	}

	free(plugin_list_string);
	return 0;
}


void
FileTransfer::SetPluginMappings( CondorError &e, const char* path )
{
    FILE* fp;
    const char *args[] = { path, "-classad", NULL};
    char buf[1024];

        // first, try to execute the given path with a "-classad"
        // option, and grab the output as a ClassAd
    fp = my_popenv( args, "r", FALSE );

    if( ! fp ) {
        dprintf( D_ALWAYS, "FILETRANSFER: Failed to execute %s, ignoring\n", path );
		e.pushf("FILETRANSFER", 1, "Failed to execute %s, ignoring", path );
        return;
    }
    ClassAd* ad = new ClassAd;
    bool read_something = false;
    while( fgets(buf, 1024, fp) ) {
        read_something = true;
        if( ! ad->Insert(buf) ) {
            dprintf( D_ALWAYS, "FILETRANSFER: Failed to insert \"%s\" into ClassAd, "
                     "ignoring invalid plugin\n", buf );
            delete( ad );
            pclose( fp );
			e.pushf("FILETRANSFER", 1, "Received invalid input '%s', ignoring", buf );
            return;
        }
    }
    my_pclose( fp );
    if( ! read_something ) {
        dprintf( D_ALWAYS,
                 "FILETRANSFER: \"%s -classad\" did not produce any output, ignoring\n",
                 path );
        delete( ad );
		e.pushf("FILETRANSFER", 1, "\"%s -classad\" did not produce any output, ignoring", path );
        return;
    }

	// TODO: verify that plugin type is FileTransfer
	// e.pushf("FILETRANSFER", 1, "\"%s -classad\" is not plugin type FileTransfer, ignoring", path );

	// extract the info we care about
	std::string methods;
	bool this_plugin_supports_multifile = false;
	if ( ad->LookupBool( "MultipleFileSupport", this_plugin_supports_multifile ) ) {
		plugins_multifile_support[path] = this_plugin_supports_multifile;
	}

	// Before adding mappings, make sure that if multifile plugins are disabled,
	// this is not a multifile plugin.
	if ( multifile_plugins_enabled || !this_plugin_supports_multifile ) {
		if (ad->LookupString( "SupportedMethods", methods)) {
			InsertPluginMappings( methods, path );
		}
	}

	delete( ad );
	return;
}


void
FileTransfer::InsertPluginMappings(const std::string& methods, const std::string& p)
{
	StringList method_list(methods.c_str());

	const char* m;

	method_list.rewind();
	while((m = method_list.next())) {
		dprintf(D_FULLDEBUG, "FILETRANSFER: protocol \"%s\" handled by \"%s\"\n", m, p.c_str());
		if ( plugin_table->insert(m, p, true) != 0 ) {
			dprintf(D_FULLDEBUG, "FILETRANSFER: error adding protocol \"%s\" to plugin table, ignoring\n", m);
		}
	}
}

bool
FileTransfer::ExpandFileTransferList( StringList *input_list, FileTransferList &expanded_list, bool preserveRelativePaths )
{
	bool rc = true;

	if( !input_list ) {
		return true;
	}

	// if this exists and is in the list do it first
	if (X509UserProxy && input_list->contains(X509UserProxy)) {
		if( !ExpandFileTransferList( X509UserProxy, "", Iwd, -1, expanded_list, preserveRelativePaths, SpoolSpace ) ) {
			rc = false;
		}
	}

	// then process the rest of the list
	input_list->rewind();
	char const *path;
	while ( (path=input_list->next()) != NULL ) {
		// skip the proxy if it's defined -- we dealt with it above.
		// everything else gets expanded.  this if would short-circuit
		// true if X509UserProxy is not defined, but i made it explicit.
		if(!X509UserProxy || (X509UserProxy && strcmp(path, X509UserProxy) != 0)) {
			if( !ExpandFileTransferList( path, "", Iwd, -1, expanded_list, preserveRelativePaths, SpoolSpace ) ) {
				rc = false;
			}
		}
	}

    // Remove duplicate directory-creation entries.
    std::string dir;
    std::set< std::string > dirs;
    for( size_t i = 0; i < expanded_list.size(); ++i ) {
        FileTransferItem fti = expanded_list[i];
        if( fti.isDirectory() ) {
            dir = fti.destDir();
            if(! dir.empty()) { dir += DIR_DELIM_CHAR; }
            dir += condor_basename( fti.srcName().c_str() );

            if( dirs.find( dir ) != dirs.end() ) {
                expanded_list.erase(expanded_list.begin() + i); --i;
            } else {
                dirs.insert( dir );
            }
        }
    }

	return rc;
}

bool
FileTransfer::ExpandParentDirectories( const char * src_path, const char * iwd, FileTransferList &expanded_list, const char * SpoolSpace ) {
	// dprintf( D_ALWAYS, ">>> ExpandParentDirectories( %s, %s, ...)\n", src_path, iwd );

	// Fill a stack with path components from right to left.
	std::string dir, file;
	std::string path( src_path );
	std::vector< std::string > splitPath;
	// dprintf( D_ALWAYS, ">>> initial path-to-preserve = %s\n", path.c_str() );
	while( filename_split( path.c_str(), dir, file ) ) {
		// dprintf( D_ALWAYS, ">>> found trailing path-component %s\n", file.c_str() );
		splitPath.emplace_back( file );
		path = path.substr( 0, path.length() - file.length() - 1 );
		// dprintf( D_ALWAYS, ">>> proceeding with path-to-preserve = %s\n", path.c_str() );
	}
	// dprintf( D_ALWAYS, ">>> found root path-component %s\n", file.c_str() );
	splitPath.emplace_back( file );

	// Empty the stack to add directories from the root down.  Note
	// that the "parent" directory is always empty, because src_path
	// is relative to iwd, not dest_dir.
	std::string parent;
	while( splitPath.size() != 0 ) {
		std::string partialPath = parent;
		if( partialPath.length() > 0 ) {
			partialPath += DIR_DELIM_CHAR;
		}
		partialPath += splitPath.back(); splitPath.pop_back();
		if(! ExpandFileTransferList( partialPath.c_str(), parent.c_str(), iwd, 0, expanded_list, false, SpoolSpace )) {
			return false;
		}
		parent = partialPath;
	}

	return true;
}

bool
FileTransfer::ExpandFileTransferList( char const *src_path, char const *dest_dir, char const *iwd, int max_depth, FileTransferList &expanded_list, bool preserveRelativePaths, char const *SpoolSpace )
{
	ASSERT( src_path );
	ASSERT( dest_dir );
	ASSERT( iwd );

	// dprintf( D_ALWAYS, ">>> EFTL( %s, %s, %s, %d, ..., %d )\n", src_path, dest_dir, iwd, max_depth, preserveRelativePaths );

		// To simplify error handling, we always want to include an
		// entry for the specified path, except two cases which are
		// handled later on by removing the entry we add here.
	expanded_list.push_back( FileTransferItem() );
	FileTransferItem &file_xfer_item = expanded_list.back();

	file_xfer_item.setSrcName( src_path );
	file_xfer_item.setDestDir( dest_dir );

	if( IsUrl(src_path) ) {
		return true;
	}

	std::string full_src_path;
	if( !fullpath( src_path ) ) {
		full_src_path = iwd;
		if( full_src_path.length() > 0 ) {
			full_src_path += DIR_DELIM_CHAR;
		}
	}
	full_src_path += src_path;

	// dprintf( D_ALWAYS, ">>> Calling stat(%s)\n", full_src_path.c_str() );
	StatInfo st( full_src_path.c_str() );
	if( st.Error() != 0 ) {
		return false;
	}

		// TODO: somehow deal with cross-platform file modes.
		// For now, ignore modes on windows.
#ifndef WIN32
	file_xfer_item.setFileMode( (condor_mode_t)st.GetMode() );
#endif

	size_t srclen = file_xfer_item.srcName().length();
	bool trailing_slash = srclen > 0 && IS_ANY_DIR_DELIM_CHAR(src_path[srclen-1]);

	file_xfer_item.setSymlink( st.IsSymlink() );
	file_xfer_item.setDomainSocket( st.IsDomainSocket() );
	file_xfer_item.setDirectory( st.IsDirectory() );

		// If this file is a domain socket, we don't want to send it but it's
		// also not an error. Remove the entry from the list and return true.
	if( file_xfer_item.isDomainSocket() ) {
		dprintf(D_FULLDEBUG, "FILETRANSFER: File %s is a domain socket, excluding "
			"from transfer list\n", UrlSafePrint(full_src_path) );
		expanded_list.pop_back();
		return true;
	}

	if( !file_xfer_item.isDirectory() ) {
		file_xfer_item.setFileSize(st.GetFileSize());

		if( preserveRelativePaths && (! fullpath(file_xfer_item.srcName().c_str())) ) {
			char * dirname_raw = condor_dirname( file_xfer_item.srcName().c_str() );
			std::string dirname(dirname_raw);
			free(dirname_raw);

			if( strcmp( dirname.c_str(), "." ) != 0 ) {
				file_xfer_item.setDestDir( dirname );

				// ExpandParentDirectories() adds this back in the correct place.
				expanded_list.pop_back();

				// dprintf( D_ALWAYS, ">>> expanding parent directories of named file %s\n", UrlSafePrint(src_path) );
				// N.B.: This isn't an infinite loop because
				// ExpandParentDirectories() calls ExpandFileTransferList()
				// with preserveRelativePaths turned off -- the whole point
				// of it being to generate paths one level at a time.
				// dprintf( D_ALWAYS, ">>> [c] ExpandParentDirectories( %s, %s )\n", src_path, iwd );
				if(! ExpandParentDirectories( src_path, iwd, expanded_list, SpoolSpace )) {
					return false;
				}
			}
		}

		// dprintf( D_ALWAYS, ">>> file added: %s in %s\n", file_xfer_item.srcName().c_str(), file_xfer_item.destDir().c_str() );
		return true;
	}

		// do not follow symlinks to directories unless we are just
		// fetching the contents of the directory
	if( !trailing_slash && file_xfer_item.isSymlink() ) {
			// leave it up to our caller to decide if this is an error
		return true;
	}

	if( max_depth == 0 ) {
			// do not scan the contents of the directory
		return true; // this is not considered an error
	}
	if( max_depth > 0 ) {
		max_depth--;
	}

	//
	// We're going to transfer the contents of the directory named by src_path.
	//
	// If that name has a trailing slash, we don't transfer the directory, and
	// its contents will go where the directory would have.
	//
	// Otherwise, we transfer the directory, and its contents go in it, but we
	// only transfer its parent directories if we're preserving relative paths.
	//
	// Determine where the contents of the directory will be going, and make
	// sure that the directories in that path have been added as file transfer
	// items (otherwise, the remote side won't know what permissions to set).
	//

	// dprintf( D_ALWAYS, ">>> transferring contents of directory %s\n", src_path );
	std::string destination = dest_dir;

	if( trailing_slash ) {
		// dprintf( D_ALWAYS, ">>> detected trailing slash.\n" );
		expanded_list.pop_back();
	} else {
		if( destination.length() > 0 ) { destination += DIR_DELIM_CHAR; }

		if(! preserveRelativePaths) {
			// dprintf( D_ALWAYS, ">>> not preserving relative path.\n" );
			destination += condor_basename(src_path);
		} else {
			if(! fullpath(src_path)) {
				// dprintf( D_ALWAYS, ">>> preserving relative path of relative path %s\n", src_path );

				if( destination.length() > 0 ) { destination += DIR_DELIM_CHAR; }
				destination += src_path;

				// ExpandParentDirectories() adds this back in the correct place.
				expanded_list.pop_back();

				// dprintf( D_ALWAYS, ">>> [b] ExpandParentDirectories( %s, %s, ..., ... )\n", src_path, iwd );
				if(! ExpandParentDirectories( src_path, iwd, expanded_list, SpoolSpace )) {
					return false;
				}
			} else {
				//
				// The only absolute paths we want to treat as relative paths
				// are absolute paths into the SPOOL directory.  Everything
				// else should be transferred as usual.
				//

                // SpoolSpace is not under user control; if the admin screws
                // up this setting, it's OK to assert and die.  (Setting
                // SPOOL to a relative path should have already caused
                // failures before getting here.)
				ASSERT( SpoolSpace == NULL || fullpath(SpoolSpace) );
				if( SpoolSpace != nullptr && starts_with(src_path, SpoolSpace) ) {
					const char * relative_path = &src_path[strlen(SpoolSpace)];
					if( IS_ANY_DIR_DELIM_CHAR(relative_path[0]) ) { ++relative_path; }
					// dprintf( D_ALWAYS, ">>> preserving relative path of directory (%s) in SPOOL (as %s)\n", src_path, relative_path );

					// ExpandParentDirectories() adds this back in the correct place.
					expanded_list.pop_back();

					// ExpandParentDirectories() needs its first argument to
					// be the path relative to SPOOL, and its second argument
					// needs to be SPOOL (to parallel the non-SPOOL use).
					// dprintf( D_ALWAYS, ">>> [a] ExpandParentDirectories( %s, %s, ..., ... )\n", relative_path, SpoolSpace );
					if(! ExpandParentDirectories( relative_path, SpoolSpace, expanded_list, SpoolSpace )) {
						return false;
					}

					//
					// relative_path is relative to SpoolSpace, not the
					// destination, which means we can't use it to set
					// destination.  Instead, see if destination is a prefix
					// to relative_path, and correct if it is.
					//
					ASSERT(! fullpath(destination.c_str()));

					if( starts_with( relative_path, destination ) ) {
						relative_path = &relative_path[destination.length()];
						if( IS_ANY_DIR_DELIM_CHAR(relative_path[0]) ) { ++relative_path; }
					}

					if(  (! destination.empty())
					  && (! IS_ANY_DIR_DELIM_CHAR(destination[destination.length() - 1]))
					  ) {
						destination += DIR_DELIM_CHAR;
					}
					destination += relative_path;
				} else {
					destination += condor_basename(src_path);
				}

			}
		}
	}

	//
	// Transfer the contents of the directory.
	//
	// dprintf( D_ALWAYS, ">>> transferring contents of directory %s to %s\n", src_path, destination.c_str() );

	Directory dir( &st );
	dir.Rewind();

	bool rc = true;
	char const *file_in_dir;

	while( (file_in_dir=dir.Next()) != NULL ) {

		std::string file_full_path = src_path;
		if( !trailing_slash ) {
			file_full_path += DIR_DELIM_CHAR;
		}
		file_full_path += file_in_dir;

		// dprintf( D_ALWAYS, ">>> calling ExpandFileTransferList( %s, %s, %s, ... )\n", file_full_path.c_str(), destination.c_str(), iwd );
		if( !ExpandFileTransferList( file_full_path.c_str(), destination.c_str(), iwd, max_depth, expanded_list, preserveRelativePaths, SpoolSpace ) ) {
			rc = false;
		}
	}

	return rc;
}

bool
FileTransfer::ExpandInputFileList( char const *input_list, char const *iwd, MyString &expanded_list, std::string &error_msg )
{
	bool result = true;
	StringList input_files(input_list,",");
	input_files.rewind();
	char const *path;
	while( (path=input_files.next()) != NULL ) {
		bool needs_expansion = false;

		size_t pathlen = strlen(path);
		bool trailing_slash = pathlen > 0 && path[pathlen-1] == DIR_DELIM_CHAR;

		if( trailing_slash && !IsUrl(path) ) {
			needs_expansion = true;
		}

		if( !needs_expansion ) {
				// We intentionally avoid the need to stat any of the entries
				// that don't need to be expanded in case stat is expensive.
			expanded_list.append_to_list(path,",");
		}
		else {
			FileTransferList filelist;
			// N.B.: It's only safe to flatten relative paths here because
			// this code never calls destDir().
			//
			// This implicitly assumes that nothing in the input file list is in SPOOL.
			if( !ExpandFileTransferList( path, "", iwd, 1, filelist, false, "" ) ) {
				formatstr_cat(error_msg, "Failed to expand '%s' in transfer input file list. ",path);
				result = false;
			}
			FileTransferList::iterator filelist_it;
			for( filelist_it = filelist.begin();
				 filelist_it != filelist.end();
				 filelist_it++ )
			{
				expanded_list.append_to_list(filelist_it->srcName(),",");
			}
		}
	}
	return result;
}

bool
FileTransfer::ExpandInputFileList( ClassAd *job, std::string &error_msg ) {

		// If we are spooling input files, input directories that end
		// in a slash must be expanded to list their contents so that
		// when the schedd rewrites ATTR_TRANSFER_INPUT_FILES, it can
		// correctly represent the contents of the spool, without
		// requiring the schedd to iterate through the spool directory
		// to see what files are there.  Alternatively, when spooling
		// input, we could ignore trailing slashes and preserve the
		// source directory in the spool, with its contents inside of
		// it.  However, this could lead to name collisions if
		// something else in the spool has the same name as the directory.
		//
		// Ideally, we would just leave this up to the file transfer
		// object during the actual transfer, similarly to how
		// ATTR_SPOOLED_OUTPUT_FILES works.  However, given the way
		// the job state is managed, that is not an easy task.  If the
		// job submission client (e.g. condor_submit) were to rewrite
		// the file list after transferring the files, it would need
		// to keep the job on hold until it reconnects to the schedd
		// to modify the job, rather than having the schedd modify and
		// release the job in the reaper of the spooling operation.
		// So unless we rewire that, we need to pre-process the input
		// file list during the job submission, before spooling files.

	std::string input_files;
	if( job->LookupString(ATTR_TRANSFER_INPUT_FILES,input_files) != 1 )
	{
		return true; // nothing to do
	}

	std::string iwd;
	if( job->LookupString(ATTR_JOB_IWD,iwd) != 1 )
	{
		formatstr(error_msg, "Failed to expand transfer input list because no IWD found in job ad.");
		return false;
	}

	MyString expanded_list;
	if( !FileTransfer::ExpandInputFileList(input_files.c_str(),iwd.c_str(),expanded_list,error_msg) )
	{
		return false;
	}

	if( expanded_list != input_files ) {
		dprintf(D_FULLDEBUG,"Expanded input file list: %s\n",expanded_list.c_str());
		job->Assign(ATTR_TRANSFER_INPUT_FILES,expanded_list.c_str());
	}
	return true;
}

bool
FileTransfer::LegalPathInSandbox(char const *path,char const *sandbox) {
	bool result = true;

	ASSERT( path );
	ASSERT( sandbox );

	std::string buf = path;
	canonicalize_dir_delimiters( buf );
	path = buf.c_str();

	if( fullpath(path) ) {
		return false;
	}

		// now we want to make sure there are no references to ".."
	char *pathbuf = strdup( path );
	char *dirbuf = strdup( path );
	char *filebuf = strdup( path );

	ASSERT( pathbuf );
	ASSERT( dirbuf );
	ASSERT( filebuf );

	bool more = true;
	while( more ) {
		MyString fullpath;
		fullpath.formatstr("%s%c%s",sandbox,DIR_DELIM_CHAR,pathbuf);

		more = filename_split( pathbuf, dirbuf, filebuf );

		if( strcmp(filebuf,"..") == 0 ) {
			result = false;
			break;
		}

		strcpy(pathbuf,dirbuf);
	}

	free( pathbuf );
	free( dirbuf );
	free( filebuf );

	return result;
}

void FileTransfer::FileTransferInfo::addSpooledFile(char const *name_in_spool)
{
	spooled_files.append_to_list(name_in_spool);
}


time_t
GetDesiredDelegatedJobCredentialExpiration(ClassAd *job)
{
	if ( !param_boolean( "DELEGATE_JOB_GSI_CREDENTIALS", true ) ) {
		return 0;
	}

	time_t expiration_time = 0;
	int lifetime = -1;
	if( job ) {
		job->LookupInteger(ATTR_DELEGATE_JOB_GSI_CREDENTIALS_LIFETIME,lifetime);
	}
	if( lifetime < 0 ) {
		lifetime = param_integer("DELEGATE_JOB_GSI_CREDENTIALS_LIFETIME", 3600*24, 0);
	}
	if( lifetime ) {
		expiration_time = time(NULL) + lifetime;
	}
	return expiration_time;
}

time_t
GetDelegatedProxyRenewalTime(time_t expiration_time)
{
	if( expiration_time == 0 ) {
		return 0;
	}
	if ( !param_boolean( "DELEGATE_JOB_GSI_CREDENTIALS", true ) ) {
		return 0;
	}

	time_t now = time(NULL);
	time_t lifetime = expiration_time - now;
	double lifetime_frac = param_double( "DELEGATE_JOB_GSI_CREDENTIALS_REFRESH", 0.25,0,1);
	return now + (time_t)floor(lifetime*lifetime_frac);
}

void
GetDelegatedProxyRenewalTime(ClassAd *jobAd)
{
	GetDelegatedProxyRenewalTime(GetDesiredDelegatedJobCredentialExpiration(jobAd));
}

bool
FileTransfer::outputFileIsSpooled(char const *fname) {
	if(fname) {
		if( !fullpath(fname) ) {
			if( Iwd && SpoolSpace && strcmp(Iwd,SpoolSpace)==0 ) {
				return true;
			}
		}
		else if( SpoolSpace && strncmp(fname,SpoolSpace,strlen(SpoolSpace))==0 ) {
			return true;
		}
	}
	return false;
}

ClassAd*
FileTransfer::GetJobAd() {
	return &jobAd;
}

void
FileTransfer::setMaxUploadBytes(filesize_t _MaxUploadBytes)
{
	MaxUploadBytes = _MaxUploadBytes;
}

void
FileTransfer::setMaxDownloadBytes(filesize_t _MaxDownloadBytes)
{
	MaxDownloadBytes = _MaxDownloadBytes;
}<|MERGE_RESOLUTION|>--- conflicted
+++ resolved
@@ -1711,7 +1711,6 @@
 					transobject->InputFiles->append(info.filename().c_str());
 			}
 
-<<<<<<< HEAD
 			//
 			// It might be better to be more explicit about this, since it's
 			// possible that the job specifies ON_EXIT_OR_EVICT and that the
@@ -1762,9 +1761,7 @@
 				}
 			}
 
-=======
 			// dprintf( D_ALWAYS, "HandleCommands(): InputFiles = %s\n", transobject->InputFiles->to_string().c_str() );
->>>>>>> b70ee053
 			transobject->FilesToSend = transobject->InputFiles;
 			transobject->EncryptFiles = transobject->EncryptInputFiles;
 			transobject->DontEncryptFiles = transobject->DontEncryptInputFiles;
