/***************************************************************
 *
 * Copyright (C) 1990-2011, Condor Team, Computer Sciences Department,
 * University of Wisconsin-Madison, WI.
 * 
 * Licensed under the Apache License, Version 2.0 (the "License"); you
 * may not use this file except in compliance with the License.  You may
 * obtain a copy of the License at
 * 
 *    http://www.apache.org/licenses/LICENSE-2.0
 * 
 * Unless required by applicable law or agreed to in writing, software
 * distributed under the License is distributed on an "AS IS" BASIS,
 * WITHOUT WARRANTIES OR CONDITIONS OF ANY KIND, either express or implied.
 * See the License for the specific language governing permissions and
 * limitations under the License.
 *
 ***************************************************************/


#include "condor_common.h"
#include "condor_debug.h"
#include "string_list.h"
#include "condor_classad.h"
#include "condor_io.h"
#include "file_transfer.h"
#include "condor_attributes.h"
#include "condor_commands.h"
#include "basename.h"
#include "directory.h"
#include "condor_config.h"
#include "spooled_job_files.h"
#include "condor_string.h"
#include "util_lib_proto.h"
#include "daemon.h"
#include "daemon_types.h"
#include "nullfile.h"
#include "condor_ver_info.h"
#include "globus_utils.h"
#include "filename_tools.h"
#include "condor_holdcodes.h"
#include "mk_cache_links.h"
#include "subsystem_info.h"
#include "condor_url.h"
#include "my_popen.h"
#include "file_transfer_stats.h"
#include "utc_time.h"
#include <list>
#include <fstream>

const char * const StdoutRemapName = "_condor_stdout";
const char * const StderrRemapName = "_condor_stderr";

#define COMMIT_FILENAME ".ccommit.con"

// Filenames are case insensitive on Win32, but case sensitive on Unix
#ifdef WIN32
#	define file_strcmp _stricmp
#	define file_contains contains_anycase
#	define file_contains_withwildcard contains_anycase_withwildcard
#else
#	define file_strcmp strcmp
#	define file_contains contains
#	define file_contains_withwildcard contains_withwildcard
#endif

TranskeyHashTable* FileTransfer::TranskeyTable = NULL;
TransThreadHashTable *FileTransfer::TransThreadTable = NULL;
int FileTransfer::CommandsRegistered = FALSE;
int FileTransfer::SequenceNum = 0;
int FileTransfer::ReaperId = -1;
bool FileTransfer::ServerShouldBlock = true;

const int FINAL_UPDATE_XFER_PIPE_CMD = 1;
const int IN_PROGRESS_UPDATE_XFER_PIPE_CMD = 0;

class FileTransferItem {
public:
	FileTransferItem():
		is_directory(false),
		is_symlink(false),
		file_mode(NULL_FILE_PERMISSIONS),
		file_size(0) {}

	char const *srcName() { return src_name.c_str(); }
	char const *destDir() { return dest_dir.c_str(); }

	std::string src_name;
	std::string dest_dir;
	bool is_directory;
	bool is_symlink;
	condor_mode_t file_mode;
	filesize_t file_size;
};

const int GO_AHEAD_FAILED = -1; // failed to contact transfer queue manager
const int GO_AHEAD_UNDEFINED = 0;
const int GO_AHEAD_ONCE = 1;    // send one file and ask again
const int GO_AHEAD_ALWAYS = 2;  // send all files without asking again

// Utils from the util_lib that aren't prototyped
extern "C" {
	int		get_random_int();
	int		set_seed( int );
}


struct upload_info {
	FileTransfer *myobj;
};

struct download_info {
	FileTransfer *myobj;
};

FileTransfer::FileTransfer()
{
	TransferFilePermissions = false;
	DelegateX509Credentials = false;
	PeerDoesTransferAck = false;
	PeerDoesGoAhead = false;
	PeerUnderstandsMkdir = false;
	PeerDoesXferInfo = false;
	TransferUserLog = false;
	Iwd = NULL;
	ExceptionFiles = NULL;
	InputFiles = NULL;
	OutputFiles = NULL;
	EncryptInputFiles = NULL;
	EncryptOutputFiles = NULL;
	DontEncryptInputFiles = NULL;
	DontEncryptOutputFiles = NULL;
	IntermediateFiles = NULL;
	SpooledIntermediateFiles = NULL;
	FilesToSend = NULL;
	EncryptFiles = NULL;
	DontEncryptFiles = NULL;
	OutputDestination = NULL;
	ExecFile = NULL;
	UserLogFile = NULL;
	X509UserProxy = NULL;
	TransSock = NULL;
	TransKey = NULL;
	SpoolSpace = NULL;
	TmpSpoolSpace = NULL;
	user_supplied_key = FALSE;
	upload_changed_files = false;
	last_download_catalog = NULL;
	last_download_time = 0;
	ActiveTransferTid = -1;
	TransferStart = 0;
	uploadStartTime = uploadEndTime = downloadStartTime = downloadEndTime = -1.0;
	ClientCallback = 0;
	ClientCallbackCpp = 0;
	ClientCallbackClass = NULL;
	ClientCallbackWantsStatusUpdates = false;
	TransferPipe[0] = TransferPipe[1] = -1;
	registered_xfer_pipe = false;
	bytesSent = 0.0;
	bytesRcvd = 0.0;
	m_final_transfer_flag = FALSE;
#ifdef WIN32
	perm_obj = NULL;
#endif
	desired_priv_state = PRIV_UNKNOWN;
	want_priv_change = false;
	did_init = false;
	clientSockTimeout = 30;
	simple_init = true;
	simple_sock = NULL;
	m_use_file_catalog = true;
	m_sec_session_id = NULL;
	I_support_filetransfer_plugins = false;
	plugin_table = NULL;
	multifile_plugins_enabled = false;
	MaxUploadBytes = -1;  // no limit by default
	MaxDownloadBytes = -1;
}

FileTransfer::~FileTransfer()
{
	if (daemonCore && ActiveTransferTid >= 0) {
		dprintf(D_ALWAYS, "FileTransfer object destructor called during "
				"active transfer.  Cancelling transfer.\n");
		abortActiveTransfer();
	}
	if (TransferPipe[0] >= 0) {
		if( registered_xfer_pipe ) {
			registered_xfer_pipe = false;
			daemonCore->Cancel_Pipe(TransferPipe[0]);
		}
		daemonCore->Close_Pipe(TransferPipe[0]);
	}
	if (TransferPipe[1] >= 0) daemonCore->Close_Pipe(TransferPipe[1]);
	if (Iwd) free(Iwd);
	if (ExecFile) free(ExecFile);
	if (UserLogFile) free(UserLogFile);
	if (X509UserProxy) free(X509UserProxy);
	if (SpoolSpace) free(SpoolSpace);
	if (TmpSpoolSpace) free(TmpSpoolSpace);
	if (ExceptionFiles) delete ExceptionFiles;
	if (InputFiles) delete InputFiles;
	if (OutputFiles) delete OutputFiles;
	if (EncryptInputFiles) delete EncryptInputFiles;
	if (EncryptOutputFiles) delete EncryptOutputFiles;
	if (DontEncryptInputFiles) delete DontEncryptInputFiles;
	if (DontEncryptOutputFiles) delete DontEncryptOutputFiles;
	if (OutputDestination) delete OutputDestination;
	if (IntermediateFiles) delete IntermediateFiles;
	if (SpooledIntermediateFiles) delete SpooledIntermediateFiles;
	// Note: do _not_ delete FileToSend!  It points to OutputFile or Intermediate.
	if (last_download_catalog) {
		// iterate through and delete entries
		CatalogEntry *entry_pointer;
		last_download_catalog->startIterations();
		while(last_download_catalog->iterate(entry_pointer)) {
			delete entry_pointer;
		}
		delete last_download_catalog;
	}
	if (TransSock) free(TransSock);
	stopServer();
	// Do not delete the TransThreadTable. There may be other FileTransfer
	// objects out there planning to use it.
	//if( TransThreadTable && TransThreadTable->getNumElements() == 0 ) {
	//	delete TransThreadTable;
	//	TransThreadTable = NULL;
	//}
#ifdef WIN32
	if (perm_obj) delete perm_obj;
#endif
	free(m_sec_session_id);
	delete plugin_table;
}

int
FileTransfer::SimpleInit(ClassAd *Ad, bool want_check_perms, bool is_server, 
						 ReliSock *sock_to_use, priv_state priv,
						 bool use_file_catalog, bool is_spool) 
{
	char buf[ATTRLIST_MAX_EXPRESSION];
	char *dynamic_buf = NULL;

	jobAd = *Ad;	// save job ad

	if( did_init ) {
			// no need to except, just quietly return success
		return 1;
	}

	user_supplied_key = is_server ? FALSE : TRUE;

	dprintf(D_FULLDEBUG,"entering FileTransfer::SimpleInit\n");

	/* in the case of SimpleINit being called inside of Init, this will
		simply assign the same value to itself. */
	m_use_file_catalog = use_file_catalog;

	desired_priv_state = priv;
    if ( priv == PRIV_UNKNOWN ) {
        want_priv_change = false;
    } else {
        want_priv_change = true;
    }

	simple_sock = sock_to_use;

	// user must give us an initial working directory.
	if (Ad->LookupString(ATTR_JOB_IWD, buf, sizeof(buf)) != 1) {
		dprintf(D_FULLDEBUG, 
			"FileTransfer::SimpleInit: Job Ad did not have an iwd!\n");
		return 0;
	}
	Iwd = strdup(buf);

	// if the user want us to check file permissions, pull out the Owner
	// from the classad and instantiate a perm object.
	if ( want_check_perms ) {
		if (Ad->LookupString(ATTR_OWNER, buf, sizeof(buf)) != 1) {
			// no owner specified in ad
			dprintf(D_FULLDEBUG, 
				"FileTransfer::SimpleInit: Job Ad did not have an owner!\n");
			return 0;		
		}
#ifdef WIN32
		// lookup the domain
		char ntdomain[80];
		char *p_ntdomain = ntdomain;
		if (Ad->LookupString(ATTR_NT_DOMAIN, ntdomain, sizeof(ntdomain)) != 1) {
			// no nt domain specified in the ad; assume local account
			p_ntdomain = NULL;
		}
		perm_obj = new perm();
		if ( !perm_obj->init(buf,p_ntdomain) ) {
			// could not find the owner on this system; perm object
			// already did a dprintf so we don't have to.
			delete perm_obj;
			perm_obj = NULL;
			return 0;
		} 
#endif
	}

	// Set InputFiles to be ATTR_TRANSFER_INPUT_FILES plus 
	// ATTR_JOB_INPUT, ATTR_JOB_CMD, and ATTR_ULOG_FILE if simple_init.
	dynamic_buf = NULL;
	if (Ad->LookupString(ATTR_TRANSFER_INPUT_FILES, &dynamic_buf) == 1) {
		InputFiles = new StringList(dynamic_buf,",");
		free(dynamic_buf);
		dynamic_buf = NULL;
	} else {
		InputFiles = new StringList(NULL,",");
	}
	StringList PubInpFiles;
	if (Ad->LookupString(ATTR_PUBLIC_INPUT_FILES, &dynamic_buf) == 1) {
	      // Add PublicInputFiles to InputFiles list.
	      // If these files will be transferred via web server cache,
	      // they will be removed from InputFiles.
	      PubInpFiles.initializeFromString(dynamic_buf);
	      free(dynamic_buf);
	      dynamic_buf = NULL;
	      const char *path;
	      PubInpFiles.rewind();
	      while ((path = PubInpFiles.next()) != NULL) {
		  if (!InputFiles->file_contains(path))
		      InputFiles->append(path);			
	      }
	}
	if (Ad->LookupString(ATTR_JOB_INPUT, buf, sizeof(buf)) == 1) {
		// only add to list if not NULL_FILE (i.e. /dev/null)
		if ( ! nullFile(buf) ) {			
			if ( !InputFiles->file_contains(buf) )
				InputFiles->append(buf);			
		}
	}
	
	// If we are spooling, we want to ignore URLs
	// We want the file transfer plugin to be invoked at the starter, not the schedd.
	// See https://condor-wiki.cs.wisc.edu/index.cgi/tktview?tn=2162
	if (IsClient() && simple_init && is_spool) {
		InputFiles->rewind();
		const char *x;
		while ((x = InputFiles->next())) {
			if (IsUrl(x)) {
				InputFiles->deleteCurrent();
			}
		}
		char *list = InputFiles->print_to_string();
		dprintf(D_FULLDEBUG, "Input files: %s\n", list ? list : "" );
		free(list);
	} 
#ifdef HAVE_HTTP_PUBLIC_FILES    
	else if (IsServer() && !is_spool && param_boolean("ENABLE_HTTP_PUBLIC_FILES", false)) {
		// For files to be cached, change file names to URLs
		ProcessCachedInpFiles(Ad, InputFiles, PubInpFiles);
	}
#endif
	
	if ( Ad->LookupString(ATTR_ULOG_FILE, buf, sizeof(buf)) == 1 ) {
		UserLogFile = strdup(condor_basename(buf));
		// For 7.5.6 and earlier, we want to transfer the user log as
		// an input file if we're in condor_submit. Otherwise, we don't.
		// At this point, we don't know what version our peer is,
		// so we have to delay this decision until UploadFiles().
	}
	if ( Ad->LookupString(ATTR_X509_USER_PROXY, buf, sizeof(buf)) == 1 ) {
		X509UserProxy = strdup(buf);
			// add to input files
		if ( !nullFile(buf) ) {			
			if ( !InputFiles->file_contains(buf) )
				InputFiles->append(buf);			
		}
	}
	if ( Ad->LookupString(ATTR_OUTPUT_DESTINATION, buf, sizeof(buf)) == 1 ) {
		OutputDestination = strdup(buf);
		dprintf(D_FULLDEBUG, "FILETRANSFER: using OutputDestination %s\n", buf);
	}

	// there are a few places below where we need the value of the SPOOL
	// knob if we're the server. we param for it once here, and free it
	// at the end of this function
	//
	char* Spool = NULL;
	if ( IsServer() ) {
		Spool = param("SPOOL");
	}

	// if we're the server, initialize the SpoolSpace and TmpSpoolSpace
	// member variables
	//
	int Cluster = 0;
	int Proc = 0;
	Ad->LookupInteger(ATTR_CLUSTER_ID, Cluster);
	Ad->LookupInteger(ATTR_PROC_ID, Proc);
	m_jobid.formatstr("%d.%d",Cluster,Proc);
	if ( IsServer() && Spool ) {

		std::string buf;
		SpooledJobFiles::getJobSpoolPath(Ad, buf);
		SpoolSpace = strdup(buf.c_str());
		TmpSpoolSpace = (char*)malloc( strlen(SpoolSpace) + 10 );
		sprintf(TmpSpoolSpace,"%s.tmp",SpoolSpace);
	}

	if ( (IsServer() || (IsClient() && simple_init)) && 
		 (Ad->LookupString(ATTR_JOB_CMD, buf, sizeof(buf)) == 1) ) 
	{
		// TODO: If desired_priv_state isn't PRIV_UNKNOWN, shouldn't
		//   we switch priv state for these file checks?

		// stash the executable name for comparison later, so
		// we know that this file should be called condor_exec on the
		// client machine.  if an executable for this cluster exists
		// in the spool dir, use it instead.

		// Only check the spool directory if we're the server.
		// Note: This will break Condor-C jobs if the executable is ever
		//   spooled the old-fashioned way (which doesn't happen currently).
		if ( IsServer() && Spool ) {
			ExecFile = GetSpooledExecutablePath(Cluster, Spool);
			if ( access(ExecFile,F_OK | X_OK) < 0 ) {
				free(ExecFile); ExecFile = NULL;
			}
		}

		if ( !ExecFile ) {
			// apparently the executable is not in the spool dir.
			// so we must make certain the user has permission to read
			// this file; if so, we can record it as the Executable to send.
#ifdef WIN32
			// buf doesn't refer to a real file when this code is executed in the SCHEDD when spooling
			// so instead of failing here, we just don't bother with the access test in that case.
			if ( !simple_init && perm_obj && (perm_obj->read_access(buf) != 1) ) {
				// we do _not_ have permission to read this file!!
				dprintf(D_ALWAYS,
					"FileTrans: permission denied reading %s\n",buf);
				return 0;
			}
#endif
			ExecFile = strdup(buf);
		}

		// If we don't already have this on our list of things to transfer, 
		// and we haven't set TRANSFER_EXECTUABLE to false, send it along.
		// If we didn't set TRANSFER_EXECUTABLE, default to true 

		int xferExec;
		if(!Ad->LookupBool(ATTR_TRANSFER_EXECUTABLE,xferExec)) {
			xferExec=1;
		}

		if ( xferExec && !InputFiles->file_contains(ExecFile) &&
		  !PubInpFiles.file_contains(ExecFile)) {
			// Don't add exec file if it already is in cached list
			InputFiles->append(ExecFile);	
		}	
	} else if ( IsClient() && !simple_init ) {
		ExecFile = strdup( CONDOR_EXEC );
	}

	// Set OutputFiles to be ATTR_SPOOLED_OUTPUT_FILES if specified, otherwise
	// set OutputFiles to be ATTR_TRANSFER_OUTPUT_FILES if specified.
	// If not specified, set it to send whatever files have changed.
	// Also add in ATTR_JOB_OUPUT plus ATTR_JOB_ERROR, if we're not
	// streaming them, and if we're using a fixed list of output
	// files.
	dynamic_buf = NULL;
	if (Ad->LookupString(ATTR_SPOOLED_OUTPUT_FILES, &dynamic_buf) == 1 ||
		Ad->LookupString(ATTR_TRANSFER_OUTPUT_FILES, &dynamic_buf) == 1)
	{
		OutputFiles = new StringList(dynamic_buf,",");
		free(dynamic_buf);
		dynamic_buf = NULL;
	} else {
		// send back new/changed files after the run
		upload_changed_files = true;
	}
	// and now check stdout/err
	int streaming = 0;
	JobStdoutFile = "";
	if(Ad->LookupString(ATTR_JOB_OUTPUT, buf, sizeof(buf)) == 1 ) {
		JobStdoutFile = buf;
		Ad->LookupBool( ATTR_STREAM_OUTPUT, streaming );
		if( ! streaming && ! upload_changed_files && ! nullFile(buf) ) {
				// not streaming it, add it to our list if we're not
				// just going to transfer anything that was changed.
				// only add to list if not NULL_FILE (i.e. /dev/null)
			if( OutputFiles ) {
				if( !OutputFiles->file_contains(buf) ) {
					OutputFiles->append( buf );
				}
			} else {
				OutputFiles = new StringList(buf,",");
			}
		}
	}
		// re-initialize this flag so we don't use stale info from
		// ATTR_STREAM_OUTPUT if ATTR_STREAM_ERROR isn't defined
	streaming = 0;
	JobStderrFile = "";
	if( Ad->LookupString(ATTR_JOB_ERROR, buf, sizeof(buf)) == 1 ) {
		JobStderrFile = buf;
		Ad->LookupBool( ATTR_STREAM_ERROR, streaming );
		if( ! streaming && ! upload_changed_files && ! nullFile(buf) ) {
				// not streaming it, add it to our list if we're not
				// just going to transfer anything that was changed.
				// only add to list if not NULL_FILE (i.e. /dev/null)
			if( OutputFiles ) {
				if( !OutputFiles->file_contains(buf) ) {
					OutputFiles->append( buf );
				}
			} else {
				OutputFiles = new StringList(buf,",");
			}
		}
	}

		// add the spooled user log to the list of files to xfer
		// (i.e. when sending output to condor_transfer_data)
	MyString ulog;
	if( jobAd.LookupString(ATTR_ULOG_FILE,ulog) ) {
		if( outputFileIsSpooled(ulog.Value()) ) {
			if( OutputFiles ) {
				if( !OutputFiles->file_contains(ulog.Value()) ) {
					OutputFiles->append(ulog.Value());
				}
			} else {
				OutputFiles = new StringList(buf,",");
			}
		}
	}

	// Set EncryptInputFiles to be ATTR_ENCRYPT_INPUT_FILES if specified.
	if (Ad->LookupString(ATTR_ENCRYPT_INPUT_FILES, buf, sizeof(buf)) == 1) {
		EncryptInputFiles = new StringList(buf,",");
	} else {
		EncryptInputFiles = new StringList(NULL,",");
	}

	// Set EncryptOutputFiles to be ATTR_ENCRYPT_OUTPUT_FILES if specified.
	if (Ad->LookupString(ATTR_ENCRYPT_OUTPUT_FILES, buf, sizeof(buf)) == 1) {
		EncryptOutputFiles = new StringList(buf,",");
	} else {
		EncryptOutputFiles = new StringList(NULL,",");
	}

	// Set DontEncryptInputFiles to be ATTR_DONT_ENCRYPT_INPUT_FILES if specified.
	if (Ad->LookupString(ATTR_DONT_ENCRYPT_INPUT_FILES, buf, sizeof(buf)) == 1) {
		DontEncryptInputFiles = new StringList(buf,",");
	} else {
		DontEncryptInputFiles = new StringList(NULL,",");
	}

	// Set DontEncryptOutputFiles to be ATTR_DONT_ENCRYPT_OUTPUT_FILES if specified.
	if (Ad->LookupString(ATTR_DONT_ENCRYPT_OUTPUT_FILES, buf, sizeof(buf)) == 1) {
		DontEncryptOutputFiles = new StringList(buf,",");
	} else {
		DontEncryptOutputFiles = new StringList(NULL,",");
	}

	// We need to know whether to apply output file remaps or not.
	// The case where we want to apply them is when we are the shadow
	// or anybody else who is writing the files to their final
	// location.  We do not want to apply them if we are the shadow
	// and this job was submitted with 'condor_submit -s' or something
	// similar, because we are writing to the spool directory, and the
	// filenames in the spool directory should be the same as they are
	// in the execute dir, or we have trouble when we try to write
	// files that get mapped to subdirectories within the spool
	// directory.

	// Unfortunately, we can't tell for sure whether we are a client
	// who should be doing remaps, so clients who do want it (like
	// condor_transfer_data), should explicitly call
	// InitDownloadFilenameRemaps().

	bool spooling_output = false;
	{
		if (Iwd && Spool) {
			if(!strncmp(Iwd,Spool,strlen(Spool))) {
				// We are in the spool directory.
				// Wish there was a better way to find this out!
				spooling_output = true;
			}
		}
	}

	if(!spooling_output) {
		if(IsServer()) {
			if(!InitDownloadFilenameRemaps(Ad)) return 0;
		} 
#ifdef HAVE_HTTP_PUBLIC_FILES
		else if( !simple_init ) {
			// Only add input remaps for starter receiving
			AddInputFilenameRemaps(Ad);
		}
#endif
	}

	CondorError e;
	I_support_filetransfer_plugins = false;
	plugin_table = NULL;
	InitializePlugins(e);

	int spool_completion_time = 0;
	Ad->LookupInteger(ATTR_STAGE_IN_FINISH,spool_completion_time);
	last_download_time = spool_completion_time;
	if(IsServer()) {
		BuildFileCatalog(last_download_time);
	} else {
		BuildFileCatalog();
	}

	if ( Spool ) {
		free(Spool);
	}

	did_init = true;
	return 1;
}

int
FileTransfer::InitDownloadFilenameRemaps(ClassAd *Ad) {
	char *remap_fname = NULL;

	dprintf(D_FULLDEBUG,"Entering FileTransfer::InitDownloadFilenameRemaps\n");

	download_filename_remaps = "";
	if(!Ad) return 1;

	// when downloading files from the job, apply output name remaps
	if (Ad->LookupString(ATTR_TRANSFER_OUTPUT_REMAPS,&remap_fname)) {
		AddDownloadFilenameRemaps(remap_fname);
		free(remap_fname);
		remap_fname = NULL;
	}

	if(!download_filename_remaps.IsEmpty()) {
		dprintf(D_FULLDEBUG, "FileTransfer: output file remaps: %s\n",download_filename_remaps.Value());
	}
	return 1;
}

#ifdef HAVE_HTTP_PUBLIC_FILES
int
FileTransfer::AddInputFilenameRemaps(ClassAd *Ad) {
	dprintf(D_FULLDEBUG,"Entering FileTransfer::AddInputFilenameRemaps\n");

	if(!Ad) {
		dprintf(D_FULLDEBUG, "FileTransfer::AddInputFilenameRemaps -- job ad null\n");
	  	return 1;
	}
	
	download_filename_remaps = "";
	char *remap_fname = NULL;

	// when downloading files from the job, apply input name remaps
	if (Ad->LookupString(ATTR_TRANSFER_INPUT_REMAPS,&remap_fname)) {
		AddDownloadFilenameRemaps(remap_fname);
		free(remap_fname);
		remap_fname = NULL;
	}
	if(!download_filename_remaps.IsEmpty()) {
		dprintf(D_FULLDEBUG, "FileTransfer: input file remaps: %s\n",download_filename_remaps.Value());
	}
	return 1;
}
#endif


int
FileTransfer::Init( ClassAd *Ad, bool want_check_perms, priv_state priv,
	bool use_file_catalog) 
{
	char buf[ATTRLIST_MAX_EXPRESSION];
	char *dynamic_buf = NULL;

	ASSERT( daemonCore );	// full Init require DaemonCore methods

	if( did_init ) {
			// no need to except, just quietly return success
		return 1;
	}

	dprintf(D_FULLDEBUG,"entering FileTransfer::Init\n");

	m_use_file_catalog = use_file_catalog;

	simple_init = false;

	if (!TranskeyTable) {
		// initialize our hashtable
		if (!(TranskeyTable = new TranskeyHashTable(hashFunction)))
		{
			// failed to allocate our hashtable ?!?!
			return 0;
		}
		
	}

	if (ActiveTransferTid >= 0) {
		EXCEPT("FileTransfer::Init called during active transfer!");
	}

	if (!TransThreadTable) {
		// initialize our thread hashtable
		if (!(TransThreadTable =
			  new TransThreadHashTable(hashFuncInt))) {
			// failed to allocate our hashtable ?!?!
			return 0;
		}
	}


	// Note: we must register commands here instead of our constructor 
	// to ensure that daemonCore object has been initialized before we 
	// call Register_Command.
	if ( !CommandsRegistered  ) {
		CommandsRegistered = TRUE;
		daemonCore->Register_Command(FILETRANS_UPLOAD,"FILETRANS_UPLOAD",
				(CommandHandler)&FileTransfer::HandleCommands,
				"FileTransfer::HandleCommands()",NULL,WRITE);
		daemonCore->Register_Command(FILETRANS_DOWNLOAD,"FILETRANS_DOWNLOAD",
				(CommandHandler)&FileTransfer::HandleCommands,
				"FileTransfer::HandleCommands()",NULL,WRITE);
		ReaperId = daemonCore->Register_Reaper("FileTransfer::Reaper",
							(ReaperHandler)&FileTransfer::Reaper,
							"FileTransfer::Reaper()",NULL);
		if (ReaperId == 1) {
			EXCEPT("FileTransfer::Reaper() can not be the default reaper!");
		}

		// we also need to initialize the random number generator.  since
		// this only has to happen once, and we will only be in this section
		// of the code once (because the CommandsRegistered flag is static),
		// initialize the C++ random number generator here as well.
		set_seed( (int)(time(NULL) + (time_t)this + (time_t)Ad) );
	}

	if (Ad->LookupString(ATTR_TRANSFER_KEY, buf, sizeof(buf)) != 1) {
		char tempbuf[80];
		// classad did not already have a TRANSFER_KEY, so
		// generate a new one.  It must be unique and not guessable.
		sprintf(tempbuf,"%x#%x%x%x",++SequenceNum,(unsigned)time(NULL),
			get_random_int(),get_random_int());
		TransKey = strdup(tempbuf);
		user_supplied_key = FALSE;
		sprintf(tempbuf,"%s=\"%s\"",ATTR_TRANSFER_KEY,TransKey);
		Ad->Insert(tempbuf);

		// since we generated the key, it is only good on our socket.
		// so update TRANSFER_SOCK now as well.
		char const *mysocket = global_dc_sinful();
		ASSERT(mysocket);
		Ad->Assign(ATTR_TRANSFER_SOCKET,mysocket);
	} else {
		// Here the ad we were given already has a Transfer Key.
		TransKey = strdup(buf);
		user_supplied_key = TRUE;
	}

		// Init all the file lists, etc.
	if ( !SimpleInit(Ad, want_check_perms, IsServer(),
			NULL, priv, m_use_file_catalog ) ) 
	{
		return 0;
	}

		// At this point, we'd better have a transfer socket
	if (Ad->LookupString(ATTR_TRANSFER_SOCKET, buf, sizeof(buf)) != 1) {
		return 0;		
	}
	TransSock = strdup(buf);


	// If we are acting as the server side and we are uploading
	// any changed files, make a list of "intermediate" files
	// stored in our spool space (i.e. if transfer_files=ALWAYS).
	// This list is stored in the ClassAd which is sent to the 
	// client side, so that when the client does a final transfer
	// it can send changed files from that run + all intermediate
	// files.  -Todd Tannenbaum <tannenba@cs.wisc.edu> 6/8/01
	buf[0] = '\0';
	if ( IsServer() && upload_changed_files ) {
		CommitFiles();
		MyString filelist;
		const char* current_file = NULL;
		bool print_comma = false;
			// if desired_priv_state is PRIV_UNKNOWN, the Directory
			// object treats that just like we do: don't switch... 
		Directory spool_space( SpoolSpace, desired_priv_state );
		while ( (current_file=spool_space.Next()) ) {
			if ( UserLogFile && 
				 !file_strcmp(UserLogFile,current_file) ) 
			{
					// dont send UserLog file to the starter
				continue;
			}				

			time_t mod_time;
			filesize_t filesize;
			if ( LookupInFileCatalog(current_file, &mod_time, &filesize) ) {
				// Make certain file isn't just an input file

				// if filesize is -1, it's a special flag meaning to compare
				// the file in the old way, i.e. only checking if it is newer
				// than the stored spool_date.
				if(filesize==-1) {
					if(spool_space.GetModifyTime() <= mod_time) {
						dprintf( D_FULLDEBUG,
					 		"Not including file %s, t: %ld<=%ld, s: N/A\n",
					 		current_file, spool_space.GetModifyTime(), mod_time);
						continue;
					}
					// fall through and include file
				}
				else if((spool_space.GetModifyTime()==mod_time) &&
						(spool_space.GetFileSize()==filesize) ) {
					dprintf( D_FULLDEBUG, 
						 "Not including file %s, t: %ld, "
						 "s: " FILESIZE_T_FORMAT "\n",
						 current_file, spool_space.GetModifyTime(), spool_space.GetFileSize());
					continue;
				}
				dprintf( D_FULLDEBUG, 
					 "Including changed file %s, t: %ld, %ld, "
					 "s: " FILESIZE_T_FORMAT ", " FILESIZE_T_FORMAT "\n",
					 current_file,
					 spool_space.GetModifyTime(), mod_time,
					 spool_space.GetFileSize(), filesize );
			}

			if ( print_comma ) {
				filelist += ",";
			} else {
				print_comma = true;
			}
			filelist += current_file;			
		}
		if ( print_comma ) {
			// we know that filelist has at least one entry, so
			// insert it as an attribute into the ClassAd which
			// will get sent to our peer.
			Ad->InsertAttr(ATTR_TRANSFER_INTERMEDIATE_FILES,filelist.Value());
			dprintf(D_FULLDEBUG,"%s=\"%s\"\n",ATTR_TRANSFER_INTERMEDIATE_FILES,
					filelist.Value());
		}
	}
	if ( IsClient() && upload_changed_files ) {
		dynamic_buf = NULL;
		Ad->LookupString(ATTR_TRANSFER_INTERMEDIATE_FILES,&dynamic_buf);
		dprintf(D_FULLDEBUG,"%s=\"%s\"\n",
				ATTR_TRANSFER_INTERMEDIATE_FILES,
				dynamic_buf ? dynamic_buf : "(none)");
		if ( dynamic_buf ) {
			SpooledIntermediateFiles = strnewp(dynamic_buf);
			free(dynamic_buf);
			dynamic_buf = NULL;
		}
	}
	

	// if we are acting as the server side, insert this key 
	// into our hashtable if it is not already there.
	if ( IsServer() ) {
		MyString key(TransKey);
		FileTransfer *transobject;
		if ( TranskeyTable->lookup(key,transobject) < 0 ) {
			// this key is not in our hashtable; insert it
			if ( TranskeyTable->insert(key,this) < 0 ) {
				dprintf(D_ALWAYS,
					"FileTransfer::Init failed to insert key in our table\n");
				return 0;
			}
		} else {
			// this key is already in our hashtable; this is a programmer error!
			EXCEPT("FileTransfer: Duplicate TransferKeys!");
		}
	}

	did_init = true;
	
	return 1;
}

int
FileTransfer::DownloadFiles(bool blocking)
{
	int ret_value;
	ReliSock sock;
	ReliSock *sock_to_use;

	dprintf(D_FULLDEBUG,"entering FileTransfer::DownloadFiles\n");

	if (ActiveTransferTid >= 0) {
		EXCEPT("FileTransfer::DownloadFiles called during active transfer!");
	}

	// Make certain Init() was called.
	if ( Iwd == NULL ) {
		EXCEPT("FileTransfer: Init() never called");
	}

	if (!simple_init) {
		// This method should only be called on the client side, so if
		// we are the server side, there is a programmer error -- do EXCEPT.
		if ( IsServer() ) {
			EXCEPT("FileTransfer: DownloadFiles called on server side");
		}

		sock.timeout(clientSockTimeout);

		if (IsDebugLevel(D_COMMAND)) {
			dprintf (D_COMMAND, "FileTransfer::DownloadFiles(%s,...) making connection to %s\n",
				getCommandStringSafe(FILETRANS_UPLOAD), TransSock ? TransSock : "NULL");
		}

		Daemon d( DT_ANY, TransSock );

		if ( !d.connectSock(&sock,0) ) {
			dprintf( D_ALWAYS, "FileTransfer: Unable to connect to server "
					 "%s\n", TransSock );
			Info.success = 0;
			Info.in_progress = false;
			formatstr( Info.error_desc, "FileTransfer: Unable to connecto to server %s",
					 TransSock );
			return FALSE;
		}

		CondorError err_stack;
		if ( !d.startCommand(FILETRANS_UPLOAD, &sock, 0, &err_stack, NULL, false, m_sec_session_id) ) {
			Info.success = 0;
			Info.in_progress = 0;
			formatstr( Info.error_desc, "FileTransfer: Unable to start "
					   "transfer with server %s: %s", TransSock,
					   err_stack.getFullText().c_str() );
		}

		sock.encode();

		if ( !sock.put_secret(TransKey) ||
			!sock.end_of_message() ) {
			Info.success = 0;
			Info.in_progress = false;
			formatstr( Info.error_desc, "FileTransfer: Unable to start transfer with server %s",
					 TransSock );
			return 0;
		}

		sock_to_use = &sock;
	} else {
		ASSERT(simple_sock);
		sock_to_use = simple_sock;
	}

	ret_value = Download(sock_to_use,blocking);

	// If Download was successful (it returns 1 on success) and
	// upload_changed_files is true, then we must record the current
	// time in last_download_time so in UploadFiles we have a timestamp
	// to compare.  If it is a non-blocking download, we do all this
	// in the thread reaper.
	if ( !simple_init && blocking && ret_value == 1 && upload_changed_files ) {
		time(&last_download_time);
		BuildFileCatalog();
		// Now sleep for 1 second.  If we did not do this, then jobs
		// which run real quickly (i.e. less than a second) would not
		// have their output files uploaded.  The real reason we must
		// sleep here is time_t is only at the resolution on 1 second.
		sleep(1);
	}

	return ret_value;
}


void
FileTransfer::ComputeFilesToSend()
{
	StringList final_files_to_send(NULL,",");
	if (IntermediateFiles) delete(IntermediateFiles);
	IntermediateFiles = NULL;
	FilesToSend = NULL;
	EncryptFiles = NULL;
	DontEncryptFiles = NULL;

	if ( upload_changed_files && last_download_time > 0 ) {
		// Here we will upload only files in the Iwd which have changed
		// since we downloaded last.  We only do this if 
		// upload_changed_files it true, and if last_download_time > 0
		// which means we have already downloaded something.

		// If this is the final transfer, be certain to send back
		// not only the files which have been modified during this run,
		// but also the files which have been modified during
		// previous runs (i.e. the SpooledIntermediateFiles).
		if ( m_final_transfer_flag && SpooledIntermediateFiles ) {
			final_files_to_send.initializeFromString(SpooledIntermediateFiles);
		}

			// if desired_priv_state is PRIV_UNKNOWN, the Directory
			// object treats that just like we do: don't switch... 
		Directory dir( Iwd, desired_priv_state );

		const char *proxy_file = NULL;
		MyString proxy_file_buf;		
		if(jobAd.LookupString(ATTR_X509_USER_PROXY, proxy_file_buf)) {			
			proxy_file = condor_basename(proxy_file_buf.Value());
		}

		const char *f;
		while( (f=dir.Next()) ) {
			// don't send back condor_exec.*
			if ( MATCH == file_strcmp ( f, "condor_exec." ) ) {
				dprintf ( D_FULLDEBUG, "Skipping %s\n", f );
				continue;
			}			
			if( proxy_file && file_strcmp(f, proxy_file) == MATCH ) {
				dprintf( D_FULLDEBUG, "Skipping %s\n", f );
				continue;
			}

			// for now, skip all subdirectory names until we add
			// subdirectory support into FileTransfer.
			if ( dir.IsDirectory() ) {
				dprintf( D_FULLDEBUG, "Skipping dir %s\n", f );
				continue;
			}

			// if this file is has been modified since last download,
			// add it to the list of files to transfer.
			bool send_it = false;

			// look up the file name in the catalog.  if it does not exist, it
			// is a new file, and is always transfered back.  if it the
			// filename does already exist in the catalog, then the
			// modification date and filesize parameters are filled in.
			// if either has changed, transfer the file.

			filesize_t filesize;
			time_t modification_time;
			if ( ExceptionFiles && ExceptionFiles->file_contains(f) ) {
				dprintf ( 
					D_FULLDEBUG, 
					"Skipping file in exception list: %s\n", 
					f );
				continue;
			} else if ( !LookupInFileCatalog(f, &modification_time, &filesize) ) {
				// file was not found.  send it.
				dprintf( D_FULLDEBUG, 
						 "Sending new file %s, time==%ld, size==%ld\n",	
						 f, dir.GetModifyTime(), (long) dir.GetFileSize() );
				send_it = true;
			}
			else if (final_files_to_send.file_contains(f)) {
				dprintf( D_FULLDEBUG, 
						 "Sending previously changed file %s\n", f);
				send_it = true;
			}
			else if (OutputFiles && OutputFiles->file_contains(f)) {
				dprintf(D_FULLDEBUG, 
				        "Sending dynamically added output file %s\n",
				        f);
				send_it = true;
			}
			else if (filesize == -1) {
				// this is a special block of code that should eventually go
				// away.  essentially, setting the filesize to -1 means that
				// we only transfer the file if the timestamp is newer than
				// the spool date stored in the job ad (how it's always worked
				// in the past).  once the FileCatalog is stored persistently
				// somewhere, this mode of operation can go away.
				if (dir.GetModifyTime() > modification_time) {
					// include the file if the time stamp is greater than
					// the spool date (stored in modification_time).
					dprintf( D_FULLDEBUG, 
						 "Sending changed file %s, t: %ld, %ld, "
						 "s: " FILESIZE_T_FORMAT ", N/A\n",
						 f, dir.GetModifyTime(), modification_time,
						 dir.GetFileSize());
					send_it = true;
				} else {
					// if filesize was -1 but the timestamp was earlier than
					// modification_time, do NOT include the file.
					dprintf( D_FULLDEBUG,
					 	"Skipping file %s, t: %ld<=%ld, s: N/A\n",
					 	f, dir.GetModifyTime(), modification_time);
					continue;
				}
			}
			else if ((filesize != dir.GetFileSize()) ||
					(modification_time != dir.GetModifyTime()) ) {
				// file has changed in size or modification time.  this
				// doesn't catch the case where the file was modified
				// without changing size and is then back-dated.  use md5
				// or something if that's truly needed, and compare the
				// checksums.
				dprintf( D_FULLDEBUG, 
					 "Sending changed file %s, t: %ld, %ld, "
					 "s: " FILESIZE_T_FORMAT ", " FILESIZE_T_FORMAT "\n",
					 f, dir.GetModifyTime(), modification_time,
					 dir.GetFileSize(), filesize );
				send_it = true;
			}
			else {
				dprintf( D_FULLDEBUG,
						 "Skipping file %s, t: %" PRIi64"==%" PRIi64
						 ", s: %" PRIi64"==%" PRIi64"\n",
						 f,
						 (PRIi64_t)dir.GetModifyTime(),
						 (PRIi64_t)modification_time,
						 (PRIi64_t)dir.GetFileSize(),
						 (PRIi64_t)filesize );
				continue;
			}
			if(send_it) {
				if (!IntermediateFiles) {
					// Initialize it with intermediate files
					// which we already have spooled.  We want to send
					// back these files + any that have changed this time.
					IntermediateFiles = new StringList(NULL,",");
					FilesToSend = IntermediateFiles;
					EncryptFiles = EncryptOutputFiles;
					DontEncryptFiles = DontEncryptOutputFiles;
				}
				// now append changed file to list only if not already there 
				if ( IntermediateFiles->file_contains(f) == FALSE ) {
					IntermediateFiles->append(f);
				}
			}
		}
	}
}

void
FileTransfer::RemoveInputFiles(const char *sandbox_path)
{
	char *old_iwd;
	int old_transfer_flag;
	StringList do_not_remove;
	const char *f;

	if (!sandbox_path) {
		ASSERT(SpoolSpace);
		sandbox_path = SpoolSpace;
	}

	// See if the sandbox_path exists.  If it does not, we're done.
	if ( !IsDirectory(sandbox_path) ) {
		return;
	}

	old_iwd = Iwd;
	old_transfer_flag = m_final_transfer_flag;

	Iwd = strdup(sandbox_path);
	m_final_transfer_flag = 1;

	ComputeFilesToSend();

	// if FilesToSend is still NULL, then the user did not
	// want anything sent back via modification date.  
	if ( FilesToSend == NULL ) {
		FilesToSend = OutputFiles;
		EncryptFiles = EncryptOutputFiles;
		DontEncryptFiles = DontEncryptOutputFiles;
	}

	// Make a new list that only contains file basenames.
	FilesToSend->rewind();
	while ( (f=FilesToSend->next()) ) {
		do_not_remove.append( condor_basename(f) );
	}

	// Now, remove all files in the sandbox_path EXCEPT
	// for files in list do_not_remove.
	Directory dir( sandbox_path, desired_priv_state );

	while( (f=dir.Next()) ) {
			// for now, skip all subdirectory names until we add
			// subdirectory support into FileTransfer.
		if( dir.IsDirectory() ) {
			continue;
		}
			
			// skip output files
		if ( do_not_remove.file_contains(f) == TRUE ) {
			continue;
		}

			// if we made it here, we are looking at an "input" file.
			// so remove it.
		dir.Remove_Current_File();
	}

	m_final_transfer_flag = old_transfer_flag;
	free(Iwd);
	Iwd = old_iwd;

	return;
}


int
FileTransfer::UploadFiles(bool blocking, bool final_transfer)
{
    ReliSock sock;
	ReliSock *sock_to_use;

	StringList changed_files(NULL,",");

	dprintf(D_FULLDEBUG,
		"entering FileTransfer::UploadFiles (final_transfer=%d)\n",
		final_transfer ? 1 : 0);

	if (ActiveTransferTid >= 0) {
		EXCEPT("FileTransfer::UpLoadFiles called during active transfer!");
	}

	// Make certain Init() was called.
	if ( Iwd == NULL ) {
		EXCEPT("FileTransfer: Init() never called");
	}

	// This method should only be called on the client side, so if
	// we are the server side, there is a programmer error -- do EXCEPT.
	if ( !simple_init && IsServer() ) {
		EXCEPT("FileTransfer: UploadFiles called on server side");
	}

	// If we're a client talking to a 7.5.6 or older schedd, we want
	// to send the user log as an input file.
	if ( UserLogFile && TransferUserLog && simple_init && !nullFile( UserLogFile ) ) {
		if ( !InputFiles->file_contains( UserLogFile ) )
			InputFiles->append( UserLogFile );
	}

	// set flag saying if this is the last upload (i.e. job exited)
	m_final_transfer_flag = final_transfer ? 1 : 0;

	// figure out what to send based upon modification date
	ComputeFilesToSend();

	// if FilesToSend is still NULL, then the user did not
	// want anything sent back via modification date.  so
	// send the input or output sandbox, depending what 
	// direction we are going.
	if ( FilesToSend == NULL ) {
		if ( simple_init ) {
			if ( IsClient() ) {
				// condor_submit sending to the schedd
				FilesToSend = InputFiles;
				EncryptFiles = EncryptInputFiles;
				DontEncryptFiles = DontEncryptInputFiles;
			} else {
				// schedd sending to condor_transfer_data
				FilesToSend = OutputFiles;
				EncryptFiles = EncryptOutputFiles;
				DontEncryptFiles = DontEncryptOutputFiles;
			}
		} else {
			// starter sending back to the shadow
			FilesToSend = OutputFiles;
			EncryptFiles = EncryptOutputFiles;
			DontEncryptFiles = DontEncryptOutputFiles;
		}

	}

	if ( !simple_init ) {
		// Optimization: files_to_send now contains the files to upload.
		// If files_to_send is NULL, then we have nothing to send, so
		// we can return with SUCCESS immedidately.
		if ( FilesToSend == NULL ) {
			return 1;
		}

		sock.timeout(clientSockTimeout);

		if (IsDebugLevel(D_COMMAND)) {
			dprintf (D_COMMAND, "FileTransfer::UploadFiles(%s,...) making connection to %s\n",
				getCommandStringSafe(FILETRANS_DOWNLOAD), TransSock ? TransSock : "NULL");
		}

		Daemon d( DT_ANY, TransSock );

		if ( !d.connectSock(&sock,0) ) {
			dprintf( D_ALWAYS, "FileTransfer: Unable to connect to server "
					 "%s\n", TransSock );
			Info.success = 0;
			Info.in_progress = false;
			formatstr( Info.error_desc, "FileTransfer: Unable to connecto to server %s",
					 TransSock );
			return FALSE;
		}

		CondorError err_stack;
		if ( !d.startCommand(FILETRANS_DOWNLOAD, &sock, clientSockTimeout, &err_stack, NULL, false, m_sec_session_id) ) {
			Info.success = 0;
			Info.in_progress = 0;
			formatstr( Info.error_desc, "FileTransfer: Unable to start "
					   "transfer with server %s: %s", TransSock,
					   err_stack.getFullText().c_str() );
		}

		sock.encode();

		if ( !sock.put_secret(TransKey) ||
			!sock.end_of_message() ) {
			Info.success = 0;
			Info.in_progress = false;
			formatstr( Info.error_desc, "FileTransfer: Unable to start transfer with server %s",
					 TransSock );
			return 0;
		}

		dprintf( D_FULLDEBUG,
				 "FileTransfer::UploadFiles: sent TransKey=%s\n", TransKey );

		sock_to_use = &sock;
	} else {
		ASSERT(simple_sock);
		sock_to_use = simple_sock;
	}


	int retval = Upload(sock_to_use,blocking);

	return( retval );
}

int
FileTransfer::HandleCommands(Service *, int command, Stream *s)
{
	FileTransfer *transobject;
	char *transkey = NULL;

	dprintf(D_FULLDEBUG,"entering FileTransfer::HandleCommands\n");

	if ( s->type() != Stream::reli_sock ) {
		// the FileTransfer object only works on TCP, not UDP
		return 0;
	}
	ReliSock *sock = (ReliSock *) s;

	// turn off timeouts on sockets, since our peer could get suspended
	// (like in the case of the starter sending files back to the shadow)
	sock->timeout(0);

	// code() allocates memory for the string if the pointer is NULL.
	if (!sock->get_secret(transkey) ||
		!sock->end_of_message() ) {
		dprintf(D_FULLDEBUG,
			    	"FileTransfer::HandleCommands failed to read transkey\n");
		if (transkey) free(transkey);
		return 0;
	}
	dprintf(D_FULLDEBUG,
					"FileTransfer::HandleCommands read transkey=%s\n",transkey);

	MyString key(transkey);
	free(transkey);
	if ( (TranskeyTable == NULL) || 
		 (TranskeyTable->lookup(key,transobject) < 0) ) {		
		// invalid transkey sent; send back 0 for failure
		sock->snd_int(0,1);	// sends a "0" then an end_of_record
		dprintf(D_FULLDEBUG,"transkey is invalid!\n");
		// sleep for 5 seconds to prevent brute-force attack on guessing key
		sleep(5);
		return FALSE;
	}

	switch (command) {
		case FILETRANS_UPLOAD:
			// We want to upload all files listed as InputFiles,
			// but first append to InputFiles any files in our SpoolSpace.
			// And before we do that, call CommitFiles() to finish any
			// previous commit which may have been prematurely aborted.
			{
			const char *currFile;
			transobject->CommitFiles();
			Directory spool_space( transobject->SpoolSpace, 
								   transobject->getDesiredPrivState() );
			while ( (currFile=spool_space.Next()) ) {
				if (transobject->UserLogFile && 
						!file_strcmp(transobject->UserLogFile,currFile)) 
				{
						// Don't send the userlog from the shadow to starter
					continue;
				} else {
						// We aren't looking at the userlog file... ship it!
					const char *filename = spool_space.GetFullPath();
					if ( !transobject->InputFiles->file_contains(filename) &&
						 !transobject->InputFiles->file_contains(condor_basename(filename)) ) {
						transobject->InputFiles->append(filename);
					}
				}
			}
			transobject->FilesToSend = transobject->InputFiles;
			transobject->EncryptFiles = transobject->EncryptInputFiles;
			transobject->DontEncryptFiles = transobject->DontEncryptInputFiles;
			transobject->Upload(sock,ServerShouldBlock);
			}
			break;
		case FILETRANS_DOWNLOAD:
			transobject->Download(sock,ServerShouldBlock);
			break;
		default:
			dprintf(D_ALWAYS,
				"FileTransfer::HandleCommands: unrecognized command %d\n",
				command);
			return 0;
			break;
	}

	return 1;
	// return KEEP_STREAM;
}


bool
FileTransfer::SetServerShouldBlock( bool block )
{
	bool old_value = ServerShouldBlock;
	ServerShouldBlock = block;
	return old_value;
}

int
FileTransfer::Reaper(Service *, int pid, int exit_status)
{
	FileTransfer *transobject;
	if (!TransThreadTable || TransThreadTable->lookup(pid,transobject) < 0) {
		dprintf(D_ALWAYS, "unknown pid %d in FileTransfer::Reaper!\n", pid);
		return FALSE;
	}
	transobject->ActiveTransferTid = -1;
	TransThreadTable->remove(pid);

	transobject->Info.duration = time(NULL)-transobject->TransferStart;
	transobject->Info.in_progress = false;
	if( WIFSIGNALED(exit_status) ) {
		transobject->Info.success = false;
		transobject->Info.try_again = true;
		transobject->Info.error_desc.formatstr("File transfer failed (killed by signal=%d)", WTERMSIG(exit_status));
		if( transobject->registered_xfer_pipe ) {
			transobject->registered_xfer_pipe = false;
			daemonCore->Cancel_Pipe(transobject->TransferPipe[0]);
		}
		dprintf( D_ALWAYS, "%s\n", transobject->Info.error_desc.Value() );
	} else {
		if( WEXITSTATUS(exit_status) == 1 ) {
			dprintf( D_ALWAYS, "File transfer completed successfully.\n" );
			transobject->Info.success = true;
		} else {
			dprintf( D_ALWAYS, "File transfer failed (status=%d).\n",
					 WEXITSTATUS(exit_status) );
			transobject->Info.success = false;
		}
	}

		// Close the write end of the pipe so we don't block trying
		// to read from it if the child closes it prematurely.
		// We don't do this until this late stage in the game, because
		// in windows everything currently happens in the main thread.
	if( transobject->TransferPipe[1] != -1 ) {
		daemonCore->Close_Pipe(transobject->TransferPipe[1]);
		transobject->TransferPipe[1] = -1;
	}

		// if we haven't already read the final status update, do it now
	if( transobject->registered_xfer_pipe ) {
		// It's possible that the pipe contains a progress update message
		// followed by the final update message. Keep reading until we
		// get the final message or encounter an error.
		do {
			transobject->ReadTransferPipeMsg();
		} while ( transobject->Info.success &&
				  transobject->Info.xfer_status != XFER_STATUS_DONE );
	}

	if( transobject->registered_xfer_pipe ) {
		transobject->registered_xfer_pipe = false;
		daemonCore->Cancel_Pipe(transobject->TransferPipe[0]);
	}

	daemonCore->Close_Pipe(transobject->TransferPipe[0]);
	transobject->TransferPipe[0] = -1;

	if ( transobject->Info.success ) {
		if ( transobject->Info.type == DownloadFilesType ) {
			transobject->downloadEndTime = condor_gettimestamp_double();

		} else if ( transobject->Info.type == UploadFilesType ) {
			transobject->uploadEndTime = condor_gettimestamp_double();

		}
	}

	// If Download was successful (it returns 1 on success) and
	// upload_changed_files is true, then we must record the current
	// time in last_download_time so in UploadFiles we have a timestamp
	// to compare.  If it is a non-blocking download, we do all this
	// in the thread reaper.
	if ( transobject->Info.success && transobject->upload_changed_files &&
		 transobject->IsClient() && transobject->Info.type == DownloadFilesType ) {
		time(&(transobject->last_download_time));
		transobject->BuildFileCatalog(0, transobject->Iwd, &(transobject->last_download_catalog));
		// Now sleep for 1 second.  If we did not do this, then jobs
		// which run real quickly (i.e. less than a second) would not
		// have their output files uploaded.  The real reason we must
		// sleep here is time_t is only at the resolution on 1 second.
		sleep(1);
	}

	transobject->callClientCallback();

	return TRUE;
}

void
FileTransfer::callClientCallback()
{
	if (ClientCallback) {
		dprintf(D_FULLDEBUG,
				"Calling client FileTransfer handler function.\n");
		(*(ClientCallback))(this);
	}
	if (ClientCallbackCpp) {
		dprintf(D_FULLDEBUG,
				"Calling client FileTransfer handler function.\n");
		((ClientCallbackClass)->*(ClientCallbackCpp))(this);
	}
}

bool
FileTransfer::ReadTransferPipeMsg()
{
	int n;

	char cmd=0;
	n = daemonCore->Read_Pipe( TransferPipe[0], &cmd, sizeof(cmd) );
	if(n != sizeof( cmd )) goto read_failed;

	if( cmd == IN_PROGRESS_UPDATE_XFER_PIPE_CMD ) {
		int i=XFER_STATUS_UNKNOWN;
		n = daemonCore->Read_Pipe( TransferPipe[0],
								   (char *)&i,
								   sizeof( int ) );
		if(n != sizeof( int )) goto read_failed;
		Info.xfer_status = (FileTransferStatus)i;

		if( ClientCallbackWantsStatusUpdates ) {
			callClientCallback();
		}
	}
	else if( cmd == FINAL_UPDATE_XFER_PIPE_CMD ) {
		Info.xfer_status = XFER_STATUS_DONE;

		n = daemonCore->Read_Pipe( TransferPipe[0],
								   (char *)&Info.bytes,
								   sizeof( filesize_t) );
		if(n != sizeof( filesize_t )) goto read_failed;
		if( Info.type == DownloadFilesType ) {
			bytesRcvd += Info.bytes;
		}
		else {
			bytesSent += Info.bytes;
		}

		n = daemonCore->Read_Pipe( TransferPipe[0],
								   (char *)&Info.try_again,
								   sizeof( bool ) );
		if(n != sizeof( bool )) goto read_failed;

	
		n = daemonCore->Read_Pipe( TransferPipe[0],
								   (char *)&Info.hold_code,
								   sizeof( int ) );
		if(n != sizeof( int )) goto read_failed;

		n = daemonCore->Read_Pipe( TransferPipe[0],
								   (char *)&Info.hold_subcode,
								   sizeof( int ) );
		if(n != sizeof( int )) goto read_failed;

		int error_len = 0;
		n = daemonCore->Read_Pipe( TransferPipe[0],
								   (char *)&error_len,
								   sizeof( int ) );
		if(n != sizeof( int )) goto read_failed;

		if(error_len) {
			char *error_buf = new char[error_len];
			ASSERT(error_buf);

			n = daemonCore->Read_Pipe( TransferPipe[0],
									   error_buf,
									   error_len );
			if(n != error_len) goto read_failed;
			Info.error_desc = error_buf;

			delete [] error_buf;
		}

		int spooled_files_len = 0;
		n = daemonCore->Read_Pipe( TransferPipe[0],
								   (char *)&spooled_files_len,
								   sizeof( int ) );
		if(n != sizeof( int )) goto read_failed;

		if(spooled_files_len) {
			char *spooled_files_buf = new char[spooled_files_len];
			ASSERT(spooled_files_buf);

			n = daemonCore->Read_Pipe( TransferPipe[0],
									   spooled_files_buf,
									   spooled_files_len );
			if(n != spooled_files_len) goto read_failed;
			Info.spooled_files = spooled_files_buf;

			delete [] spooled_files_buf;
		}

		if( registered_xfer_pipe ) {
			registered_xfer_pipe = false;
			daemonCore->Cancel_Pipe(TransferPipe[0]);
		}
	}
	else {
		EXCEPT("Invalid file transfer pipe command %d",cmd);
	}

	return true;

 read_failed:
	Info.success = false;
	Info.try_again = true;
	if( Info.error_desc.IsEmpty() ) {
		Info.error_desc.formatstr("Failed to read status report from file transfer pipe (errno %d): %s",errno,strerror(errno));
		dprintf(D_ALWAYS,"%s\n",Info.error_desc.Value());
	}
	if( registered_xfer_pipe ) {
		registered_xfer_pipe = false;
		daemonCore->Cancel_Pipe(TransferPipe[0]);
	}

	return false;
}

void
FileTransfer::UpdateXferStatus(FileTransferStatus status)
{
	if( Info.xfer_status != status ) {
		bool write_failed = false;
		if( TransferPipe[1] != -1 ) {
			int n;
			char cmd = IN_PROGRESS_UPDATE_XFER_PIPE_CMD;

			n = daemonCore->Write_Pipe( TransferPipe[1],
										&cmd,
										sizeof(cmd) );
			if(n != sizeof(cmd)) write_failed = true;

			if(!write_failed) {
				int i = status;
				n = daemonCore->Write_Pipe( TransferPipe[1],
											(char *)&i,
											sizeof(int) );
				if(n != sizeof(int)) write_failed = true;
			}
		}

		if( !write_failed ) {
			Info.xfer_status = status;
		}
	}
}

int
FileTransfer::TransferPipeHandler(int p)
{
	ASSERT( p == TransferPipe[0] );

	return ReadTransferPipeMsg();
}

int
FileTransfer::Download(ReliSock *s, bool blocking)
{
	dprintf(D_FULLDEBUG,"entering FileTransfer::Download\n");
	
	if (ActiveTransferTid >= 0) {
		EXCEPT("FileTransfer::Download called during active transfer!");
	}

	Info.duration = 0;
	Info.type = DownloadFilesType;
	Info.success = true;
	Info.in_progress = true;
	Info.xfer_status = XFER_STATUS_UNKNOWN;
	TransferStart = time(NULL);

	if (blocking) {

		int status = DoDownload( &Info.bytes, (ReliSock *) s );
		Info.duration = time(NULL)-TransferStart;
		Info.success = ( status >= 0 );
		Info.in_progress = false;
		return Info.success;

	} else {

		ASSERT( daemonCore );

		// make a pipe to communicate with our thread
		if (!daemonCore->Create_Pipe(TransferPipe,true)) {
			dprintf(D_ALWAYS, "Create_Pipe failed in "
					"FileTransfer::Upload\n");
			return FALSE;
		}

		if (-1 == daemonCore->Register_Pipe(TransferPipe[0],
											"Download Results",
											(PipeHandlercpp)&FileTransfer::TransferPipeHandler,
											"TransferPipeHandler",
											this)) {
			dprintf(D_ALWAYS,"FileTransfer::Upload() failed to register pipe.\n");
			return FALSE;
		}
		else {
			registered_xfer_pipe = true;
		}

		download_info *info = (download_info *)malloc(sizeof(download_info));
		ASSERT ( info );
		info->myobj = this;
		ActiveTransferTid = daemonCore->
			Create_Thread((ThreadStartFunc)&FileTransfer::DownloadThread,
						  (void *)info, s, ReaperId);
		if (ActiveTransferTid == FALSE) {
			dprintf(D_ALWAYS,
					"Failed to create FileTransfer DownloadThread!\n");
			ActiveTransferTid = -1;
			free(info);
			return FALSE;
		}
		dprintf(D_FULLDEBUG,
				"FileTransfer: created download transfer process with id %d\n",
				ActiveTransferTid);
		// daemonCore will free(info) when the thread exits
		TransThreadTable->insert(ActiveTransferTid, this);

		downloadStartTime = condor_gettimestamp_double();

	}
	
	return 1;
}

int
FileTransfer::DownloadThread(void *arg, Stream *s)
{
	filesize_t	total_bytes;

	dprintf(D_FULLDEBUG,"entering FileTransfer::DownloadThread\n");
	FileTransfer * myobj = ((download_info *)arg)->myobj;
	int status = myobj->DoDownload( &total_bytes, (ReliSock *)s );

	if(!myobj->WriteStatusToTransferPipe(total_bytes)) {
		return 0;
	}
	return ( status == 0 );
}

void
FileTransfer::AddDownloadFilenameRemap(char const *source_name,char const *target_name) {
	if(!download_filename_remaps.IsEmpty()) {
		download_filename_remaps += ";";
	}
	download_filename_remaps += source_name;
	download_filename_remaps += "=";
	download_filename_remaps += target_name;
}

void
FileTransfer::AddDownloadFilenameRemaps(char const *remaps) {
	if(!download_filename_remaps.IsEmpty()) {
		download_filename_remaps += ";";
	}
	download_filename_remaps += remaps;
}


/*
  Define a macro to restore our priv state (if needed) and return.  We
  do this so we don't leak priv states in functions where we need to
  be in our desired state.
*/

#define return_and_resetpriv(i)                     \
    if( saved_priv != PRIV_UNKNOWN )                \
        _set_priv(saved_priv,__FILE__,__LINE__,1);  \
    return i;


int
FileTransfer::DoDownload( filesize_t *total_bytes, ReliSock *s)
{
	int rc = 0;
	int reply = 0;
	filesize_t bytes=0;
	filesize_t peer_max_transfer_bytes=0;
	MyString filename;;
	MyString fullname;
	int final_transfer = 0;
	bool download_success = true;
	bool try_again = true;
	int hold_code = 0;
	int hold_subcode = 0;
	MyString error_buf;
	int delegation_method = 0; /* 0 means this transfer is not a delegation. 1 means it is.*/
	time_t start, elapsed;
	int numFiles = 0;
<<<<<<< HEAD
=======
	UtcTime utcTime;
	ClassAd pluginStatsAd;

	// Variable for deferred transfers, used to transfer multiple files at once
	// by certain filte transfer plugins. These need to be scoped to the full
	// function.
	bool isDeferredTransfer = false;
	classad::ClassAdUnParser unparser;
	std::map<std::string, std::string> deferredTransfers;
	std::unique_ptr<classad::ClassAd> thisTransfer( new classad::ClassAd() );
>>>>>>> a53dece4

	bool I_go_ahead_always = false;
	bool peer_goes_ahead_always = false;
	DCTransferQueue xfer_queue(m_xfer_queue_contact_info);
	CondorError errstack;

	priv_state saved_priv = PRIV_UNKNOWN;
	*total_bytes = 0;

	downloadStartTime = condor_gettimestamp_double();


	// we want to tell get_file() to perform an fsync (i.e. flush to disk)
	// the files we download if we are the client & we will need to upload
	// the changed files later on.  why do we need this fsync, you ask?  	
	// because we figure out which files have changed by looking at the file's
	// modification time.  on some operating systems, the file modification time
	// is _not_ when it was really modified, but when the modifications are actually
	// commited to disk.  thus we must fsync in order to make certain we do not think
	// that files like condor_exec.exe have been modified, etc. -Todd <tannenba@cs>
	bool want_fsync = ( ((IsClient() && !simple_init) ||  // starter receiving
						 (IsServer() && simple_init))     // schedd receiving
						 && upload_changed_files );

	dprintf(D_FULLDEBUG,"entering FileTransfer::DoDownload sync=%d\n",
					want_fsync ? 1 : 0);

	s->decode();

	// find out if encryption is enabled by default or not on this socket
	bool socket_default_crypto = s->get_encryption();

	// find out if this is the final download.  if so, we put the files
	// into the user's Iwd instead of our SpoolSpace.
	if( !s->code(final_transfer) ) {
		dprintf(D_FULLDEBUG,"DoDownload: exiting at %d\n",__LINE__);
		return_and_resetpriv( -1 );
	}
//	dprintf(D_FULLDEBUG,"TODD filetransfer DoDownload final_transfer=%d\n",final_transfer);

	filesize_t sandbox_size = 0;
	if( PeerDoesXferInfo ) {
		ClassAd xfer_info;
		if( !getClassAd(s,xfer_info) ) {
			dprintf(D_FULLDEBUG,"DoDownload: failed to receive xfer info; exiting at %d\n",__LINE__);
			return_and_resetpriv( -1 );
		}
		xfer_info.LookupInteger(ATTR_SANDBOX_SIZE,sandbox_size);
	}

	if( !s->end_of_message() ) {
		dprintf(D_FULLDEBUG,"DoDownload: exiting at %d\n",__LINE__);
		return_and_resetpriv( -1 );
	}	

	if( !final_transfer && IsServer() ) {
		SpooledJobFiles::createJobSpoolDirectory(&jobAd,desired_priv_state);
	}

	// Start the main download loop. Read reply codes + filenames off a
	// socket wire, s, then handle downloads according to the reply code.
	for (;;) {
		if( !s->code(reply) ) {
			dprintf(D_FULLDEBUG,"DoDownload: exiting at %d\n",__LINE__);
			return_and_resetpriv( -1 );
		}
		if( !s->end_of_message() ) {
			dprintf(D_FULLDEBUG,"DoDownload: exiting at %d\n",__LINE__);
			return_and_resetpriv( -1 );
		}
		dprintf( D_SECURITY, "FILETRANSFER: incoming file_command is %i\n", reply);
		if( !reply ) {
			break;
		}
		if (reply == 2) {
			bool cryp_ret = s->set_crypto_mode(true);
			if(!cryp_ret) {
				dprintf(D_ALWAYS,"DoDownload: failed to enable crypto on incoming file, exiting at %d\n",__LINE__);
				return_and_resetpriv( -1 );
			}
		} else if (reply == 3) {
			s->set_crypto_mode(false);
		}
		else {
			bool cryp_ret = s->set_crypto_mode(socket_default_crypto);
			if(!cryp_ret) {
				dprintf(D_ALWAYS,"DoDownload: failed to change crypto to %i on incoming file, "
					"exiting at %d\n", socket_default_crypto, __LINE__);
				return_and_resetpriv( -1 );
			}
		}

		if( !s->code(filename) ) {
			dprintf(D_FULLDEBUG,"DoDownload: exiting at %d\n",__LINE__);
			return_and_resetpriv( -1 );
		}

			/*
			  if we want to change priv states but haven't done so
			  yet, set it now.  we only need to do this once since
			  we're no longer doing any hard-coded insanity with
			  PRIV_CONDOR and everything can either be done in our
			  existing priv state (want_priv_change == FALSE) or in
			  the priv state we were told to use... Derek, 2005-04-21
			*/
		if( want_priv_change && saved_priv == PRIV_UNKNOWN ) {
			saved_priv = set_priv( desired_priv_state );
		}

			// This check must come after we have called set_priv()
		if( !LegalPathInSandbox(filename.Value(),Iwd) ) {
			// Our peer sent us an illegal path!

			download_success = false;
			try_again = false;
			hold_code = CONDOR_HOLD_CODE_DownloadFileError;
			hold_subcode = EPERM;

			error_buf.formatstr_cat(
				" Attempt to write to illegal sandbox path: %s",
				filename.Value());

			dprintf(D_ALWAYS,"DoDownload: attempt to write to illegal sandbox path by our peer %s: %s.\n",
					s->peer_description(),
					filename.Value());

			// Just write to /dev/null and go ahead with the download.
			// This allows us to consume the rest of the downloads and
			// propagate the error message, put the job on hold, etc.
			filename = NULL_FILE;
		}

		if( !strcmp(filename.Value(),NULL_FILE) ) {
			fullname = filename;
		}
		else if( final_transfer || IsClient() ) {
			MyString remap_filename;
			int res = filename_remap_find(download_filename_remaps.Value(),filename.Value(),remap_filename,0);
			dprintf(D_FULLDEBUG, "REMAP: res is %i -> %s !\n", res, remap_filename.Value());
			if (res == -1) {
				// there was loop in the file transfer remaps, so set a good
				// hold reason
				error_buf.formatstr("remaps resulted in a cycle: %s", remap_filename.Value());
				dprintf(D_ALWAYS,"REMAP: DoDownload: %s\n",error_buf.Value());
				download_success = false;
				try_again = false;
				hold_code = CONDOR_HOLD_CODE_DownloadFileError;
				hold_subcode = EPERM;

					// In order for the wire protocol to remain in a well
					// defined state, we must consume the rest of the
					// file transmission without writing.
				fullname = NULL_FILE;
			}
			else if(res) {
				// legit remap was found
				if(fullpath(remap_filename.Value())) {
					fullname = remap_filename;
				}
				else {
					fullname.formatstr("%s%c%s",Iwd,DIR_DELIM_CHAR,remap_filename.Value());
				}
				dprintf(D_FULLDEBUG,"Remapped downloaded file from %s to %s\n",filename.Value(),remap_filename.Value());
			}
			else {
				// no remap found
				fullname.formatstr("%s%c%s",Iwd,DIR_DELIM_CHAR,filename.Value());
			}
#ifdef WIN32
			// check for write permission on this file, if we are supposed to check
			if ( perm_obj && (perm_obj->write_access(fullname.Value()) != 1) ) {
				// we do _not_ have permission to write this file!!
				error_buf.formatstr("Permission denied to write file %s!",
				                   fullname.Value());
				dprintf(D_ALWAYS,"DoDownload: %s\n",error_buf.Value());
				download_success = false;
				try_again = false;
				hold_code = CONDOR_HOLD_CODE_DownloadFileError;
				hold_subcode = EPERM;

					// In order for the wire protocol to remain in a well
					// defined state, we must consume the rest of the
					// file transmission without writing.
				fullname = NULL_FILE;
			}
#endif
		} else {
			fullname.formatstr("%s%c%s",TmpSpoolSpace,DIR_DELIM_CHAR,filename.Value());
		}

		if( PeerDoesGoAhead ) {
			if( !s->end_of_message() ) {
				dprintf(D_FULLDEBUG,"DoDownload: failed on eom before GoAhead: exiting at %d\n",__LINE__);
				return_and_resetpriv( -1 );
			}

			if( !I_go_ahead_always ) {
					// The following blocks until getting the go-ahead
					// (e.g.  from the local schedd) to receive the
					// file.  It then sends a message to our peer
					// telling it to go ahead.
				if( !ObtainAndSendTransferGoAhead(xfer_queue,true,s,sandbox_size,fullname.Value(),I_go_ahead_always) ) {
					dprintf(D_FULLDEBUG,"DoDownload: exiting at %d\n",__LINE__);
					return_and_resetpriv( -1 );
				}
			}

				// We have given permission to peer to go ahead
				// with transfer.  Now do the reverse: wait for
				// peer to tell is that it is ready to send.
			if( !peer_goes_ahead_always ) {

				if( !ReceiveTransferGoAhead(s,fullname.Value(),true,peer_goes_ahead_always,peer_max_transfer_bytes) ) {
					dprintf(D_FULLDEBUG, "DoDownload: exiting at %d\n",__LINE__);
					return_and_resetpriv( -1 );
				}
			}

			s->decode();
		}

		UpdateXferStatus(XFER_STATUS_ACTIVE);

		filesize_t this_file_max_bytes = -1;
		filesize_t max_bytes_slack = 65535;
		if( MaxDownloadBytes < 0 ) {
			this_file_max_bytes = -1; // no limit
		}
		else if( MaxDownloadBytes + max_bytes_slack >= *total_bytes ) {

				// We have told the sender our limit, and a
				// well-behaved sender will not send more than that.
				// We give the sender a little slack, because there
				// may be minor differences in how the sender and
				// receiver account for the size of some things (like
				// proxies and what-not).  It is best if the sender
				// reaches the limit first, because that path has
				// better error handling.  If instead the receiver
				// hits its limit first, the connection is closed, and
				// the sender will not understand why.

			this_file_max_bytes = MaxDownloadBytes + max_bytes_slack - *total_bytes;
		}
		else {
			this_file_max_bytes = 0;
		}


		// On WinNT and apparently, some Unix, too, even doing an
		// fsync on the file does not get rid of the lazy-write
		// behavior which in the modification time being set a few
		// seconds into the future.  Instead of sleeping for 30+
		// seconds here in the starter & thus delaying the start of
		// the job, we call _utime to manually set the modification
		// time of the file we just wrote backwards in time by a few
		// minutes!  MLOP!! Since we are doing this, we may as well
		// not bother to fsync every file.
//		dprintf(D_FULLDEBUG,"TODD filetransfer DoDownload fullname=%s\n",fullname.Value());
		start = time(NULL);
		
		// Setup the FileTransferStats object for this file, which we'll use
		// to gather per-transfer statistics (different from the other
		// statistics gathering which only tracks cumulative totals)
		FileTransferStats thisFileStats;
		thisFileStats.TransferFileBytes = 0;
		thisFileStats.TransferFileName = filename.Value();
		thisFileStats.TransferProtocol = "cedar";
		thisFileStats.TransferStartTime = condor_gettimestamp_double();
		thisFileStats.TransferType = "download";

		// Create a ClassAd we'll use to store stats from a file transfer
		// plugin, if we end up using one.
		ClassAd pluginStatsAd;

		// Until we are told otherwise, assume this file transfer will not be
		// deferred until the end of the loop.
		isDeferredTransfer = false;

		if (reply == 999) {
			// filename already received:
			// .  verify that it is the same as FileName attribute in following classad
			// .  optimization: could be the version protocol instead
			//
			// receive the classad
			ClassAd file_info;
			if (!getClassAd(s, file_info)) {
				dprintf(D_FULLDEBUG,"DoDownload: exiting at %d\n",__LINE__);
				return_and_resetpriv( -1 );
			}

				
			// examine subcommand
			//
			int      subcommand = 0;
			if(!file_info.LookupInteger("SubCommand",subcommand)) {
				subcommand = -1;
			}

			// perform specified subcommand
			//
			// (this can be made a switch statement when more show up)
			//

			if(subcommand == 7) {
				// 7 == send local file using plugin
				
				MyString rt_src;
				MyString rt_dst;
				MyString rt_err;
				int      rt_result = 0;
				if(!file_info.LookupInteger("Result",rt_result)) {
					rt_result = -1;
				}

				if(!file_info.LookupString("Filename", rt_src)) {
					rt_src = "<null>";
				}

				if(!file_info.LookupString("OutputDestination", rt_dst)) {
					rt_dst = "<null>";
				}

				if(!file_info.LookupString("ErrorString", rt_err)) {
					rt_err = "<null>";
				}

				// TODO: write to job log success/failure for each file (as a custom event?)
				dprintf(D_ALWAYS, "DoDownload: other side transferred %s to %s and got result %i\n",
						rt_src.Value(), rt_dst.Value(), rt_result );

				if(rt_result == 0) {
					rc = 0;
				} else {
					// handle the error now and bypass error handling
					// that hapens further down
					rc = 0; 

					error_buf.formatstr(
						"%s at %s failed due to remote transfer hook error: %s",
						get_mySubSystem()->getName(),
						s->my_ip_str(),fullname.Value());
					download_success = false;
					try_again = false;
					hold_code = CONDOR_HOLD_CODE_DownloadFileError;
					hold_subcode = rt_result;

					dprintf(D_ALWAYS,
						"DoDownload: consuming rest of transfer and failing "
						"after encountering the following error: %s\n",
						error_buf.Value());
				}
			} else {
				// unrecongized subcommand
				dprintf(D_ALWAYS, "FILETRANSFER: unrecognized subcommand %i! skipping!\n", subcommand);
				dPrintAd(D_FULLDEBUG, file_info);
				
				rc = 0;
			}
		} else if (reply == 5) {
			// new filetransfer command.  5 means that the next file is a
			// 3rd party transfer.  cedar will not send the file itself,
			// and instead will send the URL over the wire.  the receiving
			// side must then retreive the URL using one of the configured
			// filetransfer plugins.

			MyString URL;
			// receive the URL from the wire

			if (!s->code(URL)) {
				dprintf(D_FULLDEBUG,"DoDownload: exiting at %d\n",__LINE__);
				return_and_resetpriv( -1 );
			}

			if( multifile_plugins_enabled ) {
				
				// Determine which plugin to invoke, and whether it supports multiple
				// file transfer.
				MyString pluginPath = DetermineFileTransferPlugin( errstack, URL.Value(), fullname.Value() );
				bool thisPluginSupportsMultifile = false;
				if( plugins_multifile_support.find( pluginPath ) != plugins_multifile_support.end() ) {
					thisPluginSupportsMultifile = plugins_multifile_support[pluginPath];
				}

				if( thisPluginSupportsMultifile ) {
					// Do not send the file right now! 
					// Instead, add it to a deferred list, which we'll deal with 
					// after the main download loop.
					dprintf( D_FULLDEBUG, "DoDownload: deferring transfer of URL %s "
						" until end of download loop.\n", URL.Value() );
					thisTransfer->Clear();
					thisTransfer->InsertAttr( "Url", URL );
					thisTransfer->InsertAttr( "DownloadFileName", fullname );
					std::string thisTransferString;
					unparser.Unparse( thisTransferString, thisTransfer.get() );

					// Add this result to our deferred transfers map.
					if ( deferredTransfers.find( pluginPath ) == deferredTransfers.end() ) {
						deferredTransfers.insert( std::pair<std::string, std::string>( pluginPath, thisTransferString ) );
					} 
					else {
						deferredTransfers[pluginPath] += thisTransferString;
					}

					isDeferredTransfer = true;
				}
			}

			if( !isDeferredTransfer ) {
				dprintf( D_FULLDEBUG, "DoDownload: doing a URL transfer: (%s) to (%s)\n", URL.Value(), fullname.Value());

				rc = InvokeFileTransferPlugin(errstack, URL.Value(), fullname.Value(), &pluginStatsAd, LocalProxyName.Value());
			}

		} else if ( reply == 4 ) {
			if ( PeerDoesGoAhead || s->end_of_message() ) {
				rc = (s->get_x509_delegation( fullname.Value(), false, NULL ) == ReliSock::delegation_ok) ? 0 : -1;
				dprintf( D_FULLDEBUG,
				         "DoDownload: get_x509_delegation() returned %d\n",
				         rc );
				if (rc == 0) {
					// ZKM FUTURE TODO: allow this to exist outside of the job sandbox -- we may
					// need the proxy to create the sandbox itself (if execute dir is NFSv4) but
					// that will require some higher-level refactoring
					LocalProxyName = fullname;
				}
			} else {
				rc = -1;
			}
			delegation_method = 1;/* This is a delegation, unseuccessful or not */
		} else if( reply == 6 ) { // mkdir
			condor_mode_t file_mode = NULL_FILE_PERMISSIONS;
			if( !s->code(file_mode) ) {
				rc = -1;
				dprintf(D_ALWAYS,"DoDownload: failed to read mkdir mode.\n");
			}
			else {
				if (file_mode == NULL_FILE_PERMISSIONS) {
					// Don't create subdirectories with mode 0000!
					// If file_mode is still NULL_FILE_PERMISSIONS here, it
					// likely means that our peer is likely a Windows machine,
					// since Windows will always claim a mode of 0000.
					// In this case, default to mode 0700, which is a
					// conservative default, and matches what we do in
					// ReliSock::get_file().
					file_mode = (condor_mode_t) 0700;
				}
				mode_t old_umask = umask(0);
				rc = mkdir(fullname.Value(),(mode_t)file_mode);
				umask(old_umask);
				if( rc == -1 && errno == EEXIST ) {
						// The directory name already exists.  If it is a
						// directory, just leave it alone, because the
						// user may want us to append files to an
						// existing output directory.  Otherwise, try
						// to remove it and try again.
					StatInfo st( fullname.Value() );
					if( !st.Error() && st.IsDirectory() ) {
						dprintf(D_FULLDEBUG,"Requested to create directory but using existing one: %s\n",fullname.Value());
						rc = 0;
					}
					else if( !strcmp(fullname.Value(),NULL_FILE) ) {
							// we are just fast-forwarding through the
							// download, so just ignore this request
						rc = 0;
					}
					else {
						IGNORE_RETURN remove(fullname.Value());
						old_umask = umask(0);
						rc = mkdir(fullname.Value(),(mode_t)file_mode);
						umask(old_umask);
					}
				}
				if( rc == -1 ) {
					// handle the error now and bypass error handling
					// that hapens further down
					rc = 0; 

					int the_error = errno;
					error_buf.formatstr(
						"%s at %s failed to create directory %s: %s (errno %d)",
						get_mySubSystem()->getName(),
						s->my_ip_str(),fullname.Value(),
						strerror(the_error),the_error);
					download_success = false;
					try_again = false;
					hold_code = CONDOR_HOLD_CODE_DownloadFileError;
					hold_subcode = the_error;

					dprintf(D_ALWAYS,
						"DoDownload: consuming rest of transfer and failing "
						"after encountering the following error: %s\n",
						error_buf.Value());
				}
			}
		} else if ( TransferFilePermissions ) {
			rc = s->get_file_with_permissions( &bytes, fullname.Value(), false, this_file_max_bytes, &xfer_queue );
		} else {
			rc = s->get_file( &bytes, fullname.Value(), false, false, this_file_max_bytes, &xfer_queue );
		}

		elapsed = time(NULL)-start;
		thisFileStats.TransferEndTime = condor_gettimestamp_double();
		thisFileStats.ConnectionTimeSeconds = thisFileStats.TransferEndTime - thisFileStats.TransferStartTime;

		if( rc < 0 ) {
			int the_error = errno;
			error_buf.formatstr("%s at %s failed to receive file %s",
			                  get_mySubSystem()->getName(),
							  s->my_ip_str(),fullname.Value());
			download_success = false;
			if(rc == GET_FILE_OPEN_FAILED || rc == GET_FILE_WRITE_FAILED ||
					rc == GET_FILE_PLUGIN_FAILED) {
				// errno is well defined in this case, and transferred data
				// has been consumed so that the wire protocol is in a well
				// defined state

				if (rc == GET_FILE_PLUGIN_FAILED) {
					error_buf.formatstr_cat(": %s", errstack.getFullText().c_str());
				} else {
					error_buf.replaceString("receive","write to");
					error_buf.formatstr_cat(": (errno %d) %s",the_error,strerror(the_error));
				}

				// Since there is a well-defined errno describing what just
				// went wrong while trying to open the file, put the job
				// on hold.  Errors that are deemed to be transient can
				// be periodically released from hold.

				try_again = false;
				hold_code = CONDOR_HOLD_CODE_DownloadFileError;
				hold_subcode = the_error;

				dprintf(D_ALWAYS,
						"DoDownload: consuming rest of transfer and failing "
						"after encountering the following error: %s\n",
						error_buf.Value());
			}
			else {
				// Assume we had some transient problem (e.g. network timeout)
				// In the current implementation of get_file(), errno is not
				// well defined in this case, so we can't report a specific
				// error message.
				try_again = true;
				hold_code = CONDOR_HOLD_CODE_DownloadFileError;
				hold_subcode = the_error;

				if( rc == GET_FILE_MAX_BYTES_EXCEEDED ) {
					try_again = false;
					error_buf.formatstr_cat(": max total download bytes exceeded (max=%ld MB)",
											(long int)(MaxDownloadBytes/1024/1024));
					hold_code = CONDOR_HOLD_CODE_MaxTransferOutputSizeExceeded;
					hold_subcode = 0;
				}

				dprintf(D_ALWAYS,"DoDownload: %s\n",error_buf.Value());

					// The wire protocol is not in a well defined state
					// at this point.  Try sending the ack message indicating
					// what went wrong, for what it is worth.
				SendTransferAck(s,download_success,try_again,hold_code,hold_subcode,error_buf.Value());

				dprintf(D_FULLDEBUG,"DoDownload: exiting at %d\n",__LINE__);
				return_and_resetpriv( -1 );
			}
		}

		if ( ExecFile && !file_strcmp( condor_basename( ExecFile ), filename.Value() ) ) {
				// We're receiving the executable, make sure execute
				// bit is set
				// TODO How should we modify the permisions of the
				//   executable? Adding any group or world permissions
				//   seems wrong. For now, behave the same way as the
				//   starter.
#if 0
			struct stat stat_buf;
			if ( stat( fullname.Value(), &stat_buf ) < 0 ) {
				dprintf( D_ALWAYS, "Failed to stat executable %s, errno=%d (%s)\n",
						 fullname.Value(), errno, strerror(errno) );
			} else if ( ! (stat_buf.st_mode & S_IXUSR) ) {
				stat_buf.st_mode |= S_IXUSR;
				if ( chmod( fullname.Value(), stat_buf.st_mode ) < 0 ) {
					dprintf( D_ALWAYS, "Failed to set execute bit on %s, errno=%d (%s)\n",
							 fullname.Value(), errno, strerror(errno) );
				}
			}
#else
			if ( chmod( fullname.Value(), 0755 ) < 0 ) {
				dprintf( D_ALWAYS, "Failed to set execute bit on %s, errno=%d (%s)\n",
						 fullname.Value(), errno, strerror(errno) );
			}
#endif
		}

		if ( want_fsync ) {
			struct utimbuf timewrap;

			time_t current_time = time(NULL);
			timewrap.actime = current_time;		// set access time to now
			timewrap.modtime = current_time;	// set modify time to now

			utime(fullname.Value(),&timewrap);
		}

		if( !s->end_of_message() ) {
			return_and_resetpriv( -1 );
		}
		*total_bytes += bytes;
		thisFileStats.TransferFileBytes += bytes;
		thisFileStats.TransferTotalBytes += bytes;
		bytes = 0;

		numFiles++;

		// Gather a few more statistics
		thisFileStats.TransferSuccess = download_success;

		// Merge the file transfer stats we recorded here with the stats 
		// retrieved from a plugin. If we didn't use a file transfer plugin 
		// this time, this ClassAd will just be empty.
		ClassAd thisFileStatsAd;
		thisFileStats.Publish(thisFileStatsAd);
		thisFileStatsAd.Update(pluginStatsAd);

		// Write stats to disk
		if( !isDeferredTransfer ) {
			OutputFileTransferStats(thisFileStatsAd);
		}

		// Get rid of compiler set-but-not-used warnings on Linux
		// Hopefully the compiler can just prune out the emitted code.
		if (delegation_method) {}
		if (elapsed) {}
	}
	// End of the main download loop

	// Now that we've completed the main file transfer loop, it's time to 
	// transfer all files that needed a third party plugin. Iterate over the list
	// of deferred transfers, and invoke each set with the appopriate plugin.
	if ( hold_code == 0 ) {
		for ( auto it = deferredTransfers.begin(); it != deferredTransfers.end(); ++ it ) {
			rc = InvokeMultipleFileTransferPlugin( errstack, it->first, it->second, 
				LocalProxyName.Value() );
			if ( rc != 0 ) {
				dprintf( D_ALWAYS, "FILETRANSFER: Multiple file transfer failed: %s\n",
					errstack.getFullText().c_str() );
				download_success = false;
				hold_code = CONDOR_HOLD_CODE_DownloadFileError;
				hold_subcode = rc;
				try_again = false;
				error_buf.formatstr( errstack.getFullText().c_str() );
			}
		}
	}

	// go back to the state we were in before file transfer
	s->set_crypto_mode(socket_default_crypto);

#ifdef WIN32
		// unsigned __int64 to float is not implemented on Win32
	bytesRcvd += (float)(signed __int64)(*total_bytes);
#else
	bytesRcvd += (*total_bytes);
#endif

	// Receive final report from the sender to make sure all went well.
	bool upload_success = false;
	MyString upload_error_buf;
	bool upload_try_again = true;
	int upload_hold_code = 0;
	int upload_hold_subcode = 0;
	GetTransferAck(s,upload_success,upload_try_again,upload_hold_code,
				   upload_hold_subcode,upload_error_buf);
	if(!upload_success) {
		// Our peer had some kind of problem sending the files.

		char const *peer_ip_str = "disconnected socket";
		if(s->type() == Stream::reli_sock) {
			peer_ip_str = ((Sock *)s)->get_sinful_peer();
		}

		MyString download_error_buf;
		download_error_buf.formatstr("%s failed to receive file(s) from %s",
						  get_mySubSystem()->getName(),peer_ip_str);
		error_buf.formatstr("%s; %s",
						  upload_error_buf.Value(),
						  download_error_buf.Value());
		dprintf(D_ALWAYS,"DoDownload: %s\n",error_buf.Value());

		download_success = false;
		SendTransferAck(s,download_success,upload_try_again,upload_hold_code,
						upload_hold_subcode,download_error_buf.Value());

			// store full-duplex error description, because only our side
			// of the story was stored in above call to SendTransferAck
		Info.error_desc = error_buf.Value();

		dprintf( D_FULLDEBUG, "DoDownload: exiting with upload errors\n" );
		return_and_resetpriv( -1 );
	}

	if( !download_success ) {
		SendTransferAck(s,download_success,try_again,hold_code,
						hold_subcode,error_buf.Value());

		dprintf( D_FULLDEBUG, "DoDownload: exiting with download errors\n" );
		return_and_resetpriv( -1 );
	}

	if ( !final_transfer && IsServer() ) {
		MyString buf;
		int fd;
		// we just stashed all the files in the TmpSpoolSpace.
		// write out the commit file.

		buf.formatstr("%s%c%s",TmpSpoolSpace,DIR_DELIM_CHAR,COMMIT_FILENAME);
#if defined(WIN32)
		if ((fd = safe_open_wrapper_follow(buf.Value(), O_WRONLY | O_CREAT | O_TRUNC | 
			_O_BINARY | _O_SEQUENTIAL, 0644)) < 0)
#else
		if ((fd = safe_open_wrapper_follow(buf.Value(), O_WRONLY | O_CREAT | O_TRUNC, 0644)) < 0)
#endif
		{
			dprintf(D_ALWAYS, 
				"FileTransfer::DoDownload failed to write commit file\n");
			return_and_resetpriv( -1 );
		}

		// copy in list of files to remove here
		::close(fd);

		// Now actually perform the commit.
		CommitFiles();

	}

	downloadEndTime = condor_gettimestamp_double();

	download_success = true;
	SendTransferAck(s,download_success,try_again,hold_code,hold_subcode,NULL);

		// Log some tcp statistics about this transfer
	if (*total_bytes > 0) {
		char *stats = s->get_statistics();
		int cluster = -1;
		int proc = -1;
		jobAd.LookupInteger(ATTR_CLUSTER_ID, cluster);
		jobAd.LookupInteger(ATTR_PROC_ID, proc);

		std::string full_stats;
		formatstr(full_stats, "File Transfer Download: JobId: %d.%d files: %d bytes: %lld seconds: %.2f dest: %s %s\n", 
			cluster, proc, numFiles, (long long)*total_bytes, (downloadEndTime - downloadStartTime), s->peer_ip_str(), (stats ? stats : ""));
		Info.tcp_stats = full_stats.c_str();
		dprintf(D_STATS, "%s", full_stats.c_str());
	}


	return_and_resetpriv( 0 );
}

void
FileTransfer::GetTransferAck(Stream *s,bool &success,bool &try_again,int &hold_code,int &hold_subcode,MyString &error_desc)
{
	if(!PeerDoesTransferAck) {
		success = true;
		return;
	}

	s->decode();

	ClassAd ad;
	if(!getClassAd(s, ad) || !s->end_of_message()) {
		char const *ip = NULL;
		if(s->type() == Sock::reli_sock) {
			ip = ((ReliSock *)s)->get_sinful_peer();
		}
		dprintf(D_FULLDEBUG,"Failed to receive download acknowledgment from %s.\n",
				ip ? ip : "(disconnected socket)");
		success = false;
		try_again = true; // could just be a transient network problem
		return;
	}
	int result = -1;
	if(!ad.LookupInteger(ATTR_RESULT,result)) {
		MyString ad_str;
		sPrintAd(ad_str, ad);
		dprintf(D_ALWAYS,"Download acknowledgment missing attribute: %s.  Full classad: [\n%s]\n",ATTR_RESULT,ad_str.Value());
		success = false;
		try_again = false;
		hold_code = CONDOR_HOLD_CODE_InvalidTransferAck;
		hold_subcode = 0;
		error_desc.formatstr("Download acknowledgment missing attribute: %s",ATTR_RESULT);
		return;
	}
	if(result == 0) {
		success = true;
		try_again = false;
	}
	else if(result > 0) {
		success = false;
		try_again = true;
	}
	else {
		success = false;
		try_again = false;
	}

	if(!ad.LookupInteger(ATTR_HOLD_REASON_CODE,hold_code)) {
		hold_code = 0;
	}
	if(!ad.LookupInteger(ATTR_HOLD_REASON_SUBCODE,hold_subcode)) {
		hold_subcode = 0;
	}
	char *hold_reason_buf = NULL;
	if(ad.LookupString(ATTR_HOLD_REASON,&hold_reason_buf)) {
		error_desc = hold_reason_buf;
		free(hold_reason_buf);
	}
}

void
FileTransfer::SaveTransferInfo(bool success,bool try_again,int hold_code,int hold_subcode,char const *hold_reason)
{
	Info.success = success;
	Info.try_again = try_again;
	Info.hold_code = hold_code;
	Info.hold_subcode = hold_subcode;
	if( hold_reason ) {
		Info.error_desc = hold_reason;
	}
}

void
FileTransfer::SendTransferAck(Stream *s,bool success,bool try_again,int hold_code,int hold_subcode,char const *hold_reason)
{
	// Save failure information.
	SaveTransferInfo(success,try_again,hold_code,hold_subcode,hold_reason);

	if(!PeerDoesTransferAck) {
		dprintf(D_FULLDEBUG,"SendTransferAck: skipping transfer ack, because peer does not support it.\n");
		return;
	}

	ClassAd ad;
	int result;
	if(success) {
		result = 0;
	}
	else if(try_again) {
		result = 1;  //failed for transient reasons
	}
	else {
		result = -1; //failed -- do not try again (ie put on hold)
	}

	ad.Assign(ATTR_RESULT,result);
	if(!success) {
		ad.Assign(ATTR_HOLD_REASON_CODE,hold_code);
		ad.Assign(ATTR_HOLD_REASON_SUBCODE,hold_subcode);
		if(hold_reason) {
			ad.Assign(ATTR_HOLD_REASON,hold_reason);
		}
	}
	s->encode();
	if(!putClassAd(s, ad) || !s->end_of_message()) {
		char const *ip = NULL;
		if(s->type() == Sock::reli_sock) {
			ip = ((ReliSock *)s)->get_sinful_peer();
		}
		dprintf(D_ALWAYS,"Failed to send download %s to %s.\n",
		        success ? "acknowledgment" : "failure report",
		        ip ? ip : "(disconnected socket)");
	}
}

void
FileTransfer::CommitFiles()
{
	MyString buf;
	MyString newbuf;
	MyString swapbuf;
	const char *file;

	if ( IsClient() ) {
		return;
	}

	int cluster = -1;
	int proc = -1;
	jobAd.LookupInteger(ATTR_CLUSTER_ID, cluster);
	jobAd.LookupInteger(ATTR_PROC_ID, proc);

	priv_state saved_priv = PRIV_UNKNOWN;
	if( want_priv_change ) {
		saved_priv = set_priv( desired_priv_state );
	}

	Directory tmpspool( TmpSpoolSpace, desired_priv_state );

	buf.formatstr("%s%c%s",TmpSpoolSpace,DIR_DELIM_CHAR,COMMIT_FILENAME);
	if ( access(buf.Value(),F_OK) >= 0 ) {
		// the commit file exists, so commit the files.

		MyString SwapSpoolSpace;
		SwapSpoolSpace.formatstr("%s.swap",SpoolSpace);
		bool swap_dir_ready = SpooledJobFiles::createJobSwapSpoolDirectory(&jobAd,desired_priv_state);
		if( !swap_dir_ready ) {
			EXCEPT("Failed to create %s",SwapSpoolSpace.Value());
		}

		while ( (file=tmpspool.Next()) ) {
			// don't commit the commit file!
			if ( file_strcmp(file,COMMIT_FILENAME) == MATCH )
				continue;
			buf.formatstr("%s%c%s",TmpSpoolSpace,DIR_DELIM_CHAR,file);
			newbuf.formatstr("%s%c%s",SpoolSpace,DIR_DELIM_CHAR,file);
			swapbuf.formatstr("%s%c%s",SwapSpoolSpace.Value(),DIR_DELIM_CHAR,file);

				// If the target name exists, move it into the swap
				// directory.  This serves two purposes:
				//   1. potentially allow rollback
				//   2. handle case of target being a non-empty directory,
				//      which cannot be overwritten by rename()
			if( access(newbuf.Value(),F_OK) >= 0 ) {
				if ( rename(newbuf.Value(),swapbuf.Value()) < 0 ) {
					EXCEPT("FileTransfer CommitFiles failed to move %s to %s: %s",newbuf.Value(),swapbuf.Value(),strerror(errno));
				}
			}

			if ( rotate_file(buf.Value(),newbuf.Value()) < 0 ) {
				EXCEPT("FileTransfer CommitFiles Failed -- What Now?!?!");
			}
		}
		// TODO: remove files specified in commit file

		SpooledJobFiles::removeJobSwapSpoolDirectory(&jobAd);
	}

	// We have now commited the files in tmpspool, if we were supposed to.
	// So now blow away tmpspool.
	tmpspool.Remove_Entire_Directory();
	if( want_priv_change ) {
		ASSERT( saved_priv != PRIV_UNKNOWN );
		set_priv( saved_priv );
	}
}

int
FileTransfer::Upload(ReliSock *s, bool blocking)
{
	dprintf(D_FULLDEBUG,"entering FileTransfer::Upload\n");

	if (ActiveTransferTid >= 0) {
		EXCEPT("FileTransfer::Upload called during active transfer!");
	}

	Info.duration = 0;
	Info.type = UploadFilesType;
	Info.success = true;
	Info.in_progress = true;
	Info.xfer_status = XFER_STATUS_UNKNOWN;
	TransferStart = time(NULL);

	if (blocking) {
		int status = DoUpload( &Info.bytes, (ReliSock *)s);
		Info.duration = time(NULL)-TransferStart;
		Info.success = (Info.bytes >= 0) && (status == 0);
		Info.in_progress = false;
		return Info.success;

	} else {

		ASSERT( daemonCore );

		// make a pipe to communicate with our thread
		if (!daemonCore->Create_Pipe(TransferPipe,true)) {
			dprintf(D_ALWAYS, "Create_Pipe failed in "
					"FileTransfer::Upload\n");
			return FALSE;
		}

		if (-1 == daemonCore->Register_Pipe(TransferPipe[0],
											"Upload Results",
											(PipeHandlercpp)&FileTransfer::TransferPipeHandler,
											"TransferPipeHandler",
											this)) {
			dprintf(D_ALWAYS,"FileTransfer::Upload() failed to register pipe.\n");
			return FALSE;
		}
		else {
			registered_xfer_pipe = true;
		}

		upload_info *info = (upload_info *)malloc(sizeof(upload_info));
		ASSERT( info );
		info->myobj = this;
		ActiveTransferTid = daemonCore->
			Create_Thread((ThreadStartFunc)&FileTransfer::UploadThread,
						  (void *)info, s, ReaperId);
		if (ActiveTransferTid == FALSE) {
			dprintf(D_ALWAYS, "Failed to create FileTransfer UploadThread!\n");
			free(info);
			ActiveTransferTid = -1;
			return FALSE;
		}
		dprintf(D_FULLDEBUG,
				"FileTransfer: created upload transfer process with id %d\n",
				ActiveTransferTid);
		// daemonCore will free(info) when the thread exits
		TransThreadTable->insert(ActiveTransferTid, this);

		uploadStartTime = time(NULL);
	}
		
	return 1;
}

bool
FileTransfer::WriteStatusToTransferPipe(filesize_t total_bytes)
{
	int n;
	bool write_failed = false;

	if(!write_failed) {
		char cmd = FINAL_UPDATE_XFER_PIPE_CMD;

		n = daemonCore->Write_Pipe( TransferPipe[1],
									&cmd,
									sizeof(cmd) );
		if(n != sizeof(cmd)) write_failed = true;
	}

	if(!write_failed) {
		n = daemonCore->Write_Pipe( TransferPipe[1],
				   (char *)&total_bytes,
				   sizeof(filesize_t) );
		if(n != sizeof(filesize_t)) write_failed = true;
	}
	if(!write_failed) {
		n = daemonCore->Write_Pipe( TransferPipe[1],
				   (char *)&Info.try_again,
				   sizeof(bool) );
		if(n != sizeof(bool)) write_failed = true;
	}
	if(!write_failed) {
		n = daemonCore->Write_Pipe( TransferPipe[1],
				   (char *)&Info.hold_code,
				   sizeof(int) );
		if(n != sizeof(int)) write_failed = true;
	}
	if(!write_failed) {
		n = daemonCore->Write_Pipe( TransferPipe[1],
				   (char *)&Info.hold_subcode,
				   sizeof(int) );
		if(n != sizeof(int)) write_failed = true;
	}
	int error_len = Info.error_desc.Length();
	if(error_len) {
		error_len++; //write the null too
	}
	if(!write_failed) {
		n = daemonCore->Write_Pipe( TransferPipe[1],
				   (char *)&error_len,
				   sizeof(int) );
		if(n != sizeof(int)) write_failed = true;
	}
	if(!write_failed) {
		n = daemonCore->Write_Pipe( TransferPipe[1],
				   Info.error_desc.Value(),
				   error_len );
		if(n != error_len) write_failed = true;
	}

	int spooled_files_len = Info.spooled_files.Length();
	if(spooled_files_len) {
		spooled_files_len++; //write the null too
	}
	if(!write_failed) {
		n = daemonCore->Write_Pipe( TransferPipe[1],
				   (char *)&spooled_files_len,
				   sizeof(int) );
		if(n != sizeof(int)) write_failed = true;
	}
	if(!write_failed) {
		n = daemonCore->Write_Pipe( TransferPipe[1],
				   Info.spooled_files.Value(),
				   spooled_files_len );
		if(n != spooled_files_len) write_failed = true;
	}

	if(write_failed) {
		dprintf(D_ALWAYS,"Failed to write transfer status to pipe (errno %d): %s\n",errno,strerror(errno));
		return false;
	}

	return true;
}

int
FileTransfer::UploadThread(void *arg, Stream *s)
{
	dprintf(D_FULLDEBUG,"entering FileTransfer::UploadThread\n");
	FileTransfer * myobj = ((upload_info *)arg)->myobj;

	if (s == NULL) {
		return 0;
	}

	filesize_t	total_bytes;
	int status = myobj->DoUpload( &total_bytes, (ReliSock *)s );
	if(!myobj->WriteStatusToTransferPipe(total_bytes)) {
		return 0;
	}
	return ( status >= 0 );
}



int
FileTransfer::DoUpload(filesize_t *total_bytes, ReliSock *s)
{
	int rc;
	MyString fullname;
	filesize_t bytes;
	filesize_t peer_max_transfer_bytes = -1; // unlimited
	bool is_the_executable;
	bool upload_success = false;
	bool do_download_ack = false;
	bool do_upload_ack = false;
	bool try_again = false;
	int hold_code = 0;
	int hold_subcode = 0;
	int numFiles = 0;
	MyString error_desc;
	bool I_go_ahead_always = false;
	bool peer_goes_ahead_always = false;
	DCTransferQueue xfer_queue(m_xfer_queue_contact_info);

	// use an error stack to keep track of failures when invoke plugins,
	// perhaps more of this can be instrumented with it later.
	CondorError errstack;

	// If a bunch of file transfers failed strictly due to
	// PUT_FILE_OPEN_FAILED, then we keep track of the information relating to
	// the first failed one, and continue to attempt to transfer the rest in
	// the list. At the end of the transfer, the job will go on hold with the
	// information of the first failed transfer. This is to allow things like
	// corefiles and whatnot to be brought back to the spool even if the user
	// job hadn't completed writing all the files as specified in
	// transfer_output_files. These variables represent the saved state of the
	// first failed transfer. See gt #487.
	bool first_failed_file_transfer_happened = false;
	bool first_failed_upload_success = false;
	bool first_failed_try_again = false;
	int first_failed_hold_code = 0;
	int first_failed_hold_subcode = 0;
	MyString first_failed_error_desc;
	int first_failed_line_number;

	uploadStartTime = condor_gettimestamp_double();

	*total_bytes = 0;
	dprintf(D_FULLDEBUG,"entering FileTransfer::DoUpload\n");

	priv_state saved_priv = PRIV_UNKNOWN;
	if( want_priv_change ) {
		saved_priv = set_priv( desired_priv_state );
	}

	// record the state it was in when we started... the "default" state
	bool socket_default_crypto = s->get_encryption();

	if( want_priv_change && saved_priv == PRIV_UNKNOWN ) {
		saved_priv = set_priv( desired_priv_state );
	}

	FileTransferList filelist;
	ExpandFileTransferList( FilesToSend, filelist );

	filesize_t sandbox_size = 0;
	FileTransferList::iterator filelist_it;
	for( filelist_it = filelist.begin();
		 filelist_it != filelist.end();
		 filelist_it++ )
	{
		if( sandbox_size + filelist_it->file_size >= sandbox_size ) {
			sandbox_size += filelist_it->file_size;
		}
	}

	s->encode();

	// tell the server if this is the final transfer or not.
	// if it is the final transfer, the server places the files
	// into the user's Iwd.  if not, the files go into SpoolSpace.
	if( !s->code(m_final_transfer_flag) ) {
		dprintf(D_FULLDEBUG,"DoUpload: exiting at %d\n",__LINE__);
		return_and_resetpriv( -1 );
	}
	if( PeerDoesXferInfo ) {
		ClassAd xfer_info;
		xfer_info.Assign(ATTR_SANDBOX_SIZE,sandbox_size);
		if( !putClassAd(s,xfer_info) ) {
			dprintf(D_FULLDEBUG,"DoUpload: failed to send xfer_info; exiting at %d\n",__LINE__);
			return_and_resetpriv( -1 );
		}
	}
	if( !s->end_of_message() ) {
		dprintf(D_FULLDEBUG,"DoUpload: exiting at %d\n",__LINE__);
		return_and_resetpriv( -1 );
	}

	for( filelist_it = filelist.begin();
		 filelist_it != filelist.end();
		 filelist_it++ )
	{
		char const *filename = filelist_it->srcName();
		char const *dest_dir = filelist_it->destDir();

		if( dest_dir && *dest_dir ) {
			dprintf(D_FULLDEBUG,"DoUpload: sending file %s to %s%c\n",filename,dest_dir,DIR_DELIM_CHAR);
		}
		else {
			dprintf(D_FULLDEBUG,"DoUpload: sending file %s\n",filename);
		}

		// reset this for each file
		bool is_url;
		is_url = false;

		if( param_boolean("ENABLE_URL_TRANSFERS", true) && IsUrl(filename) ) {
			// looks like a URL
			is_url = true;
			fullname = filename;
			dprintf(D_FULLDEBUG, "DoUpload: sending %s as URL.\n", filename);
		} else if( !fullpath( filename ) ){
			// looks like a relative path
			fullname.formatstr("%s%c%s",Iwd,DIR_DELIM_CHAR,filename);
		} else {
			// looks like an unix absolute path or a windows path
			fullname = filename;
		}

		MyString dest_filename;
		if ( ExecFile && !simple_init && (file_strcmp(ExecFile,filename)==0 )) {
			// this file is the job executable
			is_the_executable = true;
			dest_filename = CONDOR_EXEC;
		} else {
			// this file is _not_ the job executable
			is_the_executable = false;

			if( dest_dir && *dest_dir ) {
				dest_filename.formatstr("%s%c",dest_dir,DIR_DELIM_CHAR);
			}

			// condor_basename works for URLs
			dest_filename.formatstr_cat( "%s", condor_basename(filename) );
		}

		// check for read permission on this file, if we are supposed to check.
		// do not check the executable, since it is likely sitting in the SPOOL
		// directory.
		//
		// also, don't check URLs
#ifdef WIN32
		if( !is_url && perm_obj && !is_the_executable &&
			(perm_obj->read_access(fullname.Value()) != 1) ) {
			// we do _not_ have permission to read this file!!
			upload_success = false;
			error_desc.formatstr("error reading from %s: permission denied",fullname.Value());
			do_upload_ack = true;    // tell receiver that we failed
			do_download_ack = true;
			try_again = false; // put job on hold
			hold_code = CONDOR_HOLD_CODE_UploadFileError;
			hold_subcode = EPERM;
			return ExitDoUpload(total_bytes,numFiles, s,saved_priv,socket_default_crypto,
			                    upload_success,do_upload_ack,do_download_ack,
								try_again,hold_code,hold_subcode,
								error_desc.Value(),__LINE__);
		}
#else
		if (is_the_executable) {} // Done to get rid of the compiler set-but-not-used warnings.
#endif


		// now we send an int to the other side to indicate the next
		// action.  historically, we sent either 1 or 0.  zero meant
		// we were finished and there are no more files to send.  any
		// non-zero value means there is at least one more file.
		//
		// this has been expanded with two new values which indicate
		// encryption settings per-file.  the new values are:
		// 0 - finished
		// 1 - use socket default (on or off) for next file
		// 2 - force encryption on for next file.
		// 3 - force encryption off for next file.
		//
		// this was further expanded to allow delagation of x509 creds
		// 4 - do an x509 credential delegation (using the socket default)
		//
		// and again to tell the remote side to fetch a URL
		// 5 - send a URL and have the other side fetch it
		//
		// and again to allow transferring and creating subdirectories
		// 6 - send a request to make a directory
		//
		// and one more time to make a more flexible protocol.  this magic
		// number 999 means we will still send the filename, and then send a
		// classad immediately following the filename, and the classad will say
		// what action to perform.  this will allow potential changes without
		// breaking the wire protocol and hopefully will be more forward and
		// backward compatible for future updates.
		//
		// 999 - send a classad telling what to do.
		//
		// 999 subcommand 7:
		// send information about a transfer performed using a transfer hook


		// default to the socket default
		int file_command = 1;
		int file_subcommand = 0;
		
		// find out if this file is in DontEncryptFiles
		if ( DontEncryptFiles->file_contains_withwildcard(filename) ) {
			// turn crypto off for this file (actually done below)
			file_command = 3;
		}

		// now find out if this file is in EncryptFiles.  if it was
		// also in DontEncryptFiles, that doesn't matter, this will
		// override.
		if ( EncryptFiles->file_contains_withwildcard(filename) ) {
			// turn crypto on for this file (actually done below)
			file_command = 2;
		}

		// We want to delegate the job's x509 proxy, rather than just
		// copy it.
		if ( X509UserProxy && file_strcmp( filename, X509UserProxy ) == 0 &&
			 DelegateX509Credentials ) {

			file_command = 4;
		}

		if ( is_url ) {
			file_command = 5;
		}

		if ( m_final_transfer_flag && OutputDestination ) {
			dprintf(D_FULLDEBUG, "FILETRANSFER: Using command 999:7 for OutputDestionation: %s\n",
					OutputDestination);

			// switch from whatever command we had before to new classad
			// command new classad command 999 and subcommand 7.
			//
			// 7 == invoke plugin to store file
			file_command = 999;
			file_subcommand = 7;
		}

		bool fail_because_mkdir_not_supported = false;
		bool fail_because_symlink_not_supported = false;
		if( filelist_it->is_directory ) {
			if( filelist_it->is_symlink ) {
				fail_because_symlink_not_supported = true;
				dprintf(D_ALWAYS,"DoUpload: attempting to transfer symlink %s which points to a directory.  This is not supported.\n",filename);
			}
			else if( PeerUnderstandsMkdir ) {
				file_command = 6;
			}
			else {
				fail_because_mkdir_not_supported = true;
				dprintf(D_ALWAYS,"DoUpload: attempting to transfer directory %s, but the version of Condor we are talking to is too old to support that!\n",
						filename);
			}
		}

		dprintf ( D_FULLDEBUG, "FILETRANSFER: outgoing file_command is %i for %s\n",
				file_command, filename );

		if( !s->snd_int(file_command,FALSE) ) {
			dprintf(D_FULLDEBUG,"DoUpload: exiting at %d\n",__LINE__);
			return_and_resetpriv( -1 );
		}
		if( !s->end_of_message() ) {
			dprintf(D_FULLDEBUG,"DoUpload: exiting at %d\n",__LINE__);
			return_and_resetpriv( -1 );
		}

		// now enable the crypto decision we made:
		if (file_command == 2) {
			s->set_crypto_mode(true);
		} else if (file_command == 3) {
			s->set_crypto_mode(false);
		}
		else {
			s->set_crypto_mode(socket_default_crypto);
		}

		// for command 999, this string must equal the Attribute "Filename" in
		// the classad that follows.  it wouldn't really need to be sent here
		// but is more wire-compatible with older versions if we do.
		//
		// should we send a protocol version string instead?  or some other token
		// like 'CLASSAD'?
		//
		if( !s->put(dest_filename.Value()) ) {
			dprintf(D_FULLDEBUG,"DoUpload: exiting at %d\n",__LINE__);
			return_and_resetpriv( -1 );
		}

		if( PeerDoesGoAhead ) {
			if( !s->end_of_message() ) {
				dprintf(D_FULLDEBUG, "DoUpload: failed on eom before GoAhead; exiting at %d\n",__LINE__);
				return_and_resetpriv( -1 );
			}

			if( !peer_goes_ahead_always ) {
					// Now wait for our peer to tell us it is ok for us to
					// go ahead and send data.
				if( !ReceiveTransferGoAhead(s,fullname.Value(),false,peer_goes_ahead_always,peer_max_transfer_bytes) ) {
					dprintf(D_FULLDEBUG, "DoUpload: exiting at %d\n",__LINE__);
					return_and_resetpriv( -1 );
				}
			}

			if( !I_go_ahead_always ) {
					// Now tell our peer when it is ok for us to read data
					// from disk for sending.
				if( !ObtainAndSendTransferGoAhead(xfer_queue,false,s,sandbox_size,fullname.Value(),I_go_ahead_always) ) {
					dprintf(D_FULLDEBUG, "DoUpload: exiting at %d\n",__LINE__);
					return_and_resetpriv( -1 );
				}
			}

			s->encode();
		}

		UpdateXferStatus(XFER_STATUS_ACTIVE);

		filesize_t this_file_max_bytes = -1;
		filesize_t effective_max_upload_bytes = MaxUploadBytes;
		bool using_peer_max_transfer_bytes = false;
		if( peer_max_transfer_bytes >= 0 && (peer_max_transfer_bytes < effective_max_upload_bytes || effective_max_upload_bytes < 0) ) {
				// For superior error handling, it is best for the
				// uploading side to know about the downloading side's
				// max transfer byte limit.  This prevents the
				// uploading side from trying to send more than the
				// maximum, which would cause the downloading side to
				// close the connection, which would cause the
				// uploading side to assume there was a communication
				// error rather than an intentional stop.
			effective_max_upload_bytes = peer_max_transfer_bytes;
			using_peer_max_transfer_bytes = true;
			dprintf(D_FULLDEBUG,"DoUpload: changing maximum upload MB from %ld to %ld at request of peer.\n",
					(long int)(effective_max_upload_bytes >= 0 ? effective_max_upload_bytes/1024/1024 : effective_max_upload_bytes),
					(long int)(peer_max_transfer_bytes/1024/1024));
		}
		if( effective_max_upload_bytes < 0 ) {
			this_file_max_bytes = -1; // no limit
		}
		else if( effective_max_upload_bytes >= *total_bytes ) {
			this_file_max_bytes = effective_max_upload_bytes - *total_bytes;
		}
		else {
			this_file_max_bytes = 0;
		}

		if ( file_command == 999) {
			// new-style, send classad

			ClassAd file_info;
			file_info.Assign("ProtocolVersion", 1);
			file_info.Assign("Command", file_command);
			file_info.Assign("SubCommand", file_subcommand);

			// only one subcommand at the moment: 7
			//
			// 7 is "Report to shadow the final status of invoking a transfer
			// hook to move the output file"

			if(file_subcommand == 7) {
				// make the URL out of Attr OutputDestination and filename
				MyString source_filename;
				source_filename = Iwd;
				source_filename += DIR_DELIM_CHAR;
				source_filename += filename;

				MyString URL;
				URL = OutputDestination;
				URL += DIR_DELIM_CHAR;
				URL += filename;

				// actually invoke the plugin.  this could block indefinitely.
				ClassAd pluginStatsAd;
				dprintf (D_FULLDEBUG, "DoUpload: calling IFTP(fn,U): fn\"%s\", U\"%s\"\n", source_filename.Value(), URL.Value());
				dprintf (D_FULLDEBUG, "LocalProxyName: %s\n", LocalProxyName.Value());
				rc = InvokeFileTransferPlugin(errstack, source_filename.Value(), URL.Value(), &pluginStatsAd, LocalProxyName.Value());
				dprintf (D_FULLDEBUG, "DoUpload: IFTP(fn,U): fn\"%s\", U\"%s\" returns %i\n", source_filename.Value(), URL.Value(), rc);

				// report the results:
				file_info.Assign("Filename", source_filename);
				file_info.Assign("OutputDestination", URL);

				// will either be 0 (success) or -4 (GET_FILE_PLUGIN_FAILED)
				file_info.Assign("Result", rc);

				// nonzero indicates failure, put the ErrStack into the classad
				if (rc) {
					file_info.Assign("ErrorString", errstack.getFullText());
				}

				// it's all assembled, so send the ad using stream s.
				// don't end the message, it's done below.
				if(!putClassAd(s, file_info)) {
					dprintf(D_FULLDEBUG,"DoDownload: exiting at %d\n",__LINE__);
					return_and_resetpriv( -1 );
				}

				// compute the size of what we sent
				MyString junkbuf;
				sPrintAd(junkbuf, file_info);
				bytes = junkbuf.Length();

			} else {
				dprintf( D_ALWAYS, "DoUpload: invalid subcommand %i, skipping %s.",
						file_subcommand, filename);
				bytes = 0;
				rc = 0;
			}
		} else if ( file_command == 4 ) {
			if ( (PeerDoesGoAhead || s->end_of_message()) ) {
				time_t expiration_time = GetDesiredDelegatedJobCredentialExpiration(&jobAd);
				rc = s->put_x509_delegation( &bytes, fullname.Value(), expiration_time, NULL );
				dprintf( D_FULLDEBUG,
				         "DoUpload: put_x509_delegation() returned %d\n",
				         rc );
			} else {
				rc = -1;
			}
		} else if (file_command == 5) {
			// send the URL and that's it for now.
			// TODO: this should probably be a classad
			if(!s->code(fullname)) {
				dprintf( D_FULLDEBUG, "DoUpload: failed to send fullname: %s\n", fullname.Value());
				rc = -1;
			} else {
				dprintf( D_FULLDEBUG, "DoUpload: sent fullname and NO eom: %s\n", fullname.Value());
				rc = 0;
			}

			// on the sending side, we don't know how many bytes the actual
			// file was, since we aren't the ones downloading it.  to find out
			// the length, we'd have to make a connection to some server (via a
			// plugin, for which no API currently exists) and ask it, and i
			// don't want to add that latency.
			// 
			// instead we add the length of the URL itself, since that's what
			// we sent.
			bytes = fullname.Length();

		} else if( file_command == 6 ) { // mkdir
			// the only data sent is the file_mode.
			bytes = sizeof( filelist_it->file_mode );

			if( !s->put( filelist_it->file_mode ) ) {
				rc = -1;
				dprintf(D_ALWAYS,"DoUpload: failed to send mkdir mode\n");
			}
			else {
				rc = 0;
			}
		} else if( fail_because_mkdir_not_supported || fail_because_symlink_not_supported ) {
			if( TransferFilePermissions ) {
				rc = s->put_file_with_permissions( &bytes, NULL_FILE );
			}
			else {
				rc = s->put_file( &bytes, NULL_FILE );
			}
			if( rc == 0 ) {
				rc = PUT_FILE_OPEN_FAILED;
				errno = EISDIR;
			}
		} else if ( TransferFilePermissions ) {
			rc = s->put_file_with_permissions( &bytes, fullname.Value(), this_file_max_bytes, &xfer_queue );
		} else {
			rc = s->put_file( &bytes, fullname.Value(), 0, this_file_max_bytes, &xfer_queue );
		}
		if( rc < 0 ) {
			int the_error = errno;
			upload_success = false;
			error_desc.formatstr("error sending %s",fullname.Value());
			if((rc == PUT_FILE_OPEN_FAILED) || (rc == PUT_FILE_PLUGIN_FAILED) || (rc == PUT_FILE_MAX_BYTES_EXCEEDED)) {
				try_again = false; // put job on hold
				hold_code = CONDOR_HOLD_CODE_UploadFileError;
				hold_subcode = the_error;

				if (rc == PUT_FILE_OPEN_FAILED) {
					// In this case, put_file() has transmitted a zero-byte
					// file in place of the failed one. This means there is an
					// ack waiting for us to read back which we do at the end of
					// the while loop.

					error_desc.replaceString("sending","reading from");
					error_desc.formatstr_cat(": (errno %d) %s",the_error,strerror(the_error));
					if( fail_because_mkdir_not_supported ) {
						error_desc.formatstr_cat("; Remote condor version is too old to transfer directories.");
					}
					if( fail_because_symlink_not_supported ) {
						error_desc.formatstr_cat("; Transfer of symlinks to directories is not supported.");
					}
				} else if ( rc == PUT_FILE_MAX_BYTES_EXCEEDED ) {
					StatInfo this_file_stat(fullname.Value());
					filesize_t this_file_size = this_file_stat.GetFileSize();
					error_desc.formatstr_cat(": max total %s bytes exceeded (max=%ld MB, this file=%ld MB)",
											 using_peer_max_transfer_bytes ? "download" : "upload",
											 (long int)(effective_max_upload_bytes/1024/1024),
											 (long int)(this_file_size/1024/1024));
					hold_code = using_peer_max_transfer_bytes ? CONDOR_HOLD_CODE_MaxTransferOutputSizeExceeded : CONDOR_HOLD_CODE_MaxTransferInputSizeExceeded;
					the_error = 0;
				} else {
					// add on the error string from the errstack used
					error_desc.formatstr_cat(": %s", errstack.getFullText().c_str());
				}

				// We'll continue trying to transfer the rest of the files
				// in question, but we'll record the information we need from
				// the first failure. Notice that this means we won't know
				// the complete set of files which failed to transfer back
				// but have become zero length files on the submit side.
				// We'd need to append those failed files to some kind of an
				// attribute in the job ad representing this failure. That
				// is not currently implemented....

				if (first_failed_file_transfer_happened == false) {
					first_failed_file_transfer_happened = true;
					first_failed_upload_success = false;
					first_failed_try_again = false;
					first_failed_hold_code = hold_code;
					first_failed_hold_subcode = the_error;
					first_failed_error_desc = error_desc;
					first_failed_line_number = __LINE__;
				}
			}
			else {
				// We can't currently tell the different between other
				// put_file() errors that will generate an ack error
				// report, and those that are due to a genuine
				// disconnect between us and the receiver.  Therefore,
				// always try reading the download ack.
				do_download_ack = true;
				// The stream _from_ us to the receiver is in an undefined
				// state.  Some network operation may have failed part
				// way through the transmission, so we cannot expect
				// the other side to be able to read our upload ack.
				do_upload_ack = false;
				try_again = true;

				// for the more interesting reasons why the transfer failed,
				// we can try again and see what happens.
				return ExitDoUpload(total_bytes,numFiles, s,saved_priv,
								socket_default_crypto,upload_success,
								do_upload_ack,do_download_ack,
			                    try_again,hold_code,hold_subcode,
			                    error_desc.Value(),__LINE__);
			}
		}

		if( !s->end_of_message() ) {
			dprintf(D_FULLDEBUG,"DoUpload: exiting at %d\n",__LINE__);
			return_and_resetpriv( -1 );
		}
		
		*total_bytes += bytes;
		numFiles++;

			// The spooled files list is used to generate
			// SpooledOutputFiles, which replaces TransferOutputFiles
			// when pulling output from the spool directory.  We don't
			// really know here whether the other side is writing to the
			// spool or not, but we generate the list just in case.
			//
			// If we transfer directories, only include the directory
			// in the spooled files list, not its contents.  Also skip
			// the stdout/stderr files, since those are handled
			// separately when building the list of files to transfer.

		if( dest_filename.FindChar(DIR_DELIM_CHAR) < 0 &&
			dest_filename != condor_basename(JobStdoutFile.Value()) &&
			dest_filename != condor_basename(JobStderrFile.Value()) )
		{
			Info.addSpooledFile( dest_filename.Value() );
		}
	}

	do_download_ack = true;
	do_upload_ack = true;

	if (first_failed_file_transfer_happened == true) {
		return ExitDoUpload(total_bytes,numFiles, s,saved_priv,socket_default_crypto,
			first_failed_upload_success,do_upload_ack,do_download_ack,
			first_failed_try_again,first_failed_hold_code,
			first_failed_hold_subcode,first_failed_error_desc.Value(),
			first_failed_line_number);
	} 

	uploadEndTime = condor_gettimestamp_double();

	upload_success = true;
	return ExitDoUpload(total_bytes,numFiles, s,saved_priv,socket_default_crypto,
	                    upload_success,do_upload_ack,do_download_ack,
	                    try_again,hold_code,hold_subcode,NULL,__LINE__);
}

void
FileTransfer::setTransferQueueContactInfo(char const *contact) {
	m_xfer_queue_contact_info = TransferQueueContactInfo(contact);
}

bool
FileTransfer::ObtainAndSendTransferGoAhead(DCTransferQueue &xfer_queue,bool downloading,Stream *s,filesize_t sandbox_size,char const *full_fname,bool &go_ahead_always)
{
	bool result;
	bool try_again = true;
	int hold_code = 0;
	int hold_subcode = 0;
	MyString error_desc;

	result = DoObtainAndSendTransferGoAhead(xfer_queue,downloading,s,sandbox_size,full_fname,go_ahead_always,try_again,hold_code,hold_subcode,error_desc);

	if( !result ) {
		SaveTransferInfo(false,try_again,hold_code,hold_subcode,error_desc.Value());
		if( error_desc.Length() ) {
			dprintf(D_ALWAYS,"%s\n",error_desc.Value());
		}
	}
	return result;
}

std::string
FileTransfer::GetTransferQueueUser()
{
	std::string user;
	ClassAd *job = GetJobAd();
	if( job ) {
		std::string user_expr;
		if( param(user_expr,"TRANSFER_QUEUE_USER_EXPR","strcat(\"Owner_\",Owner)") ) {
			ExprTree *user_tree = NULL;
			if( ParseClassAdRvalExpr( user_expr.c_str(), user_tree ) == 0 && user_tree ) {
				classad::Value val;
				const char *str = NULL;
				if ( EvalExprTree(user_tree,job,NULL,val) && val.IsStringValue(str) )
				{
					user = str;
				}
				delete user_tree;
			}
		}
	}
	return user;
}

bool
FileTransfer::DoObtainAndSendTransferGoAhead(DCTransferQueue &xfer_queue,bool downloading,Stream *s,filesize_t sandbox_size,char const *full_fname,bool &go_ahead_always,bool &try_again,int &hold_code,int &hold_subcode,MyString &error_desc)
{
	ClassAd msg;
	int go_ahead = GO_AHEAD_UNDEFINED;
	int alive_interval = 0;
	time_t last_alive = time(NULL);
		//extra time to reserve for sending msg to our file xfer peer
	const int alive_slop = 20;
	int min_timeout = 300;

	std::string queue_user = GetTransferQueueUser();

	s->decode();
	if( !s->get(alive_interval) || !s->end_of_message() ) {
		error_desc.formatstr("ObtainAndSendTransferGoAhead: failed on alive_interval before GoAhead");
		return false;
	}

	if( Sock::get_timeout_multiplier() > 0 ) {
		min_timeout *= Sock::get_timeout_multiplier();
	}

	int timeout = alive_interval;
	if( timeout < min_timeout ) {
		timeout = min_timeout;

			// tell peer the new timeout
		msg.Assign(ATTR_TIMEOUT,timeout);
			// GO_AHEAD_UNDEFINED just means that our peer should keep waiting
		msg.Assign(ATTR_RESULT,go_ahead);

		s->encode();
		if( !putClassAd(s, msg) || !s->end_of_message() ) {
			error_desc.formatstr("Failed to send GoAhead new timeout message.");
		}
	}
	ASSERT( timeout > alive_slop );
	timeout -= alive_slop;

	if( !xfer_queue.RequestTransferQueueSlot(downloading,sandbox_size,full_fname,m_jobid.Value(),queue_user.c_str(),timeout,error_desc) )
	{
		go_ahead = GO_AHEAD_FAILED;
	}

	bool first_poll = true;
	while(1) {
		if( go_ahead == GO_AHEAD_UNDEFINED ) {
			timeout = alive_interval - (time(NULL) - last_alive) - alive_slop;
			if( timeout < min_timeout ) timeout = min_timeout;
			if( first_poll ) {
					// Use a short timeout on the first time, so we quickly report
					// that the transfer is queued, if it is.
				timeout = 5;
			}
			bool pending = true;
			if( xfer_queue.PollForTransferQueueSlot(timeout,pending,error_desc) )
			{
				if( xfer_queue.GoAheadAlways( downloading ) ) {
						// no need to keep checking for GoAhead for each file,
						// just let 'em rip
					go_ahead = GO_AHEAD_ALWAYS;
				}
				else {
						// send this file, and then check to see if we
						// still have GoAhead to send more
					go_ahead = GO_AHEAD_ONCE;
				}
			}
			else if( !pending ) {
				go_ahead = GO_AHEAD_FAILED;
			}
		}

		char const *ip = s->peer_ip_str();
		char const *go_ahead_desc = "";
		if( go_ahead < 0 ) go_ahead_desc = "NO ";
		if( go_ahead == GO_AHEAD_UNDEFINED ) go_ahead_desc = "PENDING ";

		dprintf( go_ahead < 0 ? D_ALWAYS : D_FULLDEBUG,
				 "Sending %sGoAhead for %s to %s %s%s.\n",
				 go_ahead_desc,
				 ip ? ip : "(null)",
				 downloading ? "send" : "receive",
				 full_fname,
				 (go_ahead == GO_AHEAD_ALWAYS) ? " and all further files":"");

		s->encode();
		msg.Assign(ATTR_RESULT,go_ahead); // go ahead
		if( downloading ) {
			msg.Assign(ATTR_MAX_TRANSFER_BYTES,MaxDownloadBytes);
		}
		if( go_ahead < 0 ) {
				// tell our peer what exactly went wrong
			msg.Assign(ATTR_TRY_AGAIN,try_again);
			msg.Assign(ATTR_HOLD_REASON_CODE,hold_code);
			msg.Assign(ATTR_HOLD_REASON_SUBCODE,hold_subcode);
			if( error_desc.Length() ) {
				msg.Assign(ATTR_HOLD_REASON,error_desc.Value());
			}
		}
		if( !putClassAd(s, msg) || !s->end_of_message() ) {
			error_desc.formatstr("Failed to send GoAhead message.");
			try_again = true;
			return false;
		}
		last_alive = time(NULL);

		if( go_ahead != GO_AHEAD_UNDEFINED ) {
			break;
		}

		UpdateXferStatus(XFER_STATUS_QUEUED);
	}

	if( go_ahead == GO_AHEAD_ALWAYS ) {
		go_ahead_always = true;
	}

	return go_ahead > 0;
}

bool
FileTransfer::ReceiveTransferGoAhead(
	Stream *s,
	char const *fname,
	bool downloading,
	bool &go_ahead_always,
	filesize_t &peer_max_transfer_bytes)
{
	bool try_again = true;
	int hold_code = 0;
	int hold_subcode = 0;
	MyString error_desc;
	bool result;
	int alive_interval;
	int old_timeout;
	const int slop_time = 20; // extra time to wait when alive_interval expires
	const int min_alive_interval = 300;

	// How frequently peer should tell us that it is still alive while
	// we are waiting for GoAhead.  Note that the peer may respond
	// with its own specification of timeout if it does not agree with
	// ours.  This is an important issue, because our peer may need to
	// talk to some other service (i.e. the schedd) before getting
	// back to us.

	alive_interval = clientSockTimeout;
	if( alive_interval < min_alive_interval ) {
		alive_interval = min_alive_interval;
	}
	old_timeout = s->timeout(alive_interval + slop_time);

	result = DoReceiveTransferGoAhead(s,fname,downloading,go_ahead_always,peer_max_transfer_bytes,try_again,hold_code,hold_subcode,error_desc,alive_interval);

	s->timeout( old_timeout );

	if( !result ) {
		SaveTransferInfo(false,try_again,hold_code,hold_subcode,error_desc.Value());
		if( error_desc.Length() ) {
			dprintf(D_ALWAYS,"%s\n",error_desc.Value());
		}
	}

	return result;
}

bool
FileTransfer::DoReceiveTransferGoAhead(
	Stream *s,
	char const *fname,
	bool downloading,
	bool &go_ahead_always,
	filesize_t &peer_max_transfer_bytes,
	bool &try_again,
	int &hold_code,
	int &hold_subcode,
	MyString &error_desc,
	int alive_interval)
{
	int go_ahead = GO_AHEAD_UNDEFINED;

	s->encode();

	if( !s->put(alive_interval) || !s->end_of_message() ) {
		error_desc.formatstr("DoReceiveTransferGoAhead: failed to send alive_interval");
		return false;
	}

	s->decode();

	while(1) {
		ClassAd msg;
		if( !getClassAd(s, msg) || !s->end_of_message() ) {
			char const *ip = s->peer_ip_str();
			error_desc.formatstr("Failed to receive GoAhead message from %s.",
							   ip ? ip : "(null)");

			return false;
		}

		go_ahead = GO_AHEAD_UNDEFINED;
		if(!msg.LookupInteger(ATTR_RESULT,go_ahead)) {
			MyString msg_str;
			sPrintAd(msg_str, msg);
			error_desc.formatstr("GoAhead message missing attribute: %s.  "
							   "Full classad: [\n%s]",
							   ATTR_RESULT,msg_str.Value());
			try_again = false;
			hold_code = CONDOR_HOLD_CODE_InvalidTransferGoAhead;
			hold_subcode = 1;
			return false;
		}

		filesize_t mtb = peer_max_transfer_bytes;
		if( msg.LookupInteger(ATTR_MAX_TRANSFER_BYTES,mtb) ) {
			peer_max_transfer_bytes = mtb;
		}

		if( go_ahead == GO_AHEAD_UNDEFINED ) {
				// This is just an "alive" message from our peer.
				// Keep looping.

			int new_timeout = -1;
			if( msg.LookupInteger(ATTR_TIMEOUT,new_timeout) &&
				new_timeout != -1)
			{
				// our peer wants a different timeout
				s->timeout(new_timeout);
				dprintf(D_FULLDEBUG,"Peer specified different timeout "
				        "for GoAhead protocol: %d (for %s)\n",
						new_timeout, fname);
			}

			dprintf(D_FULLDEBUG,"Still waiting for GoAhead for %s.\n",fname);
			UpdateXferStatus(XFER_STATUS_QUEUED);
			continue;
		}

		if(!msg.LookupBool(ATTR_TRY_AGAIN,try_again)) {
			try_again = true;
		}

		if(!msg.LookupInteger(ATTR_HOLD_REASON_CODE,hold_code)) {
			hold_code = 0;
		}
		if(!msg.LookupInteger(ATTR_HOLD_REASON_SUBCODE,hold_subcode)) {
			hold_subcode = 0;
		}
		char *hold_reason_buf = NULL;
		if(msg.LookupString(ATTR_HOLD_REASON,&hold_reason_buf)) {
			error_desc = hold_reason_buf;
			free(hold_reason_buf);
		}

		break;
	}

	if( go_ahead <= 0 ) {
		return false;
	}

	if( go_ahead == GO_AHEAD_ALWAYS ) {
		go_ahead_always = true;
	}

	dprintf(D_FULLDEBUG,"Received GoAhead from peer to %s %s%s.\n",
			downloading ? "receive" : "send",
			fname,
			go_ahead_always ? " and all further files" : "");

	return true;
}

int
FileTransfer::ExitDoUpload(filesize_t *total_bytes, int numFiles, ReliSock *s, priv_state saved_priv, bool socket_default_crypto, bool upload_success, bool do_upload_ack, bool do_download_ack, bool try_again, int hold_code, int hold_subcode, char const *upload_error_desc,int DoUpload_exit_line)
{
	int rc = upload_success ? 0 : -1;
	bool download_success = false;
	MyString error_buf;
	MyString download_error_buf;
	char const *error_desc = NULL;

	dprintf(D_FULLDEBUG,"DoUpload: exiting at %d\n",DoUpload_exit_line);

	if( saved_priv != PRIV_UNKNOWN ) {
		_set_priv(saved_priv,__FILE__,DoUpload_exit_line,1);
	}

#ifdef WIN32
		// unsigned __int64 to float not implemented on Win32
	bytesSent += (float)(signed __int64)*total_bytes;
#else 
	bytesSent += *total_bytes;
#endif

	if(do_upload_ack) {
		// peer is still expecting us to send a file command
		if(!PeerDoesTransferAck && !upload_success) {
			// We have no way to tell the other side that something has
			// gone wrong other than slamming the connection without
			// sending the final file command 0.  Therefore, send nothing.
		}
		else {
			// no more files to send
			s->snd_int(0,TRUE);

			MyString error_desc_to_send;
			if(!upload_success) {
				error_desc_to_send.formatstr("%s at %s failed to send file(s) to %s",
										   get_mySubSystem()->getName(),
										   s->my_ip_str(),
										   s->get_sinful_peer());
				if(upload_error_desc) {
					error_desc_to_send.formatstr_cat(": %s",upload_error_desc);
				}
			}
			SendTransferAck(s,upload_success,try_again,hold_code,hold_subcode,
			                error_desc_to_send.Value());
		}
	}

	// Now find out whether there was an error on the receiver's
	// (i.e. downloader's) end, such as failure to write data to disk.
	// If we have already failed to communicate with the receiver
	// for reasons that are likely to be transient network issues
	// (e.g. timeout writing), then ideally do_download_ack would be false,
	// and we will skip this step.
	if(do_download_ack) {
		GetTransferAck(s,download_success,try_again,hold_code,hold_subcode,
		               download_error_buf);
		if(!download_success) {
			rc = -1;
		}
	}

	if(rc != 0) {
		char const *receiver_ip_str = s->get_sinful_peer();
		if(!receiver_ip_str) {
			receiver_ip_str = "disconnected socket";
		}

		error_buf.formatstr("%s at %s failed to send file(s) to %s",
						  get_mySubSystem()->getName(),
						  s->my_ip_str(),receiver_ip_str);
		if(upload_error_desc) {
			error_buf.formatstr_cat(": %s",upload_error_desc);
		}

		if(!download_error_buf.IsEmpty()) {
			error_buf.formatstr_cat("; %s",download_error_buf.Value());
		}

		error_desc = error_buf.Value();
		if(!error_desc) {
			error_desc = "";
		}

		if(try_again) {
			dprintf(D_ALWAYS,"DoUpload: %s\n",error_desc);
		}
		else {
			dprintf(D_ALWAYS,"DoUpload: (Condor error code %d, subcode %d) %s\n",hold_code,hold_subcode,error_desc);
		}
	}

	// go back to the state we were in before file transfer
	s->set_crypto_mode(socket_default_crypto);

	// Record error information so it can be copied back through
	// the transfer status pipe and/or observed by the caller
	// of Upload().
	Info.success = rc == 0;
	Info.try_again = try_again;
	Info.hold_code = hold_code;
	Info.hold_subcode = hold_subcode;
	Info.error_desc = error_desc;

		// Log some tcp statistics about this transfer
	if (*total_bytes > 0) {
		int cluster = -1;
		int proc = -1;
		jobAd.LookupInteger(ATTR_CLUSTER_ID, cluster);
		jobAd.LookupInteger(ATTR_PROC_ID, proc);

		char *stats = s->get_statistics();
		std::string full_stats;
		formatstr(full_stats, "File Transfer Upload: JobId: %d.%d files: %d bytes: %lld seconds: %.2f dest: %s %s\n", 
			cluster, proc, numFiles, (long long)*total_bytes, (downloadEndTime - downloadStartTime), s->peer_ip_str(), (stats ? stats : ""));
		Info.tcp_stats = full_stats.c_str();
		dprintf(D_STATS, "%s", full_stats.c_str());
	}

	return rc;
}

void
FileTransfer::stopServer()
{
	abortActiveTransfer();
	if (TransKey) {
		// remove our key from the hash table
		if ( TranskeyTable ) {
			MyString key(TransKey);
			TranskeyTable->remove(key);
			if ( TranskeyTable->getNumElements() == 0 ) {
				// if hash table is empty, delete table as well
				delete TranskeyTable;
				TranskeyTable = NULL;
			}
		}		
		// and free the key as well
		free(TransKey);
		TransKey = NULL;
	}	
}

void
FileTransfer::abortActiveTransfer()
{
	if( ActiveTransferTid != -1 ) {
		ASSERT( daemonCore );
		dprintf(D_ALWAYS,"FileTransfer: killing active transfer %d\n",ActiveTransferTid);
		daemonCore->Kill_Thread(ActiveTransferTid);
		TransThreadTable->remove(ActiveTransferTid);
		ActiveTransferTid = -1;
	}
}

int
FileTransfer::Suspend()
{
	int result = TRUE;	// return TRUE if there currently is no thread

	if (ActiveTransferTid != -1 ) {
		ASSERT( daemonCore );
		result = daemonCore->Suspend_Thread(ActiveTransferTid);
	}

	return result;
}

int
FileTransfer::Continue()
{
	int result = TRUE;	// return TRUE if there currently is no thread

	if (ActiveTransferTid != -1 ) {
		ASSERT( daemonCore );
		result = daemonCore->Continue_Thread(ActiveTransferTid);
	}

	return result;
}


bool
FileTransfer::addOutputFile( const char* filename )
{
	if( ! OutputFiles ) {
		OutputFiles = new StringList;
		ASSERT(OutputFiles != NULL);
	}
	else if( OutputFiles->file_contains(filename) ) {
		return true;
	}
	OutputFiles->append( filename );
	return true;
}

bool
FileTransfer::addFileToExceptionList( const char* filename )
{
	if ( !ExceptionFiles ) {
		ExceptionFiles = new StringList;
		ASSERT ( NULL != ExceptionFiles );
	} else if ( ExceptionFiles->file_contains ( filename ) ) {
		return true;
	}
	ExceptionFiles->append ( filename );
	return true;
}

bool
FileTransfer::changeServer(const char* transkey, const char* transsock)
{

	if ( transkey ) {
		if (TransKey) {
			free(TransKey);
		}
		TransKey = strdup(transkey);
	}

	if ( transsock ) {
		if (TransSock) {
			free(TransSock);
		}
		TransSock = strdup(transsock);
	}

	return true;
}

int	
FileTransfer::setClientSocketTimeout(int timeout)
{
	int old_val = clientSockTimeout;
	clientSockTimeout = timeout;
	return old_val;
}

/* This function must be called by both peers */
void
FileTransfer::setPeerVersion( const char *peer_version )
{
	CondorVersionInfo vi( peer_version );

	setPeerVersion( vi );
}

/* This function must be called by both peers */
void
FileTransfer::setPeerVersion( const CondorVersionInfo &peer_version )
{
	if ( peer_version.built_since_version(6,7,7) ) {
		TransferFilePermissions = true;
	} else {
		TransferFilePermissions = false;
	}
		// The sender tells the receiver whether they're delegating or
		// copying credential files, so it's ok for them to have different
		// values for DelegateX509Credentials.
	if ( peer_version.built_since_version(6,7,19) &&
		 param_boolean( "DELEGATE_JOB_GSI_CREDENTIALS", true ) ) {
		DelegateX509Credentials = true;
	} else {
		DelegateX509Credentials = false;
	}
	if ( peer_version.built_since_version(6,7,20) ) {
		PeerDoesTransferAck = true;
	}
	else {
		PeerDoesTransferAck = false;
		dprintf(D_FULLDEBUG,
			"FileTransfer: peer (version %d.%d.%d) does not support "
			"transfer ack.  Will use older (unreliable) protocol.\n",
			peer_version.getMajorVer(),
			peer_version.getMinorVer(),
			peer_version.getSubMinorVer());
	}
	if( peer_version.built_since_version(6,9,5) ) {
		PeerDoesGoAhead = true;
	}
	else {
		PeerDoesGoAhead = false;
	}

	if( peer_version.built_since_version(7,5,4) ) {
		PeerUnderstandsMkdir = true;
	}
	else {
		PeerUnderstandsMkdir = false;
	}

	if ( peer_version.built_since_version(7,6,0) ) {
		TransferUserLog = false;
	} else {
		TransferUserLog = true;
	}

	if( peer_version.built_since_version(8,1,0) ) {
		PeerDoesXferInfo = true;
	}
	else {
		PeerDoesXferInfo = false;
	}
}


// will take a filename and look it up in our internal catalog.  returns
// true if found and false if not.  also updates the parameters mod_time
// and filesize if they are not null.
bool FileTransfer::LookupInFileCatalog(const char *fname, time_t *mod_time, filesize_t *filesize) {
	CatalogEntry *entry = 0;
	MyString fn = fname;
	if (last_download_catalog->lookup(fn, entry) == 0) {
		// hashtable return code zero means found (!?!)

		// update if passed in
		if (mod_time) {
			*mod_time = entry->modification_time;
		}

		// update if passed in
		if (filesize) {
			*filesize = entry->filesize;
		}

		// we return true, as in 'yes, we found it'
		return true;
	} else {
		// not found
		return false;
	}
}


// normally, we want to build our catalog (last_download_catalog) on the Iwd
// that we already have.  but to support all modes of operation, we can also
// accept a different directory, and a different catalog to put them into.
//
// we take a pointer to this catalog pointer so we can correctly delete and
// recreate it with new. (i prefer this over pass by reference because it is
// explicit from the call site.)  by default, we simply set this pointer to
// our own *last_download_catalog.
//
// also, if spool_time is non-zero, set all modification times to that time.
// this is necessary for now, until we store a persistent copy of the catalog
// somewhere (job ad, or preferably in a file in the spool dir itself).
bool FileTransfer::BuildFileCatalog(time_t spool_time, const char* iwd, FileCatalogHashTable **catalog) {

	if (!iwd) {
		// by default, use the one in this intantiation
		iwd = Iwd;
	}

	if (!catalog) {
		// by default, use the one in this intantiation
		catalog = &last_download_catalog;
	}

	if (*catalog) {
		// iterate through catalog and free memory of CatalogEntry s.
		CatalogEntry *entry_pointer;

		(*catalog)->startIterations();
		while((*catalog)->iterate(entry_pointer)) {
			delete entry_pointer;
		}
		delete (*catalog);
	}

	// If we're going to stick a prime number in here, then let's make it
	// big enough that the chains are decent sized. Suppose you might
	// have 50,000 files. In the case for 997 buckets and even distribution, 
	// the chains would be ~50 entries long. Good enough.
	(*catalog) = new FileCatalogHashTable(hashFunction);

	/* If we've decided not to use a file catalog, then leave it empty. */
	if (m_use_file_catalog == false) {
		/* just leave the catalog empty. */
		return true;
	}

	// now, iterate the directory and put the relavant info into the catalog.
	// this currently excludes directories, and only stores the modification
	// time and filesize.  if you were to add md5 sums, signatures, etc., that
	// would go here.
	//
	// also note this information is not sufficient to notice a byte changing
	// in a file and the file being backdated, since neither modification time
	// nor filesize change in that case.
	//
	// furthermore, if spool_time was specified, we set filesize to -1 as a
	// flag for special behavior in ComputeFilesToSend and set all file
	// modification times to spool_time.  this essentially builds a catalog
	// that mimics old behavior.
	//
	// make sure this iteration is done as the actual owner of the directory,
	// as it may not be world-readable.
	// desired_priv_state indicates which priv state that is.
	Directory file_iterator(iwd, desired_priv_state);
	const char * f = NULL;
	while( (f = file_iterator.Next()) ) {
		if (!file_iterator.IsDirectory()) {
			CatalogEntry *tmpentry = 0;
			tmpentry = new CatalogEntry;
			if (spool_time) {
				// -1 for filesize is a special flag for old behavior.
				// when checking a file to see if it is new, if the filesize
				// is -1 then the file date must be newer (not just different)
				// than the stored modification date. (see ComputeFilesToSend)
				tmpentry->modification_time = spool_time;
				tmpentry->filesize = -1;
			} else {
				tmpentry->modification_time = file_iterator.GetModifyTime();
				tmpentry->filesize = file_iterator.GetFileSize();
			}
			MyString fn = f;
			(*catalog)->insert(fn, tmpentry);
		}
	}

	// always, succeed
	return true;
}

void FileTransfer::setSecuritySession(char const *session_id) {
	free(m_sec_session_id);
	m_sec_session_id = NULL;
	m_sec_session_id = session_id ? strdup(session_id) : NULL;
}

// Determines the third-party plugin needed for a file transfer.
// Looks at both source and destination to determine which one contains a URL,
// then extracts the method (ie. http, ftp) and uses it to lookup plugin.
MyString FileTransfer::DetermineFileTransferPlugin( CondorError &error, const char* source, const char* dest ) {

	char *URL = NULL;
	MyString plugin;

	// First, check the destination to see if it looks like a URL.
	// If not, source must be the URL.
	if( IsUrl( dest ) ) {
		URL = const_cast<char*>(dest);
		dprintf( D_FULLDEBUG, "FILETRANSFER: using destination to determine "
			"plugin type: %s\n", dest );
	}
	else {
		URL = const_cast<char*>(source);
		dprintf( D_FULLDEBUG, "FILETRANSFER: using source to determine "
			"plugin type: %s\n", source );
	}

	// Find the type of transfer
	MyString method = getURLType( URL );

	// Hashtable returns zero if found.
	if ( plugin_table->lookup( method, plugin ) ) {
		// no plugin for this type!!!
		error.pushf( "FILETRANSFER", 1, "FILETRANSFER: plugin for type %s not found!", method.Value() );
		dprintf ( D_FULLDEBUG, "FILETRANSFER: plugin for type %s not found!\n", method.Value() );
		return NULL;
	}

	return plugin;
}


int FileTransfer::InvokeFileTransferPlugin(CondorError &e, const char* source, const char* dest, ClassAd* plugin_stats, const char* proxy_filename) {

	if (plugin_table == NULL) {
		dprintf(D_FULLDEBUG, "FILETRANSFER: No plugin table defined! (request was %s)\n", source);
		e.pushf("FILETRANSFER", 1, "No plugin table defined (request was %s)", source);
		return GET_FILE_PLUGIN_FAILED;
	}


	// detect which plugin to invoke
	char *URL = NULL;

	// first, check the dest to see if it looks like a URL.  if not, source must
	// be the URL.
	if(IsUrl(dest)) {
		URL = const_cast<char*>(dest);
		dprintf(D_FULLDEBUG, "FILETRANSFER: using destination to determine plugin type: %s\n", dest);
	} else {
		URL = const_cast<char*>(source);
		dprintf(D_FULLDEBUG, "FILETRANSFER: using source to determine plugin type: %s\n", source);
	}

	// find the type of transfer
	const char* colon = strchr(URL, ':');

	if (!colon) {
		// in theory, this should never happen -- then sending side should only
		// send URLS after having checked this.  however, trust but verify.
		e.pushf("FILETRANSFER", 1, "Specified URL does not contain a ':' (%s)", URL);
		return GET_FILE_PLUGIN_FAILED;
	}

	// extract the protocol/method
	char* method = (char*) malloc(1 + (colon-URL));
	ASSERT( method );
	strncpy(method, URL, (colon-URL));
	method[(colon-URL)] = '\0';


	// look up the method in our hash table
	MyString plugin;

	// hashtable returns zero if found.
	if (plugin_table->lookup((MyString)method, plugin)) {
		// no plugin for this type!!!
		e.pushf("FILETRANSFER", 1, "FILETRANSFER: plugin for type %s not found!", method);
		dprintf (D_FULLDEBUG, "FILETRANSFER: plugin for type %s not found!\n", method);
		free(method);
		return GET_FILE_PLUGIN_FAILED;
	}

	
/*	
	// TODO: check validity of plugin name.  should always be an absolute path
	if (absolute_path_check() ) {
		dprintf(D_ALWAYS, "FILETRANSFER: NOT invoking malformed plugin named \"%s\"\n", plugin.Value());
		FAIL();
	}
*/

	// prepare environment for the plugin
	Env plugin_env;

	// start with this environment
	plugin_env.Import();

	// add x509UserProxy if it's defined
	if (proxy_filename && *proxy_filename) {
		plugin_env.SetEnv("X509_USER_PROXY",proxy_filename);
		dprintf(D_FULLDEBUG, "FILETRANSFER: setting X509_USER_PROXY env to %s\n", proxy_filename);
	}

	// prepare args for the plugin
	ArgList plugin_args;
	plugin_args.AppendArg(plugin.Value());
	plugin_args.AppendArg(source);
	plugin_args.AppendArg(dest);
	dprintf(D_FULLDEBUG, "FILETRANSFER: invoking: %s %s %s\n", plugin.Value(), source, dest);

	// determine if we want to run the plugin with root priv (if available).
	// if so, drop_privs should be false.  the default is to drop privs.
	bool drop_privs = !param_boolean("RUN_FILETRANSFER_PLUGINS_WITH_ROOT", false);

	// Invoke the plugin
	FILE* plugin_pipe = my_popen(plugin_args, "r", FALSE, &plugin_env, drop_privs);

	// Capture stdout from the plugin and dump it to the stats file
	char single_stat[1024];
	while( fgets( single_stat, sizeof( single_stat ), plugin_pipe ) ) {
		if( !plugin_stats->Insert( single_stat ) ) {
			dprintf (D_ALWAYS, "FILETRANSFER: error importing statistic %s\n", single_stat);
		}
	}

	// Close the plugin
	int plugin_status = my_pclose(plugin_pipe);
	dprintf (D_ALWAYS, "FILETRANSFER: plugin %s returned %i\n", plugin.Value(), plugin_status);

	// there is a unique issue when invoking plugins as root where shared
	// libraries defined as relative to $ORIGIN in the RUNPATH will not
	// be loaded for security reasons.  in this case the dynamic loader
	// exits with 127 before even calling main() in the plugin.
	//
	// if we suspect this is the case, let's print a hint since it's
	// otherwise very difficult to understand what is happening and why
	// this failed.
	if (!drop_privs && plugin_status == 32512) {
		dprintf (D_ALWAYS, "FILETRANSFER: ERROR!  You are invoking plugins as root because "
			"you have RUN_FILETRANSFER_PLUGINS_WITH_ROOT set to TRUE.  However, some of "
			"the shared libraries in your plugin are likely paths that are relative to "
			"$ORIGIN, and then dynamic library loader refuses to load those for security "
			"reasons.  Run 'ldd' on your plugin and move needed libraries to a system "
			"location controlled by root. Good luck!\n");
	}

	// clean up
	free(method);

	// any non-zero exit from plugin indicates error.  this function needs to
	// return -1 on error, or zero otherwise, so map plugin_status to the
	// proper value.

	if (plugin_status != 0) {
		std::string errorMessage;
		std::string transferUrl;
		plugin_stats->LookupString("TransferError", errorMessage);
		plugin_stats->LookupString("TransferUrl", transferUrl);
		e.pushf("FILETRANSFER", 1, "non-zero exit (%i) from %s. Error: %s (%s)", 
			plugin_status, plugin.Value(), errorMessage.c_str(), transferUrl.c_str());
		return GET_FILE_PLUGIN_FAILED;
	}

	return 0;
}

// Similar to FileTransfer::InvokeFileTransferPlugin, modified to transfer 
// multiple files in a single plugin invocation.
// Returns 0 on success, error code >= 1 on failure.
int FileTransfer::InvokeMultipleFileTransferPlugin( CondorError &e, 
			std::string plugin_path, std::string transfer_files_string, 
			const char* proxy_filename ) {

	ArgList plugin_args;
	CondorClassAdFileIterator adFileIter;
	FILE* input_file;
	FILE* output_file;
	std::string input_filename;
	std::string output_filename;
	std::string plugin_name;

	if ( plugin_table == NULL ) {
		dprintf( D_FULLDEBUG, "FILETRANSFER: No plugin table defined! "
				"(requesting multi-file transfer)\n" );
		e.pushf( "FILETRANSFER", 1, "No plugin table defined (requesting "
				"multi-file transfer)" );
		return GET_FILE_PLUGIN_FAILED;
	}

	// Prepare environment for the plugin
	Env plugin_env;
	plugin_env.Import();

	// Add x509UserProxy if it's defined
	if ( proxy_filename && *proxy_filename ) {
		plugin_env.SetEnv( "X509_USER_PROXY",proxy_filename );
		dprintf( D_FULLDEBUG, "FILETRANSFER: setting X509_USER_PROXY env to %s\n",
				proxy_filename );
	}

	// Determine if we want to run the plugin with root priv (if available).
	// If so, drop_privs should be false.  the default is to drop privs.
	bool drop_privs = !param_boolean( "RUN_FILETRANSFER_PLUGINS_WITH_ROOT", false );

	// Lookup the initial working directory
	std::string iwd;
	if ( jobAd.LookupString( ATTR_JOB_IWD, iwd ) != 1) {
		dprintf( D_ALWAYS, "FILETRANSFER InvokeMultipleFileTransferPlugin: "
					"Job Ad did not have an IWD! Aborting.\n" );
		return 1;
	}

	// Create an input file for the plugin.
	// Input file consists of the transfer_files_string data (list of classads)
	// which we'll save to a temporary file in the working directory.
	plugin_name = plugin_path.substr( plugin_path.find_last_of("/\\") + 1 );
	input_filename = iwd + "/." + plugin_name + ".in";
	input_file = safe_fopen_wrapper( input_filename.c_str(), "w" );
	fputs( transfer_files_string.c_str(), input_file );
	fclose( input_file );

	// Prepare args for the plugin
	output_filename = iwd + "/." + plugin_name + ".out";
	plugin_args.AppendArg( plugin_path.c_str() );
	plugin_args.AppendArg( "-infile" );
	plugin_args.AppendArg( input_filename.c_str() );
	plugin_args.AppendArg( "-outfile" );
	plugin_args.AppendArg( output_filename.c_str() );

	// Invoke the plugin
	dprintf( D_FULLDEBUG, "FILETRANSFER: invoking: %s \n", plugin_path.c_str() );
	FILE* plugin_pipe = my_popen( plugin_args, "r", FALSE, &plugin_env, drop_privs );
	if( !plugin_pipe ) {
		dprintf ( D_ALWAYS, "FILETRANSFER: failed to invoke multifile transfer "
			"plugin %s, aborting\n", plugin_path.c_str() );
		return GET_FILE_PLUGIN_FAILED;
	}
	int plugin_status = my_pclose( plugin_pipe );
	if( plugin_status >= 0 ) {
		dprintf ( D_ALWAYS, "FILETRANSFER: plugin %s returned %i (%s)\n", 
			plugin_path.c_str(), plugin_status, strerror( plugin_status ) );
	}
	else {
		dprintf ( D_ALWAYS, "FILETRANSFER: plugin %s returned a negative status "
			"code (%d). Something is very wrong, aborting.\n", plugin_path.c_str(), 
			plugin_status );
		return GET_FILE_PLUGIN_FAILED;
	}

	// there is a unique issue when invoking plugins as root where shared
	// libraries defined as relative to $ORIGIN in the RUNPATH will not
	// be loaded for security reasons.  in this case the dynamic loader
	// exits with 127 before even calling main() in the plugin.
	//
	// if we suspect this is the case, let's print a hint since it's
	// otherwise very difficult to understand what is happening and why
	// this failed.
	if ( !drop_privs && plugin_status == 32512 ) {
		dprintf (D_ALWAYS, "FILETRANSFER: ERROR!  You are invoking plugins as root because "
			"you have RUN_FILETRANSFER_PLUGINS_WITH_ROOT set to TRUE.  However, some of "
			"the shared libraries in your plugin are likely paths that are relative to "
			"$ORIGIN, and then dynamic library loader refuses to load those for security "
			"reasons.  Run 'ldd' on your plugin and move needed libraries to a system "
			"location controlled by root. Good luck!\n");
	}

	// Output stats regardless of success or failure
	output_file = safe_fopen_wrapper( output_filename.c_str(), "r" );
	if ( output_file == NULL ) {
		dprintf( D_ALWAYS, "FILETRANSFER: Unable to open curl_plugin output file "
			"%s.\n", input_filename.c_str() );
		return GET_FILE_PLUGIN_FAILED;
	}
	if ( !adFileIter.begin( output_file, false, CondorClassAdFileParseHelper::Parse_new )) {
		dprintf( D_ALWAYS, "FILETRANSFER: Failed to iterate over file transfer output.\n" );
		return GET_FILE_PLUGIN_FAILED;
	}
	else {
		// Iterate over the classads in the file, and output each one
		// to our transfer_history log file.
		ClassAd this_file_stats_ad;
		while ( adFileIter.next( this_file_stats_ad ) > 0 ) {

			OutputFileTransferStats( this_file_stats_ad );

			// If this classad represents a failed transfer, produce an error
			bool transfer_success;
			this_file_stats_ad.LookupBool( "TransferSuccess", transfer_success );
			if ( !transfer_success ) {
				std::string error_message;
				std::string transfer_url;
				this_file_stats_ad.LookupString( "TransferError", error_message );
				this_file_stats_ad.LookupString( "TransferUrl", transfer_url );
				e.pushf( "FILETRANSFER", 1, "non-zero exit (%i) from %s. Error: %s (%s)", 
					plugin_status, plugin_path.c_str(), error_message.c_str(), transfer_url.c_str() );
			}
		}
	}
	fclose(output_file);

	if ( plugin_status != 0 ) {
		return GET_FILE_PLUGIN_FAILED;
	}

	return 0;
}

int FileTransfer::OutputFileTransferStats( ClassAd &stats ) {

	// this log is meant to be kept in the condor LOG directory, so switch to
	// the correct priv state to manipulate files in that dir.
	priv_state saved_priv = set_condor_priv();

	// Read name of statistics file from params
	std::string stats_file_path = param( "FILE_TRANSFER_STATS_LOG" );

	// First, check for an existing statistics file. 
	struct stat stats_file_buf;
	int rc = stat( stats_file_path.c_str(), &stats_file_buf );
	if( rc == 0 ) {
		// If it already exists and is larger than 5 Mb, copy the contents 
		// to a .old file. 
		if( stats_file_buf.st_size > 5000000 ) {
			std::string stats_file_old_path = param( "FILE_TRANSFER_STATS_LOG" );
			stats_file_old_path += ".old";
			// TODO: Add a lock to prevent two starters from rotating the log 
			// at the same time.
			if (rotate_file(stats_file_path.c_str(), stats_file_old_path.c_str()) != 0) {
				dprintf(D_ALWAYS, "FileTransfer failed to rotate %s to %s\n", stats_file_path.c_str(), stats_file_old_path.c_str());
			}
		}
	}

	// Add some new job-related statistics that were not available from
	// the file transfer plugin.
	int cluster_id;    
	jobAd.LookupInteger( ATTR_CLUSTER_ID, cluster_id );
	stats.Assign( "JobClusterId", cluster_id );

	int proc_id;    
	jobAd.LookupInteger( ATTR_PROC_ID, proc_id );
	stats.Assign( "JobProcId", proc_id );

	MyString owner;
	jobAd.LookupString( ATTR_OWNER, owner );
	stats.Assign( "JobOwner", owner );

	// Output statistics to file
	MyString stats_string;
	MyString stats_output = "***\n";
	sPrintAd( stats_string, stats );
	stats_output += stats_string;

	FILE* stats_file = safe_fopen_wrapper( stats_file_path.c_str(), "a" );
	if( !stats_file ) {
		dprintf( D_ALWAYS, "FILETRANSFER: failed to open statistics file %s with"
			" error %d (%s)\n", stats_file_path.c_str(), errno, strerror(errno) );
	}
	else {
		int stats_file_fd = fileno( stats_file );
		if ( write( stats_file_fd, stats_output.Value(), stats_output.length() ) == -1 ) {
			dprintf( D_ALWAYS, "FILETRANSFER: failed to write to statistics file %s with"
				" error %d (%s)\n", stats_file_path.c_str(), errno, strerror(errno) );
		}
		fclose( stats_file );
	}
	
	// back to previous priv state
	set_priv(saved_priv);

	return 0;
}

MyString FileTransfer::GetSupportedMethods() {
	MyString method_list;

	// iterate plugin_table if it existssrc
	if (plugin_table) {
		MyString junk;
		MyString method;

		plugin_table->startIterations();
		while(plugin_table->iterate(method, junk)) {
			// add comma if needed
			if (!(method_list.IsEmpty())) {
				method_list += ",";
			}
			method_list += method;
		}
	}
	return method_list;
}


int FileTransfer::InitializePlugins(CondorError &e) {

	// see if this is explicitly disabled
	if (!param_boolean("ENABLE_URL_TRANSFERS", true)) {
		I_support_filetransfer_plugins = false;
		return 0;
	}

	char* plugin_list_string = param("FILETRANSFER_PLUGINS");
	if (!plugin_list_string) {
		I_support_filetransfer_plugins = false;
		return 0;
	}

	// See if multifile transfer plugins are enabled
	if (param_boolean("ENABLE_MULTIFILE_TRANSFER_PLUGINS", true)) {
		multifile_plugins_enabled = true;
	}

	// plugin_table is a member variable
	plugin_table = new PluginHashTable(hashFunction);

	StringList plugin_list (plugin_list_string);
	plugin_list.rewind();

	char *p;
	while ((p = plugin_list.next())) {
		// TODO: plugin must be an absolute path (win and unix)
		SetPluginMappings( e, p );
		
		// Now verify that the plugin supports at least one transfer method.
		MyString methods = GetSupportedMethods();
		if (!methods.IsEmpty()) {
			// we support at least one plugin type
			I_support_filetransfer_plugins = true;
		} else {
			dprintf(D_ALWAYS, "FILETRANSFER: failed to add plugin \"%s\" because: %s\n", p, e.getFullText().c_str());
			e.pushf("FILETRANSFER", 1, "\"%s -classad\" does not support any methods, ignoring", p);
		}
	}

	free(plugin_list_string);
	return 0;
}


void
FileTransfer::SetPluginMappings( CondorError &e, const char* path )
{
    FILE* fp;
    const char *args[] = { path, "-classad", NULL};
    char buf[1024];

        // first, try to execute the given path with a "-classad"
        // option, and grab the output as a ClassAd
    fp = my_popenv( args, "r", FALSE );

    if( ! fp ) {
        dprintf( D_ALWAYS, "FILETRANSFER: Failed to execute %s, ignoring\n", path );
		e.pushf("FILETRANSFER", 1, "Failed to execute %s, ignoring", path );
        return;
    }
    ClassAd* ad = new ClassAd;
    bool read_something = false;
    while( fgets(buf, 1024, fp) ) {
        read_something = true;
        if( ! ad->Insert(buf) ) {
            dprintf( D_ALWAYS, "FILETRANSFER: Failed to insert \"%s\" into ClassAd, "
                     "ignoring invalid plugin\n", buf );
            delete( ad );
            pclose( fp );
			e.pushf("FILETRANSFER", 1, "Received invalid input '%s', ignoring", buf );
            return;
        }
    }
    my_pclose( fp );
    if( ! read_something ) {
        dprintf( D_ALWAYS,
                 "FILETRANSFER: \"%s -classad\" did not produce any output, ignoring\n",
                 path );
        delete( ad );
		e.pushf("FILETRANSFER", 1, "\"%s -classad\" did not produce any output, ignoring", path );
        return;
    }

	// TODO: verify that plugin type is FileTransfer
	// e.pushf("FILETRANSFER", 1, "\"%s -classad\" is not plugin type FileTransfer, ignoring", path );

	// extract the info we care about
	char* methods = NULL;
	bool this_plugin_supports_multifile = NULL;
	if ( ad->LookupBool( "MultipleFileSupport", this_plugin_supports_multifile ) ) {
		plugins_multifile_support[path] = this_plugin_supports_multifile;
	}
	
	// Before adding mappings, make sure that if multifile plugins are disabled,
	// this is not a multifile plugin.
	if ( multifile_plugins_enabled || !this_plugin_supports_multifile ) {
		if (ad->LookupString( "SupportedMethods", &methods)) {
			// free the memory, return a MyString
			MyString m = methods;
			free(methods);
			InsertPluginMappings( m, path );
		}
	}

	delete( ad );
	return;
}


void
FileTransfer::InsertPluginMappings(MyString methods, MyString p)
{
	StringList method_list(methods.Value());

	char* m;

	method_list.rewind();
	while((m = method_list.next())) {
		dprintf(D_FULLDEBUG, "FILETRANSFER: protocol \"%s\" handled by \"%s\"\n", m, p.Value());
		if ( plugin_table->insert(m, p, true) != 0 ) {
			dprintf(D_FULLDEBUG, "FILETRANSFER: error adding protocol \"%s\" to plugin table, ignoring\n", m);
		}
	}
}

bool
FileTransfer::ExpandFileTransferList( StringList *input_list, FileTransferList &expanded_list )
{
	bool rc = true;

	if( !input_list ) {
		return true;
	}

	// if this exists and is in the list do it first
	if (X509UserProxy && input_list->contains(X509UserProxy)) {
		if( !ExpandFileTransferList( X509UserProxy, "", Iwd, -1, expanded_list ) ) {
			rc = false;
		}
	}

	// then process the rest of the list
	input_list->rewind();
	char const *path;
	while ( (path=input_list->next()) != NULL ) {
		// skip the proxy if it's defined -- we dealt with it above.
		// everything else gets expanded.  this if would short-circuit
		// true if X509UserProxy is not defined, but i made it explicit.
		if(!X509UserProxy || (X509UserProxy && strcmp(path, X509UserProxy) != 0)) {
			if( !ExpandFileTransferList( path, "", Iwd, -1, expanded_list ) ) {
				rc = false;
			}
		}
	}
	return rc;
}

bool
FileTransfer::ExpandFileTransferList( char const *src_path, char const *dest_dir, char const *iwd, int max_depth, FileTransferList &expanded_list )
{
	ASSERT( src_path );
	ASSERT( dest_dir );
	ASSERT( iwd );

		// To simplify error handling, we always want to include an
		// entry for the specified path, except one case which is
		// handled later on by removing the entry we add here.
	expanded_list.push_back( FileTransferItem() );
	FileTransferItem &file_xfer_item = expanded_list.back();

	file_xfer_item.src_name = src_path;
	file_xfer_item.dest_dir = dest_dir;

	if( IsUrl(src_path) ) {
		return true;
	}

	std::string full_src_path;
	if( !fullpath( src_path ) ) {
		full_src_path = iwd;
		if( full_src_path.length() > 0 ) {
			full_src_path += DIR_DELIM_CHAR;
		}
	}
	full_src_path += src_path;

	StatInfo st( full_src_path.c_str() );

	if( st.Error() != 0 ) {
		return false;
	}

		// TODO: somehow deal with cross-platform file modes.
		// For now, ignore modes on windows.
#ifndef WIN32
	file_xfer_item.file_mode = (condor_mode_t)st.GetMode();
#endif

	size_t srclen = file_xfer_item.src_name.length();
	bool trailing_slash = srclen > 0 && IS_ANY_DIR_DELIM_CHAR(src_path[srclen-1]);

	file_xfer_item.is_symlink = st.IsSymlink();
	file_xfer_item.is_directory = st.IsDirectory();

	if( !file_xfer_item.is_directory ) {
		file_xfer_item.file_size = st.GetFileSize();
		return true;
	}

		// do not follow symlinks to directories unless we are just
		// fetching the contents of the directory
	if( !trailing_slash && file_xfer_item.is_symlink ) {
			// leave it up to our caller to decide if this is an error
		return true;
	}

	if( max_depth == 0 ) {
			// do not scan the contents of the directory
		return true; // this is not considered an error
	}
	if( max_depth > 0 ) {
		max_depth--;
	}

	std::string dest_dir_buf;
	if( trailing_slash ) {
			// If there is a trailing slash and we didn't hit an error,
			// then we only want to transfer the contents of the
			// directory into dest_dir.  We don't want to transfer the
			// directory.
		expanded_list.pop_back();
			// NOTE: do NOT reference file_xfer_item from here on!
	}
	else {
		dest_dir_buf = dest_dir;
		if( dest_dir_buf.length() > 0 ) {
			dest_dir_buf += DIR_DELIM_CHAR;
		}
		dest_dir_buf += condor_basename(src_path);
		dest_dir = dest_dir_buf.c_str();
	}

	Directory dir( &st );
	dir.Rewind();

	bool rc = true;
	char const *file_in_dir;
	while( (file_in_dir=dir.Next()) != NULL ) {

		std::string file_full_path = src_path;
		if( !trailing_slash ) {
			file_full_path += DIR_DELIM_CHAR;
		}
		file_full_path += file_in_dir;

		if( !ExpandFileTransferList( file_full_path.c_str(), dest_dir, iwd, max_depth, expanded_list ) ) {
			rc = false;
		}
	}

	return rc;
}

bool
FileTransfer::ExpandInputFileList( char const *input_list, char const *iwd, MyString &expanded_list, MyString &error_msg )
{
	bool result = true;
	StringList input_files(input_list,",");
	input_files.rewind();
	char const *path;
	while( (path=input_files.next()) != NULL ) {
		bool needs_expansion = false;

		size_t pathlen = strlen(path);
		bool trailing_slash = pathlen > 0 && path[pathlen-1] == DIR_DELIM_CHAR;

		if( trailing_slash && !IsUrl(path) ) {
			needs_expansion = true;
		}

		if( !needs_expansion ) {
				// We intentionally avoid the need to stat any of the entries
				// that don't need to be expanded in case stat is expensive.
			expanded_list.append_to_list(path,",");
		}
		else {
			FileTransferList filelist;
			if( !ExpandFileTransferList( path, "", iwd, 1, filelist ) ) {
				error_msg.formatstr_cat("Failed to expand '%s' in transfer input file list. ",path);
				result = false;
			}
			FileTransferList::iterator filelist_it;
			for( filelist_it = filelist.begin();
				 filelist_it != filelist.end();
				 filelist_it++ )
			{
				expanded_list.append_to_list(filelist_it->srcName(),",");
			}
		}
	}
	return result;
}

bool
FileTransfer::ExpandInputFileList( ClassAd *job, MyString &error_msg ) {

		// If we are spooling input files, input directories that end
		// in a slash must be expanded to list their contents so that
		// when the schedd rewrites ATTR_TRANSFER_INPUT_FILES, it can
		// correctly represent the contents of the spool, without
		// requiring the schedd to iterate through the spool directory
		// to see what files are there.  Alternatively, when spooling
		// input, we could ignore trailing slashes and preserve the
		// source directory in the spool, with its contents inside of
		// it.  However, this could lead to name collisions if
		// something else in the spool has the same name as the directory.
		//
		// Ideally, we would just leave this up to the file transfer
		// object during the actual transfer, similarly to how
		// ATTR_SPOOLED_OUTPUT_FILES works.  However, given the way
		// the job state is managed, that is not an easy task.  If the
		// job submission client (e.g. condor_submit) were to rewrite
		// the file list after transferring the files, it would need
		// to keep the job on hold until it reconnects to the schedd
		// to modify the job, rather than having the schedd modify and
		// release the job in the reaper of the spooling operation.
		// So unless we rewire that, we need to pre-process the input
		// file list during the job submission, before spooling files.

	MyString input_files;
	if( job->LookupString(ATTR_TRANSFER_INPUT_FILES,input_files) != 1 )
	{
		return true; // nothing to do
	}

	MyString iwd;
	if( job->LookupString(ATTR_JOB_IWD,iwd) != 1 )
	{
		error_msg.formatstr("Failed to expand transfer input list because no IWD found in job ad.");
		return false;
	}

	MyString expanded_list;
	if( !FileTransfer::ExpandInputFileList(input_files.Value(),iwd.Value(),expanded_list,error_msg) )
	{
		return false;
	}

	if( expanded_list != input_files ) {
		dprintf(D_FULLDEBUG,"Expanded input file list: %s\n",expanded_list.Value());
		job->Assign(ATTR_TRANSFER_INPUT_FILES,expanded_list.Value());
	}
	return true;
}

bool
FileTransfer::LegalPathInSandbox(char const *path,char const *sandbox) {
	bool result = true;

	ASSERT( path );
	ASSERT( sandbox );

	MyString buf = path;
	canonicalize_dir_delimiters( buf );
	path = buf.Value();

	if( fullpath(path) ) {
		return false;
	}

		// now we want to make sure there are no references to ".."
	char *pathbuf = strdup( path );
	char *dirbuf = strdup( path );
	char *filebuf = strdup( path );

	ASSERT( pathbuf );
	ASSERT( dirbuf );
	ASSERT( filebuf );

	bool more = true;
	while( more ) {
		MyString fullpath;
		fullpath.formatstr("%s%c%s",sandbox,DIR_DELIM_CHAR,pathbuf);

		more = filename_split( pathbuf, dirbuf, filebuf );

		if( strcmp(filebuf,"..") == 0 ) {
			result = false;
			break;
		}

		strcpy(pathbuf,dirbuf);
	}

	free( pathbuf );
	free( dirbuf );
	free( filebuf );

	return result;
}

void FileTransfer::FileTransferInfo::addSpooledFile(char const *name_in_spool)
{
	spooled_files.append_to_list(name_in_spool);
}


time_t
GetDesiredDelegatedJobCredentialExpiration(ClassAd *job)
{
	if ( !param_boolean( "DELEGATE_JOB_GSI_CREDENTIALS", true ) ) {
		return 0;
	}

	time_t expiration_time = 0;
	int lifetime = -1;
	if( job ) {
		job->LookupInteger(ATTR_DELEGATE_JOB_GSI_CREDENTIALS_LIFETIME,lifetime);
	}
	if( lifetime < 0 ) {
		lifetime = param_integer("DELEGATE_JOB_GSI_CREDENTIALS_LIFETIME", 3600*24, 0);
	}
	if( lifetime ) {
		expiration_time = time(NULL) + lifetime;
	}
	return expiration_time;
}

time_t
GetDelegatedProxyRenewalTime(time_t expiration_time)
{
	if( expiration_time == 0 ) {
		return 0;
	}
	if ( !param_boolean( "DELEGATE_JOB_GSI_CREDENTIALS", true ) ) {
		return 0;
	}

	time_t now = time(NULL);
	time_t lifetime = expiration_time - now;
	double lifetime_frac = param_double( "DELEGATE_JOB_GSI_CREDENTIALS_REFRESH", 0.25,0,1);
	return now + (time_t)floor(lifetime*lifetime_frac);
}

void
GetDelegatedProxyRenewalTime(ClassAd *jobAd)
{
	GetDelegatedProxyRenewalTime(GetDesiredDelegatedJobCredentialExpiration(jobAd));
}

bool
FileTransfer::outputFileIsSpooled(char const *fname) {
	if(fname) {
		if( !fullpath(fname) ) {
			if( Iwd && SpoolSpace && strcmp(Iwd,SpoolSpace)==0 ) {
				return true;
			}
		}
		else if( SpoolSpace && strncmp(fname,SpoolSpace,strlen(SpoolSpace))==0 ) {
			return true;
		}
	}
	return false;
}

ClassAd*
FileTransfer::GetJobAd() {
	return &jobAd;
}

void
FileTransfer::setMaxUploadBytes(filesize_t _MaxUploadBytes)
{
	MaxUploadBytes = _MaxUploadBytes;
}

void
FileTransfer::setMaxDownloadBytes(filesize_t _MaxDownloadBytes)
{
	MaxDownloadBytes = _MaxDownloadBytes;
}<|MERGE_RESOLUTION|>--- conflicted
+++ resolved
@@ -1822,9 +1822,6 @@
 	int delegation_method = 0; /* 0 means this transfer is not a delegation. 1 means it is.*/
 	time_t start, elapsed;
 	int numFiles = 0;
-<<<<<<< HEAD
-=======
-	UtcTime utcTime;
 	ClassAd pluginStatsAd;
 
 	// Variable for deferred transfers, used to transfer multiple files at once
@@ -1834,7 +1831,6 @@
 	classad::ClassAdUnParser unparser;
 	std::map<std::string, std::string> deferredTransfers;
 	std::unique_ptr<classad::ClassAd> thisTransfer( new classad::ClassAd() );
->>>>>>> a53dece4
 
 	bool I_go_ahead_always = false;
 	bool peer_goes_ahead_always = false;
