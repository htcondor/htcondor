--- conflicted
+++ resolved
@@ -51,11 +51,8 @@
 #include "condor_random_num.h"
 #include "condor_sys.h"
 #include "limit_directory_access.h"
-<<<<<<< HEAD
 #include "checksum.h"
 #include "shortfile.h"
-=======
->>>>>>> c5bb0914
 
 #include <fstream>
 #include <algorithm>
@@ -66,10 +63,6 @@
 #include <unordered_map>
 #include <string>
 #include <filesystem>
-<<<<<<< HEAD
-=======
-
->>>>>>> c5bb0914
 
 const char * const StdoutRemapName = "_condor_stdout";
 const char * const StderrRemapName = "_condor_stderr";
@@ -2581,63 +2574,11 @@
 					// also creates the directories they name.  This is a
 					// semantic change, and one that changes a job from going
 					// on hold (after running for its duration) to succeeding.
-<<<<<<< HEAD
-					char * dirname = condor_dirname(remap_filename.c_str());
-					if( strcmp(dirname, ".") ) {
-						std::string path;
-						formatstr(path, "%s%c%s", outputDirectory.c_str(), DIR_DELIM_CHAR, dirname);
-#if DEBUG_OUTPUT_REMAP_MKDIR_FAILURE_REPORTING
-						// So this fails on a dirA/dirB/filename remaps,
-						// which seemed like the easiest way to trigger
-						// the error-handling code on Linux.  (On Windows,
-						// you can jsut specify illegal directory names.)
-						int rv = mkdir( path.c_str(), 0700 );
-						if( rv != 0 ) {
-							dprintf(D_ZKM, "mkdir(%s) = %d, errno %d\n", path.c_str(), rv, errno );
-						}
-						if( rv != 0 && errno != EEXIST ) {
-#else
-						bool success = shadow_safe_mkdir(
-						  path, directory_creation_mode, desired_priv_state
-						);
-
-						if( (! success) ) {
-#endif /* DEBUG_OUTPUT_REMAP_MKDIR_FAILURE_REPORTING */
-							std::string err_str;
-							int the_error = errno;
-
-							formatstr( err_str,
-								"%s at %s failed to create directory %s: %s (errno %d)",
-								get_mySubSystem()->getName(),
-								s->my_ip_str(), path.c_str(),
-								strerror(the_error), the_error
-							);
-							dprintf(D_ALWAYS,
-								"DoDownload: consuming rest of transfer and failing "
-								"after encountering the following error: %s\n",
-								err_str.c_str()
-							);
-
-							if( all_transfers_succeeded ) {
-								download_success = false;
-								try_again = false;
-								hold_code = FILETRANSFER_HOLD_CODE::DownloadFileError;
-								hold_subcode = the_error;
-								error_buf = err_str;
-
-								all_transfers_succeeded = false;
-							}
-						}
-					}
-					free(dirname);
-
-					formatstr(fullname,"%s%c%s",outputDirectory.c_str(),DIR_DELIM_CHAR,remap_filename.c_str());
-=======
 					if( param_boolean("ALLOW_TRANSFER_REMAP_TO_MKDIR",false) ) {
 						char * dirname = condor_dirname(remap_filename.c_str());
 						if( strcmp(dirname, ".") ) {
 							std::string path;
-							formatstr(path, "%s%c%s", Iwd, DIR_DELIM_CHAR, dirname);
+                            formatstr(path, "%s%c%s", outputDirectory.c_str(), DIR_DELIM_CHAR, dirname);
 #if DEBUG_OUTPUT_REMAP_MKDIR_FAILURE_REPORTING
 							// So this fails on a dirA/dirB/filename remaps,
 							// which seemed like the easiest way to trigger
@@ -2649,9 +2590,8 @@
 							}
 							if( rv != 0 && errno != EEXIST ) {
 #else
-							int directory_creation_mode = 0700;
 							bool success = shadow_safe_mkdir(
-							  path, directory_creation_mode, PRIV_USER
+							  path, directory_creation_mode, desired_priv_state
 							  );
 
 							if( (! success) ) {
@@ -2685,8 +2625,7 @@
 						free(dirname);
 					}
 
-					formatstr(fullname,"%s%c%s",Iwd,DIR_DELIM_CHAR,remap_filename.c_str());
->>>>>>> c5bb0914
+                    formatstr(fullname,"%s%c%s",outputDirectory.c_str(),DIR_DELIM_CHAR,remap_filename.c_str());
 				}
 				dprintf(D_FULLDEBUG,"Remapped downloaded file from %s to %s\n",filename.c_str(),remap_filename.c_str());
 			}
