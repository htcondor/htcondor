/***************************************************************
 *
 * Copyright (C) 1990-2011, Condor Team, Computer Sciences Department,
 * University of Wisconsin-Madison, WI.
 *
 * Licensed under the Apache License, Version 2.0 (the "License"); you
 * may not use this file except in compliance with the License.  You may
 * obtain a copy of the License at
 *
 *    http://www.apache.org/licenses/LICENSE-2.0
 *
 * Unless required by applicable law or agreed to in writing, software
 * distributed under the License is distributed on an "AS IS" BASIS,
 * WITHOUT WARRANTIES OR CONDITIONS OF ANY KIND, either express or implied.
 * See the License for the specific language governing permissions and
 * limitations under the License.
 *
 ***************************************************************/


#include "condor_common.h"
#include "condor_classad.h"
#include "condor_debug.h"
#include "string_list.h"
#include "condor_classad.h"
#include "condor_io.h"
#include "file_transfer.h"
#include "condor_attributes.h"
#include "condor_commands.h"
#include "basename.h"
#include "directory.h"
#include "condor_config.h"
#include "spooled_job_files.h"
#include "util_lib_proto.h"
#include "daemon.h"
#include "daemon_types.h"
#include "nullfile.h"
#include "condor_ver_info.h"
#include "globus_utils.h"
#include "filename_tools.h"
#include "condor_holdcodes.h"
#include "mk_cache_links.h"
#include "subsystem_info.h"
#include "condor_url.h"
#include "my_popen.h"
#include "file_transfer_stats.h"
#include "utc_time.h"
#include "data_reuse.h"
#include "AWSv4-utils.h"
#include "condor_random_num.h"
#include "condor_sys.h"

#include <fstream>
#include <algorithm>
#include <numeric>
#include <sstream>
#include <string>
#include <unordered_set>
#include <unordered_map>
#include <string>


const char * const StdoutRemapName = "_condor_stdout";
const char * const StderrRemapName = "_condor_stderr";

// Transfer commands are sent from the upload side to the download side.
// 0 - finished
// 1 - use socket default (on or off) for next file
// 2 - force encryption on for next file.
// 3 - force encryption off for next file.
// 4 - do an x509 credential delegation (using the socket default)
// 5 - send a URL and have the download side fetch it
// 6 - send a request to make a directory
// 999 - send a classad telling what to do.
//
// 999 subcommands (999 is followed by a filename and then a ClassAd):
// 7 - ClassAd contains information about a URL upload performed by
//     the upload side.
// 8 - ClassAd contains information about a list of files which will be
//     sent later that may be eligible for reuse.  This is command requires
//     a response indicating if the download side already has one of the
//     files available.
// 9 - ClassAd contains a list of URLs that need to be signed for the uploader
//     to proceed.
enum class TransferCommand {
	Unknown = -1,
	Finished = 0,
	XferFile = 1,
	EnableEncryption = 2,
	DisableEncryption = 3,
	XferX509 = 4,
	DownloadUrl = 5,
	Mkdir = 6,
	Other = 999
};

enum class TransferSubCommand {
	Unknown = -1,
	UploadUrl = 7,
	ReuseInfo = 8,
	SignUrls = 9
};

#define COMMIT_FILENAME ".ccommit.con"

// Filenames are case insensitive on Win32, but case sensitive on Unix
#ifdef WIN32
#	define file_strcmp _stricmp
#	define file_contains contains_anycase
#	define file_contains_withwildcard contains_anycase_withwildcard
#else
#	define file_strcmp strcmp
#	define file_contains contains
#	define file_contains_withwildcard contains_withwildcard
#endif

TranskeyHashTable* FileTransfer::TranskeyTable = NULL;
TransThreadHashTable *FileTransfer::TransThreadTable = NULL;
int FileTransfer::CommandsRegistered = FALSE;
int FileTransfer::SequenceNum = 0;
int FileTransfer::ReaperId = -1;
bool FileTransfer::ServerShouldBlock = true;

const int FINAL_UPDATE_XFER_PIPE_CMD = 1;
const int IN_PROGRESS_UPDATE_XFER_PIPE_CMD = 0;

/**
 * The `FileTransferItem` represents a single work item for the DoUpload
 * side of the file transfer obejct to perform.
 *
 * All state information about the file transfer should be kept here.
 *
 * Importantly, the FileTransferItem implements the `<` operator, allowing
 * it to be sorted in a list.  This allows, for example, all the CEDAR-based
 * transfers to be performed prior to the non-CEDAR transfers.
 */
class FileTransferItem {
public:
	const std::string &srcName() const { return m_src_name; }
	const std::string &destDir() const { return m_dest_dir; }
	const std::string &destUrl() const { return m_dest_url; }
	const std::string &srcScheme() const { return m_src_scheme; }
	filesize_t fileSize() const { return m_file_size; }
	void setDestDir(const std::string &dest) { m_dest_dir = dest; }
	void setFileSize(filesize_t new_size) { m_file_size = new_size; }
	void setDomainSocket(bool value) { is_domainsocket = value; }
	void setSymlink(bool value) { is_symlink = value; }
	void setDirectory(bool value) { is_directory = value; }
	bool isDomainSocket() const {return is_domainsocket;}
	bool isSymlink() const {return is_symlink;}
	bool isDirectory() const {return is_directory;}
	bool isSrcUrl() const {return !m_src_scheme.empty();}
	bool isDestUrl() const {return !m_dest_scheme.empty();}
	condor_mode_t fileMode() const {return m_file_mode;}
	void setFileMode(condor_mode_t new_mode) {m_file_mode = new_mode;}

	void setSrcName(const std::string &src) {
		m_src_name = src;
		const char *scheme_end = IsUrl(src.c_str());
		if (scheme_end) {
			m_src_scheme = std::string(src.c_str(), scheme_end - src.c_str());
		}
	}

	void setDestUrl(const std::string &dest_url) {
		m_dest_url = dest_url;
		const char *scheme_end = IsUrl(dest_url.c_str());
		if (scheme_end) {
			m_dest_scheme = std::string(dest_url.c_str(), scheme_end - dest_url.c_str());
		}
	}

	bool operator<(const FileTransferItem &other) const {
		// Ordering of transfers:
		// - Destination URLs first (allows these plugins to alter CEDAR transfers on
		//   stageout)
		// - CEDAR-based transfers (move any credentials prior to source URLs; assume
		//   credentials are already present for stageout).
		// - Source URLs last.
		//

		auto is_dest_url = !m_dest_scheme.empty();
		auto other_is_dest_url = !other.m_dest_scheme.empty();
		if (is_dest_url && !other_is_dest_url) {
			return true;
		}
		if (!is_dest_url && other_is_dest_url) {
			return false;
		}
		if (is_dest_url) {
			if (m_dest_scheme == other.m_dest_scheme) {
				return m_dest_url < other.m_dest_url;
			} else {
				return m_dest_scheme < other.m_dest_scheme;
			}
		}

		auto is_src_url = !m_src_scheme.empty();
		auto other_is_src_url = !other.m_src_scheme.empty();
		if (is_src_url && !other_is_src_url) {
			return false;
		}
		if (!is_src_url && other_is_src_url) {
			return true;
		}
		if (is_src_url) { // Both are URLs
			if (m_src_scheme == other.m_src_scheme) {
				return m_src_name < other.m_src_name;
			} else {
				return m_src_scheme < other.m_src_scheme;
			}
		}
		return m_src_name < other.m_src_name;
	}

private:
	std::string m_src_scheme;
	std::string m_dest_scheme;
	std::string m_src_name;
	std::string m_dest_dir;
	std::string m_dest_url;
	bool is_domainsocket{false};
	bool is_directory{false};
	bool is_symlink{false};
	condor_mode_t m_file_mode{NULL_FILE_PERMISSIONS};
	filesize_t m_file_size{0};
};

const int GO_AHEAD_FAILED = -1; // failed to contact transfer queue manager
const int GO_AHEAD_UNDEFINED = 0;
//const int GO_AHEAD_ONCE = 1;    // send one file and ask again
				// Currently, there is no usage of GO_AHEAD_ONCE; if we have a
				// token, we assume it lasts forever.

const int GO_AHEAD_ALWAYS = 2;  // send all files without asking again


struct upload_info {
	FileTransfer *myobj;
};

struct download_info {
	FileTransfer *myobj;
};

FileTransfer::FileTransfer()
{
}

FileTransfer::~FileTransfer()
{
	if (daemonCore && ActiveTransferTid >= 0) {
		dprintf(D_ALWAYS, "FileTransfer object destructor called during "
				"active transfer.  Cancelling transfer.\n");
		abortActiveTransfer();
	}
	if (daemonCore && (TransferPipe[0] >= 0)) {
		if( registered_xfer_pipe ) {
			registered_xfer_pipe = false;
			daemonCore->Cancel_Pipe(TransferPipe[0]);
		}
		daemonCore->Close_Pipe(TransferPipe[0]);
	}
	if (daemonCore && (TransferPipe[1] >= 0)) daemonCore->Close_Pipe(TransferPipe[1]);
	if (Iwd) free(Iwd);
	if (ExecFile) free(ExecFile);
	if (UserLogFile) free(UserLogFile);
	if (X509UserProxy) free(X509UserProxy);
	if (SpoolSpace) free(SpoolSpace);
	if (TmpSpoolSpace) free(TmpSpoolSpace);
	if (ExceptionFiles) delete ExceptionFiles;
	if (InputFiles) delete InputFiles;
	if (OutputFiles) delete OutputFiles;
	if (EncryptInputFiles) delete EncryptInputFiles;
	if (EncryptOutputFiles) delete EncryptOutputFiles;
	if (DontEncryptInputFiles) delete DontEncryptInputFiles;
	if (DontEncryptOutputFiles) delete DontEncryptOutputFiles;
	if (OutputDestination) free(OutputDestination);
	if (IntermediateFiles) delete IntermediateFiles;
	if (SpooledIntermediateFiles) free(SpooledIntermediateFiles);
	// Note: do _not_ delete FileToSend!  It points to OutputFile or Intermediate.
	if (last_download_catalog) {
		// iterate through and delete entries
		CatalogEntry *entry_pointer;
		last_download_catalog->startIterations();
		while(last_download_catalog->iterate(entry_pointer)) {
			delete entry_pointer;
		}
		delete last_download_catalog;
	}
	if (TransSock) free(TransSock);
	stopServer();
	// Do not delete the TransThreadTable. There may be other FileTransfer
	// objects out there planning to use it.
	//if( TransThreadTable && TransThreadTable->getNumElements() == 0 ) {
	//	delete TransThreadTable;
	//	TransThreadTable = NULL;
	//}
#ifdef WIN32
	if (perm_obj) delete perm_obj;
#endif
	free(m_sec_session_id);
	delete plugin_table;
}

int
FileTransfer::SimpleInit(ClassAd *Ad, bool want_check_perms, bool is_server,
						 ReliSock *sock_to_use, priv_state priv,
						 bool use_file_catalog, bool is_spool)
{
	char buf[ATTRLIST_MAX_EXPRESSION];
	char *dynamic_buf = NULL;

	jobAd = *Ad;	// save job ad

	if( did_init ) {
			// no need to except, just quietly return success
		return 1;
	}

	user_supplied_key = is_server ? FALSE : TRUE;

	dprintf(D_FULLDEBUG,"entering FileTransfer::SimpleInit\n");

	/* in the case of SimpleInit being called inside of Init, this will
		simply assign the same value to itself. */
	m_use_file_catalog = use_file_catalog;

	desired_priv_state = priv;
    if ( priv == PRIV_UNKNOWN ) {
        want_priv_change = false;
    } else {
        want_priv_change = true;
    }

	simple_sock = sock_to_use;

	// user must give us an initial working directory.
	if (Ad->LookupString(ATTR_JOB_IWD, buf, sizeof(buf)) != 1) {
		dprintf(D_FULLDEBUG,
			"FileTransfer::SimpleInit: Job Ad did not have an iwd!\n");
		return 0;
	}
	Iwd = strdup(buf);

	// if the user want us to check file permissions, pull out the Owner
	// from the classad and instantiate a perm object.
	if ( want_check_perms ) {
		if (Ad->LookupString(ATTR_OWNER, buf, sizeof(buf)) != 1) {
			// no owner specified in ad
			dprintf(D_FULLDEBUG,
				"FileTransfer::SimpleInit: Job Ad did not have an owner!\n");
			return 0;
		}
#ifdef WIN32
		// lookup the domain
		char ntdomain[80];
		char *p_ntdomain = ntdomain;
		if (Ad->LookupString(ATTR_NT_DOMAIN, ntdomain, sizeof(ntdomain)) != 1) {
			// no nt domain specified in the ad; assume local account
			p_ntdomain = NULL;
		}
		perm_obj = new perm();
		if ( !perm_obj->init(buf,p_ntdomain) ) {
			// could not find the owner on this system; perm object
			// already did a dprintf so we don't have to.
			delete perm_obj;
			perm_obj = NULL;
			return 0;
		}
#endif
	}
	m_reuse_info.clear();
	m_reuse_info_err.clear();

	// Set InputFiles to be ATTR_TRANSFER_INPUT_FILES plus
	// ATTR_JOB_INPUT, ATTR_JOB_CMD, and ATTR_ULOG_FILE if simple_init.
	dynamic_buf = NULL;
	if (Ad->LookupString(ATTR_TRANSFER_INPUT_FILES, &dynamic_buf) == 1) {
		InputFiles = new StringList(dynamic_buf,",");
		free(dynamic_buf);
		dynamic_buf = NULL;
	} else {
		InputFiles = new StringList(NULL,",");
	}
	StringList PubInpFiles;
	if (Ad->LookupString(ATTR_PUBLIC_INPUT_FILES, &dynamic_buf) == 1) {
	      // Add PublicInputFiles to InputFiles list.
	      // If these files will be transferred via web server cache,
	      // they will be removed from InputFiles.
	      PubInpFiles.initializeFromString(dynamic_buf);
	      free(dynamic_buf);
	      dynamic_buf = NULL;
	      const char *path;
	      PubInpFiles.rewind();
	      while ((path = PubInpFiles.next()) != NULL) {
		  if (!InputFiles->file_contains(path))
		      InputFiles->append(path);
	      }
	}
	if (Ad->LookupString(ATTR_JOB_INPUT, buf, sizeof(buf)) == 1) {
		// only add to list if not NULL_FILE (i.e. /dev/null)
		if ( ! nullFile(buf) ) {
			if ( !InputFiles->file_contains(buf) )
				InputFiles->append(buf);
		}
	}

	// If we are spooling, we want to ignore URLs
	// We want the file transfer plugin to be invoked at the starter, not the schedd.
	// See https://condor-wiki.cs.wisc.edu/index.cgi/tktview?tn=2162
	if (IsClient() && simple_init && is_spool) {
		InputFiles->rewind();
		const char *x;
		while ((x = InputFiles->next())) {
			if (IsUrl(x)) {
				InputFiles->deleteCurrent();
			}
		}

			// We want to spool the manifest file from client to schedd on
			// submit; this way, the reuse information is available for job startup
		std::string manifest_file;
		if (jobAd.EvaluateAttrString("DataReuseManifestSHA256", manifest_file))
		{
			if (!InputFiles->file_contains(manifest_file.c_str()))
				InputFiles->append(manifest_file.c_str());
		}
		if (!ParseDataManifest()) {
			m_reuse_info.clear();
		}
			// If we need to reuse data to the worker, we might also benefit from
			// not spooling when reuse is an option.
		for (const auto &info : m_reuse_info) {
			if (!InputFiles->file_contains(info.filename().c_str()))
				InputFiles->append(info.filename().c_str());
		}


		char *list = InputFiles->print_to_string();
		dprintf(D_FULLDEBUG, "Input files: %s\n", list ? list : "" );
		free(list);
	}
#ifdef HAVE_HTTP_PUBLIC_FILES
	else if (IsServer() && !is_spool && param_boolean("ENABLE_HTTP_PUBLIC_FILES", false)) {
		// For files to be cached, change file names to URLs
		ProcessCachedInpFiles(Ad, InputFiles, PubInpFiles);
	}
#endif

	if ( Ad->LookupString(ATTR_ULOG_FILE, buf, sizeof(buf)) == 1 ) {
		UserLogFile = strdup(condor_basename(buf));
		// For 7.5.6 and earlier, we want to transfer the user log as
		// an input file if we're in condor_submit. Otherwise, we don't.
		// At this point, we don't know what version our peer is,
		// so we have to delay this decision until UploadFiles().
	}
	if ( Ad->LookupString(ATTR_X509_USER_PROXY, buf, sizeof(buf)) == 1 ) {
		X509UserProxy = strdup(buf);
			// add to input files
		if ( !nullFile(buf) ) {
			if ( !InputFiles->file_contains(buf) )
				InputFiles->append(buf);
		}
	}
	if ( Ad->LookupString(ATTR_OUTPUT_DESTINATION, buf, sizeof(buf)) == 1 ) {
		OutputDestination = strdup(buf);
		dprintf(D_FULLDEBUG, "FILETRANSFER: using OutputDestination %s\n", buf);
	}

	// there are a few places below where we need the value of the SPOOL
	// knob if we're the server. we param for it once here, and free it
	// at the end of this function
	//
	char* Spool = NULL;
	if ( IsServer() ) {
		Spool = param("SPOOL");
	}

	// if we're the server, initialize the SpoolSpace and TmpSpoolSpace
	// member variables
	//
	int Cluster = 0;
	int Proc = 0;
	Ad->LookupInteger(ATTR_CLUSTER_ID, Cluster);
	Ad->LookupInteger(ATTR_PROC_ID, Proc);
	m_jobid.formatstr("%d.%d",Cluster,Proc);
	if ( IsServer() && Spool ) {

		std::string buf;
		SpooledJobFiles::getJobSpoolPath(Ad, buf);
		SpoolSpace = strdup(buf.c_str());
		TmpSpoolSpace = (char*)malloc( strlen(SpoolSpace) + 10 );
		sprintf(TmpSpoolSpace,"%s.tmp",SpoolSpace);
	}

	if ( (IsServer() || (IsClient() && simple_init)) &&
		 (Ad->LookupString(ATTR_JOB_CMD, buf, sizeof(buf)) == 1) )
	{
		// TODO: If desired_priv_state isn't PRIV_UNKNOWN, shouldn't
		//   we switch priv state for these file checks?

		// stash the executable name for comparison later, so
		// we know that this file should be called condor_exec on the
		// client machine.  if an executable for this cluster exists
		// in the spool dir, use it instead.

		// Only check the spool directory if we're the server.
		// Note: This will break Condor-C jobs if the executable is ever
		//   spooled the old-fashioned way (which doesn't happen currently).
		if ( IsServer() && Spool ) {
			ExecFile = GetSpooledExecutablePath(Cluster, Spool);
			if ( access(ExecFile,F_OK | X_OK) < 0 ) {
				free(ExecFile); ExecFile = NULL;
			}
		}

		if ( !ExecFile ) {
			// apparently the executable is not in the spool dir.
			// so we must make certain the user has permission to read
			// this file; if so, we can record it as the Executable to send.
#ifdef WIN32
			// buf doesn't refer to a real file when this code is executed in the SCHEDD when spooling
			// so instead of failing here, we just don't bother with the access test in that case.
			if ( !simple_init && perm_obj && (perm_obj->read_access(buf) != 1) ) {
				// we do _not_ have permission to read this file!!
				dprintf(D_ALWAYS,
					"FileTrans: permission denied reading %s\n",buf);
				return 0;
			}
#endif
			ExecFile = strdup(buf);
		}

		// If we don't already have this on our list of things to transfer,
		// and we haven't set TRANSFER_EXECTUABLE to false, send it along.
		// If we didn't set TRANSFER_EXECUTABLE, default to true

		bool xferExec;
		if(!Ad->LookupBool(ATTR_TRANSFER_EXECUTABLE,xferExec)) {
			xferExec=true;
		}

		if ( xferExec && !InputFiles->file_contains(ExecFile) &&
		  !PubInpFiles.file_contains(ExecFile)) {
			// Don't add exec file if it already is in cached list
			InputFiles->append(ExecFile);
		}
	} else if ( IsClient() && !simple_init ) {
		ExecFile = strdup( CONDOR_EXEC );
	}

	// Set OutputFiles to be ATTR_SPOOLED_OUTPUT_FILES if specified, otherwise
	// set OutputFiles to be ATTR_TRANSFER_OUTPUT_FILES if specified.
	// If not specified, set it to send whatever files have changed.
	// Also add in ATTR_JOB_OUPUT plus ATTR_JOB_ERROR, if we're not
	// streaming them, and if we're using a fixed list of output
	// files.
	dynamic_buf = NULL;
	if (Ad->LookupString(ATTR_SPOOLED_OUTPUT_FILES, &dynamic_buf) == 1 ||
		Ad->LookupString(ATTR_TRANSFER_OUTPUT_FILES, &dynamic_buf) == 1)
	{
		OutputFiles = new StringList(dynamic_buf,",");
		free(dynamic_buf);
		dynamic_buf = NULL;
	} else {
		// send back new/changed files after the run
		upload_changed_files = true;
	}
	// and now check stdout/err
	bool streaming = false;
	JobStdoutFile = "";
	if(Ad->LookupString(ATTR_JOB_OUTPUT, buf, sizeof(buf)) == 1 ) {
		JobStdoutFile = buf;
		Ad->LookupBool( ATTR_STREAM_OUTPUT, streaming );
		if( ! streaming && ! upload_changed_files && ! nullFile(buf) ) {
				// not streaming it, add it to our list if we're not
				// just going to transfer anything that was changed.
				// only add to list if not NULL_FILE (i.e. /dev/null)
			if( OutputFiles ) {
				if( !OutputFiles->file_contains(buf) ) {
					OutputFiles->append( buf );
				}
			} else {
				OutputFiles = new StringList(buf,",");
			}
		}
	}
		// re-initialize this flag so we don't use stale info from
		// ATTR_STREAM_OUTPUT if ATTR_STREAM_ERROR isn't defined
	streaming = false;
	JobStderrFile = "";
	if( Ad->LookupString(ATTR_JOB_ERROR, buf, sizeof(buf)) == 1 ) {
		JobStderrFile = buf;
		Ad->LookupBool( ATTR_STREAM_ERROR, streaming );
		if( ! streaming && ! upload_changed_files && ! nullFile(buf) ) {
				// not streaming it, add it to our list if we're not
				// just going to transfer anything that was changed.
				// only add to list if not NULL_FILE (i.e. /dev/null)
			if( OutputFiles ) {
				if( !OutputFiles->file_contains(buf) ) {
					OutputFiles->append( buf );
				}
			} else {
				OutputFiles = new StringList(buf,",");
			}
		}
	}

		// add the spooled user log to the list of files to xfer
		// (i.e. when sending output to condor_transfer_data)
	std::string ulog;
	if( jobAd.LookupString(ATTR_ULOG_FILE,ulog) ) {
		if( outputFileIsSpooled(ulog.c_str()) ) {
			if( OutputFiles ) {
				if( !OutputFiles->file_contains(ulog.c_str()) ) {
					OutputFiles->append(ulog.c_str());
				}
			} else {
				OutputFiles = new StringList(buf,",");
			}
		}
	}

	// Set EncryptInputFiles to be ATTR_ENCRYPT_INPUT_FILES if specified.
	if (Ad->LookupString(ATTR_ENCRYPT_INPUT_FILES, buf, sizeof(buf)) == 1) {
		EncryptInputFiles = new StringList(buf,",");
	} else {
		EncryptInputFiles = new StringList(NULL,",");
	}

	// Set EncryptOutputFiles to be ATTR_ENCRYPT_OUTPUT_FILES if specified.
	if (Ad->LookupString(ATTR_ENCRYPT_OUTPUT_FILES, buf, sizeof(buf)) == 1) {
		EncryptOutputFiles = new StringList(buf,",");
	} else {
		EncryptOutputFiles = new StringList(NULL,",");
	}

	// Set DontEncryptInputFiles to be ATTR_DONT_ENCRYPT_INPUT_FILES if specified.
	if (Ad->LookupString(ATTR_DONT_ENCRYPT_INPUT_FILES, buf, sizeof(buf)) == 1) {
		DontEncryptInputFiles = new StringList(buf,",");
	} else {
		DontEncryptInputFiles = new StringList(NULL,",");
	}

	// Set DontEncryptOutputFiles to be ATTR_DONT_ENCRYPT_OUTPUT_FILES if specified.
	if (Ad->LookupString(ATTR_DONT_ENCRYPT_OUTPUT_FILES, buf, sizeof(buf)) == 1) {
		DontEncryptOutputFiles = new StringList(buf,",");
	} else {
		DontEncryptOutputFiles = new StringList(NULL,",");
	}

	// We need to know whether to apply output file remaps or not.
	// The case where we want to apply them is when we are the shadow
	// or anybody else who is writing the files to their final
	// location.  We do not want to apply them if we are the shadow
	// and this job was submitted with 'condor_submit -s' or something
	// similar, because we are writing to the spool directory, and the
	// filenames in the spool directory should be the same as they are
	// in the execute dir, or we have trouble when we try to write
	// files that get mapped to subdirectories within the spool
	// directory.

	// Unfortunately, we can't tell for sure whether we are a client
	// who should be doing remaps, so clients who do want it (like
	// condor_transfer_data), should explicitly call
	// InitDownloadFilenameRemaps().

	bool spooling_output = false;
	{
		if (Iwd && Spool) {
			if(!strncmp(Iwd,Spool,strlen(Spool))) {
				// We are in the spool directory.
				// Wish there was a better way to find this out!
				spooling_output = true;
			}
		}
	}

	if(!spooling_output) {
		if(IsServer()) {
			if(!InitDownloadFilenameRemaps(Ad)) return 0;
		}
#ifdef HAVE_HTTP_PUBLIC_FILES
		else if( !simple_init ) {
			// Only add input remaps for starter receiving
			AddInputFilenameRemaps(Ad);
		}
#endif
	}

	// get plugin configuration (enabled/disabled)
	DoPluginConfiguration();

	// if there are job plugins, add them to the list of input files.
	CondorError e;
	AddJobPluginsToInputFiles(*Ad, e, *InputFiles);

	int spool_completion_time = 0;
	Ad->LookupInteger(ATTR_STAGE_IN_FINISH,spool_completion_time);
	last_download_time = spool_completion_time;
	if(IsServer()) {
		BuildFileCatalog(last_download_time);
	} else {
		BuildFileCatalog();
	}

	if ( Spool ) {
		free(Spool);
	}

	did_init = true;
	return 1;
}

int
FileTransfer::InitDownloadFilenameRemaps(ClassAd *Ad) {
	std::string remap_fname;
	std::string ulog_fname;

	dprintf(D_FULLDEBUG,"Entering FileTransfer::InitDownloadFilenameRemaps\n");

	download_filename_remaps = "";
	if(!Ad) return 1;

	// when downloading files from the job, apply output name remaps
	if (Ad->LookupString(ATTR_TRANSFER_OUTPUT_REMAPS,remap_fname)) {
		AddDownloadFilenameRemaps(remap_fname.c_str());
	}

	// If a client is receiving spooled output files which include a
	// user job log file with a directory component, add a remap.
	// Otherwise, the user log will end up in the iwd, which is wrong.
	if (IsClient() && Ad->LookupString(ATTR_ULOG_FILE, ulog_fname) &&
		ulog_fname.find(DIR_DELIM_CHAR) != std::string::npos) {

		std::string full_name;
		if (fullpath(ulog_fname.c_str())) {
			full_name = ulog_fname;
		} else {
			Ad->LookupString(ATTR_JOB_IWD, full_name);
			full_name += DIR_DELIM_CHAR;
			full_name += ulog_fname;
		}
		AddDownloadFilenameRemap(condor_basename(full_name.c_str()), full_name.c_str());
	}

	if(!download_filename_remaps.IsEmpty()) {
		dprintf(D_FULLDEBUG, "FileTransfer: output file remaps: %s\n",download_filename_remaps.Value());
	}
	return 1;
}

bool
FileTransfer::IsDataflowJob( ClassAd *job_ad ) {

	bool is_dataflow = false;
	int newest_input_timestamp = -1;
	int oldest_output_timestamp = -1;
	std::set<int> input_timestamps;
	std::set<int> output_timestamps;
	std::string executable_file;
	std::string iwd;
	std::string input_files;
	std::string output_files;
	std::string stdin_file;
	std::string token;
	struct stat file_stat;

	// Lookup the working directory
	job_ad->LookupString( ATTR_JOB_IWD, iwd );

	// Parse the list of input files
	job_ad->LookupString( ATTR_TRANSFER_INPUT_FILES, input_files );
	std::stringstream is( input_files );
	while ( getline( is, token, ',' ) ) {
		// Skip any file path that looks like a URL or transfer plugin related
		if ( token.find( "://" ) == std::string::npos ) {
			// Stat each file. Paths can be relative or absolute.
			std::string input_filename;
			if ( token.find_last_of( DIR_DELIM_CHAR ) != std::string::npos ) {
				input_filename = token;
			}
			else {
				input_filename = iwd + DIR_DELIM_CHAR + token;
			}

			if ( stat( input_filename.c_str(), &file_stat ) == 0 ) {
				input_timestamps.insert( file_stat.st_mtime );
			}
		}
	}

	// Parse the list of output files
	job_ad->LookupString( ATTR_TRANSFER_OUTPUT_FILES, output_files );
	std::stringstream os( output_files );
	while ( getline( os, token, ',' ) ) {
		// Stat each file. Add the last-modified timestamp to set of timestamps.
		std::string output_filename;
		if ( token.find_last_of( DIR_DELIM_CHAR ) != std::string::npos ) {
			output_filename = token;
		}
		else {
			output_filename = iwd + DIR_DELIM_CHAR + token;
		}

		if ( stat( output_filename.c_str(), &file_stat ) == 0 ) {
			output_timestamps.insert( file_stat.st_mtime );
		}
		else {
			// Failure to stat this output file suggests the file doesn't exist.
			// A job must have all declared outputs to be a dataflow job. Abort.
			return false;
		}
	}

	if ( !input_timestamps.empty() ) {

		newest_input_timestamp = *input_timestamps.rbegin();

		// If the oldest output file is more recent than the newest input file,
		// then this is a dataflow job.
		if ( !output_timestamps.empty() ) {
			oldest_output_timestamp = *output_timestamps.begin();
			is_dataflow = oldest_output_timestamp > newest_input_timestamp;
		}
		// If the executable is more recent than the newest input file, 
		// then this is a dataflow job.
		job_ad->LookupString( ATTR_JOB_CMD, executable_file );
		if ( stat( executable_file.c_str(), &file_stat ) == 0 ) {
			int executable_file_timestamp = file_stat.st_mtime;
			if ( executable_file_timestamp > newest_input_timestamp ) {
				is_dataflow = true;
			}
		}

		// If the standard input file is more recent than newest input,
		// then this is a dataflow job.
		job_ad->LookupString( ATTR_JOB_INPUT, stdin_file );
		if ( !stdin_file.empty() && stdin_file != "/dev/null" ) {
			if ( stat( stdin_file.c_str(), &file_stat ) == 0 ) {
				int stdin_file_timestamp = file_stat.st_mtime;
				if ( stdin_file_timestamp > newest_input_timestamp ) {
					is_dataflow = true;
				}
			}
		}
	}
<<<<<<< HEAD
	dprintf(D_ALWAYS, "MRC [FileTransfer::IsDataflowJob] returning is_dataflow = %s\n", is_dataflow ? "true" : "false");
=======

>>>>>>> e4cef889
	return is_dataflow;
}

#ifdef HAVE_HTTP_PUBLIC_FILES
int
FileTransfer::AddInputFilenameRemaps(ClassAd *Ad) {
	dprintf(D_FULLDEBUG,"Entering FileTransfer::AddInputFilenameRemaps\n");

	if(!Ad) {
		dprintf(D_FULLDEBUG, "FileTransfer::AddInputFilenameRemaps -- job ad null\n");
	  	return 1;
	}

	download_filename_remaps = "";
	char *remap_fname = NULL;

	// when downloading files from the job, apply input name remaps
	if (Ad->LookupString(ATTR_TRANSFER_INPUT_REMAPS,&remap_fname)) {
		AddDownloadFilenameRemaps(remap_fname);
		free(remap_fname);
		remap_fname = NULL;
	}
	if(!download_filename_remaps.IsEmpty()) {
		dprintf(D_FULLDEBUG, "FileTransfer: input file remaps: %s\n",download_filename_remaps.Value());
	}
	return 1;
}
#endif


int
FileTransfer::Init(
	ClassAd *Ad,
	bool want_check_perms /* false */,
	priv_state priv /* PRIV_UNKNOWN */,
	bool use_file_catalog /* = true */)
{
	char buf[ATTRLIST_MAX_EXPRESSION];
	char *dynamic_buf = NULL;

	ASSERT( daemonCore );	// full Init require DaemonCore methods

	if( did_init ) {
			// no need to except, just quietly return success
		return 1;
	}

	dprintf(D_FULLDEBUG,"entering FileTransfer::Init\n");

	m_use_file_catalog = use_file_catalog;

	simple_init = false;

	if (!TranskeyTable) {
		// initialize our hashtable
		if (!(TranskeyTable = new TranskeyHashTable(hashFunction)))
		{
			// failed to allocate our hashtable ?!?!
			return 0;
		}
	}

	if (ActiveTransferTid >= 0) {
		EXCEPT("FileTransfer::Init called during active transfer!");
	}

	if (!TransThreadTable) {
		// initialize our thread hashtable
		if (!(TransThreadTable =
			  new TransThreadHashTable(hashFuncInt))) {
			// failed to allocate our hashtable ?!?!
			return 0;
		}
	}


	// Note: we must register commands here instead of our constructor
	// to ensure that daemonCore object has been initialized before we
	// call Register_Command.
	if ( !CommandsRegistered  ) {
		CommandsRegistered = TRUE;
		daemonCore->Register_Command(FILETRANS_UPLOAD,"FILETRANS_UPLOAD",
				&FileTransfer::HandleCommands,
				"FileTransfer::HandleCommands()",WRITE);
		daemonCore->Register_Command(FILETRANS_DOWNLOAD,"FILETRANS_DOWNLOAD",
				&FileTransfer::HandleCommands,
				"FileTransfer::HandleCommands()",WRITE);
		ReaperId = daemonCore->Register_Reaper("FileTransfer::Reaper",
							&FileTransfer::Reaper,
							"FileTransfer::Reaper()");
		if (ReaperId == 1) {
			EXCEPT("FileTransfer::Reaper() can not be the default reaper!");
		}
	}

	if (Ad->LookupString(ATTR_TRANSFER_KEY, buf, sizeof(buf)) != 1) {
		char tempbuf[80];
		// classad did not already have a TRANSFER_KEY, so
		// generate a new one.  It must be unique and not guessable.
		sprintf(tempbuf,"%x#%x%x%x",++SequenceNum,(unsigned)time(NULL),
			get_csrng_int(), get_csrng_int());
		TransKey = strdup(tempbuf);
		user_supplied_key = FALSE;
		Ad->Assign(ATTR_TRANSFER_KEY,TransKey);

		// since we generated the key, it is only good on our socket.
		// so update TRANSFER_SOCK now as well.
		char const *mysocket = global_dc_sinful();
		ASSERT(mysocket);
		Ad->Assign(ATTR_TRANSFER_SOCKET,mysocket);
	} else {
		// Here the ad we were given already has a Transfer Key.
		TransKey = strdup(buf);
		user_supplied_key = TRUE;
	}

		// Init all the file lists, etc.
	if ( !SimpleInit(Ad, want_check_perms, IsServer(),
			NULL, priv, m_use_file_catalog ) )
	{
		return 0;
	}

		// It is important that we call SimpleInit above before calling
		// InitializeJobPlugins because that sets up the plugin config
	if(IsClient()) {
		CondorError e;
		if(-1 == InitializeJobPlugins(*Ad, e)) {
			return 0;
		}
	}

		// At this point, we'd better have a transfer socket
	if (Ad->LookupString(ATTR_TRANSFER_SOCKET, buf, sizeof(buf)) != 1) {
		return 0;
	}
	TransSock = strdup(buf);


	// If we are acting as the server side and we are uploading
	// any changed files, make a list of "intermediate" files
	// stored in our spool space (i.e. if transfer_files=ALWAYS).
	// This list is stored in the ClassAd which is sent to the
	// client side, so that when the client does a final transfer
	// it can send changed files from that run + all intermediate
	// files.  -Todd Tannenbaum <tannenba@cs.wisc.edu> 6/8/01
	buf[0] = '\0';
	if ( IsServer() && upload_changed_files ) {
		CommitFiles();
		MyString filelist;
		const char* current_file = NULL;
		bool print_comma = false;
			// if desired_priv_state is PRIV_UNKNOWN, the Directory
			// object treats that just like we do: don't switch...
		Directory spool_space( SpoolSpace, desired_priv_state );
		while ( (current_file=spool_space.Next()) ) {
			if ( UserLogFile &&
				 !file_strcmp(UserLogFile,current_file) )
			{
					// dont send UserLog file to the starter
				continue;
			}

			time_t mod_time;
			filesize_t filesize;
			if ( LookupInFileCatalog(current_file, &mod_time, &filesize) ) {
				// Make certain file isn't just an input file

				// if filesize is -1, it's a special flag meaning to compare
				// the file in the old way, i.e. only checking if it is newer
				// than the stored spool_date.
				if(filesize==-1) {
					if(spool_space.GetModifyTime() <= mod_time) {
						dprintf( D_FULLDEBUG,
					 		"Not including file %s, t: %ld<=%ld, s: N/A\n",
					 		current_file, spool_space.GetModifyTime(), mod_time);
						continue;
					}
					// fall through and include file
				}
				else if((spool_space.GetModifyTime()==mod_time) &&
						(spool_space.GetFileSize()==filesize) ) {
					dprintf( D_FULLDEBUG,
						 "Not including file %s, t: %ld, "
						 "s: " FILESIZE_T_FORMAT "\n",
						 current_file, spool_space.GetModifyTime(), spool_space.GetFileSize());
					continue;
				}
				dprintf( D_FULLDEBUG,
					 "Including changed file %s, t: %ld, %ld, "
					 "s: " FILESIZE_T_FORMAT ", " FILESIZE_T_FORMAT "\n",
					 current_file,
					 spool_space.GetModifyTime(), mod_time,
					 spool_space.GetFileSize(), filesize );
			}

			if ( print_comma ) {
				filelist += ",";
			} else {
				print_comma = true;
			}
			filelist += current_file;
		}
		if ( print_comma ) {
			// we know that filelist has at least one entry, so
			// insert it as an attribute into the ClassAd which
			// will get sent to our peer.
			Ad->InsertAttr(ATTR_TRANSFER_INTERMEDIATE_FILES,filelist.Value());
			dprintf(D_FULLDEBUG,"%s=\"%s\"\n",ATTR_TRANSFER_INTERMEDIATE_FILES,
					filelist.Value());
		}
	}
	if ( IsClient() && upload_changed_files ) {
		dynamic_buf = NULL;
		Ad->LookupString(ATTR_TRANSFER_INTERMEDIATE_FILES,&dynamic_buf);
		dprintf(D_FULLDEBUG,"%s=\"%s\"\n",
				ATTR_TRANSFER_INTERMEDIATE_FILES,
				dynamic_buf ? dynamic_buf : "(none)");
		if ( dynamic_buf ) {
			SpooledIntermediateFiles = strdup(dynamic_buf);
			free(dynamic_buf);
			dynamic_buf = NULL;
		}
	}


	// if we are acting as the server side, insert this key
	// into our hashtable if it is not already there.
	if ( IsServer() ) {
		MyString key(TransKey);
		FileTransfer *transobject;
		if ( TranskeyTable->lookup(key,transobject) < 0 ) {
			// this key is not in our hashtable; insert it
			if ( TranskeyTable->insert(key,this) < 0 ) {
				dprintf(D_ALWAYS,
					"FileTransfer::Init failed to insert key in our table\n");
				return 0;
			}
		} else {
			// this key is already in our hashtable; this is a programmer error!
			EXCEPT("FileTransfer: Duplicate TransferKeys!");
		}
	}

	did_init = true;

	return 1;
}

int
FileTransfer::DownloadFiles(bool blocking)
{
	int ret_value;
	ReliSock sock;
	ReliSock *sock_to_use;

	dprintf(D_FULLDEBUG,"entering FileTransfer::DownloadFiles\n");

	if (ActiveTransferTid >= 0) {
		EXCEPT("FileTransfer::DownloadFiles called during active transfer!");
	}

	// Make certain Init() was called.
	if ( Iwd == NULL ) {
		EXCEPT("FileTransfer: Init() never called");
	}

	if (!simple_init) {
		// This method should only be called on the client side, so if
		// we are the server side, there is a programmer error -- do EXCEPT.
		if ( IsServer() ) {
			EXCEPT("FileTransfer: DownloadFiles called on server side");
		}

		sock.timeout(clientSockTimeout);

		if (IsDebugLevel(D_COMMAND)) {
			dprintf (D_COMMAND, "FileTransfer::DownloadFiles(%s,...) making connection to %s\n",
				getCommandStringSafe(FILETRANS_UPLOAD), TransSock ? TransSock : "NULL");
		}

		Daemon d( DT_ANY, TransSock );

		if ( !d.connectSock(&sock,0) ) {
			dprintf( D_ALWAYS, "FileTransfer: Unable to connect to server "
					 "%s\n", TransSock );
			Info.success = 0;
			Info.in_progress = false;
			formatstr( Info.error_desc, "FileTransfer: Unable to connecto to server %s",
					 TransSock );
			return FALSE;
		}

		CondorError err_stack;
		if ( !d.startCommand(FILETRANS_UPLOAD, &sock, 0, &err_stack, NULL, false, m_sec_session_id) ) {
			Info.success = 0;
			Info.in_progress = 0;
			formatstr( Info.error_desc, "FileTransfer: Unable to start "
					   "transfer with server %s: %s", TransSock,
					   err_stack.getFullText().c_str() );
		}

		sock.encode();

		if ( !sock.put_secret(TransKey) ||
			!sock.end_of_message() ) {
			Info.success = 0;
			Info.in_progress = false;
			formatstr( Info.error_desc, "FileTransfer: Unable to start transfer with server %s",
					 TransSock );
			return 0;
		}

		sock_to_use = &sock;
	} else {
		ASSERT(simple_sock);
		sock_to_use = simple_sock;
	}

	ret_value = Download(sock_to_use,blocking);

	// If Download was successful (it returns 1 on success) and
	// upload_changed_files is true, then we must record the current
	// time in last_download_time so in UploadFiles we have a timestamp
	// to compare.  If it is a non-blocking download, we do all this
	// in the thread reaper.
	if ( !simple_init && blocking && ret_value == 1 && upload_changed_files ) {
		time(&last_download_time);
		BuildFileCatalog();
		// Now sleep for 1 second.  If we did not do this, then jobs
		// which run real quickly (i.e. less than a second) would not
		// have their output files uploaded.  The real reason we must
		// sleep here is time_t is only at the resolution on 1 second.
		sleep(1);
	}

	return ret_value;
}


void
FileTransfer::FindChangedFiles()
{
	StringList final_files_to_send(NULL,",");

	// Here we will upload only files in the Iwd which have changed
	// since we downloaded last.  We only do this if
	// upload_changed_files it true, and if last_download_time > 0
	// which means we have already downloaded something.

	// If this is the final transfer, be certain to send back
	// not only the files which have been modified during this run,
	// but also the files which have been modified during
	// previous runs (i.e. the SpooledIntermediateFiles).
	if ( m_final_transfer_flag && SpooledIntermediateFiles ) {
		final_files_to_send.initializeFromString(SpooledIntermediateFiles);
	}

		// if desired_priv_state is PRIV_UNKNOWN, the Directory
		// object treats that just like we do: don't switch...
	Directory dir( Iwd, desired_priv_state );

	const char *proxy_file = NULL;
	std::string proxy_file_buf;
	if(jobAd.LookupString(ATTR_X509_USER_PROXY, proxy_file_buf)) {
		proxy_file = condor_basename(proxy_file_buf.c_str());
	}

	const char *f;
	while( (f=dir.Next()) ) {
		// don't send back condor_exec.*
		if ( MATCH == file_strcmp ( f, "condor_exec." ) ) {
			dprintf ( D_FULLDEBUG, "Skipping %s\n", f );
			continue;
		}
		if( proxy_file && file_strcmp(f, proxy_file) == MATCH ) {
			dprintf( D_FULLDEBUG, "Skipping %s\n", f );
			continue;
		}

		// for now, skip all subdirectory names until we add
		// subdirectory support into FileTransfer.
		if ( dir.IsDirectory() ) {
			dprintf( D_FULLDEBUG, "Skipping dir %s\n", f );
			continue;
		}

		// if this file is has been modified since last download,
		// add it to the list of files to transfer.
		bool send_it = false;

		// look up the file name in the catalog.  if it does not exist, it
		// is a new file, and is always transfered back.  if it the
		// filename does already exist in the catalog, then the
		// modification date and filesize parameters are filled in.
		// if either has changed, transfer the file.

		filesize_t filesize;
		time_t modification_time;
		if ( ExceptionFiles && ExceptionFiles->file_contains(f) ) {
			dprintf (
				D_FULLDEBUG,
				"Skipping file in exception list: %s\n",
				f );
			continue;
		} else if ( !LookupInFileCatalog(f, &modification_time, &filesize) ) {
			// file was not found.  send it.
			dprintf( D_FULLDEBUG,
					"Sending new file %s, time==%ld, size==%ld\n",
					f, dir.GetModifyTime(), (long) dir.GetFileSize() );
			send_it = true;
		}
		else if (final_files_to_send.file_contains(f)) {
			dprintf( D_FULLDEBUG,
					"Sending previously changed file %s\n", f);
			send_it = true;
		}
		else if (OutputFiles && OutputFiles->file_contains(f)) {
			dprintf(D_FULLDEBUG,
				    "Sending dynamically added output file %s\n",
				    f);
			send_it = true;
		}
		else if (filesize == -1) {
			// this is a special block of code that should eventually go
			// away.  essentially, setting the filesize to -1 means that
			// we only transfer the file if the timestamp is newer than
			// the spool date stored in the job ad (how it's always worked
			// in the past).  once the FileCatalog is stored persistently
			// somewhere, this mode of operation can go away.
			if (dir.GetModifyTime() > modification_time) {
				// include the file if the time stamp is greater than
				// the spool date (stored in modification_time).
				dprintf( D_FULLDEBUG,
					"Sending changed file %s, t: %ld, %ld, "
					"s: " FILESIZE_T_FORMAT ", N/A\n",
					f, dir.GetModifyTime(), modification_time,
					dir.GetFileSize());
				send_it = true;
			} else {
				// if filesize was -1 but the timestamp was earlier than
				// modification_time, do NOT include the file.
				dprintf( D_FULLDEBUG,
					"Skipping file %s, t: %ld<=%ld, s: N/A\n",
					f, dir.GetModifyTime(), modification_time);
				continue;
			}
		}
		else if ((filesize != dir.GetFileSize()) ||
				(modification_time != dir.GetModifyTime()) ) {
			// file has changed in size or modification time.  this
			// doesn't catch the case where the file was modified
			// without changing size and is then back-dated.  use a hash
			// or something if that's truly needed, and compare the
			// checksums.
			dprintf( D_FULLDEBUG,
				"Sending changed file %s, t: %ld, %ld, "
				"s: " FILESIZE_T_FORMAT ", " FILESIZE_T_FORMAT "\n",
				f, dir.GetModifyTime(), modification_time,
				dir.GetFileSize(), filesize );
			send_it = true;
		}
		else {
			dprintf( D_FULLDEBUG,
					"Skipping file %s, t: %" PRIi64"==%" PRIi64
					", s: %" PRIi64"==%" PRIi64"\n",
					f,
					(PRIi64_t)dir.GetModifyTime(),
					(PRIi64_t)modification_time,
					(PRIi64_t)dir.GetFileSize(),
					(PRIi64_t)filesize );
			continue;
		}
		if(send_it) {
			if (!IntermediateFiles) {
				// Initialize it with intermediate files
				// which we already have spooled.  We want to send
				// back these files + any that have changed this time.
				IntermediateFiles = new StringList(NULL,",");
				FilesToSend = IntermediateFiles;
				EncryptFiles = EncryptOutputFiles;
				DontEncryptFiles = DontEncryptOutputFiles;
			}
			// now append changed file to list only if not already there
			if ( IntermediateFiles->file_contains(f) == FALSE ) {
				IntermediateFiles->append(f);
			}
		}
	}
}

int
FileTransfer::UploadCheckpointFiles( bool blocking ) {
	// This is where we really want to separate "I understand the job ad"
	// from "I can operate the protocol".  Until then, just set a member
	// variable so that DetermineWhichFilesToSend() can know what to do.
	uploadCheckpointFiles = true;
	int rv = UploadFiles( blocking, false );
	uploadCheckpointFiles = false;
	return rv;
}

int
FileTransfer::UploadFailureFiles( bool blocking ) {
	uploadFailureFiles = true;
	int rv = UploadFiles( blocking, true );
	uploadFailureFiles = false;
	return rv;
}

void
FileTransfer::DetermineWhichFilesToSend() {
	// IntermediateFiles is dynamically allocated (some jobs never use it).
	if (IntermediateFiles) delete(IntermediateFiles);
	IntermediateFiles = NULL;

	// These are always pointers to StringLists owned by this object.
	FilesToSend = NULL;
	EncryptFiles = NULL;
	DontEncryptFiles = NULL;

	// We're doing this allocation on the fly because we expect most jobs
	// won't specify a checkpoint list.
	if( uploadCheckpointFiles ) {
		std::string checkpointList;
		if( jobAd.LookupString( ATTR_CHECKPOINT_FILES, checkpointList ) ) {
			if( CheckpointFiles ) { delete CheckpointFiles; }
			CheckpointFiles = new StringList( checkpointList.c_str(), "," );

			// This should Just Work(TM), but I haven't tested it yet and
			// I don't know that anybody will every actually use it.
			if( EncryptCheckpointFiles ) { delete EncryptCheckpointFiles; }
			EncryptCheckpointFiles = new StringList( NULL, "," );
			if( DontEncryptCheckpointFiles ) { delete DontEncryptCheckpointFiles; }
			DontEncryptCheckpointFiles = new StringList( NULL, "," );

			// Yes, this is stupid, but it'd be a big change to fix.
			FilesToSend = CheckpointFiles;
			EncryptFiles = EncryptCheckpointFiles;
			DontEncryptFiles = DontEncryptCheckpointFiles;

			return;
		}
	}

	// See uploadCheckpointFiles comments, above.
	if( uploadFailureFiles ) {
		if( CheckpointFiles ) { delete CheckpointFiles; }
		CheckpointFiles = new StringList( NULL, "," );

		// If we'd transfer output or error on success, do so on failure also.
		if( OutputFiles && OutputFiles->file_contains( JobStdoutFile.c_str() ) ) {
			CheckpointFiles->append( JobStdoutFile.c_str() );
		}
		if( OutputFiles && OutputFiles->file_contains( JobStderrFile.c_str() ) ) {
			CheckpointFiles->append( JobStderrFile.c_str() );
		}

		if( EncryptCheckpointFiles ) { delete EncryptCheckpointFiles; }
		EncryptCheckpointFiles = new StringList( NULL, "," );

		if( DontEncryptCheckpointFiles ) { delete DontEncryptCheckpointFiles; }
		DontEncryptCheckpointFiles = new StringList( NULL, "," );

		FilesToSend = CheckpointFiles;
		EncryptFiles = EncryptCheckpointFiles;
		DontEncryptFiles = DontEncryptCheckpointFiles;

		return;
	}

	if ( upload_changed_files && last_download_time > 0 ) {
		FindChangedFiles();
	}

	// if FilesToSend is still NULL, then the user did not
	// want anything sent back via modification date.  so
	// send the input or output sandbox, depending what
	// direction we are going.
	if ( FilesToSend == NULL ) {
		if ( simple_init ) {
			if ( IsClient() ) {
				// condor_submit sending to the schedd
				FilesToSend = InputFiles;
				EncryptFiles = EncryptInputFiles;
				DontEncryptFiles = DontEncryptInputFiles;
			} else {
				// schedd sending to condor_transfer_data
				FilesToSend = OutputFiles;
				EncryptFiles = EncryptOutputFiles;
				DontEncryptFiles = DontEncryptOutputFiles;
			}
		} else {
			// starter sending back to the shadow
			FilesToSend = OutputFiles;
			EncryptFiles = EncryptOutputFiles;
			DontEncryptFiles = DontEncryptOutputFiles;
		}

	}
}


int
FileTransfer::UploadFiles(bool blocking, bool final_transfer)
{
	ReliSock sock;
	ReliSock *sock_to_use;

	dprintf(D_FULLDEBUG,
		"entering FileTransfer::UploadFiles (final_transfer=%d)\n",
		final_transfer ? 1 : 0);

	if (ActiveTransferTid >= 0) {
		EXCEPT("FileTransfer::UpLoadFiles called during active transfer!");
	}

	// Make certain Init() was called.
	if ( Iwd == NULL ) {
		EXCEPT("FileTransfer: Init() never called");
	}

	// This method should only be called on the client side, so if
	// we are the server side, there is a programmer error -- do EXCEPT.
	if ( !simple_init && IsServer() ) {
		EXCEPT("FileTransfer: UploadFiles called on server side");
	}

	// If we're a client talking to a 7.5.6 or older schedd, we want
	// to send the user log as an input file.
	if ( UserLogFile && TransferUserLog && simple_init && !nullFile( UserLogFile ) ) {
		if ( !InputFiles->file_contains( UserLogFile ) )
			InputFiles->append( UserLogFile );
	}

	// set flag saying if this is the last upload (i.e. job exited)
	m_final_transfer_flag = final_transfer ? 1 : 0;

	DetermineWhichFilesToSend();

	if ( !simple_init ) {
		// Optimization: files_to_send now contains the files to upload.
		// If files_to_send is NULL, then we have nothing to send, so
		// we can return with SUCCESS immedidately.
		if ( FilesToSend == NULL ) {
			return 1;
		}

		sock.timeout(clientSockTimeout);

		if (IsDebugLevel(D_COMMAND)) {
			dprintf (D_COMMAND, "FileTransfer::UploadFiles(%s,...) making connection to %s\n",
				getCommandStringSafe(FILETRANS_DOWNLOAD), TransSock ? TransSock : "NULL");
		}

		Daemon d( DT_ANY, TransSock );

		if ( !d.connectSock(&sock,0) ) {
			dprintf( D_ALWAYS, "FileTransfer: Unable to connect to server "
					 "%s\n", TransSock );
			Info.success = 0;
			Info.in_progress = false;
			formatstr( Info.error_desc, "FileTransfer: Unable to connecto to server %s",
					 TransSock );
			return FALSE;
		}

		CondorError err_stack;
		if ( !d.startCommand(FILETRANS_DOWNLOAD, &sock, clientSockTimeout, &err_stack, NULL, false, m_sec_session_id) ) {
			Info.success = 0;
			Info.in_progress = 0;
			formatstr( Info.error_desc, "FileTransfer: Unable to start "
					   "transfer with server %s: %s", TransSock,
					   err_stack.getFullText().c_str() );
		}

		sock.encode();

		if ( !sock.put_secret(TransKey) ||
			!sock.end_of_message() ) {
			Info.success = 0;
			Info.in_progress = false;
			formatstr( Info.error_desc, "FileTransfer: Unable to start transfer with server %s",
					 TransSock );
			return 0;
		}

		dprintf( D_FULLDEBUG,
				 "FileTransfer::UploadFiles: sent TransKey=%s\n", TransKey );

		sock_to_use = &sock;
	} else {
		ASSERT(simple_sock);
		sock_to_use = simple_sock;
	}


	int retval = Upload(sock_to_use,blocking);

	return( retval );
}

int
FileTransfer::HandleCommands(int command, Stream *s)
{
	FileTransfer *transobject;
	char *transkey = NULL;

	dprintf(D_FULLDEBUG,"entering FileTransfer::HandleCommands\n");

	if ( s->type() != Stream::reli_sock ) {
		// the FileTransfer object only works on TCP, not UDP
		return 0;
	}
	ReliSock *sock = (ReliSock *) s;

	// turn off timeouts on sockets, since our peer could get suspended
	// (like in the case of the starter sending files back to the shadow)
	sock->timeout(0);

	// code() allocates memory for the string if the pointer is NULL.
	if (!sock->get_secret(transkey) ||
		!sock->end_of_message() ) {
		dprintf(D_FULLDEBUG,
			    	"FileTransfer::HandleCommands failed to read transkey\n");
		if (transkey) free(transkey);
		return 0;
	}
	dprintf(D_FULLDEBUG,
					"FileTransfer::HandleCommands read transkey=%s\n",transkey);

	MyString key(transkey);
	free(transkey);
	if ( (TranskeyTable == NULL) ||
		 (TranskeyTable->lookup(key,transobject) < 0) ) {
		// invalid transkey sent; send back 0 for failure
		sock->snd_int(0,1);	// sends a "0" then an end_of_record
		dprintf(D_FULLDEBUG,"transkey is invalid!\n");
		// sleep for 5 seconds to prevent brute-force attack on guessing key
		sleep(5);
		return FALSE;
	}

	switch (command) {
		case FILETRANS_UPLOAD:
			// We want to upload all files listed as InputFiles,
			// but first append to InputFiles any files in our SpoolSpace.
			// And before we do that, call CommitFiles() to finish any
			// previous commit which may have been prematurely aborted.
			{
			const char *currFile;
			transobject->CommitFiles();
			Directory spool_space( transobject->SpoolSpace,
								   transobject->getDesiredPrivState() );
			while ( (currFile=spool_space.Next()) ) {
				if (transobject->UserLogFile &&
						!file_strcmp(transobject->UserLogFile,currFile))
				{
						// Don't send the userlog from the shadow to starter
					continue;
				} else {
						// We aren't looking at the userlog file... ship it!
					const char *filename = spool_space.GetFullPath();
					if ( !transobject->InputFiles->file_contains(filename) &&
						 !transobject->InputFiles->file_contains(condor_basename(filename)) ) {
						transobject->InputFiles->append(filename);
					}
				}
			}
			// Similarly, we want to look through any data reuse file and treat them as input
			// files.  We must handle the manifest here in order to ensure the manifest files
			// are treated in the same manner as anything else that appeared on transfer_input_files
			if (!transobject->ParseDataManifest()) {
				transobject->m_reuse_info.clear();
			}
			for (const auto &info : transobject->m_reuse_info) {
				if (!transobject->InputFiles->file_contains(info.filename().c_str()))
					transobject->InputFiles->append(info.filename().c_str());
			}

			transobject->FilesToSend = transobject->InputFiles;
			transobject->EncryptFiles = transobject->EncryptInputFiles;
			transobject->DontEncryptFiles = transobject->DontEncryptInputFiles;
			transobject->Upload(sock,ServerShouldBlock);
			}
			break;
		case FILETRANS_DOWNLOAD:
			transobject->Download(sock,ServerShouldBlock);
			break;
		default:
			dprintf(D_ALWAYS,
				"FileTransfer::HandleCommands: unrecognized command %d\n",
				command);
			return 0;
			break;
	}

	return 1;
	// return KEEP_STREAM;
}


bool
FileTransfer::SetServerShouldBlock( bool block )
{
	bool old_value = ServerShouldBlock;
	ServerShouldBlock = block;
	return old_value;
}

int
FileTransfer::Reaper(int pid, int exit_status)
{
	FileTransfer *transobject;
	if (!TransThreadTable || TransThreadTable->lookup(pid,transobject) < 0) {
		dprintf(D_ALWAYS, "unknown pid %d in FileTransfer::Reaper!\n", pid);
		return FALSE;
	}
	transobject->ActiveTransferTid = -1;
	TransThreadTable->remove(pid);

	transobject->Info.duration = time(NULL)-transobject->TransferStart;
	transobject->Info.in_progress = false;
	if( WIFSIGNALED(exit_status) ) {
		transobject->Info.success = false;
		transobject->Info.try_again = true;
		transobject->Info.error_desc.formatstr("File transfer failed (killed by signal=%d)", WTERMSIG(exit_status));
		if( transobject->registered_xfer_pipe ) {
			transobject->registered_xfer_pipe = false;
			daemonCore->Cancel_Pipe(transobject->TransferPipe[0]);
		}
		dprintf( D_ALWAYS, "%s\n", transobject->Info.error_desc.Value() );
	} else {
		if( WEXITSTATUS(exit_status) == 1 ) {
			dprintf( D_ALWAYS, "File transfer completed successfully.\n" );
			transobject->Info.success = true;
		} else {
			dprintf( D_ALWAYS, "File transfer failed (status=%d).\n",
					 WEXITSTATUS(exit_status) );
			transobject->Info.success = false;
		}
	}

		// Close the write end of the pipe so we don't block trying
		// to read from it if the child closes it prematurely.
		// We don't do this until this late stage in the game, because
		// in windows everything currently happens in the main thread.
	if( transobject->TransferPipe[1] != -1 ) {
		daemonCore->Close_Pipe(transobject->TransferPipe[1]);
		transobject->TransferPipe[1] = -1;
	}

		// if we haven't already read the final status update, do it now
	if( transobject->registered_xfer_pipe ) {
		// It's possible that the pipe contains a progress update message
		// followed by the final update message. Keep reading until we
		// get the final message or encounter an error.
		do {
			transobject->ReadTransferPipeMsg();
		} while ( transobject->Info.success &&
				  transobject->Info.xfer_status != XFER_STATUS_DONE );
	}

	if( transobject->registered_xfer_pipe ) {
		transobject->registered_xfer_pipe = false;
		daemonCore->Cancel_Pipe(transobject->TransferPipe[0]);
	}

	daemonCore->Close_Pipe(transobject->TransferPipe[0]);
	transobject->TransferPipe[0] = -1;

	if ( transobject->Info.success ) {
		if ( transobject->Info.type == DownloadFilesType ) {
			transobject->downloadEndTime = condor_gettimestamp_double();

		} else if ( transobject->Info.type == UploadFilesType ) {
			transobject->uploadEndTime = condor_gettimestamp_double();

		}
	}

	// If Download was successful (it returns 1 on success) and
	// upload_changed_files is true, then we must record the current
	// time in last_download_time so in UploadFiles we have a timestamp
	// to compare.  If it is a non-blocking download, we do all this
	// in the thread reaper.
	if ( transobject->Info.success && transobject->upload_changed_files &&
		 transobject->IsClient() && transobject->Info.type == DownloadFilesType ) {
		time(&(transobject->last_download_time));
		transobject->BuildFileCatalog(0, transobject->Iwd, &(transobject->last_download_catalog));
		// Now sleep for 1 second.  If we did not do this, then jobs
		// which run real quickly (i.e. less than a second) would not
		// have their output files uploaded.  The real reason we must
		// sleep here is time_t is only at the resolution on 1 second.
		sleep(1);
	}

	transobject->callClientCallback();

	return TRUE;
}

void
FileTransfer::callClientCallback()
{
	if (ClientCallback) {
		dprintf(D_FULLDEBUG,
				"Calling client FileTransfer handler function.\n");
		(*(ClientCallback))(this);
	}
	if (ClientCallbackCpp) {
		dprintf(D_FULLDEBUG,
				"Calling client FileTransfer handler function.\n");
		((ClientCallbackClass)->*(ClientCallbackCpp))(this);
	}
}

bool
FileTransfer::ReadTransferPipeMsg()
{
	int n;

	char cmd=0;
	n = daemonCore->Read_Pipe( TransferPipe[0], &cmd, sizeof(cmd) );
	if(n != sizeof( cmd )) goto read_failed;

	if( cmd == IN_PROGRESS_UPDATE_XFER_PIPE_CMD ) {
		int i=XFER_STATUS_UNKNOWN;
		n = daemonCore->Read_Pipe( TransferPipe[0],
								   (char *)&i,
								   sizeof( int ) );
		if(n != sizeof( int )) goto read_failed;
		Info.xfer_status = (FileTransferStatus)i;

		if( ClientCallbackWantsStatusUpdates ) {
			callClientCallback();
		}
	}
	else if( cmd == FINAL_UPDATE_XFER_PIPE_CMD ) {
		Info.xfer_status = XFER_STATUS_DONE;

		n = daemonCore->Read_Pipe( TransferPipe[0],
								   (char *)&Info.bytes,
								   sizeof( filesize_t) );
		if(n != sizeof( filesize_t )) goto read_failed;
		if( Info.type == DownloadFilesType ) {
			bytesRcvd += Info.bytes;
		}
		else {
			bytesSent += Info.bytes;
		}

		n = daemonCore->Read_Pipe( TransferPipe[0],
								   (char *)&Info.try_again,
								   sizeof( bool ) );
		if(n != sizeof( bool )) goto read_failed;


		n = daemonCore->Read_Pipe( TransferPipe[0],
								   (char *)&Info.hold_code,
								   sizeof( int ) );
		if(n != sizeof( int )) goto read_failed;

		n = daemonCore->Read_Pipe( TransferPipe[0],
								   (char *)&Info.hold_subcode,
								   sizeof( int ) );
		if(n != sizeof( int )) goto read_failed;

		int error_len = 0;
		n = daemonCore->Read_Pipe( TransferPipe[0],
								   (char *)&error_len,
								   sizeof( int ) );
		if(n != sizeof( int )) goto read_failed;

		if(error_len) {
			char *error_buf = new char[error_len];
			ASSERT(error_buf);

			n = daemonCore->Read_Pipe( TransferPipe[0],
									   error_buf,
									   error_len );
			if(n != error_len) goto read_failed;
			Info.error_desc = error_buf;

			delete [] error_buf;
		}

		int spooled_files_len = 0;
		n = daemonCore->Read_Pipe( TransferPipe[0],
								   (char *)&spooled_files_len,
								   sizeof( int ) );
		if(n != sizeof( int )) goto read_failed;

		if(spooled_files_len) {
			char *spooled_files_buf = new char[spooled_files_len];
			ASSERT(spooled_files_buf);

			n = daemonCore->Read_Pipe( TransferPipe[0],
									   spooled_files_buf,
									   spooled_files_len );
			if(n != spooled_files_len) goto read_failed;
			Info.spooled_files = spooled_files_buf;

			delete [] spooled_files_buf;
		}

		if( registered_xfer_pipe ) {
			registered_xfer_pipe = false;
			daemonCore->Cancel_Pipe(TransferPipe[0]);
		}
	}
	else {
		EXCEPT("Invalid file transfer pipe command %d",cmd);
	}

	return true;

 read_failed:
	Info.success = false;
	Info.try_again = true;
	if( Info.error_desc.IsEmpty() ) {
		Info.error_desc.formatstr("Failed to read status report from file transfer pipe (errno %d): %s",errno,strerror(errno));
		dprintf(D_ALWAYS,"%s\n",Info.error_desc.Value());
	}
	if( registered_xfer_pipe ) {
		registered_xfer_pipe = false;
		daemonCore->Cancel_Pipe(TransferPipe[0]);
	}

	return false;
}

void
FileTransfer::UpdateXferStatus(FileTransferStatus status)
{
	if( Info.xfer_status != status ) {
		bool write_failed = false;
		if( TransferPipe[1] != -1 ) {
			int n;
			char cmd = IN_PROGRESS_UPDATE_XFER_PIPE_CMD;

			n = daemonCore->Write_Pipe( TransferPipe[1],
										&cmd,
										sizeof(cmd) );
			if(n != sizeof(cmd)) write_failed = true;

			if(!write_failed) {
				int i = status;
				n = daemonCore->Write_Pipe( TransferPipe[1],
											(char *)&i,
											sizeof(int) );
				if(n != sizeof(int)) write_failed = true;
			}
		}

		if( !write_failed ) {
			Info.xfer_status = status;
		}
	}
}

int
FileTransfer::TransferPipeHandler(int p)
{
	ASSERT( p == TransferPipe[0] );

	return ReadTransferPipeMsg();
}

int
FileTransfer::Download(ReliSock *s, bool blocking)
{
	dprintf(D_FULLDEBUG,"entering FileTransfer::Download\n");

	if (ActiveTransferTid >= 0) {
		EXCEPT("FileTransfer::Download called during active transfer!");
	}

	Info.duration = 0;
	Info.type = DownloadFilesType;
	Info.success = true;
	Info.in_progress = true;
	Info.xfer_status = XFER_STATUS_UNKNOWN;
	TransferStart = time(NULL);

	if (blocking) {

		int status = DoDownload( &Info.bytes, (ReliSock *) s );
		Info.duration = time(NULL)-TransferStart;
		Info.success = ( status >= 0 );
		Info.in_progress = false;
		return Info.success;

	} else {

		ASSERT( daemonCore );

		// make a pipe to communicate with our thread
		if (!daemonCore->Create_Pipe(TransferPipe,true)) {
			dprintf(D_ALWAYS, "Create_Pipe failed in "
					"FileTransfer::Download\n");
			return FALSE;
		}

		if (-1 == daemonCore->Register_Pipe(TransferPipe[0],
											"Download Results",
											(PipeHandlercpp)&FileTransfer::TransferPipeHandler,
											"TransferPipeHandler",
											this)) {
			dprintf(D_ALWAYS,"FileTransfer::Download() failed to register pipe.\n");
			return FALSE;
		}
		else {
			registered_xfer_pipe = true;
		}

		download_info *info = (download_info *)malloc(sizeof(download_info));
		ASSERT ( info );
		info->myobj = this;
		ActiveTransferTid = daemonCore->
			Create_Thread((ThreadStartFunc)&FileTransfer::DownloadThread,
						  (void *)info, s, ReaperId);
		if (ActiveTransferTid == FALSE) {
			dprintf(D_ALWAYS,
					"Failed to create FileTransfer DownloadThread!\n");
			ActiveTransferTid = -1;
			free(info);
			return FALSE;
		}
		dprintf(D_FULLDEBUG,
				"FileTransfer: created download transfer process with id %d\n",
				ActiveTransferTid);
		// daemonCore will free(info) when the thread exits
		TransThreadTable->insert(ActiveTransferTid, this);

		downloadStartTime = condor_gettimestamp_double();

	}

	return 1;
}

int
FileTransfer::DownloadThread(void *arg, Stream *s)
{
	filesize_t	total_bytes;

	dprintf(D_FULLDEBUG,"entering FileTransfer::DownloadThread\n");
	FileTransfer * myobj = ((download_info *)arg)->myobj;
	int status = myobj->DoDownload( &total_bytes, (ReliSock *)s );

	if(!myobj->WriteStatusToTransferPipe(total_bytes)) {
		return 0;
	}
	return ( status == 0 );
}

void
FileTransfer::AddDownloadFilenameRemap(char const *source_name,char const *target_name) {
	if(!download_filename_remaps.IsEmpty()) {
		download_filename_remaps += ";";
	}
	download_filename_remaps += source_name;
	download_filename_remaps += "=";
	download_filename_remaps += target_name;
}

void
FileTransfer::AddDownloadFilenameRemaps(char const *remaps) {
	if(!download_filename_remaps.IsEmpty()) {
		download_filename_remaps += ";";
	}
	download_filename_remaps += remaps;
}


/*
  Define a macro to restore our priv state (if needed) and return.  We
  do this so we don't leak priv states in functions where we need to
  be in our desired state.
*/

#define return_and_resetpriv(i)                     \
    if( saved_priv != PRIV_UNKNOWN )                \
        _set_priv(saved_priv,__FILE__,__LINE__,1);  \
    if ( m_reuse_dir && !reservation_id.empty() ) { \
        CondorError err;                            \
        if (!m_reuse_dir->ReleaseSpace(reservation_id, err)) { \
            dprintf(D_FULLDEBUG, "Failed to release space: %s\n", \
                err.getFullText().c_str());         \
        }                                           \
    }                                               \
    return i;


int
FileTransfer::DoDownload( filesize_t *total_bytes, ReliSock *s)
{
	int rc = 0;
	filesize_t bytes=0;
	filesize_t peer_max_transfer_bytes=0;
	MyString filename;;
	MyString fullname;
	int final_transfer = 0;
	bool download_success = true;
	bool try_again = true;
	int hold_code = 0;
	int hold_subcode = 0;
	MyString error_buf;
	int delegation_method = 0; /* 0 means this transfer is not a delegation. 1 means it is.*/
	time_t start, elapsed;
	int numFiles = 0;
	ClassAd pluginStatsAd;

	// Variable for deferred transfers, used to transfer multiple files at once
	// by certain filte transfer plugins. These need to be scoped to the full
	// function.
	bool isDeferredTransfer = false;
	classad::ClassAdUnParser unparser;
	std::map<std::string, std::string> deferredTransfers;
	std::unique_ptr<classad::ClassAd> thisTransfer( new classad::ClassAd() );

	bool I_go_ahead_always = false;
	bool peer_goes_ahead_always = false;
	DCTransferQueue xfer_queue(m_xfer_queue_contact_info);
	CondorError errstack;

	priv_state saved_priv = PRIV_UNKNOWN;
	*total_bytes = 0;

	downloadStartTime = condor_gettimestamp_double();

		/* Track the potential data reuse
		 */
	std::vector<ReuseInfo> reuse_info;
	std::string reservation_id;

		// When we are signing URLs, we want to make sure that the requested
		// prefix is valid.
	std::vector<std::string> output_url_prefixes;
	if (OutputDestination)
	{
		dprintf(D_FULLDEBUG, "DoDownload: Valid output URL prefix: %s\n", OutputDestination);
		output_url_prefixes.emplace_back(OutputDestination);
	}
	std::string remaps;
	if (jobAd.EvaluateAttrString(ATTR_TRANSFER_OUTPUT_REMAPS, remaps)) {
		StringList remaps_list(remaps.c_str(), ";");
		remaps_list.rewind();
		const char *list_item;
		while ( (list_item = remaps_list.next()) ) {
			std::string list_item_str(list_item);
			auto idx = list_item_str.find("=");
			if (idx != std::string::npos) {
				std::string url = list_item_str.substr(idx + 1);
				trim(url);
				dprintf(D_FULLDEBUG, "DoDownload: Valid output URL prefix: %s\n", url.c_str());
				output_url_prefixes.emplace_back(url);
			}
		}
	}

	// we want to tell get_file() to perform an fsync (i.e. flush to disk)
	// the files we download if we are the client & we will need to upload
	// the changed files later on.  why do we need this fsync, you ask?
	// because we figure out which files have changed by looking at the file's
	// modification time.  on some operating systems, the file modification time
	// is _not_ when it was really modified, but when the modifications are actually
	// commited to disk.  thus we must fsync in order to make certain we do not think
	// that files like condor_exec.exe have been modified, etc. -Todd <tannenba@cs>
	bool want_fsync = ( ((IsClient() && !simple_init) ||  // starter receiving
						 (IsServer() && simple_init))     // schedd receiving
						 && upload_changed_files );

	dprintf(D_FULLDEBUG,"entering FileTransfer::DoDownload sync=%d\n",
					want_fsync ? 1 : 0);

	s->decode();

	// find out if encryption is enabled by default or not on this socket
	bool socket_default_crypto = s->get_encryption();

	// find out if this is the final download.  if so, we put the files
	// into the user's Iwd instead of our SpoolSpace.
	if( !s->code(final_transfer) ) {
		dprintf(D_FULLDEBUG,"DoDownload: exiting at %d\n",__LINE__);
		return_and_resetpriv( -1 );
	}
//	dprintf(D_FULLDEBUG,"TODD filetransfer DoDownload final_transfer=%d\n",final_transfer);

	filesize_t sandbox_size = 0;
	if( PeerDoesXferInfo ) {
		ClassAd xfer_info;
		if( !getClassAd(s,xfer_info) ) {
			dprintf(D_FULLDEBUG,"DoDownload: failed to receive xfer info; exiting at %d\n",__LINE__);
			return_and_resetpriv( -1 );
		}
		xfer_info.LookupInteger(ATTR_SANDBOX_SIZE,sandbox_size);
	}

	if( !s->end_of_message() ) {
		dprintf(D_FULLDEBUG,"DoDownload: exiting at %d\n",__LINE__);
		return_and_resetpriv( -1 );
	}

	if( !final_transfer && IsServer() ) {
		SpooledJobFiles::createJobSpoolDirectory(&jobAd,desired_priv_state);
	}

	bool sign_s3_urls = param_boolean("SIGN_S3_URLS", true) && PeerDoesS3Urls;

		/*
		  If we want to change priv states, do it now.
		  Even if we don't transfer any files, we write a commit
		  file at the end.
		*/
	if( want_priv_change ) {
		saved_priv = set_priv( desired_priv_state );
	}

	// Start the main download loop. Read reply codes + filenames off a
	// socket wire, s, then handle downloads according to the reply code.
	for (;;) {
		TransferCommand xfer_command = TransferCommand::Unknown;
		{
			int reply;
			if( !s->code(reply) ) {
				dprintf(D_FULLDEBUG,"DoDownload: exiting at %d\n",__LINE__);
				return_and_resetpriv( -1 );
			}
			xfer_command = static_cast<TransferCommand>(reply);
		}
		if( !s->end_of_message() ) {
			dprintf(D_FULLDEBUG,"DoDownload: exiting at %d\n",__LINE__);
			return_and_resetpriv( -1 );
		}
		dprintf( D_FULLDEBUG, "FILETRANSFER: incoming file_command is %i\n", static_cast<int>(xfer_command));
		if( xfer_command == TransferCommand::Finished ) {
			break;
		}

		if ((xfer_command == TransferCommand::EnableEncryption) || (PeerDoesS3Urls && xfer_command == TransferCommand::DownloadUrl)) {
			bool cryp_ret = s->set_crypto_mode(true);
			if (!cryp_ret) {
				dprintf(D_ALWAYS,"DoDownload: failed to enable crypto on incoming file, exiting at %d\n",__LINE__);
				return_and_resetpriv( -1 );
			}
		} else if (xfer_command == TransferCommand::DisableEncryption) {
			s->set_crypto_mode(false);
		} else {
			bool cryp_ret = s->set_crypto_mode(socket_default_crypto);
			if(!cryp_ret) {
				dprintf(D_ALWAYS,"DoDownload: failed to change crypto to %i on incoming file, "
					"exiting at %d\n", socket_default_crypto, __LINE__);
				return_and_resetpriv( -1 );
			}
		}

		if( !s->code(filename) ) {
			dprintf(D_FULLDEBUG,"DoDownload: exiting at %d\n",__LINE__);
			return_and_resetpriv( -1 );
		}

			// This check must come after we have called set_priv()
		if( !LegalPathInSandbox(filename.Value(),Iwd) ) {
			// Our peer sent us an illegal path!

			download_success = false;
			try_again = false;
			hold_code = CONDOR_HOLD_CODE_DownloadFileError;
			hold_subcode = EPERM;

			error_buf.formatstr_cat(
				" Attempt to write to illegal sandbox path: %s",
				filename.Value());

			dprintf(D_ALWAYS,"DoDownload: attempt to write to illegal sandbox path by our peer %s: %s.\n",
					s->peer_description(),
					filename.Value());

			// Just write to /dev/null and go ahead with the download.
			// This allows us to consume the rest of the downloads and
			// propagate the error message, put the job on hold, etc.
			filename = NULL_FILE;
		}

		if( !strcmp(filename.Value(),NULL_FILE) ) {
			fullname = filename;
		}
		else if( final_transfer || IsClient() ) {
			MyString remap_filename;
			int res = filename_remap_find(download_filename_remaps.Value(),filename.Value(),remap_filename,0);
			dprintf(D_FULLDEBUG, "REMAP: res is %i -> %s !\n", res, remap_filename.Value());
			if (res == -1) {
				// there was loop in the file transfer remaps, so set a good
				// hold reason
				error_buf.formatstr("remaps resulted in a cycle: %s", remap_filename.Value());
				dprintf(D_ALWAYS,"REMAP: DoDownload: %s\n",error_buf.Value());
				download_success = false;
				try_again = false;
				hold_code = CONDOR_HOLD_CODE_DownloadFileError;
				hold_subcode = EPERM;

					// In order for the wire protocol to remain in a well
					// defined state, we must consume the rest of the
					// file transmission without writing.
				fullname = NULL_FILE;
			}
			else if(res) {
					// If we are a client downloading the output sandbox, it makes no sense for
					// us to "download" _to_ a URL; the server sent us this in a logic error
					// unless it was simply a status report (reply == 999)
				if (IsUrl(remap_filename.Value())) {
					if (xfer_command != TransferCommand::Other) {
						error_buf.formatstr("Remap of output file resulted in a URL: %s", remap_filename.Value());
						dprintf(D_ALWAYS, "REMAP: DoDownload: %s\n",error_buf.Value());
						download_success = false;
						try_again = false;
						hold_code = CONDOR_HOLD_CODE_DownloadFileError;
						hold_subcode = EPERM;
						fullname = NULL_FILE;
					} else {
						// fullname is used in various error messages; keep it
						// as something reasonabel.
						fullname.formatstr("%s%c%s",Iwd,DIR_DELIM_CHAR,filename.Value());
					}
				// legit remap was found
				} else if(fullpath(remap_filename.Value())) {
					fullname = remap_filename;
				}
				else {
					fullname.formatstr("%s%c%s",Iwd,DIR_DELIM_CHAR,remap_filename.Value());
				}
				dprintf(D_FULLDEBUG,"Remapped downloaded file from %s to %s\n",filename.Value(),remap_filename.Value());
			}
			else {
				// no remap found
				fullname.formatstr("%s%c%s",Iwd,DIR_DELIM_CHAR,filename.Value());
			}
#ifdef WIN32
			// check for write permission on this file, if we are supposed to check
			if ( (fullname != NULL_FILE) && perm_obj && (perm_obj->write_access(fullname.Value()) != 1) ) {
				// we do _not_ have permission to write this file!!
				error_buf.formatstr("Permission denied to write file %s!",
				                   fullname.Value());
				dprintf(D_ALWAYS,"DoDownload: %s\n",error_buf.Value());
				download_success = false;
				try_again = false;
				hold_code = CONDOR_HOLD_CODE_DownloadFileError;
				hold_subcode = EPERM;

					// In order for the wire protocol to remain in a well
					// defined state, we must consume the rest of the
					// file transmission without writing.
				fullname = NULL_FILE;
			}
#endif
		} else {
			fullname.formatstr("%s%c%s",TmpSpoolSpace,DIR_DELIM_CHAR,filename.Value());
		}

		auto iter = std::find_if(reuse_info.begin(), reuse_info.end(),
			[&](ReuseInfo &info){return !strcmp(filename.Value(), info.filename().c_str());});
		bool should_reuse = !reservation_id.empty() && m_reuse_dir && iter != reuse_info.end();

		if( PeerDoesGoAhead ) {
			if( !s->end_of_message() ) {
				dprintf(D_FULLDEBUG,"DoDownload: failed on eom before GoAhead: exiting at %d\n",__LINE__);
				return_and_resetpriv( -1 );
			}

			if( !I_go_ahead_always ) {
					// The following blocks until getting the go-ahead
					// (e.g.  from the local schedd) to receive the
					// file.  It then sends a message to our peer
					// telling it to go ahead.
				if( !ObtainAndSendTransferGoAhead(xfer_queue,true,s,sandbox_size,fullname.Value(),I_go_ahead_always) ) {
					dprintf(D_FULLDEBUG,"DoDownload: exiting at %d\n",__LINE__);
					return_and_resetpriv( -1 );
				}
			}

				// We have given permission to peer to go ahead
				// with transfer.  Now do the reverse: wait for
				// peer to tell is that it is ready to send.
			if( !peer_goes_ahead_always ) {

				if( !ReceiveTransferGoAhead(s,fullname.Value(),true,peer_goes_ahead_always,peer_max_transfer_bytes) ) {
					dprintf(D_FULLDEBUG, "DoDownload: exiting at %d\n",__LINE__);
					return_and_resetpriv( -1 );
				}
			}

			s->decode();
		}

		UpdateXferStatus(XFER_STATUS_ACTIVE);

		filesize_t this_file_max_bytes = -1;
		filesize_t max_bytes_slack = 65535;
		if( MaxDownloadBytes < 0 ) {
			this_file_max_bytes = -1; // no limit
		}
		else if( MaxDownloadBytes + max_bytes_slack >= *total_bytes ) {

				// We have told the sender our limit, and a
				// well-behaved sender will not send more than that.
				// We give the sender a little slack, because there
				// may be minor differences in how the sender and
				// receiver account for the size of some things (like
				// proxies and what-not).  It is best if the sender
				// reaches the limit first, because that path has
				// better error handling.  If instead the receiver
				// hits its limit first, the connection is closed, and
				// the sender will not understand why.

			this_file_max_bytes = MaxDownloadBytes + max_bytes_slack - *total_bytes;
		}
		else {
			this_file_max_bytes = 0;
		}


		// On WinNT and apparently, some Unix, too, even doing an
		// fsync on the file does not get rid of the lazy-write
		// behavior which in the modification time being set a few
		// seconds into the future.  Instead of sleeping for 30+
		// seconds here in the starter & thus delaying the start of
		// the job, we call _utime to manually set the modification
		// time of the file we just wrote backwards in time by a few
		// minutes!  MLOP!! Since we are doing this, we may as well
		// not bother to fsync every file.
//		dprintf(D_FULLDEBUG,"TODD filetransfer DoDownload fullname=%s\n",fullname.Value());
		start = time(NULL);

		// Setup the FileTransferStats object for this file, which we'll use
		// to gather per-transfer statistics (different from the other
		// statistics gathering which only tracks cumulative totals)
		FileTransferStats thisFileStats;
		thisFileStats.TransferFileBytes = 0;
		thisFileStats.TransferFileName = filename.Value();
		thisFileStats.TransferProtocol = "cedar";
		thisFileStats.TransferStartTime = condor_gettimestamp_double();
		thisFileStats.TransferType = "download";

		// Create a ClassAd we'll use to store stats from a file transfer
		// plugin, if we end up using one.
		ClassAd pluginStatsAd;

		// Until we are told otherwise, assume this file transfer will not be
		// deferred until the end of the loop.
		isDeferredTransfer = false;

		if (xfer_command == TransferCommand::Other) {
			// filename already received:
			// .  verify that it is the same as FileName attribute in following classad
			// .  optimization: could be the version protocol instead
			//
			// receive the classad
			ClassAd file_info;
			if (!getClassAd(s, file_info)) {
				dprintf(D_FULLDEBUG,"DoDownload: exiting at %d\n",__LINE__);
				return_and_resetpriv( -1 );
			}


			// examine subcommand
			//
			TransferSubCommand subcommand;
			{
				int subcommand_int;
				if (!file_info.LookupInteger("SubCommand", subcommand_int)) {
					subcommand = TransferSubCommand::Unknown;
				} else {
					subcommand = static_cast<TransferSubCommand>(subcommand_int);
				}
			}

			// perform specified subcommand
			//
			// (this can be made a switch statement when more show up)
			//

			if(subcommand == TransferSubCommand::UploadUrl) {
				// 7 == send local file using plugin

				std::string rt_src;
				std::string rt_dst;
				std::string rt_err;
				int      rt_result = 0;
				if(!file_info.LookupInteger("Result",rt_result)) {
					rt_result = -1;
				}

				if(!file_info.LookupString("Filename", rt_src)) {
					rt_src = "<null>";
				}

				if(!file_info.LookupString("OutputDestination", rt_dst)) {
					rt_dst = "<null>";
				}

				if(!file_info.LookupString("ErrorString", rt_err)) {
					rt_err = "<null>";
				}

				// TODO: write to job log success/failure for each file (as a custom event?)
				dprintf(D_ALWAYS, "DoDownload: other side transferred %s to %s and got result %i\n",
						rt_src.c_str(), rt_dst.c_str(), rt_result );

				if(rt_result == 0) {
					rc = 0;
				} else {
					// handle the error now and bypass error handling
					// that hapens further down
					rc = 0;

					error_buf.formatstr(
						"%s at %s failed due to remote transfer hook error: %s",
						get_mySubSystem()->getName(),
						s->my_ip_str(),fullname.Value());
					download_success = false;
					try_again = false;
					hold_code = CONDOR_HOLD_CODE_DownloadFileError;
					hold_subcode = rt_result;

					dprintf(D_ALWAYS,
						"DoDownload: consuming rest of transfer and failing "
						"after encountering the following error: %s\n",
						error_buf.Value());
				}
			} else if (subcommand == TransferSubCommand::ReuseInfo) {
					// We must consume the EOM in order to send the ClassAd later.
				if (!s->end_of_message()) {
					dprintf(D_FULLDEBUG,"DoDownload: exiting at %d\n",__LINE__);
				}
				ClassAd ad;
				if (m_reuse_dir == nullptr) {
					dprintf(D_FULLDEBUG, "DoDownload: No data reuse directory available; ignoring potential reuse info.\n");
					ad.InsertAttr("Result", 1);
					rc = 0;
				} else {
					classad::Value value;
					std::string tag;
					if (!file_info.EvaluateAttr("ReuseList", value) ||
						(value.GetType() != classad::Value::SLIST_VALUE &&
						value.GetType() != classad::Value::LIST_VALUE) ||
						!file_info.EvaluateAttrString("Tag", tag))
					{
						dprintf(D_FULLDEBUG, "The reuse info ClassAd is missing attributes.\n");
						dPrintAd(D_FULLDEBUG, file_info);
						rc = 0;
					} else {
						classad_shared_ptr<classad::ExprList> exprlist;
						value.IsSListValue(exprlist);
						std::vector<std::string> retrieved_files;
						for (auto &list_entry : (*exprlist)) {
							classad::Value file_ad_value;
							if (!list_entry->Evaluate(file_ad_value)) {
								dprintf(D_FULLDEBUG, "Failed to evaluate list entry.\n");
								continue;
							}
							classad_shared_ptr<classad::ClassAd> file_ad;
							if (!file_ad_value.IsSClassAdValue(file_ad)) {
								dprintf(D_FULLDEBUG, "Failed to evaluate list entry to ClassAd.\n");
								continue;
							}
							std::string filename;
							if (!file_ad->EvaluateAttrString("FileName", filename)) {
								dprintf(D_FULLDEBUG, "List entry is missing FileName attr.\n");
								continue;
							}
							std::string checksum_type;
							if (!file_ad->EvaluateAttrString("ChecksumType", checksum_type)) {
								dprintf(D_FULLDEBUG, "List entry is missing ChecksumType attr.\n");
								continue;
							}
							std::string checksum;
							if (!file_ad->EvaluateAttrString("Checksum", checksum)) {
								dprintf(D_FULLDEBUG, "List entry is missing Checksum attr.\n");
								continue;
							}
							long long size;
							if (!file_ad->EvaluateAttrInt("Size", size)) {
								dprintf(D_FULLDEBUG, "List entry is missing Size attr.\n");
								continue;
							}
							std::string dest_fname = std::string(Iwd) + DIR_DELIM_CHAR + filename;
							CondorError err;
							if (!m_reuse_dir->RetrieveFile(dest_fname, checksum, checksum_type, tag,
								err))
							{
								dprintf(D_FULLDEBUG, "Failed to retrieve file of size %lld from data"
									" reuse directory: %s\n", size, err.getFullText().c_str());
								reuse_info.emplace_back(filename, checksum, checksum_type,
									tag, size < 0 ? 0 : size);
								continue;
							}
							dprintf(D_FULLDEBUG, "Successfully retrieved %s from data reuse directory into job sandbox.\n", filename.c_str());
							retrieved_files.push_back(filename);
						}
						std::unique_ptr<classad::ExprList> retrieved_list(new classad::ExprList());
						for (const auto &file : retrieved_files) {
							classad::ExprTree *expr = classad::Literal::MakeString(file);
							retrieved_list->push_back(expr);
						}
						uint64_t to_retrieve = std::accumulate(reuse_info.begin(), reuse_info.end(),
							static_cast<uint64_t>(0), [](uint64_t val, const ReuseInfo &info) {return info.size() + val;});
						dprintf(D_FULLDEBUG, "There are %llu bytes to retrieve.\n",
							static_cast<unsigned long long>(to_retrieve));
						if (to_retrieve) {
							CondorError err;
							if (!m_reuse_dir->ReserveSpace(to_retrieve, 3600, tag, reservation_id,
								err))
							{
								dprintf(D_FULLDEBUG, "Failed to reserve space for data reuse:"
									" %s\n", err.getFullText().c_str());
								retrieved_files.clear();
								reuse_info.clear();
							}
							for (const auto &info : reuse_info) {
								dprintf(D_FULLDEBUG, "File we will reuse: %s\n", info.filename().c_str());
							}
						}
						ad.Insert("ReuseList", retrieved_list.release());
						rc = 0;
					}
				}
				s->encode();
				if (!putClassAd(s, ad) || !s->end_of_message()) {
					dprintf(D_FULLDEBUG,"DoDownload: exiting at %d\n",__LINE__);
					return_and_resetpriv( -1 );
				}
				s->decode();
				continue;
			} else if (subcommand == TransferSubCommand::SignUrls) {
				dprintf(D_FULLDEBUG, "DoDownload: Received request to sign URLs.\n");
					// We must consume the EOM in order to send the ClassAd later.
				if (!s->end_of_message()) {
					dprintf(D_FULLDEBUG, "DoDownload: exiting at %d\n",__LINE__);
					return_and_resetpriv( -1 );
				}
				ClassAd result_ad;
				classad::Value value;
				if (!file_info.EvaluateAttr("SignList", value) ||
					(value.GetType() != classad::Value::SLIST_VALUE &&
					value.GetType() != classad::Value::LIST_VALUE))
				{
					dprintf(D_FULLDEBUG, "DoDownload: The signing URL list info in ClassAd is missing.\n");
					dPrintAd(D_FULLDEBUG, file_info);
					rc = 0;
				} else {
					classad_shared_ptr<classad::ExprList> exprlist;
					value.IsSListValue(exprlist);
					std::vector<std::string> signed_urls;
					for (auto list_entry : (*exprlist)) {
						std::string url_value;
						classad::Value value;
						if (!list_entry->Evaluate(value)) {
							dprintf(D_FULLDEBUG, "DoDownload: Failed to evaluate list entry.\n");
<<<<<<< HEAD
							signed_urls.emplace_back("");
=======
							signed_urls.push_back("");
>>>>>>> e4cef889
						}
						else if (!value.IsStringValue(url_value))
						{
							dprintf(D_FULLDEBUG, "DoDownload: Failed to evaluate list entry to string.\n");
<<<<<<< HEAD
							signed_urls.emplace_back("");
=======
							signed_urls.push_back("");
>>>>>>> e4cef889
						}
						else if (sign_s3_urls && url_value.substr(0, 5) == "s3://")
						{
							bool has_good_prefix = false;
							for (const auto &prefix : output_url_prefixes) {
								if (url_value.substr(0, prefix.size()) == prefix) {
									has_good_prefix = true;
									break;
								}
							}
								// We don't deal with normalization correctly -- avoid
								// any URL that has ".." in it.
							if (url_value.find("/..") != std::string::npos) {
								has_good_prefix = false;
							}
							if (has_good_prefix) {
								dprintf(D_FULLDEBUG, "DoDownload: URL will be signed: %s.\n", url_value.c_str());
								std::string signed_url;
								CondorError err;
								if (!htcondor::generate_presigned_url(jobAd, url_value, "PUT", signed_url, err)) {
								    std::string errorMessage;
								    formatstr( errorMessage, "DoDownload: Failure when signing URL '%s': %s", url_value.c_str(), err.message() );
								    result_ad.Assign( ATTR_HOLD_REASON_CODE, CONDOR_HOLD_CODE_DownloadFileError );
								    result_ad.Assign( ATTR_HOLD_REASON_SUBCODE, err.code() );
								    result_ad.Assign( ATTR_HOLD_REASON, errorMessage.c_str() );
								    dprintf( D_ALWAYS, "%s\n", errorMessage.c_str() );

<<<<<<< HEAD
									signed_urls.emplace_back("");
=======
									signed_urls.push_back("");
>>>>>>> e4cef889
								} else {
									signed_urls.push_back(signed_url);
								}
							} else {
								dprintf(D_FULLDEBUG, "DoDownload: URL has invalid prefix: %s.\n", url_value.c_str());
<<<<<<< HEAD
								signed_urls.emplace_back("");
=======
								signed_urls.push_back("");
>>>>>>> e4cef889
							}
						}
						else
						{
							signed_urls.push_back(url_value);
						}
					}
					classad::ExprList url_list;
					for (const auto &url : signed_urls) {
						auto expr = classad::Literal::MakeString(url);
						url_list.push_back(expr);
					}
					result_ad.Insert("SignList", url_list.Copy());
					rc = 0;
				}
				s->encode();
					// Send resulting list of signed URLs, encrypted if possible.
				classad::References encrypted_attrs{"SignList"};
				if (!putClassAd(s, result_ad, 0, NULL, &encrypted_attrs) || !s->end_of_message()) {
					dprintf(D_FULLDEBUG,"DoDownload: exiting at %d\n",__LINE__);
					return_and_resetpriv( -1 );
				}
				s->decode();
				continue;
			} else {
				// unrecongized subcommand
				dprintf(D_ALWAYS, "FILETRANSFER: unrecognized subcommand %i! skipping!\n", static_cast<int>(subcommand));
				dPrintAd(D_FULLDEBUG, file_info);

				rc = 0;
			}
		} else if (xfer_command == TransferCommand::DownloadUrl) {
			// new filetransfer command.  5 means that the next file is a
			// 3rd party transfer.  cedar will not send the file itself,
			// and instead will send the URL over the wire.  the receiving
			// side must then retreive the URL using one of the configured
			// filetransfer plugins.

			MyString URL;
			// receive the URL from the wire

			if (!s->code(URL)) {
				dprintf(D_FULLDEBUG,"DoDownload: exiting at %d\n",__LINE__);
				return_and_resetpriv( -1 );
			}

			if( !I_support_filetransfer_plugins ) {
				// we shouldn't get here, because a job shouldn't match to a machine that won't
				// support URL transfers if the job needs URL transfers.  but if we do get here,
				// give a nice error message.
				errstack.pushf( "FILETRANSFER", 1, "URL transfers are disabled by configuration.  Cannot transfer %s.", URL.Value());
				dprintf ( D_FULLDEBUG, "FILETRANSFER: URL transfers are disabled by configuration.  Cannot transfer %s.\n", URL.Value());
				rc = GET_FILE_PLUGIN_FAILED;
			}

			if( (rc != GET_FILE_PLUGIN_FAILED) && multifile_plugins_enabled ) {

				// Determine which plugin to invoke, and whether it supports multiple
				// file transfer.
				MyString pluginPath = DetermineFileTransferPlugin( errstack, URL.Value(), fullname.Value() );
				bool thisPluginSupportsMultifile = false;
				if( plugins_multifile_support.find( pluginPath ) != plugins_multifile_support.end() ) {
					thisPluginSupportsMultifile = plugins_multifile_support[pluginPath];
				}

				if( thisPluginSupportsMultifile ) {
					// Do not send the file right now!
					// Instead, add it to a deferred list, which we'll deal with
					// after the main download loop.
					dprintf( D_FULLDEBUG, "DoDownload: deferring transfer of URL %s "
						" until end of download loop.\n", URL.Value() );
					thisTransfer->Clear();
					thisTransfer->InsertAttr( "Url", URL );
					thisTransfer->InsertAttr( "LocalFileName", fullname );
					std::string thisTransferString;
					unparser.Unparse( thisTransferString, thisTransfer.get() );

					// Add this result to our deferred transfers map.
					if ( deferredTransfers.find( pluginPath ) == deferredTransfers.end() ) {
						deferredTransfers.insert( std::pair<std::string, std::string>( pluginPath, thisTransferString ) );
					}
					else {
						deferredTransfers[pluginPath] += thisTransferString;
					}

					isDeferredTransfer = true;
				}
			}

			if( (rc != GET_FILE_PLUGIN_FAILED) && (!isDeferredTransfer) ) {
				dprintf( D_FULLDEBUG, "DoDownload: doing a URL transfer: (%s) to (%s)\n", URL.Value(), fullname.Value());
				TransferPluginResult result = InvokeFileTransferPlugin(errstack, URL.Value(), fullname.Value(), &pluginStatsAd, LocalProxyName.Value());
				// If transfer failed, set rc to error code that ReliSock recognizes
				if (result != TransferPluginResult::Success) {
					rc = GET_FILE_PLUGIN_FAILED;
				}
				CondorError err;
				if (result == TransferPluginResult::Success && should_reuse && !m_reuse_dir->CacheFile(fullname.Value(), iter->checksum(),
					iter->checksum_type(), reservation_id, err))
				{
					dprintf(D_FULLDEBUG, "Failed to save file %s for reuse: %s\n", fullname.Value(),
					err.getFullText().c_str());
						// Checksum failed; we shouldn't start the job with this file
					if (!strcmp(err.subsys(), "DataReuse") && err.code() == 11) {
						rc = -1;
					}
				}
			}

		} else if ( xfer_command == TransferCommand::XferX509 ) {
			if ( PeerDoesGoAhead || s->end_of_message() ) {
				rc = (s->get_x509_delegation( fullname.Value(), false, NULL ) == ReliSock::delegation_ok) ? 0 : -1;
				dprintf( D_FULLDEBUG,
				         "DoDownload: get_x509_delegation() returned %d\n",
				         rc );
				if (rc == 0) {
					// ZKM FUTURE TODO: allow this to exist outside of the job sandbox -- we may
					// need the proxy to create the sandbox itself (if execute dir is NFSv4) but
					// that will require some higher-level refactoring
					LocalProxyName = fullname;
				}
			} else {
				rc = -1;
			}
			delegation_method = 1;/* This is a delegation, unseuccessful or not */
		} else if( xfer_command == TransferCommand::Mkdir ) { // mkdir
			condor_mode_t file_mode = NULL_FILE_PERMISSIONS;
			if( !s->code(file_mode) ) {
				rc = -1;
				dprintf(D_ALWAYS,"DoDownload: failed to read mkdir mode.\n");
			}
			else {
				if (file_mode == NULL_FILE_PERMISSIONS) {
					// Don't create subdirectories with mode 0000!
					// If file_mode is still NULL_FILE_PERMISSIONS here, it
					// likely means that our peer is likely a Windows machine,
					// since Windows will always claim a mode of 0000.
					// In this case, default to mode 0700, which is a
					// conservative default, and matches what we do in
					// ReliSock::get_file().
					file_mode = (condor_mode_t) 0700;
				}
				mode_t old_umask = umask(0);
				rc = mkdir(fullname.Value(),(mode_t)file_mode);
				umask(old_umask);
				if( rc == -1 && errno == EEXIST ) {
						// The directory name already exists.  If it is a
						// directory, just leave it alone, because the
						// user may want us to append files to an
						// existing output directory.  Otherwise, try
						// to remove it and try again.
					StatInfo st( fullname.Value() );
					if( !st.Error() && st.IsDirectory() ) {
						dprintf(D_FULLDEBUG,"Requested to create directory but using existing one: %s\n",fullname.Value());
						rc = 0;
					}
					else if( !strcmp(fullname.Value(),NULL_FILE) ) {
							// we are just fast-forwarding through the
							// download, so just ignore this request
						rc = 0;
					}
					else {
						IGNORE_RETURN remove(fullname.Value());
						old_umask = umask(0);
						rc = mkdir(fullname.Value(),(mode_t)file_mode);
						umask(old_umask);
					}
				}
				if( rc == -1 ) {
					// handle the error now and bypass error handling
					// that hapens further down
					rc = 0;

					int the_error = errno;
					error_buf.formatstr(
						"%s at %s failed to create directory %s: %s (errno %d)",
						get_mySubSystem()->getName(),
						s->my_ip_str(),fullname.Value(),
						strerror(the_error),the_error);
					download_success = false;
					try_again = false;
					hold_code = CONDOR_HOLD_CODE_DownloadFileError;
					hold_subcode = the_error;

					dprintf(D_ALWAYS,
						"DoDownload: consuming rest of transfer and failing "
						"after encountering the following error: %s\n",
						error_buf.Value());
				}
			}
		} else if ( TransferFilePermissions ) {
			// We could create the target's parent directories, but since
			// we need to have sent them along as explicit transfer items
			// to preserve their permissions, let's just let this transfer
			// fail if the remote side screwed up.
			rc = s->get_file_with_permissions( &bytes, fullname.Value(), false, this_file_max_bytes, &xfer_queue );
			CondorError err;
			if (rc == 0 && should_reuse && !m_reuse_dir->CacheFile(fullname.Value(), iter->checksum(),
					iter->checksum_type(), reservation_id, err))
			{
				dprintf(D_FULLDEBUG, "Failed to save file %s for reuse: %s\n", fullname.Value(),
					err.getFullText().c_str());
					// Checksum of downloaded file failed to match the user-provided one.
				if (!strcmp(err.subsys(), "DataReuse") && err.code() == 11) {
					rc = -1;
				}
			}
		} else {
			// See comment about directory creation above.
			rc = s->get_file( &bytes, fullname.Value(), false, false, this_file_max_bytes, &xfer_queue );
		}

		elapsed = time(NULL)-start;
		thisFileStats.TransferEndTime = condor_gettimestamp_double();
		thisFileStats.ConnectionTimeSeconds = thisFileStats.TransferEndTime - thisFileStats.TransferStartTime;

		if( rc < 0 ) {
			int the_error = errno;
			error_buf.formatstr("%s at %s failed to receive file %s",
			                  get_mySubSystem()->getName(),
							  s->my_ip_str(),fullname.Value());
			download_success = false;
			if(rc == GET_FILE_OPEN_FAILED || rc == GET_FILE_WRITE_FAILED ||
					rc == GET_FILE_PLUGIN_FAILED) {
				// errno is well defined in this case, and transferred data
				// has been consumed so that the wire protocol is in a well
				// defined state

				if (rc == GET_FILE_PLUGIN_FAILED) {
					error_buf.formatstr_cat(": %s", errstack.getFullText().c_str());
				} else {
					error_buf.replaceString("receive","write to");
					error_buf.formatstr_cat(": (errno %d) %s",the_error,strerror(the_error));
				}

				// Since there is a well-defined errno describing what just
				// went wrong while trying to open the file, put the job
				// on hold.  Errors that are deemed to be transient can
				// be periodically released from hold.

				try_again = false;
				hold_code = CONDOR_HOLD_CODE_DownloadFileError;
				hold_subcode = the_error;

				dprintf(D_ALWAYS,
						"DoDownload: consuming rest of transfer and failing "
						"after encountering the following error: %s\n",
						error_buf.Value());
			}
			else {
				// Assume we had some transient problem (e.g. network timeout)
				// In the current implementation of get_file(), errno is not
				// well defined in this case, so we can't report a specific
				// error message.
				try_again = true;
				hold_code = CONDOR_HOLD_CODE_DownloadFileError;
				hold_subcode = the_error;

				if( rc == GET_FILE_MAX_BYTES_EXCEEDED ) {
					try_again = false;
					error_buf.formatstr_cat(": max total download bytes exceeded (max=%ld MB)",
											(long int)(MaxDownloadBytes/1024/1024));
					hold_code = CONDOR_HOLD_CODE_MaxTransferOutputSizeExceeded;
					hold_subcode = 0;
				}

				dprintf(D_ALWAYS,"DoDownload: %s\n",error_buf.Value());

					// The wire protocol is not in a well defined state
					// at this point.  Try sending the ack message indicating
					// what went wrong, for what it is worth.
				SendTransferAck(s,download_success,try_again,hold_code,hold_subcode,error_buf.Value());

				dprintf(D_FULLDEBUG,"DoDownload: exiting at %d\n",__LINE__);
				return_and_resetpriv( -1 );
			}
		}

		if ( ExecFile && !file_strcmp( condor_basename( ExecFile ), filename.Value() ) ) {
				// We're receiving the executable, make sure execute
				// bit is set
				// TODO How should we modify the permisions of the
				//   executable? Adding any group or world permissions
				//   seems wrong. For now, behave the same way as the
				//   starter.
#if 0
			struct stat stat_buf;
			if ( stat( fullname.Value(), &stat_buf ) < 0 ) {
				dprintf( D_ALWAYS, "Failed to stat executable %s, errno=%d (%s)\n",
						 fullname.Value(), errno, strerror(errno) );
			} else if ( ! (stat_buf.st_mode & S_IXUSR) ) {
				stat_buf.st_mode |= S_IXUSR;
				if ( chmod( fullname.Value(), stat_buf.st_mode ) < 0 ) {
					dprintf( D_ALWAYS, "Failed to set execute bit on %s, errno=%d (%s)\n",
							 fullname.Value(), errno, strerror(errno) );
				}
			}
#else
			if ( chmod( fullname.Value(), 0755 ) < 0 ) {
				dprintf( D_ALWAYS, "Failed to set execute bit on %s, errno=%d (%s)\n",
						 fullname.Value(), errno, strerror(errno) );
			}
#endif
		}

		if ( want_fsync ) {
			struct utimbuf timewrap;

			time_t current_time = time(NULL);
			timewrap.actime = current_time;		// set access time to now
			timewrap.modtime = current_time;	// set modify time to now

			utime(fullname.Value(),&timewrap);
		}

		if( !s->end_of_message() ) {
			return_and_resetpriv( -1 );
		}
		*total_bytes += bytes;
		thisFileStats.TransferFileBytes += bytes;
		thisFileStats.TransferTotalBytes += bytes;
		bytes = 0;

		numFiles++;

		// Gather a few more statistics
		thisFileStats.TransferSuccess = download_success;

		// Merge the file transfer stats we recorded here with the stats
		// retrieved from a plugin. If we didn't use a file transfer plugin
		// this time, this ClassAd will just be empty.
		ClassAd thisFileStatsAd;
		thisFileStats.Publish(thisFileStatsAd);
		thisFileStatsAd.Update(pluginStatsAd);

		// Write stats to disk
		if( !isDeferredTransfer ) {
			OutputFileTransferStats(thisFileStatsAd);
		}

		// Get rid of compiler set-but-not-used warnings on Linux
		// Hopefully the compiler can just prune out the emitted code.
		if (delegation_method) {}
		if (elapsed) {}
	}
	// End of the main download loop

        // Release transfer queue slot after file has been put but before the
        // final transfer ACKs are done.  In the future where multifile transfers
        // plugins are used in DoDownload, this would allow DoDownload side to
        // perform external plugin-based transfers without the queue slot
        //
	xfer_queue.ReleaseTransferQueueSlot();

	// Now that we've completed the main file transfer loop, it's time to
	// transfer all files that needed a third party plugin. Iterate over the list
	// of deferred transfers, and invoke each set with the appopriate plugin.
	if ( hold_code == 0 ) {
		for ( auto it = deferredTransfers.begin(); it != deferredTransfers.end(); ++ it ) {
			TransferPluginResult result = InvokeMultipleFileTransferPlugin( errstack, it->first, it->second,
				LocalProxyName.Value(), false, nullptr );
			if (result == TransferPluginResult::Success) {
				/*  TODO: handle deferred files.  We may need to unparse the deferredTransfers files. */
			} else {
				dprintf( D_ALWAYS, "FILETRANSFER: Multiple file download failed: %s\n",
					errstack.getFullText().c_str() );
				download_success = false;
				hold_code = CONDOR_HOLD_CODE_DownloadFileError;
				hold_subcode = rc;
				try_again = false;
				error_buf.formatstr( "%s", errstack.getFullText().c_str() );
			}
		}
	}

	// go back to the state we were in before file transfer
	s->set_crypto_mode(socket_default_crypto);

	bytesRcvd += (*total_bytes);

	// Receive final report from the sender to make sure all went well.
	bool upload_success = false;
	MyString upload_error_buf;
	bool upload_try_again = true;
	int upload_hold_code = 0;
	int upload_hold_subcode = 0;
	GetTransferAck(s,upload_success,upload_try_again,upload_hold_code,
				   upload_hold_subcode,upload_error_buf);
	if(!upload_success) {
		// Our peer had some kind of problem sending the files.

		char const *peer_ip_str = "disconnected socket";
		if(s->type() == Stream::reli_sock) {
			peer_ip_str = ((Sock *)s)->get_sinful_peer();
		}

		MyString download_error_buf;
		download_error_buf.formatstr("%s failed to receive file(s) from %s",
						  get_mySubSystem()->getName(),peer_ip_str);
		error_buf.formatstr("%s; %s",
						  upload_error_buf.Value(),
						  download_error_buf.Value());
		dprintf(D_ALWAYS,"DoDownload: %s\n",error_buf.Value());

		download_success = false;
		SendTransferAck(s,download_success,upload_try_again,upload_hold_code,
						upload_hold_subcode,download_error_buf.Value());

			// store full-duplex error description, because only our side
			// of the story was stored in above call to SendTransferAck
		Info.error_desc = error_buf.Value();

		dprintf( D_FULLDEBUG, "DoDownload: exiting with upload errors\n" );
		return_and_resetpriv( -1 );
	}

	if( !download_success ) {
		SendTransferAck(s,download_success,try_again,hold_code,
						hold_subcode,error_buf.Value());

		dprintf( D_FULLDEBUG, "DoDownload: exiting with download errors\n" );
		return_and_resetpriv( -1 );
	}

	if ( !final_transfer && IsServer() ) {
		MyString buf;
		int fd;
		// we just stashed all the files in the TmpSpoolSpace.
		// write out the commit file.

		buf.formatstr("%s%c%s",TmpSpoolSpace,DIR_DELIM_CHAR,COMMIT_FILENAME);
#if defined(WIN32)
		if ((fd = safe_open_wrapper_follow(buf.Value(), O_WRONLY | O_CREAT | O_TRUNC |
			_O_BINARY | _O_SEQUENTIAL, 0644)) < 0)
#else
		if ((fd = safe_open_wrapper_follow(buf.Value(), O_WRONLY | O_CREAT | O_TRUNC, 0644)) < 0)
#endif
		{
			dprintf(D_ALWAYS,
				"FileTransfer::DoDownload failed to write commit file\n");
			return_and_resetpriv( -1 );
		}

		// copy in list of files to remove here
		::close(fd);

		// Now actually perform the commit.
		CommitFiles();

	}

	downloadEndTime = condor_gettimestamp_double();

	download_success = true;
	SendTransferAck(s,download_success,try_again,hold_code,hold_subcode,NULL);

		// Log some tcp statistics about this transfer
	if (*total_bytes > 0) {
		char *stats = s->get_statistics();
		int cluster = -1;
		int proc = -1;
		jobAd.LookupInteger(ATTR_CLUSTER_ID, cluster);
		jobAd.LookupInteger(ATTR_PROC_ID, proc);

		std::string full_stats;
		formatstr(full_stats, "File Transfer Download: JobId: %d.%d files: %d bytes: %lld seconds: %.2f dest: %s %s\n",
			cluster, proc, numFiles, (long long)*total_bytes, (downloadEndTime - downloadStartTime), s->peer_ip_str(), (stats ? stats : ""));
		Info.tcp_stats = full_stats.c_str();
		dprintf(D_STATS, "%s", full_stats.c_str());
	}


	return_and_resetpriv( 0 );
}

void
FileTransfer::GetTransferAck(Stream *s,bool &success,bool &try_again,int &hold_code,int &hold_subcode,MyString &error_desc) const
{
	if(!PeerDoesTransferAck) {
		success = true;
		return;
	}

	s->decode();

	ClassAd ad;
	if(!getClassAd(s, ad) || !s->end_of_message()) {
		char const *ip = NULL;
		if(s->type() == Sock::reli_sock) {
			ip = ((ReliSock *)s)->get_sinful_peer();
		}
		dprintf(D_FULLDEBUG,"Failed to receive download acknowledgment from %s.\n",
				ip ? ip : "(disconnected socket)");
		success = false;
		try_again = true; // could just be a transient network problem
		return;
	}
	int result = -1;
	if(!ad.LookupInteger(ATTR_RESULT,result)) {
		MyString ad_str;
		sPrintAd(ad_str, ad);
		dprintf(D_ALWAYS,"Download acknowledgment missing attribute: %s.  Full classad: [\n%s]\n",ATTR_RESULT,ad_str.Value());
		success = false;
		try_again = false;
		hold_code = CONDOR_HOLD_CODE_InvalidTransferAck;
		hold_subcode = 0;
		error_desc.formatstr("Download acknowledgment missing attribute: %s",ATTR_RESULT);
		return;
	}
	if(result == 0) {
		success = true;
		try_again = false;
	}
	else if(result > 0) {
		success = false;
		try_again = true;
	}
	else {
		success = false;
		try_again = false;
	}

	if(!ad.LookupInteger(ATTR_HOLD_REASON_CODE,hold_code)) {
		hold_code = 0;
	}
	if(!ad.LookupInteger(ATTR_HOLD_REASON_SUBCODE,hold_subcode)) {
		hold_subcode = 0;
	}
	char *hold_reason_buf = NULL;
	if(ad.LookupString(ATTR_HOLD_REASON,&hold_reason_buf)) {
		error_desc = hold_reason_buf;
		free(hold_reason_buf);
	}
}

void
FileTransfer::SaveTransferInfo(bool success,bool try_again,int hold_code,int hold_subcode,char const *hold_reason)
{
	Info.success = success;
	Info.try_again = try_again;
	Info.hold_code = hold_code;
	Info.hold_subcode = hold_subcode;
	if( hold_reason ) {
		Info.error_desc = hold_reason;
	}
}

void
FileTransfer::SendTransferAck(Stream *s,bool success,bool try_again,int hold_code,int hold_subcode,char const *hold_reason)
{
	// Save failure information.
	SaveTransferInfo(success,try_again,hold_code,hold_subcode,hold_reason);

	if(!PeerDoesTransferAck) {
		dprintf(D_FULLDEBUG,"SendTransferAck: skipping transfer ack, because peer does not support it.\n");
		return;
	}

	ClassAd ad;
	int result;
	if(success) {
		result = 0;
	}
	else if(try_again) {
		result = 1;  //failed for transient reasons
	}
	else {
		result = -1; //failed -- do not try again (ie put on hold)
	}

	ad.Assign(ATTR_RESULT,result);
	if(!success) {
		ad.Assign(ATTR_HOLD_REASON_CODE,hold_code);
		ad.Assign(ATTR_HOLD_REASON_SUBCODE,hold_subcode);
		if(hold_reason) {
				// If we include a newline character in the hold reason, then internal schedd
				// circuit breakers will drop the whole update.
				//
				// HTCondor code shouldn't generate newlines - but potentially file transfer
				// plugins could!
			if (strchr(hold_reason, '\n')) {
				MyString hold_reason_str(hold_reason);
				hold_reason_str.replaceString("\n", "\\n");
				ad.InsertAttr(ATTR_HOLD_REASON, hold_reason_str.c_str());
			} else {
				ad.Assign(ATTR_HOLD_REASON,hold_reason);
			}
		}
	}
	s->encode();
	if(!putClassAd(s, ad) || !s->end_of_message()) {
		char const *ip = NULL;
		if(s->type() == Sock::reli_sock) {
			ip = ((ReliSock *)s)->get_sinful_peer();
		}
		dprintf(D_ALWAYS,"Failed to send download %s to %s.\n",
		        success ? "acknowledgment" : "failure report",
		        ip ? ip : "(disconnected socket)");
	}
}

void
FileTransfer::CommitFiles()
{
	MyString buf;
	MyString newbuf;
	MyString swapbuf;
	const char *file;

	if ( IsClient() ) {
		return;
	}

	int cluster = -1;
	int proc = -1;
	jobAd.LookupInteger(ATTR_CLUSTER_ID, cluster);
	jobAd.LookupInteger(ATTR_PROC_ID, proc);

	priv_state saved_priv = PRIV_UNKNOWN;
	if( want_priv_change ) {
		saved_priv = set_priv( desired_priv_state );
	}

	Directory tmpspool( TmpSpoolSpace, desired_priv_state );

	buf.formatstr("%s%c%s",TmpSpoolSpace,DIR_DELIM_CHAR,COMMIT_FILENAME);
	if ( access(buf.Value(),F_OK) >= 0 ) {
		// the commit file exists, so commit the files.

		MyString SwapSpoolSpace;
		SwapSpoolSpace.formatstr("%s.swap",SpoolSpace);
		bool swap_dir_ready = SpooledJobFiles::createJobSwapSpoolDirectory(&jobAd,desired_priv_state);
		if( !swap_dir_ready ) {
			EXCEPT("Failed to create %s",SwapSpoolSpace.Value());
		}

		while ( (file=tmpspool.Next()) ) {
			// don't commit the commit file!
			if ( file_strcmp(file,COMMIT_FILENAME) == MATCH )
				continue;
			buf.formatstr("%s%c%s",TmpSpoolSpace,DIR_DELIM_CHAR,file);
			newbuf.formatstr("%s%c%s",SpoolSpace,DIR_DELIM_CHAR,file);
			swapbuf.formatstr("%s%c%s",SwapSpoolSpace.Value(),DIR_DELIM_CHAR,file);

				// If the target name exists, move it into the swap
				// directory.  This serves two purposes:
				//   1. potentially allow rollback
				//   2. handle case of target being a non-empty directory,
				//      which cannot be overwritten by rename()
			if( access(newbuf.Value(),F_OK) >= 0 ) {
				if ( rename(newbuf.Value(),swapbuf.Value()) < 0 ) {
					EXCEPT("FileTransfer CommitFiles failed to move %s to %s: %s",newbuf.Value(),swapbuf.Value(),strerror(errno));
				}
			}

			if ( rotate_file(buf.Value(),newbuf.Value()) < 0 ) {
				EXCEPT("FileTransfer CommitFiles Failed -- What Now?!?!");
			}
		}
		// TODO: remove files specified in commit file

		SpooledJobFiles::removeJobSwapSpoolDirectory(&jobAd);
	}

	// We have now commited the files in tmpspool, if we were supposed to.
	// So now blow away tmpspool.
	tmpspool.Remove_Entire_Directory();
	if( want_priv_change ) {
		ASSERT( saved_priv != PRIV_UNKNOWN );
		set_priv( saved_priv );
	}
}

int
FileTransfer::Upload(ReliSock *s, bool blocking)
{
	dprintf(D_FULLDEBUG,"entering FileTransfer::Upload\n");

	if (ActiveTransferTid >= 0) {
		EXCEPT("FileTransfer::Upload called during active transfer!");
	}

	Info.duration = 0;
	Info.type = UploadFilesType;
	Info.success = true;
	Info.in_progress = true;
	Info.xfer_status = XFER_STATUS_UNKNOWN;
	TransferStart = time(NULL);

	if (blocking) {
		int status = DoUpload( &Info.bytes, (ReliSock *)s);
		Info.duration = time(NULL)-TransferStart;
		Info.success = (Info.bytes >= 0) && (status == 0);
		Info.in_progress = false;
		return Info.success;

	} else {

		ASSERT( daemonCore );

		// make a pipe to communicate with our thread
		if (!daemonCore->Create_Pipe(TransferPipe,true)) {
			dprintf(D_ALWAYS, "Create_Pipe failed in "
					"FileTransfer::Upload\n");
			return FALSE;
		}

		if (-1 == daemonCore->Register_Pipe(TransferPipe[0],
											"Upload Results",
											(PipeHandlercpp)&FileTransfer::TransferPipeHandler,
											"TransferPipeHandler",
											this)) {
			dprintf(D_ALWAYS,"FileTransfer::Upload() failed to register pipe.\n");
			return FALSE;
		}
		else {
			registered_xfer_pipe = true;
		}

		upload_info *info = (upload_info *)malloc(sizeof(upload_info));
		ASSERT( info );
		info->myobj = this;
		ActiveTransferTid = daemonCore->
			Create_Thread((ThreadStartFunc)&FileTransfer::UploadThread,
						  (void *)info, s, ReaperId);
		if (ActiveTransferTid == FALSE) {
			dprintf(D_ALWAYS, "Failed to create FileTransfer UploadThread!\n");
			free(info);
			ActiveTransferTid = -1;
			return FALSE;
		}
		dprintf(D_FULLDEBUG,
				"FileTransfer: created upload transfer process with id %d\n",
				ActiveTransferTid);
		// daemonCore will free(info) when the thread exits
		TransThreadTable->insert(ActiveTransferTid, this);

		uploadStartTime = time(NULL);
	}

	return 1;
}

bool
FileTransfer::WriteStatusToTransferPipe(filesize_t total_bytes)
{
	int n;
	bool write_failed = false;

	if(!write_failed) {
		char cmd = FINAL_UPDATE_XFER_PIPE_CMD;

		n = daemonCore->Write_Pipe( TransferPipe[1],
									&cmd,
									sizeof(cmd) );
		if(n != sizeof(cmd)) write_failed = true;
	}

	if(!write_failed) {
		n = daemonCore->Write_Pipe( TransferPipe[1],
				   (char *)&total_bytes,
				   sizeof(filesize_t) );
		if(n != sizeof(filesize_t)) write_failed = true;
	}
	if(!write_failed) {
		n = daemonCore->Write_Pipe( TransferPipe[1],
				   (char *)&Info.try_again,
				   sizeof(bool) );
		if(n != sizeof(bool)) write_failed = true;
	}
	if(!write_failed) {
		n = daemonCore->Write_Pipe( TransferPipe[1],
				   (char *)&Info.hold_code,
				   sizeof(int) );
		if(n != sizeof(int)) write_failed = true;
	}
	if(!write_failed) {
		n = daemonCore->Write_Pipe( TransferPipe[1],
				   (char *)&Info.hold_subcode,
				   sizeof(int) );
		if(n != sizeof(int)) write_failed = true;
	}
	int error_len = Info.error_desc.Length();
	if(error_len) {
		error_len++; //write the null too
	}
	if(!write_failed) {
		n = daemonCore->Write_Pipe( TransferPipe[1],
				   (char *)&error_len,
				   sizeof(int) );
		if(n != sizeof(int)) write_failed = true;
	}
	if(!write_failed) {
		n = daemonCore->Write_Pipe( TransferPipe[1],
				   Info.error_desc.Value(),
				   error_len );
		if(n != error_len) write_failed = true;
	}

	int spooled_files_len = Info.spooled_files.Length();
	if(spooled_files_len) {
		spooled_files_len++; //write the null too
	}
	if(!write_failed) {
		n = daemonCore->Write_Pipe( TransferPipe[1],
				   (char *)&spooled_files_len,
				   sizeof(int) );
		if(n != sizeof(int)) write_failed = true;
	}
	if(!write_failed) {
		n = daemonCore->Write_Pipe( TransferPipe[1],
				   Info.spooled_files.Value(),
				   spooled_files_len );
		if(n != spooled_files_len) write_failed = true;
	}

	if(write_failed) {
		dprintf(D_ALWAYS,"Failed to write transfer status to pipe (errno %d): %s\n",errno,strerror(errno));
		return false;
	}

	return true;
}

int
FileTransfer::UploadThread(void *arg, Stream *s)
{
	dprintf(D_FULLDEBUG,"entering FileTransfer::UploadThread\n");
	FileTransfer * myobj = ((upload_info *)arg)->myobj;

	if (s == NULL) {
		return 0;
	}

	filesize_t	total_bytes;
	int status = myobj->DoUpload( &total_bytes, (ReliSock *)s );
	if(!myobj->WriteStatusToTransferPipe(total_bytes)) {
		return 0;
	}
	return ( status >= 0 );
}

/**
 * This function is responsible for invoking a given multifile transfer plugin on a set of
 * files in the execution sandbox AND sending the appropriate response back to the DoDownload
 * side of the file transfer.
 *
 * This can only be called from the DoUpload context; as it will write to the provided ReliSock,
 * many assumptions are made about where it is invoking from inside DoUpload.  For example, it
 * assumes that DoUpload is responsible for the transfer header for the first file.
 *
 * The implementation consists of invoking the `InvokeMultipleFileTransferPlugin` method and
 * parsing the output as appropriate.
 *
 * For each transfer performed by the multi plugin, it will:
 *   - send a transfer header (EOM, INT/TransferCommand::Other, EOM, S/filename, EOM).
 *     Transfer header is skipped for the first file; DoUpload is supposed to do this.
 *   - Send a classad summarizing the transfer result.
 *   - EOM*.
 *
 *  * Depending on the setting of send_trailing_eom, it may skip the EOM for the
 *  very last transfer.
 *
 * - @param pluginPath: The location of the
 * - @returns: -1 on fatal error, 0 for a non-fatal error, and otherwise a fake number
 *   of bytes to use for the transfer summary.
 */
TransferPluginResult
FileTransfer::InvokeMultiUploadPlugin(const std::string &pluginPath, const std::string &input, ReliSock &sock, bool send_trailing_eom, CondorError &err, long &upload_bytes)
{
	std::vector<std::unique_ptr<ClassAd>> result_ads;
	auto result = InvokeMultipleFileTransferPlugin(err, pluginPath, input,
		LocalProxyName.Value(), true, &result_ads);

	int count = 0;
	bool classad_contents_good = true;
	for (const auto &xfer_result: result_ads) {
		std::string filename;
		if (!xfer_result->EvaluateAttrString("TransferFileName", filename)) {
			dprintf(D_FULLDEBUG, "DoUpload: Multi-file plugin at %s did not produce valid response; missing TransferFileName.\n", pluginPath.c_str());
			err.pushf("FILETRANSFER", 1, "Multi-file plugin at %s did not produce valid response; missing TransferFileName", pluginPath.c_str());
			classad_contents_good = false;
		}

		// Caller sends these headers for the first file only; we are responsible
		// for sending them subsequently.
		if (count) {
			// This is the trailing EOM from the last command.
			if( !sock.end_of_message() ) {
				dprintf(D_FULLDEBUG,"DoUpload: exiting at %d\n",__LINE__);
				return TransferPluginResult::Error;
			}

			if( !sock.snd_int(static_cast<int>(TransferCommand::Other), false) ) {
				dprintf(D_FULLDEBUG,"DoUpload: exiting at %d\n",__LINE__);
				return TransferPluginResult::Error;
			}
			if( !sock.end_of_message() ) {
				dprintf(D_FULLDEBUG,"DoUpload: exiting at %d\n",__LINE__);
				return TransferPluginResult::Error;
			}

			if( !sock.put(condor_basename(filename.c_str())) ) {
				dprintf(D_FULLDEBUG,"DoUpload: exiting at %d\n",__LINE__);
				return TransferPluginResult::Error;
			}
			if( !sock.end_of_message() ) {
				dprintf(D_FULLDEBUG, "DoUpload: failed on eom before GoAhead; exiting at %d\n",__LINE__);
				return TransferPluginResult::Error;
			}
		}
			// From here on out, we are mostly converting the outcome of the multifile
			// transfer plugin to the ClassAd format required by the file transfer object.

		count++;
		ClassAd file_info;
		file_info.InsertAttr("ProtocolVersion", 1);
		file_info.InsertAttr("Command", static_cast<int>(TransferCommand::Other));
		file_info.InsertAttr("SubCommand", static_cast<int>(TransferSubCommand::UploadUrl));

			// Filename is expected to be relative to the sandbox directory; if we don't
			// call condor_basename here, the shadow may see the absolute path to the execute
			// directory and flag it as illegal.
		file_info.InsertAttr("Filename", condor_basename(filename.c_str()));
		std::string output_url;
		if (!xfer_result->EvaluateAttrString("TransferUrl", output_url)) {
			dprintf(D_FULLDEBUG, "DoUpload: Multi-file plugin at %s did not produce valid response; missing TransferUrl.\n", pluginPath.c_str());
			err.pushf("FILETRANSFER", 1, "Multi-file plugin at %s did not produce valid response; missing TransferUrl", pluginPath.c_str());
			classad_contents_good = false;
		}
		file_info.InsertAttr("OutputDestination", output_url);
		bool xfer_success;
		if (!xfer_result->EvaluateAttrBool("TransferSuccess", xfer_success)) {
			dprintf(D_FULLDEBUG, "DoUpload: Multi-file plugin at %s did not produce valid response; missing TransferSuccess.\n", pluginPath.c_str());
			err.pushf("FILETRANSFER", 1, "Multi-file plugin at %s did not produce valid response; missing TransferSuccess", pluginPath.c_str());
			classad_contents_good = false;
		}
		file_info.InsertAttr("Result", xfer_success ? 0 : 1);
		if (!xfer_success) {
			std::string transfer_error;
			if (!xfer_result->EvaluateAttrString("TransferError", transfer_error)) {
				dprintf(D_FULLDEBUG, "DoUpload: Multi-file plugin at %s did not produce valid response; missing TransferError for failed transfer.\n", pluginPath.c_str());
				err.pushf("FILETRANSFER", 1, "Multi-file plugin at %s did not produce valid response; missing TransferError for failed transfer", pluginPath.c_str());
				classad_contents_good = false;
			}
			file_info.InsertAttr("ErrorString", transfer_error);
		}
		if (!putClassAd(&sock, file_info)) {
			dprintf(D_FULLDEBUG, "DoDownload: When sending upload summaries to the remote side, a socket communication failed.\n");
			return TransferPluginResult::Error;
		}
		int bytes = 0;
		if (xfer_result->EvaluateAttrInt("TransferTotalBytes", bytes)) {
			upload_bytes += bytes;
		}
	}
	if ( send_trailing_eom && !sock.end_of_message() ) {
		dprintf(D_FULLDEBUG,"DoUpload: exiting at %d\n",__LINE__);
		return TransferPluginResult::Error;
	}

	if (!classad_contents_good) {
		return TransferPluginResult::Error;
	}

	return result;
}


bool
FileTransfer::ParseDataManifest()
{
	CondorError &err = m_reuse_info_err; err.clear(); // Aliased; got tired of long var name.
	m_reuse_info.clear();

	std::string tag;
	if (jobAd.EvaluateAttrString(ATTR_USER, tag))
	{
		dprintf(D_FULLDEBUG, "ParseDataManifest: Tag to use for data reuse: %s\n", tag.c_str());
	} else {
		tag = "";
	}

	std::string checksum_info;
	if (!jobAd.EvaluateAttrString("DataReuseManifestSHA256", checksum_info))
	{
		return true;
	}
	std::unique_ptr<FILE, decltype(&fclose)>
	manifest(safe_fopen_wrapper_follow(checksum_info.c_str(), "r"), fclose);
	if (!manifest.get()) {
		dprintf(D_ALWAYS, "ParseDataManifest: Failed to open SHA256 manifest %s: %s.\n", checksum_info.c_str(), strerror(errno));
		err.pushf("ParseDataManifest", 1, "Failed to open SHA256 manifest %s: %s.", checksum_info.c_str(), strerror(errno));
		return false;
	}
	int lineno = 0;
	for (std::string line; readLine(line, manifest.get(), false);) {
		lineno++;
		if (!line[0] || line[0] == '\n' || line[0] == '#') {
			continue;
		}
		StringList sl(line.c_str());
		sl.rewind();
		const char *cksum = sl.next();
		if (cksum == nullptr) {
			dprintf(D_ALWAYS, "ParseDataManifest: Invalid manifest line: %s (line #%d)\n", line.c_str(), lineno);
			err.pushf("ParseDataManifest", 2, "Invalid manifest line: %s (line #%d)", line.c_str(), lineno);
			return false;
		}
		const char *fname = sl.next();
		if (fname == nullptr) {
			dprintf(D_ALWAYS, "ParseDataManifest: Invalid manifest file line (missing name): %s (line #%d)\n", line.c_str(), lineno);
			err.pushf("ParseDataManifest", 3, "Invalid manifest file line (missing name): %s (line #%d)", line.c_str(), lineno);
			return false;
		}
			// NOTE: manifest files output from sha256sum don't include a file size;
			// requiring a size here is disappointing because that means the user can't
			// use sha256sum directly.  Can be addressed in two ways:
			//   - stat()'ing the file on the submit sided, then
			//   - falling back to requiring this column (for URLs; we can't stat them).
		const char *size_str = sl.next();
		long long bytes_long;
		if (size_str == nullptr) {
			if (IsUrl(fname)) {
				dprintf(D_ALWAYS, "ParseDataManifest: Invalid manifest file line (missing size for URL): %s (line #%d)\n", line.c_str(), lineno);
				err.pushf("ParseDataManifest", 4, "Invalid manifest file line (missing size for URL): %s (line #%d)", line.c_str(), lineno);
				return false;
			}
			struct stat statbuf;
			if (-1 == stat(fname, &statbuf)) {
				err.pushf("ParseDataManifest", 5, "Unable to get size of file %s in data manifest: %s (line #%d)", fname, strerror(errno), lineno);
				return false;
			}
			bytes_long = statbuf.st_size;
		} else {
			try {
				bytes_long = std::stoll(size_str);
			} catch (...) {
				err.pushf("ParseDataManifest", 6, "Invalid size in manifest file line: %s (line #%d)", line.c_str(), lineno);
				return false;
			}
		}
		m_reuse_info.emplace_back(fname, cksum, "sha256", tag, bytes_long);
	}
	return true;
}


int
FileTransfer::DoUpload(filesize_t *total_bytes, ReliSock *s)
{
	int rc = 0;
	MyString fullname;
	filesize_t bytes=0;
	filesize_t peer_max_transfer_bytes = -1; // unlimited
	bool is_the_executable;
	bool upload_success = false;
	bool do_download_ack = false;
	bool do_upload_ack = false;
	bool try_again = false;
	int hold_code = 0;
	int hold_subcode = 0;
	int numFiles = 0;
	MyString error_desc;
	bool I_go_ahead_always = false;
	bool peer_goes_ahead_always = false;
	DCTransferQueue xfer_queue(m_xfer_queue_contact_info);

		// Declaration to make the return_and_reset_priv macro happy.
        std::string reservation_id;


	// use an error stack to keep track of failures when invoke plugins,
	// perhaps more of this can be instrumented with it later.
	CondorError errstack;

	// If a bunch of file transfers failed strictly due to
	// PUT_FILE_OPEN_FAILED, then we keep track of the information relating to
	// the first failed one, and continue to attempt to transfer the rest in
	// the list. At the end of the transfer, the job will go on hold with the
	// information of the first failed transfer. This is to allow things like
	// corefiles and whatnot to be brought back to the spool even if the user
	// job hadn't completed writing all the files as specified in
	// transfer_output_files. These variables represent the saved state of the
	// first failed transfer. See gt #487.
	bool first_failed_file_transfer_happened = false;
	bool first_failed_upload_success = false;
	bool first_failed_try_again = false;
	int first_failed_hold_code = 0;
	int first_failed_hold_subcode = 0;
	MyString first_failed_error_desc;
	int first_failed_line_number = 0;

	bool should_invoke_output_plugins = m_final_transfer_flag;
	bool tmp;
	if (jobAd.EvaluateAttrBool("OutputPluginsOnlyOnExit", tmp) && !tmp) {
			// InitDownloadFilenameRemaps is always called by the server
			// (the function name is a misnomer) for final transfers.  However,
			// in this case, we also want output files to be remapped to URLs
			// when spooling.  Hence, we call it here.
		if (!m_final_transfer_flag && !InitDownloadFilenameRemaps(&jobAd)) {
			return -1;
		}
		should_invoke_output_plugins = true;
	}

	uploadStartTime = condor_gettimestamp_double();

	*total_bytes = 0;
	dprintf(D_FULLDEBUG,"entering FileTransfer::DoUpload\n");
	dprintf(D_FULLDEBUG,"DoUpload: Output URL plugins %s be run\n",
		should_invoke_output_plugins ? "will" : "will not");

	priv_state saved_priv = PRIV_UNKNOWN;
	if( want_priv_change ) {
		saved_priv = set_priv( desired_priv_state );
	}

	// Aggregate multiple file uploads; we will upload them all at once
	std::string currentUploadPlugin;
	std::string currentUploadRequests;
	int currentUploadDeferred = 0;

	// record the state it was in when we started... the "default" state
	bool socket_default_crypto = s->get_encryption();

	bool preserveRelativePaths = false;
	jobAd.LookupBool( ATTR_PRESERVE_RELATIVE_PATHS, preserveRelativePaths );

	FileTransferList filelist;
	ExpandFileTransferList( FilesToSend, filelist, preserveRelativePaths );

	filesize_t sandbox_size = 0;
	FileTransferList::iterator filelist_it;
		// Calculate the sandbox size as the sum of the known file transfer items
		// (only those that are transferred via CEDAR).
	sandbox_size = std::accumulate(filelist.begin(),
		filelist.end(),
		sandbox_size,
		[](filesize_t partial_sum, FileTransferItem &item) {return partial_sum + item.fileSize();});

	s->encode();

	// tell the server if this is the final transfer or not.
	// if it is the final transfer, the server places the files
	// into the user's Iwd.  if not, the files go into SpoolSpace.
	if( !s->code(m_final_transfer_flag) ) {
		dprintf(D_FULLDEBUG,"DoUpload: exiting at %d\n",__LINE__);
		return_and_resetpriv( -1 );
	}
	if( PeerDoesXferInfo ) {
		ClassAd xfer_info;
		xfer_info.Assign(ATTR_SANDBOX_SIZE,sandbox_size);
		if( !putClassAd(s,xfer_info) ) {
			dprintf(D_FULLDEBUG,"DoUpload: failed to send xfer_info; exiting at %d\n",__LINE__);
			return_and_resetpriv( -1 );
		}
	}
	if( !s->end_of_message() ) {
		dprintf(D_FULLDEBUG,"DoUpload: exiting at %d\n",__LINE__);
		return_and_resetpriv( -1 );
	}

	std::string tag;
	if (jobAd.EvaluateAttrString(ATTR_USER, tag))
	{
		dprintf(D_FULLDEBUG, "DoUpload: Tag to use for data reuse: %s\n", tag.c_str());
	} else {
		tag = "";
	}

	// Pre-compute various attributes about the file transfers.
	//
	// Right now, this is limited to calculating output URLs (must be done after prior
	// expansion of the transfer list); in the future, it might be a good place
	// to augment the file transfer items with checksum information.
	bool sign_s3_urls = param_boolean("SIGN_S3_URLS", true) && PeerDoesS3Urls;
		// We must pre-compute the list of URLs we need signed; the downloader-side
		// (typically the shadow...) to try and sign these.
	std::vector<std::string> s3_urls_to_sign;
	for (auto &fileitem : filelist) {
			// Pre-calculate if the uploader will be doing some uploads;
			// if so, we want to determine this now so we can sort correctly.
		if ( should_invoke_output_plugins ) {
			std::string local_output_url;
			if (OutputDestination) {
				local_output_url = OutputDestination;
				if(! ends_with(local_output_url, "/")) {
				    local_output_url += '/';
				}
				local_output_url += fileitem.srcName();
			}
			else {
				MyString remap_filename;
				if ((1 == filename_remap_find(download_filename_remaps.Value(), fileitem.srcName().c_str(), remap_filename, 0)) && IsUrl(remap_filename.Value())) {
					local_output_url = remap_filename.Value();
				}
			}
			if (sign_s3_urls && local_output_url.substr(0, 5) == "s3://") {
				s3_urls_to_sign.push_back(local_output_url);
			}
			fileitem.setDestUrl(local_output_url);
		}
		const std::string &src_url = fileitem.srcName();
		if (sign_s3_urls && fileitem.isSrcUrl() && (fileitem.srcScheme() == "s3")) {
			std::string new_src_url = "https://" + src_url.substr(5);
			dprintf(D_FULLDEBUG, "DoUpload: Will sign %s for remote transfer.\n", src_url.c_str());
			std::string signed_url;
			CondorError err;
			if (htcondor::generate_presigned_url(jobAd, src_url, "GET", signed_url, err)) {
				fileitem.setSrcName(signed_url);
			} else {
				std::string errorMessage;
				formatstr( errorMessage, "DoUpload: Failure when signing URL '%s': %s", src_url.c_str(), err.message() );
				dprintf( D_ALWAYS, "%s\n",errorMessage.c_str() );

				// While (* total_bytes) and numFiles should both be 0
				// at this point, we should probably be explicit.
				filesize_t logTCPStats = 0;
				return ExitDoUpload( & logTCPStats,
					/* num files */ 0,
					s, saved_priv, socket_default_crypto,
					/* upload success */ false,
					/* do upload ACK (required to put job on hold) */ true,
					/* do download ACK */ false,
					/* try again */ false,
					CONDOR_HOLD_CODE_UploadFileError,
					/* hold subcode */ 3,
					errorMessage.c_str(), __LINE__ );
			}
		}
	}

		// If the FTO is in the wrong state - or the peer doesn't support
		// reuse, clear out the built-up information and any relevant errors.
	if (!PeerDoesReuseInfo || m_final_transfer_flag || simple_init) {
		m_reuse_info.clear();
		m_reuse_info_err.clear();
	}


	std::unordered_set<std::string> skip_files;
	if (!m_reuse_info.empty())
	{
		dprintf(D_FULLDEBUG, "DoUpload: Sending remote side hints about potential file reuse.\n");

			// Indicate a ClassAd-based command.
		if( !s->snd_int(static_cast<int>(TransferCommand::Other), false) || !s->end_of_message() ) {
			dprintf(D_FULLDEBUG,"DoUpload: exiting at %d\n",__LINE__);
			return_and_resetpriv( -1 );
		}
			// Fake an empty filename.
		if (!s->put("") || !s->end_of_message()) {
			dprintf(D_FULLDEBUG,"DoUpload: exiting at %d\n",__LINE__);
			return_and_resetpriv(-1);
		}

			// Here, we must wait for the go-ahead from the transfer peer.
		if (!ReceiveTransferGoAhead(s, "", false, peer_goes_ahead_always, peer_max_transfer_bytes)) {
			dprintf(D_FULLDEBUG, "DoUpload: exiting at %d\n",__LINE__);
			return_and_resetpriv( -1 );
		}
			// Obtain the transfer token from the transfer queue.
		if (!ObtainAndSendTransferGoAhead(xfer_queue, false, s, sandbox_size, "", I_go_ahead_always) ) {
			dprintf(D_FULLDEBUG, "DoUpload: exiting at %d\n",__LINE__);
			return_and_resetpriv( -1 );
		}

		ClassAd file_info;
		auto sub = static_cast<int>(TransferSubCommand::ReuseInfo);
		file_info.InsertAttr("SubCommand", sub);
		file_info.InsertAttr("Tag", tag);
		std::vector<ExprTree*> info_list;
		for (auto &info : m_reuse_info) {
			classad::ClassAd *ad = new classad::ClassAd();
			ad->InsertAttr("FileName", condor_basename(info.filename().c_str()));
			ad->InsertAttr("ChecksumType", info.checksum_type());
			ad->InsertAttr("Checksum", info.checksum());
			ad->InsertAttr("Size", static_cast<long long>(info.size()));
			info_list.push_back(ad);
		}
		file_info.Insert("ReuseList", classad::ExprList::MakeExprList(info_list));
		if (!putClassAd(s, file_info) || !s->end_of_message()) {
			dprintf(D_FULLDEBUG,"DoUpload: exiting at %d\n",__LINE__);
			return_and_resetpriv(-1);
		}
		ClassAd reuse_ad;
		s->decode();
		if (!getClassAd(s, reuse_ad)) {
			dprintf(D_FULLDEBUG,"DoUpload: exiting at %d\n",__LINE__);
			return_and_resetpriv(-1);
		}
		if (!s->end_of_message()) {
			dprintf(D_FULLDEBUG,"DoUpload: exiting at %d\n",__LINE__);
			return_and_resetpriv(-1);
		}
		s->encode();
		classad::Value value;
		classad_shared_ptr<classad::ExprList> exprlist;
		if (reuse_ad.EvaluateAttr("ReuseList", value) && value.IsSListValue(exprlist))
		{
			dprintf(D_FULLDEBUG, "DoUpload: Remote side sent back a list of files that were reused.\n");
			for (auto list_entry : (*exprlist)) {
				classad::Value entry_val;
				std::string fname;
				if (!list_entry->Evaluate(entry_val) || !entry_val.IsStringValue(fname)) {
					continue;
				}
				if (ExecFile && fname == "condor_exec.exe") {
					fname = ExecFile;
				}
				dprintf(D_FULLDEBUG, "DoUpload: File %s was reused.\n", fname.c_str());
				skip_files.insert(fname);
			}
		} else {
			dprintf(D_FULLDEBUG, "DoUpload: Remote side indicated there were no reused files.\n");
		}
	}

	std::unordered_map<std::string, std::string> s3_url_map;
	if (!s3_urls_to_sign.empty()) {
		dprintf(D_FULLDEBUG, "DoUpload: Requesting %lu URLs to sign.\n", s3_urls_to_sign.size());

			// Indicate a ClassAd-based command.
		if (!s->snd_int(static_cast<int>(TransferCommand::Other), false) || !s->end_of_message()) {
			dprintf(D_FULLDEBUG,"DoUpload: exiting at %d\n", __LINE__);
			return_and_resetpriv(-1);
		}
			// Fake an empty filename.
		if (!s->put("") || !s->end_of_message()) {
			dprintf(D_FULLDEBUG,"DoUpload: exiting at %d\n", __LINE__);
			return_and_resetpriv(-1);
		}

			// Here, we must wait for the go-ahead from the transfer peer.
		if (!ReceiveTransferGoAhead(s, "", false, peer_goes_ahead_always, peer_max_transfer_bytes)) {
			dprintf(D_FULLDEBUG, "DoUpload: exiting at %d\n", __LINE__);
			return_and_resetpriv(-1);
		}
			// Obtain the transfer token from the transfer queue.
		if (!ObtainAndSendTransferGoAhead(xfer_queue, false, s, sandbox_size, "", I_go_ahead_always) ) {
			dprintf(D_FULLDEBUG, "DoUpload: exiting at %d\n", __LINE__);
			return_and_resetpriv(-1);
		}

		ClassAd file_info;
		auto sub = static_cast<int>(TransferSubCommand::SignUrls);
		file_info.InsertAttr("SubCommand", sub);
		std::vector<ExprTree*> info_list;
		for (auto &info : s3_urls_to_sign) {
			info_list.push_back(classad::Literal::MakeString(info));
		}
		file_info.Insert("SignList", classad::ExprList::MakeExprList(info_list));

		if (!putClassAd(s, file_info) || !s->end_of_message()) {
			dprintf(D_FULLDEBUG, "DoUpload: exiting at %d\n", __LINE__);
			return_and_resetpriv(-1);
		}
		ClassAd signed_ad;
		s->decode();
		if (!getClassAd(s, signed_ad) ||
			!s->end_of_message())
		{
			dprintf(D_FULLDEBUG, "DoUpload: exiting at %d\n", __LINE__);
			return_and_resetpriv(-1);
		}
		s->encode();

		std::string holdReason;
		if( signed_ad.LookupString( ATTR_HOLD_REASON, holdReason ) ) {
			int holdCode = CONDOR_HOLD_CODE_DownloadFileError;
			signed_ad.LookupInteger( ATTR_HOLD_REASON_CODE, holdCode );

			int holdSubCode = -1;
			signed_ad.LookupInteger( ATTR_HOLD_REASON_SUBCODE, holdSubCode );

			// While (* total_bytes) and numFiles should both be 0
			// at this point, we should probably be explicit.
			filesize_t logTCPStats = 0;
			return ExitDoUpload( & logTCPStats,
				/* num files */ 0,
				s, saved_priv, socket_default_crypto,
				/* upload success */ false,
				/* do upload ACK (required to avoid hanging the shadow and starter */ true,
				/* do download ACK */ false,
				/* try again */ false,
				holdCode, holdSubCode, holdReason.c_str(), __LINE__ );
		}

		classad::Value value;
		classad_shared_ptr<classad::ExprList> exprlist;
		if (signed_ad.EvaluateAttr("SignList", value) && value.IsSListValue(exprlist))
		{
			dprintf(D_FULLDEBUG, "DoUpload: Remote side sent back a list of %d URLs that were signed.\n", exprlist->size());
			size_t idx = 0;
			for (auto list_entry : (*exprlist)) {
				if (idx == s3_urls_to_sign.size()) {
					dprintf(D_FULLDEBUG, "DoUpload: WARNING - remote side sent too few results\n");
					break;
				}
				classad::Value entry_val;
				std::string signed_url;
				if (!list_entry->Evaluate(entry_val) || !entry_val.IsStringValue(signed_url)) {
					idx++;
					dprintf(D_FULLDEBUG, "DoUpload: WARNING - not a valid string entry\n");
					continue;
				}

				if (!signed_url.empty()) {
					s3_url_map.insert({s3_urls_to_sign[idx], signed_url});
				}
				idx++;
			}
		}
	}

	std::sort(filelist.begin(), filelist.end());
	for (auto &fileitem : filelist)
	{
			// If there's a signed URL to work with, we should use that instead.
		auto iter = s3_url_map.find(fileitem.destUrl());
		if (iter != s3_url_map.end()) {
			fileitem.setDestUrl(iter->second);
		}

		auto &filename = fileitem.srcName();
		auto &dest_dir = fileitem.destDir();

			// Anything the remote side was able to reuse we do not send again.
		if (skip_files.find(filename) != skip_files.end()) {
			dprintf(D_FULLDEBUG, "Skipping file %s as it was reused.\n", filename.c_str());
			continue;
		}

		if( !dest_dir.empty() ) {
			dprintf(D_FULLDEBUG,"DoUpload: sending file %s to %s%c\n", filename.c_str(), dest_dir.c_str(), DIR_DELIM_CHAR);
		}
		else {
			dprintf(D_FULLDEBUG,"DoUpload: sending file %s\n", filename.c_str());
		}

		if( fileitem.isSrcUrl() ) {
			if( param_boolean("ENABLE_URL_TRANSFERS", true) ) {
				// looks like a URL
				fullname = filename;
				dprintf(D_FULLDEBUG, "DoUpload: sending %s as URL.\n", filename.c_str());
			} else {
				// A URL was requested but the sysadmin has disabled URL transfers; this
				// should have been prevented by matchmaking, so we fail this instead of
				// treating the URL as a filename.
				dprintf(D_ALWAYS, "DoUpload: WARNING - URL transfers were disabled by the sysadmin, "
					"but this transfer requires URL transfers to function; failing");
				return_and_resetpriv( -1 );
			}
		} else if( !fullpath( filename.c_str() ) ){
			// looks like a relative path
			fullname.formatstr("%s%c%s",Iwd,DIR_DELIM_CHAR,filename.c_str());
		} else {
			// looks like an unix absolute path or a windows path
			fullname = filename;
		}

		MyString dest_filename;
		if ( ExecFile && !simple_init && (file_strcmp(ExecFile,filename.c_str())==0 )) {
			// this file is the job executable
			is_the_executable = true;
			dest_filename = CONDOR_EXEC;
		} else {
			// this file is _not_ the job executable
			is_the_executable = false;

			if( !dest_dir.empty() ) {
				dest_filename.formatstr("%s%c",dest_dir.c_str(),DIR_DELIM_CHAR);
			}

			//
			// If we're sending files from the sandbox to a URL, this code
			// does nothing.  (The remote side ignores the destination
			// filename.)  If we're commanding the sandbox to download a
			// file from a URL, we need to use the basename because we
			// don't know where in the URL the relative path starts (and
			// we don't want to write the URL to a file with the whole
			// URL as its name).
			//
			if( IsUrl( filename.c_str() ) ) {
				// If we signed the URL, we added a bunch of garbage to the
				// query string.  Strip it out to get better base name.
				auto idx = filename.find("?");
				std::string tmp_filename = filename.substr(0, idx);
				dest_filename.formatstr_cat( "%s", condor_basename(tmp_filename.c_str()) );
			} else {
				// Strip any path information; if we wanted to keep it, it
				// would have been set in dest_dir.
				dest_filename.formatstr_cat( "%s", condor_basename(filename.c_str()));
			}

			dprintf(D_FULLDEBUG, "DoUpload: will transfer to filename %s.\n", dest_filename.c_str() );
		}

		// check for read permission on this file, if we are supposed to check.
		// do not check the executable, since it is likely sitting in the SPOOL
		// directory.
		//
		// also, don't check URLs
#ifdef WIN32
		if( !fileitem.isSrcUrl() && perm_obj && !is_the_executable &&
			(perm_obj->read_access(fullname.Value()) != 1) ) {
			// we do _not_ have permission to read this file!!
			upload_success = false;
			error_desc.formatstr("error reading from %s: permission denied",fullname.Value());
			do_upload_ack = true;    // tell receiver that we failed
			do_download_ack = true;
			try_again = false; // put job on hold
			hold_code = CONDOR_HOLD_CODE_UploadFileError;
			hold_subcode = EPERM;
			return ExitDoUpload(total_bytes,numFiles, s,saved_priv,socket_default_crypto,
			                    upload_success,do_upload_ack,do_download_ack,
								try_again,hold_code,hold_subcode,
								error_desc.Value(),__LINE__);
		}
#else
		if (is_the_executable) {} // Done to get rid of the compiler set-but-not-used warnings.
#endif


		// The number 999 means we will still send the filename, and then send a
		// classad immediately following the filename, and the classad will say
		// what action to perform.  this will allow potential changes without
		// breaking the wire protocol and hopefully will be more forward and
		// backward compatible for future updates.
		//

		// default to the socket default
		TransferCommand file_command = TransferCommand::XferFile;
		TransferSubCommand file_subcommand = TransferSubCommand::Unknown;

		// find out if this file is in DontEncryptFiles
		if ( DontEncryptFiles->file_contains_withwildcard(filename.c_str()) ) {
			// turn crypto off for this file (actually done below)
			file_command = TransferCommand::DisableEncryption;
		}

		// now find out if this file is in EncryptFiles.  if it was
		// also in DontEncryptFiles, that doesn't matter, this will
		// override.
		if ( EncryptFiles->file_contains_withwildcard(filename.c_str()) ) {
			// turn crypto on for this file (actually done below)
			file_command = TransferCommand::EnableEncryption;
		}

		// We want to delegate the job's x509 proxy, rather than just
		// copy it.
		if ( X509UserProxy && file_strcmp( filename.c_str(), X509UserProxy ) == 0 &&
			 DelegateX509Credentials ) {

			file_command = TransferCommand::XferX509;
		}

		if ( fileitem.isSrcUrl() ) {
			file_command = TransferCommand::DownloadUrl;
		}

		std::string multifilePluginPath;
		if ( fileitem.isDestUrl() ) {
			dprintf(D_FULLDEBUG, "FILETRANSFER: Using command 999:7 for output URL destination: %s\n",
				fileitem.destUrl().c_str());

			// switch from whatever command we had before to new classad
			// command new classad command 999 and subcommand 7.
			//
			// 7 == invoke plugin to store file
			file_command = TransferCommand::Other;
			file_subcommand = TransferSubCommand::UploadUrl;

			if (multifile_plugins_enabled) {
				std::string pluginPath = DetermineFileTransferPlugin( errstack, fileitem.destUrl().c_str(), fullname.c_str() );
				if ( (plugins_multifile_support.find( pluginPath ) != plugins_multifile_support.end()) && \
				plugins_multifile_support[pluginPath] ) {
					multifilePluginPath = pluginPath;
				}
			}
		}
		if (multifilePluginPath.empty()) {
			dprintf(D_FULLDEBUG, "Will upload output URL using single-file plugin.\n");
		} else {
			dprintf(D_FULLDEBUG, "Will upload output URL using multi-file plugin.\n");
		}

		// Flush out any transfers if we can no longer defer the prior work we had built up.
		// We can't defer if the plugin name changed *or* we hit a transfer that doesn't
		// require a plugin at all.
		long upload_bytes = 0;
		if (!currentUploadPlugin.empty() && (multifilePluginPath != currentUploadPlugin)) {
			dprintf (D_FULLDEBUG, "DoUpload: Executing multifile plugin for multiple transfers.\n");
			TransferPluginResult result = InvokeMultiUploadPlugin(currentUploadPlugin, currentUploadRequests, *s, true, errstack, upload_bytes);
			if (result == TransferPluginResult::Error) {
				error_desc.formatstr_cat(": %s", errstack.getFullText().c_str());
				if (!first_failed_file_transfer_happened) {
					first_failed_file_transfer_happened = true;
					first_failed_upload_success = false;
					first_failed_try_again = false;
					first_failed_hold_code = CONDOR_HOLD_CODE_UploadFileError;
					first_failed_hold_subcode = 1;
					first_failed_error_desc = error_desc;
					first_failed_line_number = __LINE__;
				}
			}
			currentUploadPlugin = "";
			currentUploadRequests = "";
			currentUploadDeferred = 0;
		}

		bool fail_because_mkdir_not_supported = false;
		bool fail_because_symlink_not_supported = false;
		if( fileitem.isDirectory() ) {
			if( fileitem.isSymlink() ) {
				fail_because_symlink_not_supported = true;
				dprintf(D_ALWAYS,"DoUpload: attempting to transfer symlink %s which points to a directory.  This is not supported.\n", filename.c_str());
			}
			else if( PeerUnderstandsMkdir ) {
				file_command = TransferCommand::Mkdir;
			}
			else {
				fail_because_mkdir_not_supported = true;
				dprintf(D_ALWAYS,"DoUpload: attempting to transfer directory %s, but the version of Condor we are talking to is too old to support that!\n",
						filename.c_str());
			}
		}

		dprintf ( D_FULLDEBUG, "FILETRANSFER: outgoing file_command is %i for %s\n",
				static_cast<int>(file_command), filename.c_str() );

			// Frustratingly, we cannot skip the header of the first transfer command
			// if we are defering uploads as we may have to acquire a transfer token below.
			// The protocol also requires us to acquire a transfer token AFTER the filename
			// is sent; hence, we cannot simply reorder the logic.
			//
			// Because we send the header now, `InvokeMultiUploadPlugin` does not for the first
			// transfer command.
		bool no_defer_header = multifilePluginPath.empty() || !currentUploadDeferred;
		if (no_defer_header) {
			if( !s->snd_int(static_cast<int>(file_command), false) ) {
				dprintf(D_FULLDEBUG,"DoUpload: exiting at %d\n",__LINE__);
				return_and_resetpriv( -1 );
			}
			if( !s->end_of_message() ) {
				dprintf(D_FULLDEBUG,"DoUpload: exiting at %d\n",__LINE__);
				return_and_resetpriv( -1 );
			}
		}

		// now enable the crypto decision we made; if we are sending a URL down the pipe
		// (potentially embedding an authorization itself), ensure we encrypt.
		if (file_command == TransferCommand::EnableEncryption || (PeerDoesS3Urls && (file_command == TransferCommand::DownloadUrl))) {
			bool cryp_ret = s->set_crypto_mode(true);
			if (!cryp_ret) {
				dprintf(D_ALWAYS,"DoUpload: failed to enable crypto on outgoing file, exiting at %d\n",__LINE__);
				return_and_resetpriv( -1 );
			}

		} else if (file_command == TransferCommand::DisableEncryption) {
			s->set_crypto_mode(false);
		}
		else {
			bool cryp_ret = s->set_crypto_mode(socket_default_crypto);
			if (!cryp_ret) {
				dprintf(D_ALWAYS,"DoUpload: failed to set default crypto on outgoing file, exiting at %d\n",__LINE__);
				return_and_resetpriv( -1 );
			}
		}

		// for command 999, this string must equal the Attribute "Filename" in
		// the classad that follows.  it wouldn't really need to be sent here
		// but is more wire-compatible with older versions if we do.
		//
		// should we send a protocol version string instead?  or some other token
		// like 'CLASSAD'?
		//
		if( no_defer_header && !s->put(dest_filename.Value()) ) {
			dprintf(D_FULLDEBUG,"DoUpload: exiting at %d\n",__LINE__);
			return_and_resetpriv( -1 );
		}

		if( PeerDoesGoAhead ) {
			if( no_defer_header && !s->end_of_message() ) {
				dprintf(D_FULLDEBUG, "DoUpload: failed on eom before GoAhead; exiting at %d\n",__LINE__);
				return_and_resetpriv( -1 );
			}

			if( !peer_goes_ahead_always ) {
					// Now wait for our peer to tell us it is ok for us to
					// go ahead and send data.
				if( !ReceiveTransferGoAhead(s,fullname.Value(),false,peer_goes_ahead_always,peer_max_transfer_bytes) ) {
					dprintf(D_FULLDEBUG, "DoUpload: exiting at %d\n",__LINE__);
					return_and_resetpriv( -1 );
				}
			}

			if( !I_go_ahead_always ) {
					// Now tell our peer when it is ok for us to read data
					// from disk for sending.
				if( !ObtainAndSendTransferGoAhead(xfer_queue,false,s,sandbox_size,fullname.Value(),I_go_ahead_always) ) {
					dprintf(D_FULLDEBUG, "DoUpload: exiting at %d\n",__LINE__);
					return_and_resetpriv( -1 );
				}
			}

			s->encode();
		}
		// Multifile uploads imply we execute multiple commands at once; although we can lie to the other side,
		// maintenance of the state becomes quite complex.  Hence, we defer uploads only when the protocol
		// is completely asynchronous.
		//
		// NOTE: if we ever want to reacquire the token (or acquire an alternate token for non-CEDAR transfers),
		// then this would provide a natural synchronization point.
		bool can_defer_uploads = !PeerDoesGoAhead || (peer_goes_ahead_always && I_go_ahead_always);

		UpdateXferStatus(XFER_STATUS_ACTIVE);

		filesize_t this_file_max_bytes = -1;
		filesize_t effective_max_upload_bytes = MaxUploadBytes;
		bool using_peer_max_transfer_bytes = false;
		if( peer_max_transfer_bytes >= 0 && (peer_max_transfer_bytes < effective_max_upload_bytes || effective_max_upload_bytes < 0) ) {
				// For superior error handling, it is best for the
				// uploading side to know about the downloading side's
				// max transfer byte limit.  This prevents the
				// uploading side from trying to send more than the
				// maximum, which would cause the downloading side to
				// close the connection, which would cause the
				// uploading side to assume there was a communication
				// error rather than an intentional stop.
			effective_max_upload_bytes = peer_max_transfer_bytes;
			using_peer_max_transfer_bytes = true;
			dprintf(D_FULLDEBUG,"DoUpload: changing maximum upload MB from %ld to %ld at request of peer.\n",
					(long int)(effective_max_upload_bytes >= 0 ? effective_max_upload_bytes/1024/1024 : effective_max_upload_bytes),
					(long int)(peer_max_transfer_bytes/1024/1024));
		}
		if( effective_max_upload_bytes < 0 ) {
			this_file_max_bytes = -1; // no limit
		}
		else if( effective_max_upload_bytes >= *total_bytes ) {
			this_file_max_bytes = effective_max_upload_bytes - *total_bytes;
		}
		else {
			this_file_max_bytes = 0;
		}

		if ( file_command == TransferCommand::Other) {
			// new-style, send classad

			ClassAd file_info;
			file_info.Assign("ProtocolVersion", 1);
			file_info.Assign("Command", static_cast<int>(file_command));
			file_info.Assign("SubCommand", static_cast<int>(file_subcommand));

			// only one subcommand at the moment: 7
			//
			// 7 is "Report to shadow the final status of invoking a transfer
			// hook to move the output file"

			if(file_subcommand == TransferSubCommand::UploadUrl) {
				// make the URL out of Attr OutputDestination and filename
				std::string source_filename;
				source_filename = Iwd;
				source_filename += DIR_DELIM_CHAR;
				source_filename += filename;

				const std::string &local_output_url = fileitem.destUrl();

				// Potentially execute the multifile plugin.  Note all the error handling
				// occurs outside this gigantic if block - we must carefully set `rc` for it
				// to work correctly.
				if (!multifilePluginPath.empty()) {
					currentUploadPlugin = multifilePluginPath;

					classad::ClassAdUnParser unparser;
					ClassAd xfer_ad;
					xfer_ad.InsertAttr( "Url", local_output_url );
					xfer_ad.InsertAttr( "LocalFileName", fullname );
					std::string xfer_str;
					unparser.Unparse( xfer_str, &xfer_ad );

					currentUploadRequests += xfer_str;
					currentUploadDeferred ++;

					// If we cannot defer uploads, we must execute the plugin now -- with one file.
					if (!can_defer_uploads) {
						dprintf (D_FULLDEBUG, "DoUpload: Executing multifile plugin for multiple transfers.\n");
						long upload_bytes = 0;
						TransferPluginResult result = InvokeMultiUploadPlugin(currentUploadPlugin, currentUploadRequests, *s, false, errstack, upload_bytes);
						if (result == TransferPluginResult::Error) {
							return_and_resetpriv( -1 );
						}
						currentUploadPlugin = "";
						currentUploadRequests = "";
						currentUploadDeferred = 0;
						rc = (result == TransferPluginResult::Success) ? 0 : -1;
					} else {
						rc = 0;
					}
				} else {
					// actually invoke the plugin.  this could block indefinitely.
					ClassAd pluginStatsAd;
					dprintf (D_FULLDEBUG, "DoUpload: calling IFTP(fn,U): fn\"%s\", U\"%s\"\n", source_filename.c_str(), local_output_url.c_str());
					dprintf (D_FULLDEBUG, "LocalProxyName: %s\n", LocalProxyName.Value());
					TransferPluginResult result = InvokeFileTransferPlugin(errstack, source_filename.c_str(), local_output_url.c_str(), &pluginStatsAd, LocalProxyName.Value());
					dprintf (D_FULLDEBUG, "DoUpload: IFTP(fn,U): fn\"%s\", U\"%s\" returns %i\n", source_filename.c_str(), local_output_url.c_str(), rc);

					// report the results:
					file_info.Assign("Filename", source_filename);
					file_info.Assign("OutputDestination", local_output_url);

					// will either be 0 (success) or -4 (GET_FILE_PLUGIN_FAILED)
					file_info.Assign("Result", rc);

					// If failed, put the ErrStack into the classad
					if (result == TransferPluginResult::Error) {
						file_info.Assign("ErrorString", errstack.getFullText());
					}

					// it's all assembled, so send the ad using stream s.
					// don't end the message, it's done below.
					// Always encrypt the URL as it might contain an authorization.
					const classad::References encrypted_attrs{"OutputDestination"};
					if(!putClassAd(s, file_info, 0, NULL, &encrypted_attrs)) {
						dprintf(D_FULLDEBUG,"DoDownload: exiting at %d\n",__LINE__);
						return_and_resetpriv( -1 );
					}

					//
					// This comment used to read 'compute the size of what we sent',
					// but obviously the wire format and the string format of
					// ClassAds are not the same and can't be expected to be the
					// same length.  Since the size will be wrong anyway, simplify
					// future security audits but not printing the private attrs.
					//
					MyString junkbuf;
					sPrintAd(junkbuf, file_info);
					bytes = junkbuf.Length();
				}
			} else {
				dprintf( D_ALWAYS, "DoUpload: invalid subcommand %i, skipping %s.",
						static_cast<int>(file_subcommand), filename.c_str());
				bytes = 0;
				rc = 0;
			}
		} else if ( file_command == TransferCommand::XferX509 ) {
			if ( (PeerDoesGoAhead || s->end_of_message()) ) {
				time_t expiration_time = GetDesiredDelegatedJobCredentialExpiration(&jobAd);
				rc = s->put_x509_delegation( &bytes, fullname.Value(), expiration_time, NULL );
				dprintf( D_FULLDEBUG,
				         "DoUpload: put_x509_delegation() returned %d\n",
				         rc );
			} else {
				rc = -1;
			}
		} else if (file_command == TransferCommand::DownloadUrl) {
			// send the URL and that's it for now.
			// TODO: this should probably be a classad
			if(!s->code(fullname)) {
				dprintf( D_FULLDEBUG, "DoUpload: failed to send fullname: %s\n", fullname.Value());
				rc = -1;
			} else {
				dprintf( D_FULLDEBUG, "DoUpload: sent fullname and NO eom: %s\n", fullname.Value());
				rc = 0;
			}

			// on the sending side, we don't know how many bytes the actual
			// file was, since we aren't the ones downloading it.  to find out
			// the length, we'd have to make a connection to some server (via a
			// plugin, for which no API currently exists) and ask it, and i
			// don't want to add that latency.
			// 
			// instead we add the length of the URL itself, since that's what
			// we sent.
			bytes = fullname.Length();

		} else if( file_command == TransferCommand::Mkdir ) { // mkdir
			// the only data sent is the file_mode.
			bytes = sizeof( fileitem.fileMode() );

			if( !s->put( fileitem.fileMode() ) ) {
				rc = -1;
				dprintf(D_ALWAYS,"DoUpload: failed to send mkdir mode\n");
			}
			else {
				rc = 0;
			}
		} else if( fail_because_mkdir_not_supported || fail_because_symlink_not_supported ) {
			if( TransferFilePermissions ) {
				rc = s->put_file_with_permissions( &bytes, NULL_FILE );
			}
			else {
				rc = s->put_file( &bytes, NULL_FILE );
			}
			if( rc == 0 ) {
				rc = PUT_FILE_OPEN_FAILED;
				errno = EISDIR;
			}
		} else if ( TransferFilePermissions ) {
			rc = s->put_file_with_permissions( &bytes, fullname.Value(), this_file_max_bytes, &xfer_queue );
		} else {
			rc = s->put_file( &bytes, fullname.Value(), 0, this_file_max_bytes, &xfer_queue );
		}
		if( rc < 0 ) {
			int the_error = errno;
			upload_success = false;
			error_desc.formatstr("error sending %s",fullname.Value());
			if((rc == PUT_FILE_OPEN_FAILED) || (rc == PUT_FILE_PLUGIN_FAILED) || (rc == PUT_FILE_MAX_BYTES_EXCEEDED)) {
				try_again = false; // put job on hold
				hold_code = CONDOR_HOLD_CODE_UploadFileError;
				hold_subcode = the_error;

				if (rc == PUT_FILE_OPEN_FAILED) {
					// In this case, put_file() has transmitted a zero-byte
					// file in place of the failed one. This means there is an
					// ack waiting for us to read back which we do at the end of
					// the while loop.

					error_desc.replaceString("sending","reading from");
					error_desc.formatstr_cat(": (errno %d) %s",the_error,strerror(the_error));
					if( fail_because_mkdir_not_supported ) {
						error_desc.formatstr_cat("; Remote condor version is too old to transfer directories.");
					}
					if( fail_because_symlink_not_supported ) {
						error_desc.formatstr_cat("; Transfer of symlinks to directories is not supported.");
					}
				} else if ( rc == PUT_FILE_MAX_BYTES_EXCEEDED ) {
					StatInfo this_file_stat(fullname.Value());
					filesize_t this_file_size = this_file_stat.GetFileSize();
					error_desc.formatstr_cat(": max total %s bytes exceeded (max=%ld MB, this file=%ld MB)",
											 using_peer_max_transfer_bytes ? "download" : "upload",
											 (long int)(effective_max_upload_bytes/1024/1024),
											 (long int)(this_file_size/1024/1024));
					hold_code = using_peer_max_transfer_bytes ? CONDOR_HOLD_CODE_MaxTransferOutputSizeExceeded : CONDOR_HOLD_CODE_MaxTransferInputSizeExceeded;
					the_error = 0;
				} else {
					// add on the error string from the errstack used
					error_desc.formatstr_cat(": %s", errstack.getFullText().c_str());
				}

				// We'll continue trying to transfer the rest of the files
				// in question, but we'll record the information we need from
				// the first failure. Notice that this means we won't know
				// the complete set of files which failed to transfer back
				// but have become zero length files on the submit side.
				// We'd need to append those failed files to some kind of an
				// attribute in the job ad representing this failure. That
				// is not currently implemented....

				if (first_failed_file_transfer_happened == false) {
					first_failed_file_transfer_happened = true;
					first_failed_upload_success = false;
					first_failed_try_again = false;
					first_failed_hold_code = hold_code;
					first_failed_hold_subcode = the_error;
					first_failed_error_desc = error_desc;
					first_failed_line_number = __LINE__;
				}
			}
			else {
				// We can't currently tell the different between other
				// put_file() errors that will generate an ack error
				// report, and those that are due to a genuine
				// disconnect between us and the receiver.  Therefore,
				// always try reading the download ack.
				do_download_ack = true;
				// The stream _from_ us to the receiver is in an undefined
				// state.  Some network operation may have failed part
				// way through the transmission, so we cannot expect
				// the other side to be able to read our upload ack.
				do_upload_ack = false;
				try_again = true;

				// for the more interesting reasons why the transfer failed,
				// we can try again and see what happens.
				return ExitDoUpload(total_bytes,numFiles, s,saved_priv,
								socket_default_crypto,upload_success,
								do_upload_ack,do_download_ack,
			                    try_again,hold_code,hold_subcode,
			                    error_desc.Value(),__LINE__);
			}
		}

		if( !currentUploadDeferred && !s->end_of_message() ) {
			dprintf(D_FULLDEBUG,"DoUpload: socket communication failure; exiting at line %d\n",__LINE__);
			return_and_resetpriv( -1 );
		}

		*total_bytes += bytes;
		numFiles++;

			// The spooled files list is used to generate
			// SpooledOutputFiles, which replaces TransferOutputFiles
			// when pulling output from the spool directory.  We don't
			// really know here whether the other side is writing to the
			// spool or not, but we generate the list just in case.
			//
			// If we transfer directories, only include the directory
			// in the spooled files list, not its contents.  Also skip
			// the stdout/stderr files, since those are handled
			// separately when building the list of files to transfer.

		if( dest_filename.FindChar(DIR_DELIM_CHAR) < 0 &&
			dest_filename != condor_basename(JobStdoutFile.Value()) &&
			dest_filename != condor_basename(JobStderrFile.Value()) &&
			(file_command != TransferCommand::Other || file_subcommand != TransferSubCommand::UploadUrl) )
		{
			Info.addSpooledFile( dest_filename.Value() );
		}
	}
	// Release transfer queue slot after file has been put but before the
	// final transfer statistics are done.  The remote side (typically, the starter),
	// currently does multifile transfer plugins during this time and we do not want
	// to keep the queue slot held when this transfer plugin is invoked.
	xfer_queue.ReleaseTransferQueueSlot();

	// Clear out the multi-upload queue; we must do the error handling locally if it fails.
	long upload_bytes = 0;
	if (!currentUploadRequests.empty()) {
		TransferPluginResult result = InvokeMultiUploadPlugin(currentUploadPlugin, currentUploadRequests, *s, true, errstack, upload_bytes);
		if (result == TransferPluginResult::Error) {
			error_desc.formatstr_cat(": %s", errstack.getFullText().c_str());
			if (!first_failed_file_transfer_happened) {
				first_failed_file_transfer_happened = true;
				first_failed_upload_success = false;
				first_failed_try_again = false;
				first_failed_hold_code = CONDOR_HOLD_CODE_UploadFileError;
				first_failed_hold_subcode = 1;
				first_failed_error_desc = error_desc;
				first_failed_line_number = __LINE__;
			}
		}
		total_bytes += upload_bytes;
	}

	// If we had an error when parsing the data manifest, it occurred far too early for us to
	// send a reasonable error back to the queue.  Hence, we delay looking at the error object until now.
	if (!m_reuse_info_err.empty()) {
		error_desc.formatstr_cat(": %s", m_reuse_info_err.getFullText().c_str());
		if (!first_failed_file_transfer_happened) {
			first_failed_file_transfer_happened = true;
			first_failed_upload_success = false;
			first_failed_try_again = false;
			first_failed_hold_code = CONDOR_HOLD_CODE_UploadFileError;
			first_failed_hold_subcode = 2;
			first_failed_error_desc = error_desc;
			first_failed_line_number = __LINE__;
		}
	}

	do_download_ack = true;
	do_upload_ack = true;

	if (first_failed_file_transfer_happened == true) {
		return ExitDoUpload(total_bytes,numFiles, s,saved_priv,socket_default_crypto,
			first_failed_upload_success,do_upload_ack,do_download_ack,
			first_failed_try_again,first_failed_hold_code,
			first_failed_hold_subcode,first_failed_error_desc.Value(),
			first_failed_line_number);
	}

	uploadEndTime = condor_gettimestamp_double();

	upload_success = true;
	return ExitDoUpload(total_bytes,numFiles, s,saved_priv,socket_default_crypto,
	                    upload_success,do_upload_ack,do_download_ack,
	                    try_again,hold_code,hold_subcode,NULL,__LINE__);
}

void
FileTransfer::setTransferQueueContactInfo(char const *contact) {
	m_xfer_queue_contact_info = TransferQueueContactInfo(contact);
}

bool
FileTransfer::ObtainAndSendTransferGoAhead(DCTransferQueue &xfer_queue,bool downloading,Stream *s,filesize_t sandbox_size,char const *full_fname,bool &go_ahead_always)
{
	bool result;
	bool try_again = true;
	int hold_code = 0;
	int hold_subcode = 0;
	MyString error_desc;

	result = DoObtainAndSendTransferGoAhead(xfer_queue,downloading,s,sandbox_size,full_fname,go_ahead_always,try_again,hold_code,hold_subcode,error_desc);

	if( !result ) {
		SaveTransferInfo(false,try_again,hold_code,hold_subcode,error_desc.Value());
		if( error_desc.Length() ) {
			dprintf(D_ALWAYS,"%s\n",error_desc.Value());
		}
	}
	return result;
}

std::string
FileTransfer::GetTransferQueueUser()
{
	std::string user;
	ClassAd *job = GetJobAd();
	if( job ) {
		std::string user_expr;
		if( param(user_expr,"TRANSFER_QUEUE_USER_EXPR","strcat(\"Owner_\",Owner)") ) {
			ExprTree *user_tree = NULL;
			if( ParseClassAdRvalExpr( user_expr.c_str(), user_tree ) == 0 && user_tree ) {
				classad::Value val;
				const char *str = NULL;
				if ( EvalExprTree(user_tree,job,NULL,val) && val.IsStringValue(str) )
				{
					user = str;
				}
				delete user_tree;
			}
		}
	}
	return user;
}

bool
FileTransfer::DoObtainAndSendTransferGoAhead(DCTransferQueue &xfer_queue,bool downloading,Stream *s,filesize_t sandbox_size,char const *full_fname,bool &go_ahead_always,bool &try_again,int &hold_code,int &hold_subcode,MyString &error_desc)
{
	ClassAd msg;
	int go_ahead = GO_AHEAD_UNDEFINED;
	int alive_interval = 0;
	time_t last_alive = time(NULL);
		//extra time to reserve for sending msg to our file xfer peer
	const int alive_slop = 20;
	int min_timeout = 300;

	std::string queue_user = GetTransferQueueUser();

	s->decode();
	if( !s->get(alive_interval) || !s->end_of_message() ) {
		error_desc.formatstr("ObtainAndSendTransferGoAhead: failed on alive_interval before GoAhead");
		return false;
	}

	if( Sock::get_timeout_multiplier() > 0 ) {
		min_timeout *= Sock::get_timeout_multiplier();
	}

	int timeout = alive_interval;
	if( timeout < min_timeout ) {
		timeout = min_timeout;

			// tell peer the new timeout
		msg.Assign(ATTR_TIMEOUT,timeout);
			// GO_AHEAD_UNDEFINED just means that our peer should keep waiting
		msg.Assign(ATTR_RESULT,go_ahead);

		s->encode();
		if( !putClassAd(s, msg) || !s->end_of_message() ) {
			error_desc.formatstr("Failed to send GoAhead new timeout message.");
		}
	}
	ASSERT( timeout > alive_slop );
	timeout -= alive_slop;

	if( !xfer_queue.RequestTransferQueueSlot(downloading,sandbox_size,full_fname,m_jobid.Value(),queue_user.c_str(),timeout,error_desc) )
	{
		go_ahead = GO_AHEAD_FAILED;
	}

	bool first_poll = true;
	while(1) {
		if( go_ahead == GO_AHEAD_UNDEFINED ) {
			timeout = alive_interval - (time(NULL) - last_alive) - alive_slop;
			if( timeout < min_timeout ) timeout = min_timeout;
			if( first_poll ) {
					// Use a short timeout on the first time, so we quickly report
					// that the transfer is queued, if it is.
				timeout = 5;
			}
			bool pending = true;
			if( xfer_queue.PollForTransferQueueSlot(timeout,pending,error_desc) )
			{
				// In the current version of HTCondor, the file transfer
				// queue slot lasts as long as the TCP connection does.
				// Hence, there is no need to keep checking for GoAhead
				// for each file; just let 'em rip.
				go_ahead = GO_AHEAD_ALWAYS;
			}
			else if( !pending ) {
				go_ahead = GO_AHEAD_FAILED;
			}
		}

		char const *ip = s->peer_ip_str();
		char const *go_ahead_desc = "";
		if( go_ahead < 0 ) go_ahead_desc = "NO ";
		if( go_ahead == GO_AHEAD_UNDEFINED ) go_ahead_desc = "PENDING ";

		dprintf( go_ahead < 0 ? D_ALWAYS : D_FULLDEBUG,
				 "Sending %sGoAhead for %s to %s %s%s.\n",
				 go_ahead_desc,
				 ip ? ip : "(null)",
				 downloading ? "send" : "receive",
				 full_fname,
				 (go_ahead == GO_AHEAD_ALWAYS) ? " and all further files":"");

		s->encode();
		msg.Assign(ATTR_RESULT,go_ahead); // go ahead
		if( downloading ) {
			msg.Assign(ATTR_MAX_TRANSFER_BYTES,MaxDownloadBytes);
		}
		if( go_ahead < 0 ) {
				// tell our peer what exactly went wrong
			msg.Assign(ATTR_TRY_AGAIN,try_again);
			msg.Assign(ATTR_HOLD_REASON_CODE,hold_code);
			msg.Assign(ATTR_HOLD_REASON_SUBCODE,hold_subcode);
			if( error_desc.Length() ) {
				msg.Assign(ATTR_HOLD_REASON,error_desc.Value());
			}
		}
		if( !putClassAd(s, msg) || !s->end_of_message() ) {
			error_desc.formatstr("Failed to send GoAhead message.");
			try_again = true;
			return false;
		}
		last_alive = time(NULL);

		if( go_ahead != GO_AHEAD_UNDEFINED ) {
			break;
		}

		UpdateXferStatus(XFER_STATUS_QUEUED);
	}

	if( go_ahead == GO_AHEAD_ALWAYS ) {
		go_ahead_always = true;
	}

	return go_ahead > 0;
}

bool
FileTransfer::ReceiveTransferGoAhead(
	Stream *s,
	char const *fname,
	bool downloading,
	bool &go_ahead_always,
	filesize_t &peer_max_transfer_bytes)
{
	bool try_again = true;
	int hold_code = 0;
	int hold_subcode = 0;
	MyString error_desc;
	bool result;
	int alive_interval;
	int old_timeout;
	const int slop_time = 20; // extra time to wait when alive_interval expires
	const int min_alive_interval = 300;

	// How frequently peer should tell us that it is still alive while
	// we are waiting for GoAhead.  Note that the peer may respond
	// with its own specification of timeout if it does not agree with
	// ours.  This is an important issue, because our peer may need to
	// talk to some other service (i.e. the schedd) before getting
	// back to us.

	alive_interval = clientSockTimeout;
	if( alive_interval < min_alive_interval ) {
		alive_interval = min_alive_interval;
	}
	old_timeout = s->timeout(alive_interval + slop_time);

	result = DoReceiveTransferGoAhead(s,fname,downloading,go_ahead_always,peer_max_transfer_bytes,try_again,hold_code,hold_subcode,error_desc,alive_interval);

	s->timeout( old_timeout );

	if( !result ) {
		SaveTransferInfo(false,try_again,hold_code,hold_subcode,error_desc.Value());
		if( error_desc.Length() ) {
			dprintf(D_ALWAYS,"%s\n",error_desc.Value());
		}
	}

	return result;
}

bool
FileTransfer::DoReceiveTransferGoAhead(
	Stream *s,
	char const *fname,
	bool downloading,
	bool &go_ahead_always,
	filesize_t &peer_max_transfer_bytes,
	bool &try_again,
	int &hold_code,
	int &hold_subcode,
	MyString &error_desc,
	int alive_interval)
{
	int go_ahead = GO_AHEAD_UNDEFINED;

	s->encode();

	if( !s->put(alive_interval) || !s->end_of_message() ) {
		error_desc.formatstr("DoReceiveTransferGoAhead: failed to send alive_interval");
		return false;
	}

	s->decode();

	while(1) {
		ClassAd msg;
		if( !getClassAd(s, msg) || !s->end_of_message() ) {
			char const *ip = s->peer_ip_str();
			error_desc.formatstr("Failed to receive GoAhead message from %s.",
							   ip ? ip : "(null)");

			return false;
		}

		go_ahead = GO_AHEAD_UNDEFINED;
		if(!msg.LookupInteger(ATTR_RESULT,go_ahead)) {
			MyString msg_str;
			sPrintAd(msg_str, msg);
			error_desc.formatstr("GoAhead message missing attribute: %s.  "
							   "Full classad: [\n%s]",
							   ATTR_RESULT,msg_str.Value());
			try_again = false;
			hold_code = CONDOR_HOLD_CODE_InvalidTransferGoAhead;
			hold_subcode = 1;
			return false;
		}

		filesize_t mtb = peer_max_transfer_bytes;
		if( msg.LookupInteger(ATTR_MAX_TRANSFER_BYTES,mtb) ) {
			peer_max_transfer_bytes = mtb;
		}

		if( go_ahead == GO_AHEAD_UNDEFINED ) {
				// This is just an "alive" message from our peer.
				// Keep looping.

			int new_timeout = -1;
			if( msg.LookupInteger(ATTR_TIMEOUT,new_timeout) &&
				new_timeout != -1)
			{
				// our peer wants a different timeout
				s->timeout(new_timeout);
				dprintf(D_FULLDEBUG,"Peer specified different timeout "
				        "for GoAhead protocol: %d (for %s)\n",
						new_timeout, fname);
			}

			dprintf(D_FULLDEBUG,"Still waiting for GoAhead for %s.\n",fname);
			UpdateXferStatus(XFER_STATUS_QUEUED);
			continue;
		}

		if(!msg.LookupBool(ATTR_TRY_AGAIN,try_again)) {
			try_again = true;
		}

		if(!msg.LookupInteger(ATTR_HOLD_REASON_CODE,hold_code)) {
			hold_code = 0;
		}
		if(!msg.LookupInteger(ATTR_HOLD_REASON_SUBCODE,hold_subcode)) {
			hold_subcode = 0;
		}
		char *hold_reason_buf = NULL;
		if(msg.LookupString(ATTR_HOLD_REASON,&hold_reason_buf)) {
			error_desc = hold_reason_buf;
			free(hold_reason_buf);
		}

		break;
	}

	if( go_ahead <= 0 ) {
		return false;
	}

	if( go_ahead == GO_AHEAD_ALWAYS ) {
		go_ahead_always = true;
	}

	dprintf(D_FULLDEBUG,"Received GoAhead from peer to %s %s%s.\n",
			downloading ? "receive" : "send",
			fname,
			go_ahead_always ? " and all further files" : "");

	return true;
}

int
FileTransfer::ExitDoUpload(const filesize_t *total_bytes, int numFiles, ReliSock *s, priv_state saved_priv, bool socket_default_crypto, bool upload_success, bool do_upload_ack, bool do_download_ack, bool try_again, int hold_code, int hold_subcode, char const *upload_error_desc,int DoUpload_exit_line)
{
	int rc = upload_success ? 0 : -1;
	bool download_success = false;
	MyString error_buf;
	MyString download_error_buf;
	char const *error_desc = NULL;

	dprintf(D_FULLDEBUG,"DoUpload: exiting at %d\n",DoUpload_exit_line);

	if( saved_priv != PRIV_UNKNOWN ) {
		_set_priv(saved_priv,__FILE__,DoUpload_exit_line,1);
	}

	bytesSent += *total_bytes;

	if(do_upload_ack) {
		// peer is still expecting us to send a file command
		if(!PeerDoesTransferAck && !upload_success) {
			// We have no way to tell the other side that something has
			// gone wrong other than slamming the connection without
			// sending the final file command 0.  Therefore, send nothing.
		}
		else {
			// no more files to send
			s->snd_int(static_cast<int>(TransferCommand::Finished), TRUE);

			// go back to the state we were in before file transfer
			s->set_crypto_mode(socket_default_crypto);

			MyString error_desc_to_send;
			if(!upload_success) {
				error_desc_to_send.formatstr("%s at %s failed to send file(s) to %s",
										   get_mySubSystem()->getName(),
										   s->my_ip_str(),
										   s->get_sinful_peer());
				if(upload_error_desc) {
					error_desc_to_send.formatstr_cat(": %s",upload_error_desc);
				}
			}
			SendTransferAck(s,upload_success,try_again,hold_code,hold_subcode,
			                error_desc_to_send.Value());
		}
	} else {
		// go back to the state we were in before file transfer
		s->set_crypto_mode(socket_default_crypto);
	}

	// Now find out whether there was an error on the receiver's
	// (i.e. downloader's) end, such as failure to write data to disk.
	// If we have already failed to communicate with the receiver
	// for reasons that are likely to be transient network issues
	// (e.g. timeout writing), then ideally do_download_ack would be false,
	// and we will skip this step.
	if(do_download_ack) {
		GetTransferAck(s,download_success,try_again,hold_code,hold_subcode,
		               download_error_buf);
		if(!download_success) {
			rc = -1;
		}
	}

	if(rc != 0) {
		char const *receiver_ip_str = s->get_sinful_peer();
		if(!receiver_ip_str) {
			receiver_ip_str = "disconnected socket";
		}

		error_buf.formatstr("%s at %s failed to send file(s) to %s",
						  get_mySubSystem()->getName(),
						  s->my_ip_str(),receiver_ip_str);
		if(upload_error_desc) {
			error_buf.formatstr_cat(": %s",upload_error_desc);
		}

		if(!download_error_buf.IsEmpty()) {
			error_buf.formatstr_cat("; %s",download_error_buf.Value());
		}

		error_desc = error_buf.Value();
		if(!error_desc) {
			error_desc = "";
		}

		if(try_again) {
			dprintf(D_ALWAYS,"DoUpload: %s\n",error_desc);
		}
		else {
			dprintf(D_ALWAYS,"DoUpload: (Condor error code %d, subcode %d) %s\n",hold_code,hold_subcode,error_desc);
		}
	}

	// Record error information so it can be copied back through
	// the transfer status pipe and/or observed by the caller
	// of Upload().
	Info.success = rc == 0;
	Info.try_again = try_again;
	Info.hold_code = hold_code;
	Info.hold_subcode = hold_subcode;
	Info.error_desc = error_desc;

		// Log some tcp statistics about this transfer
	if (*total_bytes > 0) {
		int cluster = -1;
		int proc = -1;
		jobAd.LookupInteger(ATTR_CLUSTER_ID, cluster);
		jobAd.LookupInteger(ATTR_PROC_ID, proc);

		char *stats = s->get_statistics();
		std::string full_stats;
		formatstr(full_stats, "File Transfer Upload: JobId: %d.%d files: %d bytes: %lld seconds: %.2f dest: %s %s\n",
			cluster, proc, numFiles, (long long)*total_bytes, (uploadEndTime - uploadStartTime), s->peer_ip_str(), (stats ? stats : ""));
		Info.tcp_stats = full_stats.c_str();
		dprintf(D_STATS, "%s", full_stats.c_str());
	}

	return rc;
}

void
FileTransfer::stopServer()
{
	abortActiveTransfer();
	if (TransKey) {
		// remove our key from the hash table
		if ( TranskeyTable ) {
			MyString key(TransKey);
			TranskeyTable->remove(key);
			if ( TranskeyTable->getNumElements() == 0 ) {
				// if hash table is empty, delete table as well
				delete TranskeyTable;
				TranskeyTable = NULL;
			}
		}
		// and free the key as well
		free(TransKey);
		TransKey = NULL;
	}
}

void
FileTransfer::abortActiveTransfer()
{
	if( ActiveTransferTid != -1 ) {
		ASSERT( daemonCore );
		dprintf(D_ALWAYS,"FileTransfer: killing active transfer %d\n",ActiveTransferTid);
		daemonCore->Kill_Thread(ActiveTransferTid);
		TransThreadTable->remove(ActiveTransferTid);
		ActiveTransferTid = -1;
	}
}

int
FileTransfer::Suspend() const
{
	int result = TRUE;	// return TRUE if there currently is no thread

	if (ActiveTransferTid != -1 ) {
		ASSERT( daemonCore );
		result = daemonCore->Suspend_Thread(ActiveTransferTid);
	}

	return result;
}

int
FileTransfer::Continue() const
{
	int result = TRUE;	// return TRUE if there currently is no thread

	if (ActiveTransferTid != -1 ) {
		ASSERT( daemonCore );
		result = daemonCore->Continue_Thread(ActiveTransferTid);
	}

	return result;
}


bool
FileTransfer::addOutputFile( const char* filename )
{
	if( ! OutputFiles ) {
		OutputFiles = new StringList;
		ASSERT(OutputFiles != NULL);
	}
	else if( OutputFiles->file_contains(filename) ) {
		return true;
	}
	OutputFiles->append( filename );
	return true;
}

bool
FileTransfer::addFileToExceptionList( const char* filename )
{
	if ( !ExceptionFiles ) {
		ExceptionFiles = new StringList;
		ASSERT ( NULL != ExceptionFiles );
	} else if ( ExceptionFiles->file_contains ( filename ) ) {
		return true;
	}
	ExceptionFiles->append ( filename );
	return true;
}

bool
FileTransfer::changeServer(const char* transkey, const char* transsock)
{

	if ( transkey ) {
		if (TransKey) {
			free(TransKey);
		}
		TransKey = strdup(transkey);
	}

	if ( transsock ) {
		if (TransSock) {
			free(TransSock);
		}
		TransSock = strdup(transsock);
	}

	return true;
}

int
FileTransfer::setClientSocketTimeout(int timeout)
{
	int old_val = clientSockTimeout;
	clientSockTimeout = timeout;
	return old_val;
}

/* This function must be called by both peers */
void
FileTransfer::setPeerVersion( const char *peer_version )
{
	CondorVersionInfo vi( peer_version );

	setPeerVersion( vi );
}

/* This function must be called by both peers */
void
FileTransfer::setPeerVersion( const CondorVersionInfo &peer_version )
{
	if ( peer_version.built_since_version(6,7,7) ) {
		TransferFilePermissions = true;
	} else {
		TransferFilePermissions = false;
	}
		// The sender tells the receiver whether they're delegating or
		// copying credential files, so it's ok for them to have different
		// values for DelegateX509Credentials.
	if ( peer_version.built_since_version(6,7,19) &&
		 param_boolean( "DELEGATE_JOB_GSI_CREDENTIALS", true ) ) {
		DelegateX509Credentials = true;
	} else {
		DelegateX509Credentials = false;
	}
	if ( peer_version.built_since_version(6,7,20) ) {
		PeerDoesTransferAck = true;
	}
	else {
		PeerDoesTransferAck = false;
		dprintf(D_FULLDEBUG,
			"FileTransfer: peer (version %d.%d.%d) does not support "
			"transfer ack.  Will use older (unreliable) protocol.\n",
			peer_version.getMajorVer(),
			peer_version.getMinorVer(),
			peer_version.getSubMinorVer());
	}
	if( peer_version.built_since_version(6,9,5) ) {
		PeerDoesGoAhead = true;
	}
	else {
		PeerDoesGoAhead = false;
	}

	if( peer_version.built_since_version(7,5,4) ) {
		PeerUnderstandsMkdir = true;
	}
	else {
		PeerUnderstandsMkdir = false;
	}

	if ( peer_version.built_since_version(7,6,0) ) {
		TransferUserLog = false;
	} else {
		TransferUserLog = true;
	}

	if( peer_version.built_since_version(8,1,0) ) {
		PeerDoesXferInfo = true;
	}
	else {
		PeerDoesXferInfo = false;
	}

	PeerDoesReuseInfo = peer_version.built_since_version(8,9,4);
	PeerDoesS3Urls = peer_version.built_since_version(8,9,4);
}


// will take a filename and look it up in our internal catalog.  returns
// true if found and false if not.  also updates the parameters mod_time
// and filesize if they are not null.
bool FileTransfer::LookupInFileCatalog(const char *fname, time_t *mod_time, filesize_t *filesize) {
	CatalogEntry *entry = 0;
	MyString fn = fname;
	if (last_download_catalog->lookup(fn, entry) == 0) {
		// hashtable return code zero means found (!?!)

		// update if passed in
		if (mod_time) {
			*mod_time = entry->modification_time;
		}

		// update if passed in
		if (filesize) {
			*filesize = entry->filesize;
		}

		// we return true, as in 'yes, we found it'
		return true;
	} else {
		// not found
		return false;
	}
}


// normally, we want to build our catalog (last_download_catalog) on the Iwd
// that we already have.  but to support all modes of operation, we can also
// accept a different directory, and a different catalog to put them into.
//
// we take a pointer to this catalog pointer so we can correctly delete and
// recreate it with new. (i prefer this over pass by reference because it is
// explicit from the call site.)  by default, we simply set this pointer to
// our own *last_download_catalog.
//
// also, if spool_time is non-zero, set all modification times to that time.
// this is necessary for now, until we store a persistent copy of the catalog
// somewhere (job ad, or preferably in a file in the spool dir itself).
bool FileTransfer::BuildFileCatalog(time_t spool_time, const char* iwd, FileCatalogHashTable **catalog) {

	if (!iwd) {
		// by default, use the one in this intantiation
		iwd = Iwd;
	}

	if (!catalog) {
		// by default, use the one in this intantiation
		catalog = &last_download_catalog;
	}

	if (*catalog) {
		// iterate through catalog and free memory of CatalogEntry s.
		CatalogEntry *entry_pointer;

		(*catalog)->startIterations();
		while((*catalog)->iterate(entry_pointer)) {
			delete entry_pointer;
		}
		delete (*catalog);
	}

	// If we're going to stick a prime number in here, then let's make it
	// big enough that the chains are decent sized. Suppose you might
	// have 50,000 files. In the case for 997 buckets and even distribution,
	// the chains would be ~50 entries long. Good enough.
	(*catalog) = new FileCatalogHashTable(hashFunction);

	/* If we've decided not to use a file catalog, then leave it empty. */
	if (m_use_file_catalog == false) {
		/* just leave the catalog empty. */
		return true;
	}

	// now, iterate the directory and put the relavant info into the catalog.
	// this currently excludes directories, and only stores the modification
	// time and filesize.  if you were to add hashes, signatures, etc., that
	// would go here.
	//
	// also note this information is not sufficient to notice a byte changing
	// in a file and the file being backdated, since neither modification time
	// nor filesize change in that case.
	//
	// furthermore, if spool_time was specified, we set filesize to -1 as a
	// flag for special behavior in FindChangedFiles and set all file
	// modification times to spool_time.  this essentially builds a catalog
	// that mimics old behavior.
	//
	// make sure this iteration is done as the actual owner of the directory,
	// as it may not be world-readable.
	// desired_priv_state indicates which priv state that is.
	Directory file_iterator(iwd, desired_priv_state);
	const char * f = NULL;
	while( (f = file_iterator.Next()) ) {
		if (!file_iterator.IsDirectory()) {
			CatalogEntry *tmpentry = 0;
			tmpentry = new CatalogEntry;
			if (spool_time) {
				// -1 for filesize is a special flag for old behavior.
				// when checking a file to see if it is new, if the filesize
				// is -1 then the file date must be newer (not just different)
				// than the stored modification date. (see FindChangedFiles)
				tmpentry->modification_time = spool_time;
				tmpentry->filesize = -1;
			} else {
				tmpentry->modification_time = file_iterator.GetModifyTime();
				tmpentry->filesize = file_iterator.GetFileSize();
			}
			MyString fn = f;
			(*catalog)->insert(fn, tmpentry);
		}
	}

	// always, succeed
	return true;
}

void FileTransfer::setSecuritySession(char const *session_id) {
	free(m_sec_session_id);
	m_sec_session_id = NULL;
	m_sec_session_id = session_id ? strdup(session_id) : NULL;
}

// Determines the third-party plugin needed for a file transfer.
// Looks at both source and destination to determine which one contains a URL,
// then extracts the method (ie. http, ftp) and uses it to lookup plugin.
MyString FileTransfer::DetermineFileTransferPlugin( CondorError &error, const char* source, const char* dest ) {

	char *URL = NULL;
	MyString plugin;

	// First, check the destination to see if it looks like a URL.
	// If not, source must be the URL.
	if( IsUrl( dest ) ) {
		URL = const_cast<char*>(dest);
		dprintf( D_FULLDEBUG, "FILETRANSFER: DFT: using destination to determine "
			"plugin type: %s\n", dest );
	}
	else {
		URL = const_cast<char*>(source);
		dprintf( D_FULLDEBUG, "FILETRANSFER: DFT: using source to determine "
			"plugin type: %s\n", source );
	}

	// Find the type of transfer
	auto method = getURLType( URL, true );

	// we now (as of 8.9.8) defer building the table until we actually
	// need it.  if the job had custom plugins the table is already built.
	// but if not we need to build it now.
	if ( !plugin_table ) {
		// this function always succeeds (sigh) but we can capture the errors
		dprintf(D_VERBOSE, "FILETRANSFER: Building full plugin table to look for %s.\n", method.c_str());
		if(-1 == InitializeSystemPlugins(error)) {
			return NULL;
		}
	}

	// Hashtable returns zero if found.
	if ( plugin_table->lookup( method, plugin ) ) {
		// no plugin for this type!!!
		error.pushf( "FILETRANSFER", 1, "FILETRANSFER: plugin for type %s not found!", method.c_str() );
		dprintf ( D_FULLDEBUG, "FILETRANSFER: plugin for type %s not found!\n", method.c_str() );
		return NULL;
	}

	return plugin;
}


TransferPluginResult
FileTransfer::InvokeFileTransferPlugin(CondorError &e, const char* source, const char* dest, ClassAd* plugin_stats, const char* proxy_filename) {

	// detect which plugin to invoke
	char *URL = NULL;

	// first, check the dest to see if it looks like a URL.  if not, source must
	// be the URL.
	if(IsUrl(dest)) {
		URL = const_cast<char*>(dest);
		dprintf(D_FULLDEBUG, "FILETRANSFER: IFT: using destination to determine plugin type: %s\n", dest);
	} else {
		URL = const_cast<char*>(source);
		dprintf(D_FULLDEBUG, "FILETRANSFER: IFT: using source to determine plugin type: %s\n", source);
	}

	// find the type of transfer
	const char* colon = strchr(URL, ':');

	if (!colon) {
		// in theory, this should never happen -- then sending side should only
		// send URLS after having checked this.  however, trust but verify.
		e.pushf("FILETRANSFER", 1, "Specified URL does not contain a ':' (%s)", URL);
		return TransferPluginResult::Error;
	}

	// Find the type of transfer
	auto method = getURLType( URL, true );

	// we now (as of 8.9.8) defer building the table until we actually
	// need it.  if the job had custom plugins the table is already built.
	// but if not we need to build it now.
	if ( !plugin_table ) {
		// this function always succeeds (sigh) but we can capture the errors
		dprintf(D_VERBOSE, "FILETRANSFER: Building full plugin table to look for %s.\n", method.c_str());
		if(-1 == InitializeSystemPlugins(e)) {
			return TransferPluginResult::Error;
		}
	}

	// look up the method in our hash table
	MyString plugin;

	// hashtable returns zero if found.
	if (plugin_table->lookup(method.c_str(), plugin)) {
		// no plugin for this type!!!
		e.pushf("FILETRANSFER", 1, "FILETRANSFER: plugin for type %s not found!", method.c_str());
		dprintf (D_FULLDEBUG, "FILETRANSFER: plugin for type %s not found!\n", method.c_str());
		return TransferPluginResult::Error;
	}


/*
	// TODO: check validity of plugin name.  should always be an absolute path
	if (absolute_path_check() ) {
		dprintf(D_ALWAYS, "FILETRANSFER: NOT invoking malformed plugin named \"%s\"\n", plugin.Value());
		FAIL();
	}
*/

	// prepare environment for the plugin
	Env plugin_env;

	// start with this environment
	plugin_env.Import();

	// Add any credential directory.
	if (!m_cred_dir.empty()) {
		plugin_env.SetEnv( "_CONDOR_CREDS", m_cred_dir.c_str() );
	}

	// add x509UserProxy if it's defined
	if (proxy_filename && *proxy_filename) {
		plugin_env.SetEnv("X509_USER_PROXY",proxy_filename);
		dprintf(D_FULLDEBUG, "FILETRANSFER: setting X509_USER_PROXY env to %s\n", proxy_filename);
	}

	if (!m_job_ad.empty()) {
		plugin_env.SetEnv("_CONDOR_JOB_AD", m_job_ad.c_str());
		dprintf(D_FULLDEBUG, "FILETRANSFER: setting runtime job ad to %s\n", m_job_ad.c_str());
	}
	if (!m_machine_ad.empty()) {
		plugin_env.SetEnv("_CONDOR_MACHINE_AD", m_machine_ad.c_str());
		dprintf(D_FULLDEBUG, "FILETRANSFER: setting runtime machine ad to %s\n", m_machine_ad.c_str());
	}

	// prepare args for the plugin
	ArgList plugin_args;
	plugin_args.AppendArg(plugin.Value());
	plugin_args.AppendArg(source);
	plugin_args.AppendArg(dest);
	dprintf(D_FULLDEBUG, "FileTransfer::InvokeFileTransferPlugin invoking: %s %s %s\n", plugin.Value(), source, dest);

	// determine if we want to run the plugin with root priv (if available).
	// if so, drop_privs should be false.  the default is to drop privs.
	bool drop_privs = !param_boolean("RUN_FILETRANSFER_PLUGINS_WITH_ROOT", false);

	// Invoke the plugin
	FILE* plugin_pipe = my_popen(plugin_args, "r", FALSE, &plugin_env, drop_privs);

	// Capture stdout from the plugin and dump it to the stats file
	char single_stat[1024];
	while( fgets( single_stat, sizeof( single_stat ), plugin_pipe ) ) {
		if( !plugin_stats->Insert( single_stat ) ) {
			dprintf (D_ALWAYS, "FILETRANSFER: error importing statistic %s\n", single_stat);
		}
	}

	// Close the plugin
	int rc = my_pclose(plugin_pipe);
	int exit_status = WEXITSTATUS(rc);
	TransferPluginResult result = static_cast<TransferPluginResult>(exit_status);
	dprintf (D_ALWAYS, "FILETRANSFER: plugin %s returned %i\n", plugin.Value(), exit_status);

	// there is a unique issue when invoking plugins as root where shared
	// libraries defined as relative to $ORIGIN in the RUNPATH will not
	// be loaded for security reasons.  in this case the dynamic loader
	// exits with 127 before even calling main() in the plugin.
	//
	// if we suspect this is the case, let's print a hint since it's
	// otherwise very difficult to understand what is happening and why
	// this failed.
	if (!drop_privs && exit_status == 127) {
		dprintf (D_ALWAYS, "FILETRANSFER: ERROR!  You are invoking plugins as root because "
			"you have RUN_FILETRANSFER_PLUGINS_WITH_ROOT set to TRUE.  However, some of "
			"the shared libraries in your plugin are likely paths that are relative to "
			"$ORIGIN, and then dynamic library loader refuses to load those for security "
			"reasons.  Run 'ldd' on your plugin and move needed libraries to a system "
			"location controlled by root. Good luck!\n");
	}

	// If the plugin did not return successfully, report the error and return
	if (result != TransferPluginResult::Success) {
		std::string errorMessage;
		std::string transferUrl;
		plugin_stats->LookupString("TransferError", errorMessage);
		plugin_stats->LookupString("TransferUrl", transferUrl);
		e.pushf("FILETRANSFER", 1, "non-zero exit (%i) from %s. Error: %s (%s)",
			rc, plugin.Value(), errorMessage.c_str(), transferUrl.c_str());
		return TransferPluginResult::Error;
	}

	return result;
}

// Similar to FileTransfer::InvokeFileTransferPlugin, modified to transfer
// multiple files in a single plugin invocation.
// Returns 0 on success, error code >= 1 on failure.
TransferPluginResult
FileTransfer::InvokeMultipleFileTransferPlugin( CondorError &e,
			const std::string &plugin_path, const std::string &transfer_files_string,
			const char* proxy_filename, bool do_upload,
			std::vector<std::unique_ptr<ClassAd>> *result_ads ) {
	
	ArgList plugin_args;
	CondorClassAdFileIterator adFileIter;
	FILE* input_file;
	FILE* output_file;
	std::string input_filename;
	std::string output_filename;
	std::string plugin_name;

	// Prepare environment for the plugin
	Env plugin_env;
	plugin_env.Import();

	// Add any credential directory.
	if (!m_cred_dir.empty()) {
		plugin_env.SetEnv( "_CONDOR_CREDS", m_cred_dir.c_str() );
	}

	// Add x509UserProxy if it's defined
	if ( proxy_filename && *proxy_filename ) {
		plugin_env.SetEnv( "X509_USER_PROXY",proxy_filename );
		dprintf( D_FULLDEBUG, "FILETRANSFER: setting X509_USER_PROXY env to %s\n",
				proxy_filename );
	}
	if (!m_job_ad.empty()) {
		plugin_env.SetEnv("_CONDOR_JOB_AD", m_job_ad.c_str());
		dprintf(D_FULLDEBUG, "FILETRANSFER: setting runtime job ad to %s\n", m_job_ad.c_str());
	}
	if (!m_machine_ad.empty()) {
		plugin_env.SetEnv("_CONDOR_MACHINE_AD", m_machine_ad.c_str());
		dprintf(D_FULLDEBUG, "FILETRANSFER: setting runtime machine ad to %s\n", m_machine_ad.c_str());
	}


	// Determine if we want to run the plugin with root priv (if available).
	// If so, drop_privs should be false.  the default is to drop privs.
	bool drop_privs = !param_boolean( "RUN_FILETRANSFER_PLUGINS_WITH_ROOT", false );
	if (plugins_from_job.find(plugin_path) != plugins_from_job.end()) { drop_privs = true; }

	// Lookup the initial working directory
	std::string iwd;
	if ( jobAd.LookupString( ATTR_JOB_IWD, iwd ) != 1) {
		dprintf( D_ALWAYS, "FILETRANSFER InvokeMultipleFileTransferPlugin: "
					"Job Ad did not have an IWD! Aborting.\n" );
		return TransferPluginResult::Error;
	}

	// Create an input file for the plugin.
	// Input file consists of the transfer_files_string data (list of classads)
	// which we'll save to a temporary file in the working directory.
	plugin_name = plugin_path.substr( plugin_path.find_last_of("/\\") + 1 );
	input_filename = iwd + "/." + plugin_name + ".in";
	input_file = safe_fopen_wrapper( input_filename.c_str(), "w" );
	if (input_file == nullptr) {
		dprintf( D_ALWAYS, "FILETRANSFER InvokeMultipleFileTransferPlugin: "
					"Could not open %s for writing, aborting\n", input_filename.c_str());
		return TransferPluginResult::Error;
	}
	fputs( transfer_files_string.c_str(), input_file );
	fclose( input_file );

	// Prepare args for the plugin
	output_filename = iwd + "/." + plugin_name + ".out";
	plugin_args.AppendArg( plugin_path.c_str() );
	plugin_args.AppendArg( "-infile" );
	plugin_args.AppendArg( input_filename.c_str() );
	plugin_args.AppendArg( "-outfile" );
	plugin_args.AppendArg( output_filename.c_str() );
	if (do_upload) {
		plugin_args.AppendArg( "-upload" );
	}

	// Invoke the plugin
	dprintf( D_ALWAYS, "FILETRANSFER: invoking: %s \n", plugin_path.c_str() );
	FILE* plugin_pipe = my_popen( plugin_args, "r", FALSE, &plugin_env, drop_privs );
	if( !plugin_pipe ) {
		dprintf ( D_ALWAYS, "FILETRANSFER: failed to invoke multifile transfer "
			"plugin %s, aborting\n", plugin_path.c_str() );
		return TransferPluginResult::Error;
	}

	// Close the plugin
	int rc = my_pclose( plugin_pipe );
	int exit_status = WEXITSTATUS(rc);
	TransferPluginResult result = static_cast<TransferPluginResult>(exit_status);
	dprintf (D_ALWAYS, "FILETRANSFER: plugin %s returned %i\n", plugin_name.c_str(), exit_status);

	// there is a unique issue when invoking plugins as root where shared
	// libraries defined as relative to $ORIGIN in the RUNPATH will not
	// be loaded for security reasons.  in this case the dynamic loader
	// exits with 127 before even calling main() in the plugin.
	//
	// if we suspect this is the case, let's print a hint since it's
	// otherwise very difficult to understand what is happening and why
	// this failed.
	if ( !drop_privs && exit_status == 127 ) {
		dprintf (D_ALWAYS, "FILETRANSFER: ERROR!  You are invoking plugins as root because "
			"you have RUN_FILETRANSFER_PLUGINS_WITH_ROOT set to TRUE.  However, some of "
			"the shared libraries in your plugin are likely paths that are relative to "
			"$ORIGIN, and then dynamic library loader refuses to load those for security "
			"reasons.  Run 'ldd' on your plugin and move needed libraries to a system "
			"location controlled by root. Good luck!\n");
	}

	// Output stats regardless of success or failure
	output_file = safe_fopen_wrapper( output_filename.c_str(), "r" );
	if ( output_file == NULL ) {
		dprintf( D_ALWAYS, "FILETRANSFER: Unable to open curl_plugin output file "
			"%s.\n", output_filename.c_str() );
		return TransferPluginResult::Error;
	}
	if ( !adFileIter.begin( output_file, false, CondorClassAdFileParseHelper::Parse_new )) {
		dprintf( D_ALWAYS, "FILETRANSFER: Failed to iterate over file transfer output.\n" );
		return TransferPluginResult::Error;
	}
	else {
		// Iterate over the classads in the file, and output each one
		// to our transfer_history log file.
		ClassAd this_file_stats_ad;
		while ( adFileIter.next( this_file_stats_ad ) > 0 ) {

			OutputFileTransferStats( this_file_stats_ad );

			// If this classad represents a failed transfer, produce an error
			bool transfer_success;
			this_file_stats_ad.LookupBool( "TransferSuccess", transfer_success );
			if ( !transfer_success ) {
				std::string error_message;
				std::string transfer_url;
				this_file_stats_ad.LookupString( "TransferError", error_message );
				this_file_stats_ad.LookupString( "TransferUrl", transfer_url );
				e.pushf( "FILETRANSFER", 1, "non-zero exit (%i) from %s. Error: %s (%s)",
					exit_status, plugin_path.c_str(), error_message.c_str(), transfer_url.c_str() );
			}

			if (result_ads) {
				result_ads->emplace_back(new ClassAd());
				result_ads->back()->CopyFrom(this_file_stats_ad);
			}
		}
	}
	fclose(output_file);

	return result;
}

int FileTransfer::OutputFileTransferStats( ClassAd &stats ) {

	// this log is meant to be kept in the condor LOG directory, so switch to
	// the correct priv state to manipulate files in that dir.
	priv_state saved_priv = set_condor_priv();

	// Read name of statistics file from params
	std::string stats_file_path;
	if (!param( stats_file_path, "FILE_TRANSFER_STATS_LOG" )) {
		return 1;
	}

	// First, check for an existing statistics file.
	struct stat stats_file_buf;
	int rc = stat( stats_file_path.c_str(), &stats_file_buf );
	if( rc == 0 ) {
		// If it already exists and is larger than 5 Mb, copy the contents
		// to a .old file.
		if( stats_file_buf.st_size > 5000000 ) {
			std::string stats_file_old_path = stats_file_path;
			stats_file_old_path += ".old";
			// TODO: Add a lock to prevent two starters from rotating the log
			// at the same time.
			if (rotate_file(stats_file_path.c_str(), stats_file_old_path.c_str()) != 0) {
				dprintf(D_ALWAYS, "FileTransfer failed to rotate %s to %s\n", stats_file_path.c_str(), stats_file_old_path.c_str());
			}
		}
	}

	// Add some new job-related statistics that were not available from
	// the file transfer plugin.
	int cluster_id;
	jobAd.LookupInteger( ATTR_CLUSTER_ID, cluster_id );
	stats.Assign( "JobClusterId", cluster_id );

	int proc_id;
	jobAd.LookupInteger( ATTR_PROC_ID, proc_id );
	stats.Assign( "JobProcId", proc_id );

	std::string owner;
	jobAd.LookupString( ATTR_OWNER, owner );
	stats.Assign( "JobOwner", owner );

	// Output statistics to file
	MyString stats_string;
	MyString stats_output = "***\n";
	sPrintAd( stats_string, stats );
	stats_output += stats_string;

	FILE* stats_file = safe_fopen_wrapper( stats_file_path.c_str(), "a" );
	if( !stats_file ) {
		dprintf( D_ALWAYS, "FILETRANSFER: failed to open statistics file %s with"
			" error %d (%s)\n", stats_file_path.c_str(), errno, strerror(errno) );
	}
	else {
		int stats_file_fd = fileno( stats_file );
		if ( write( stats_file_fd, stats_output.Value(), stats_output.length() ) == -1 ) {
			dprintf( D_ALWAYS, "FILETRANSFER: failed to write to statistics file %s with"
				" error %d (%s)\n", stats_file_path.c_str(), errno, strerror(errno) );
		}
		fclose( stats_file );
	}

	// back to previous priv state
	set_priv(saved_priv);

	return 0;
}

void FileTransfer::DoPluginConfiguration() {
	// see if they are explicitly disabled
	if (param_boolean("ENABLE_URL_TRANSFERS", true)) {
		I_support_filetransfer_plugins = true;
	} else {
		dprintf(D_FULLDEBUG, "FILETRANSFER: transfer plugins are disabled by config.\n");
		I_support_filetransfer_plugins = false;
	}

	// we should also check to see if multi-file transfers have been
	// explicitly disabled.
	if (param_boolean("ENABLE_MULTIFILE_TRANSFER_PLUGINS", true)) {
		multifile_plugins_enabled = true;
	} else {
		dprintf(D_FULLDEBUG, "FILETRANSFER: multi-file transfers are disabled by config.\n");
		multifile_plugins_enabled = false;
	}
}

MyString FileTransfer::GetSupportedMethods(CondorError &e) {
	MyString method_list;

	DoPluginConfiguration();

	// build plugin table if we haven't done so
	if (!plugin_table) {
		if(-1 == InitializeSystemPlugins(e)) {
			return NULL;
		}
	}

	// iterate plugin_table if it existssrc
	if (plugin_table) {
		MyString junk;
		MyString method;

		plugin_table->startIterations();
		while(plugin_table->iterate(method, junk)) {
			// add comma if needed
			if (!(method_list.IsEmpty())) {
				method_list += ",";
			}
			method_list += method;
		}
		if( I_support_S3 ) {
			// method_list must contain at least "https".
			method_list += ",s3";
		}
	}
	return method_list;
}

<<<<<<< HEAD
int FileTransfer::AddJobPluginsToInputFiles(const ClassAd &job, CondorError &e, StringList &infiles) const {
=======
int FileTransfer::AddJobPluginsToInputFiles(const ClassAd &job, CondorError &e, StringList &infiles) {
>>>>>>> e4cef889

	if ( ! I_support_filetransfer_plugins ) {
		return 0;
	}

	std::string job_plugins;
	if ( ! job.LookupString(ATTR_TRANSFER_PLUGINS, job_plugins)) {
		return 0;
	}

	StringTokenIterator plugins(job_plugins, 100, ";");
	for (const char * plug = plugins.first(); plug != NULL; plug = plugins.next()) {
		const char * equals = strchr(plug, '=');
		if (equals) {
			// add the plugin to the front of the input files list
			MyString plugin_path(equals + 1);
			plugin_path.trim();
			if (! infiles.file_contains(plugin_path.c_str())) {
				infiles.insert(plugin_path.c_str());
			}
		} else {
			dprintf(D_ALWAYS, "FILETRANSFER: AJP: no '=' in " ATTR_TRANSFER_PLUGINS " definition '%s'\n", plug);
			e.pushf("FILETRANSFER", 1, "AJP: no '=' in " ATTR_TRANSFER_PLUGINS" definition '%s'", plug);
		}
	}

	return 0;
}

int FileTransfer::InitializeJobPlugins(const ClassAd &job, CondorError &e)
{
	if ( ! I_support_filetransfer_plugins ) {
		return 0;
	}

	std::string job_plugins;
	if ( ! job.LookupString(ATTR_TRANSFER_PLUGINS, job_plugins)) {
		return 0;
	}

	// start with the system table
	if (-1 == InitializeSystemPlugins(e)) {
		return -1;
	}

	// process the user plugins
	StringTokenIterator plugins(job_plugins, 100, ";");
	for (const char * plug = plugins.first(); plug != NULL; plug = plugins.next()) {
		const char * equals = strchr(plug, '=');
		if (equals) {
			MyString methods; methods.set(plug, equals - plug);

			// use the file basename as the plugin name, so that when we invoke it
			// we will invoke the copy in the input sandbox
			MyString plugin_path(equals + 1);
			plugin_path.trim();
			MyString plugin(condor_basename(plugin_path.c_str()));

			InsertPluginMappings(methods, plugin);
			plugins_multifile_support[plugin] = true;
			plugins_from_job[plugin.c_str()] = true;
			multifile_plugins_enabled = true;
		} else {
			dprintf(D_ALWAYS, "FILETRANSFER: IJP: no '=' in " ATTR_TRANSFER_PLUGINS " definition '%s'\n", plug);
			e.pushf("FILETRANSFER", 1, "IJP: no '=' in " ATTR_TRANSFER_PLUGINS " definition '%s'", plug);
		}
	}

	return 0;
}


int FileTransfer::InitializeSystemPlugins(CondorError &e) {

	// don't leak even if Initialize gets called more than once
	if (plugin_table) {
		delete plugin_table;
		plugin_table = NULL;
	}

	// see if this is explicitly disabled
	if (!I_support_filetransfer_plugins) {
		return -1;
	}

	// even if we do not have any plugins, we still need to set up the
	// table so any user plugins can be added.  plugin_table should not
	// be NULL after this function exits.
	char* plugin_list_string = param("FILETRANSFER_PLUGINS");

	// plugin_table is a member variable
	plugin_table = new PluginHashTable(hashFunction);

	StringList plugin_list (plugin_list_string);
	plugin_list.rewind();

	char *p;
	while ((p = plugin_list.next())) {
		// TODO: plugin must be an absolute path (win and unix)
		SetPluginMappings( e, p );
	}

	// If we have an https plug-in, this version of HTCondor also supports S3.
	MyString method, junk;
	plugin_table->startIterations();
	while( plugin_table->iterate( method, junk ) ) {
		if( method == "https" ) {
			I_support_S3 = true;
		}
	}

	free(plugin_list_string);
	return 0;
}


void
FileTransfer::SetPluginMappings( CondorError &e, const char* path )
{
    FILE* fp;
    const char *args[] = { path, "-classad", NULL};
    char buf[1024];

        // first, try to execute the given path with a "-classad"
        // option, and grab the output as a ClassAd
    fp = my_popenv( args, "r", FALSE );

    if( ! fp ) {
        dprintf( D_ALWAYS, "FILETRANSFER: Failed to execute %s, ignoring\n", path );
		e.pushf("FILETRANSFER", 1, "Failed to execute %s, ignoring", path );
        return;
    }
    ClassAd* ad = new ClassAd;
    bool read_something = false;
    while( fgets(buf, 1024, fp) ) {
        read_something = true;
        if( ! ad->Insert(buf) ) {
            dprintf( D_ALWAYS, "FILETRANSFER: Failed to insert \"%s\" into ClassAd, "
                     "ignoring invalid plugin\n", buf );
            delete( ad );
            pclose( fp );
			e.pushf("FILETRANSFER", 1, "Received invalid input '%s', ignoring", buf );
            return;
        }
    }
    my_pclose( fp );
    if( ! read_something ) {
        dprintf( D_ALWAYS,
                 "FILETRANSFER: \"%s -classad\" did not produce any output, ignoring\n",
                 path );
        delete( ad );
		e.pushf("FILETRANSFER", 1, "\"%s -classad\" did not produce any output, ignoring", path );
        return;
    }

	// TODO: verify that plugin type is FileTransfer
	// e.pushf("FILETRANSFER", 1, "\"%s -classad\" is not plugin type FileTransfer, ignoring", path );

	// extract the info we care about
	char* methods = NULL;
	bool this_plugin_supports_multifile = false;
	if ( ad->LookupBool( "MultipleFileSupport", this_plugin_supports_multifile ) ) {
		plugins_multifile_support[path] = this_plugin_supports_multifile;
	}

	// Before adding mappings, make sure that if multifile plugins are disabled,
	// this is not a multifile plugin.
	if ( multifile_plugins_enabled || !this_plugin_supports_multifile ) {
		if (ad->LookupString( "SupportedMethods", &methods)) {
			// free the memory, return a MyString
			MyString m = methods;
			free(methods);
			InsertPluginMappings( m, path );
		}
	}

	delete( ad );
	return;
}


void
FileTransfer::InsertPluginMappings(MyString methods, MyString p)
{
	StringList method_list(methods.Value());

	char* m;

	method_list.rewind();
	while((m = method_list.next())) {
		dprintf(D_FULLDEBUG, "FILETRANSFER: protocol \"%s\" handled by \"%s\"\n", m, p.Value());
		if ( plugin_table->insert(m, p, true) != 0 ) {
			dprintf(D_FULLDEBUG, "FILETRANSFER: error adding protocol \"%s\" to plugin table, ignoring\n", m);
		}
	}
}

bool
FileTransfer::ExpandFileTransferList( StringList *input_list, FileTransferList &expanded_list, bool preserveRelativePaths )
{
	bool rc = true;

	if( !input_list ) {
		return true;
	}

	// if this exists and is in the list do it first
	if (X509UserProxy && input_list->contains(X509UserProxy)) {
		if( !ExpandFileTransferList( X509UserProxy, "", Iwd, -1, expanded_list, preserveRelativePaths ) ) {
			rc = false;
		}
	}

	// then process the rest of the list
	input_list->rewind();
	char const *path;
	while ( (path=input_list->next()) != NULL ) {
		// skip the proxy if it's defined -- we dealt with it above.
		// everything else gets expanded.  this if would short-circuit
		// true if X509UserProxy is not defined, but i made it explicit.
		if(!X509UserProxy || (X509UserProxy && strcmp(path, X509UserProxy) != 0)) {
			if( !ExpandFileTransferList( path, "", Iwd, -1, expanded_list, preserveRelativePaths ) ) {
				rc = false;
			}
		}
	}

    // Remove duplicate directory-creation entries.
    std::string dir;
    std::set< std::string > dirs;
    for( size_t i = 0; i < expanded_list.size(); ++i ) {
        FileTransferItem fti = expanded_list[i];
        if( fti.isDirectory() ) {
            dir = fti.destDir();
            if(! dir.empty()) { dir += DIR_DELIM_CHAR; }
            dir += condor_basename( fti.srcName().c_str() );

            if( dirs.find( dir ) != dirs.end() ) {
                expanded_list.erase(expanded_list.begin() + i); --i;
            } else {
                dirs.insert( dir );
            }
        }
    }

	return rc;
}

bool
FileTransfer::ExpandParentDirectories( const char * src_path, const char * iwd, FileTransferList &expanded_list ) {
	// dprintf( D_ALWAYS, ">>> ExpandParentDirectories( %s, %s, ...)\n", src_path, iwd );

	// Fill a stack with path components from right to left.
	std::string dir, file;
	std::string path( src_path );
	std::vector< std::string > splitPath;
	// dprintf( D_ALWAYS, ">>> initial path-to-preserve = %s\n", path.c_str() );
	while( filename_split( path.c_str(), dir, file ) ) {
		// dprintf( D_ALWAYS, ">>> found trailing path-component %s\n", file.c_str() );
		splitPath.emplace_back( file );
		path = path.substr( 0, path.length() - file.length() - 1 );
		// dprintf( D_ALWAYS, ">>> proceeding with path-to-preserve = %s\n", path.c_str() );
	}
	// dprintf( D_ALWAYS, ">>> found root path-component %s\n", file.c_str() );
	splitPath.emplace_back( file );

	// Empty the stack to add directories from the root down.  Note
	// that the "parent" directory is always empty, because src_path
	// is relative to iwd, not dest_dir.
	std::string parent;
	while( splitPath.size() != 0 ) {
		std::string partialPath = parent;
		if( partialPath.length() > 0 ) {
			partialPath += DIR_DELIM_CHAR;
		}
		partialPath += splitPath.back(); splitPath.pop_back();
		if(! ExpandFileTransferList( partialPath.c_str(), parent.c_str(), iwd, 0, expanded_list, false )) {
			return false;
		}
		parent = partialPath;
	}

	return true;
}

bool
FileTransfer::ExpandFileTransferList( char const *src_path, char const *dest_dir, char const *iwd, int max_depth, FileTransferList &expanded_list, bool preserveRelativePaths )
{
	ASSERT( src_path );
	ASSERT( dest_dir );
	ASSERT( iwd );

	// dprintf( D_ALWAYS, ">>> EFTL( %s, %s, %s, %d, ..., %d )\n", src_path, dest_dir, iwd, max_depth, preserveRelativePaths );

		// To simplify error handling, we always want to include an
		// entry for the specified path, except two cases which are
		// handled later on by removing the entry we add here.
	expanded_list.push_back( FileTransferItem() );
	FileTransferItem &file_xfer_item = expanded_list.back();

	file_xfer_item.setSrcName( src_path );
	file_xfer_item.setDestDir( dest_dir );

	if( IsUrl(src_path) ) {
		return true;
	}

	std::string full_src_path;
	if( !fullpath( src_path ) ) {
		full_src_path = iwd;
		if( full_src_path.length() > 0 ) {
			full_src_path += DIR_DELIM_CHAR;
		}
	}
	full_src_path += src_path;

	// dprintf( D_ALWAYS, ">>> Calling stat(%s)\n", full_src_path.c_str() );
	StatInfo st( full_src_path.c_str() );
	if( st.Error() != 0 ) {
		return false;
	}

		// TODO: somehow deal with cross-platform file modes.
		// For now, ignore modes on windows.
#ifndef WIN32
	file_xfer_item.setFileMode( (condor_mode_t)st.GetMode() );
#endif

	size_t srclen = file_xfer_item.srcName().length();
	bool trailing_slash = srclen > 0 && IS_ANY_DIR_DELIM_CHAR(src_path[srclen-1]);

	file_xfer_item.setSymlink( st.IsSymlink() );
	file_xfer_item.setDomainSocket( st.IsDomainSocket() );
	file_xfer_item.setDirectory( st.IsDirectory() );

		// If this file is a domain socket, we don't want to send it but it's
		// also not an error. Remove the entry from the list and return true.
	if( file_xfer_item.isDomainSocket() ) {
		dprintf(D_FULLDEBUG, "FILETRANSFER: File %s is a domain socket, excluding "
			"from transfer list\n", full_src_path.c_str() );
		expanded_list.pop_back();
		return true;
	}

	if( !file_xfer_item.isDirectory() ) {
		file_xfer_item.setFileSize(st.GetFileSize());

		if( preserveRelativePaths && (! fullpath(file_xfer_item.srcName().c_str())) ) {
			char * dirname_raw = condor_dirname( file_xfer_item.srcName().c_str() );
			std::string dirname(dirname_raw);
			free(dirname_raw);

			if( strcmp( dirname.c_str(), "." ) != 0 ) {
				file_xfer_item.setDestDir( dirname );

				// ExpandParentDirectories() adds this back in the correct place.
				expanded_list.pop_back();

				// dprintf( D_ALWAYS, ">>> expanding parent directories of named file %s\n", src_path );
				// N.B.: This isn't an infinite loop because
				// ExpandParentDirectories() calls ExpandFileTransferList()
				// with preserveRelativePaths turned off -- the whole point
				// of it being to generate paths one level at a time.
				if(! ExpandParentDirectories( src_path, iwd, expanded_list )) {
					return false;
				}
			}
		}

		// dprintf( D_ALWAYS, ">>> file added: %s in %s\n", file_xfer_item.srcName().c_str(), file_xfer_item.destDir().c_str() );
		return true;
	}

		// do not follow symlinks to directories unless we are just
		// fetching the contents of the directory
	if( !trailing_slash && file_xfer_item.isSymlink() ) {
			// leave it up to our caller to decide if this is an error
		return true;
	}

	if( max_depth == 0 ) {
			// do not scan the contents of the directory
		return true; // this is not considered an error
	}
	if( max_depth > 0 ) {
		max_depth--;
	}

	//
	// We're going to transfer the contents of the directory named by src_path.
	//
	// If that name has a trailing slash, we don't transfer the directory, and
	// its contents will go where the directory would have.
	//
	// Otherwise, we transfer the directory, and its contents go in it, but we
	// only transfer its parent directories if we're preserving relative paths.
	//
	// Determine where the contents of the directory will be going, and make
	// sure that the directories in that path have been added as file transfer
	// items (otherwise, the remote side won't know what permissions to set).
	//

	// dprintf( D_ALWAYS, ">>> transferring contents of directory %s\n", src_path );
	std::string destination = dest_dir;

	if( trailing_slash ) {
		// dprintf( D_ALWAYS, ">>> detected trailing slash.\n" );
		expanded_list.pop_back();
	} else {
		if( destination.length() > 0 ) { destination += DIR_DELIM_CHAR; }

		if(! preserveRelativePaths) {
			// dprintf( D_ALWAYS, ">>> not preserving relative path.\n" );
			destination += condor_basename(src_path);
		} else {
			// dprintf( D_ALWAYS, ">>> preserving relative path.\n" );
			destination += src_path;

			// ExpandParentDirectories() adds this back in the correct place.
			expanded_list.pop_back();

			// dprintf( D_ALWAYS, ">>> expanding parent directories of named directory %s\n", src_path );
			if(! ExpandParentDirectories( src_path, iwd, expanded_list )) {
				return false;
			}
		}
	}

	//
	// Transfer the contents of the directory.
	//
	// dprintf( D_ALWAYS, ">>> transferring directory contents to %s\n", destination.c_str() );

	Directory dir( &st );
	dir.Rewind();

	bool rc = true;
	char const *file_in_dir;

	while( (file_in_dir=dir.Next()) != NULL ) {

		std::string file_full_path = src_path;
		if( !trailing_slash ) {
			file_full_path += DIR_DELIM_CHAR;
		}
		file_full_path += file_in_dir;

		if( !ExpandFileTransferList( file_full_path.c_str(), destination.c_str(), iwd, max_depth, expanded_list, preserveRelativePaths ) ) {
			rc = false;
		}
	}

	return rc;
}

bool
FileTransfer::ExpandInputFileList( char const *input_list, char const *iwd, MyString &expanded_list, MyString &error_msg )
{
	bool result = true;
	StringList input_files(input_list,",");
	input_files.rewind();
	char const *path;
	while( (path=input_files.next()) != NULL ) {
		bool needs_expansion = false;

		size_t pathlen = strlen(path);
		bool trailing_slash = pathlen > 0 && path[pathlen-1] == DIR_DELIM_CHAR;

		if( trailing_slash && !IsUrl(path) ) {
			needs_expansion = true;
		}

		if( !needs_expansion ) {
				// We intentionally avoid the need to stat any of the entries
				// that don't need to be expanded in case stat is expensive.
			expanded_list.append_to_list(path,",");
		}
		else {
			FileTransferList filelist;
			// N.B.: It's only safe to flatten relative paths here because
			// this code never calls destDir().
			if( !ExpandFileTransferList( path, "", iwd, 1, filelist, false ) ) {
				error_msg.formatstr_cat("Failed to expand '%s' in transfer input file list. ",path);
				result = false;
			}
			FileTransferList::iterator filelist_it;
			for( filelist_it = filelist.begin();
				 filelist_it != filelist.end();
				 filelist_it++ )
			{
				expanded_list.append_to_list(filelist_it->srcName(),",");
			}
		}
	}
	return result;
}

bool
FileTransfer::ExpandInputFileList( ClassAd *job, MyString &error_msg ) {

		// If we are spooling input files, input directories that end
		// in a slash must be expanded to list their contents so that
		// when the schedd rewrites ATTR_TRANSFER_INPUT_FILES, it can
		// correctly represent the contents of the spool, without
		// requiring the schedd to iterate through the spool directory
		// to see what files are there.  Alternatively, when spooling
		// input, we could ignore trailing slashes and preserve the
		// source directory in the spool, with its contents inside of
		// it.  However, this could lead to name collisions if
		// something else in the spool has the same name as the directory.
		//
		// Ideally, we would just leave this up to the file transfer
		// object during the actual transfer, similarly to how
		// ATTR_SPOOLED_OUTPUT_FILES works.  However, given the way
		// the job state is managed, that is not an easy task.  If the
		// job submission client (e.g. condor_submit) were to rewrite
		// the file list after transferring the files, it would need
		// to keep the job on hold until it reconnects to the schedd
		// to modify the job, rather than having the schedd modify and
		// release the job in the reaper of the spooling operation.
		// So unless we rewire that, we need to pre-process the input
		// file list during the job submission, before spooling files.

	std::string input_files;
	if( job->LookupString(ATTR_TRANSFER_INPUT_FILES,input_files) != 1 )
	{
		return true; // nothing to do
	}

	std::string iwd;
	if( job->LookupString(ATTR_JOB_IWD,iwd) != 1 )
	{
		error_msg.formatstr("Failed to expand transfer input list because no IWD found in job ad.");
		return false;
	}

	MyString expanded_list;
	if( !FileTransfer::ExpandInputFileList(input_files.c_str(),iwd.c_str(),expanded_list,error_msg) )
	{
		return false;
	}

	if( expanded_list != input_files ) {
		dprintf(D_FULLDEBUG,"Expanded input file list: %s\n",expanded_list.Value());
		job->Assign(ATTR_TRANSFER_INPUT_FILES,expanded_list.Value());
	}
	return true;
}

bool
FileTransfer::LegalPathInSandbox(char const *path,char const *sandbox) {
	bool result = true;

	ASSERT( path );
	ASSERT( sandbox );

	MyString buf = path;
	canonicalize_dir_delimiters( buf );
	path = buf.Value();

	if( fullpath(path) ) {
		return false;
	}

		// now we want to make sure there are no references to ".."
	char *pathbuf = strdup( path );
	char *dirbuf = strdup( path );
	char *filebuf = strdup( path );

	ASSERT( pathbuf );
	ASSERT( dirbuf );
	ASSERT( filebuf );

	bool more = true;
	while( more ) {
		MyString fullpath;
		fullpath.formatstr("%s%c%s",sandbox,DIR_DELIM_CHAR,pathbuf);

		more = filename_split( pathbuf, dirbuf, filebuf );

		if( strcmp(filebuf,"..") == 0 ) {
			result = false;
			break;
		}

		strcpy(pathbuf,dirbuf);
	}

	free( pathbuf );
	free( dirbuf );
	free( filebuf );

	return result;
}

void FileTransfer::FileTransferInfo::addSpooledFile(char const *name_in_spool)
{
	spooled_files.append_to_list(name_in_spool);
}


time_t
GetDesiredDelegatedJobCredentialExpiration(ClassAd *job)
{
	if ( !param_boolean( "DELEGATE_JOB_GSI_CREDENTIALS", true ) ) {
		return 0;
	}

	time_t expiration_time = 0;
	int lifetime = -1;
	if( job ) {
		job->LookupInteger(ATTR_DELEGATE_JOB_GSI_CREDENTIALS_LIFETIME,lifetime);
	}
	if( lifetime < 0 ) {
		lifetime = param_integer("DELEGATE_JOB_GSI_CREDENTIALS_LIFETIME", 3600*24, 0);
	}
	if( lifetime ) {
		expiration_time = time(NULL) + lifetime;
	}
	return expiration_time;
}

time_t
GetDelegatedProxyRenewalTime(time_t expiration_time)
{
	if( expiration_time == 0 ) {
		return 0;
	}
	if ( !param_boolean( "DELEGATE_JOB_GSI_CREDENTIALS", true ) ) {
		return 0;
	}

	time_t now = time(NULL);
	time_t lifetime = expiration_time - now;
	double lifetime_frac = param_double( "DELEGATE_JOB_GSI_CREDENTIALS_REFRESH", 0.25,0,1);
	return now + (time_t)floor(lifetime*lifetime_frac);
}

void
GetDelegatedProxyRenewalTime(ClassAd *jobAd)
{
	GetDelegatedProxyRenewalTime(GetDesiredDelegatedJobCredentialExpiration(jobAd));
}

bool
FileTransfer::outputFileIsSpooled(char const *fname) {
	if(fname) {
		if( !fullpath(fname) ) {
			if( Iwd && SpoolSpace && strcmp(Iwd,SpoolSpace)==0 ) {
				return true;
			}
		}
		else if( SpoolSpace && strncmp(fname,SpoolSpace,strlen(SpoolSpace))==0 ) {
			return true;
		}
	}
	return false;
}

ClassAd*
FileTransfer::GetJobAd() {
	return &jobAd;
}

void
FileTransfer::setMaxUploadBytes(filesize_t _MaxUploadBytes)
{
	MaxUploadBytes = _MaxUploadBytes;
}

void
FileTransfer::setMaxDownloadBytes(filesize_t _MaxDownloadBytes)
{
	MaxDownloadBytes = _MaxDownloadBytes;
}<|MERGE_RESOLUTION|>--- conflicted
+++ resolved
@@ -846,11 +846,7 @@
 			}
 		}
 	}
-<<<<<<< HEAD
-	dprintf(D_ALWAYS, "MRC [FileTransfer::IsDataflowJob] returning is_dataflow = %s\n", is_dataflow ? "true" : "false");
-=======
-
->>>>>>> e4cef889
+
 	return is_dataflow;
 }
 
@@ -2611,20 +2607,12 @@
 						classad::Value value;
 						if (!list_entry->Evaluate(value)) {
 							dprintf(D_FULLDEBUG, "DoDownload: Failed to evaluate list entry.\n");
-<<<<<<< HEAD
 							signed_urls.emplace_back("");
-=======
-							signed_urls.push_back("");
->>>>>>> e4cef889
 						}
 						else if (!value.IsStringValue(url_value))
 						{
 							dprintf(D_FULLDEBUG, "DoDownload: Failed to evaluate list entry to string.\n");
-<<<<<<< HEAD
 							signed_urls.emplace_back("");
-=======
-							signed_urls.push_back("");
->>>>>>> e4cef889
 						}
 						else if (sign_s3_urls && url_value.substr(0, 5) == "s3://")
 						{
@@ -2652,21 +2640,13 @@
 								    result_ad.Assign( ATTR_HOLD_REASON, errorMessage.c_str() );
 								    dprintf( D_ALWAYS, "%s\n", errorMessage.c_str() );
 
-<<<<<<< HEAD
 									signed_urls.emplace_back("");
-=======
-									signed_urls.push_back("");
->>>>>>> e4cef889
 								} else {
 									signed_urls.push_back(signed_url);
 								}
 							} else {
 								dprintf(D_FULLDEBUG, "DoDownload: URL has invalid prefix: %s.\n", url_value.c_str());
-<<<<<<< HEAD
 								signed_urls.emplace_back("");
-=======
-								signed_urls.push_back("");
->>>>>>> e4cef889
 							}
 						}
 						else
@@ -5952,11 +5932,7 @@
 	return method_list;
 }
 
-<<<<<<< HEAD
 int FileTransfer::AddJobPluginsToInputFiles(const ClassAd &job, CondorError &e, StringList &infiles) const {
-=======
-int FileTransfer::AddJobPluginsToInputFiles(const ClassAd &job, CondorError &e, StringList &infiles) {
->>>>>>> e4cef889
 
 	if ( ! I_support_filetransfer_plugins ) {
 		return 0;
