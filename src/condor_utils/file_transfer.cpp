--- conflicted
+++ resolved
@@ -7160,11 +7160,6 @@
 	// plugin_table is a member variable
 	plugin_table = new PluginHashTable(hashFunction);
 
-<<<<<<< HEAD
-	for (auto& p : StringTokenIterator(plugin_list_string)) {
-		// TODO: plugin must be an absolute path (win and unix)
-		SetPluginMappings( e, p.c_str(), enable_testing );
-=======
 	// even if we do not have any plugins, we still need to set up the
 	// table so any user plugins can be added.  plugin_table should not
 	// be NULL after this function exits.
@@ -7173,7 +7168,6 @@
 	for (const auto & path : StringTokenIterator(plugin_list_string)) {
 		// TODO: plugin must be an absolute path (win and unix)
 		SetPluginMappings( e, path.c_str(), enable_testing );
->>>>>>> 6de05729
 	}
 
 	// If we have an https plug-in, this version of HTCondor also supports S3.
@@ -7280,17 +7274,11 @@
 void
 FileTransfer::InsertPluginMappings(const std::string& methods, const std::string& p, bool enable_testing, std::string & failed_methods)
 {
-<<<<<<< HEAD
-	for (auto& m: StringTokenIterator(methods)) {
-		if (enable_testing && !TestPlugin(m, p)) {
-			dprintf(D_FULLDEBUG, "FILETRANSFER: protocol \"%s\" not handled by \"%s\" due to failed test\n", m.c_str(), p.c_str());
-=======
 	for (auto & m : StringTokenIterator(methods)) {
 		if (enable_testing && !TestPlugin(m, p)) {
 			dprintf(D_FULLDEBUG, "FILETRANSFER: protocol \"%s\" not handled by \"%s\" due to failed test\n", m.c_str(), p.c_str());
 			if ( ! failed_methods.empty()) failed_methods += ",";
 			failed_methods += m;
->>>>>>> 6de05729
 			continue;
 		}
 		dprintf(D_FULLDEBUG, "FILETRANSFER: protocol \"%s\" handled by \"%s\"\n", m.c_str(), p.c_str());
