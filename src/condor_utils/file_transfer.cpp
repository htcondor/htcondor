--- conflicted
+++ resolved
@@ -4650,11 +4650,7 @@
 				first_failed_line_number = __LINE__;
 			}
 		}
-<<<<<<< HEAD
-		*total_bytes += result;
-=======
 		total_bytes += upload_bytes;
->>>>>>> e4d33779
 	}
 
 	// If we had an error when parsing the data manifest, it occurred far too early for us to
@@ -5739,13 +5735,8 @@
 	output_file = safe_fopen_wrapper( output_filename.c_str(), "r" );
 	if ( output_file == NULL ) {
 		dprintf( D_ALWAYS, "FILETRANSFER: Unable to open curl_plugin output file "
-<<<<<<< HEAD
 			"%s.\n", output_filename.c_str() );
 		return GET_FILE_PLUGIN_FAILED;
-=======
-			"%s.\n", input_filename.c_str() );
-		return TransferPluginResult::Error;
->>>>>>> e4d33779
 	}
 	if ( !adFileIter.begin( output_file, false, CondorClassAdFileParseHelper::Parse_new )) {
 		dprintf( D_ALWAYS, "FILETRANSFER: Failed to iterate over file transfer output.\n" );
