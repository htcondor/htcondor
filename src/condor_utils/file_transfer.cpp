--- conflicted
+++ resolved
@@ -4252,26 +4252,17 @@
 						return_and_resetpriv( -1 );
 					}
 
-					// compute the size of what we sent
+					//
+					// This comment used to read 'compute the size of what we sent',
+					// but obviously the wire format and the string format of
+					// ClassAds are not the same and can't be expected to be the
+					// same length.  Since the size will be wrong anyway, simplify
+					// future security audits but not printing the private attrs.
+					//
 					MyString junkbuf;
 					sPrintAd(junkbuf, file_info);
 					bytes = junkbuf.Length();
 				}
-<<<<<<< HEAD
-=======
-
-				//
-				// This comment used to read 'compute the size of what we sent',
-				// but obviously the wire format and the string format of
-				// ClassAds are not the same and can't be expected to be the
-				// same length.  Since the size will be wrong anyway, simplify
-				// future security audits but not printing the private attrs.
-				//
-				MyString junkbuf;
-				sPrintAd(junkbuf, file_info);
-				bytes = junkbuf.Length();
-
->>>>>>> 39162091
 			} else {
 				dprintf( D_ALWAYS, "DoUpload: invalid subcommand %i, skipping %s.",
 						static_cast<int>(file_subcommand), filename.c_str());
