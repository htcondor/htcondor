--- conflicted
+++ resolved
@@ -2829,15 +2829,9 @@
 				}
 			}
 
-<<<<<<< HEAD
-			if( (rc != GET_FILE_PLUGIN_FAILED) && (!isDeferredTransfer) ) {
+			if( all_transfers_succeeded && (rc != GET_FILE_PLUGIN_FAILED) && (!isDeferredTransfer) ) {
 				dprintf( D_FULLDEBUG, "DoDownload: doing a URL transfer: (%s) to (%s)\n", URL.c_str(), fullname.c_str());
 				TransferPluginResult result = InvokeFileTransferPlugin(errstack, URL.c_str(), fullname.c_str(), &pluginStatsAd, LocalProxyName.c_str());
-=======
-			if( all_transfers_succeeded && (rc != GET_FILE_PLUGIN_FAILED) && (!isDeferredTransfer) ) {
-				dprintf( D_FULLDEBUG, "DoDownload: doing a URL transfer: (%s) to (%s)\n", URL.Value(), fullname.Value());
-				TransferPluginResult result = InvokeFileTransferPlugin(errstack, URL.Value(), fullname.Value(), &pluginStatsAd, LocalProxyName.Value());
->>>>>>> 7939a41f
 				// If transfer failed, set rc to error code that ReliSock recognizes
 				if (result != TransferPluginResult::Success) {
 					rc = GET_FILE_PLUGIN_FAILED;
@@ -3119,17 +3113,12 @@
 				dprintf( D_ALWAYS, "FILETRANSFER: Multiple file download failed: %s\n",
 					errstack.getFullText().c_str() );
 				download_success = false;
-<<<<<<< HEAD
 				hold_code = CONDOR_HOLD_CODE::DownloadFileError;
-				hold_subcode = rc;
-=======
-				hold_code = CONDOR_HOLD_CODE_DownloadFileError;
 				// This should probably be something else, maybe its own
 				// (non-zero) constant.  See HTCONDOR-842.  It used to be
 				// `rc`, but that was probably always 0, and made no sense
 				// outside of the main file-transfer loop anyway.
 				hold_subcode = 0;
->>>>>>> 7939a41f
 				try_again = false;
 				error_buf.formatstr( "%s", errstack.getFullText().c_str() );
 			}
