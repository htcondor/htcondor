/***************************************************************
 *
 * Copyright (C) 1990-2011, Condor Team, Computer Sciences Department,
 * University of Wisconsin-Madison, WI.
 *
 * Licensed under the Apache License, Version 2.0 (the "License"); you
 * may not use this file except in compliance with the License.  You may
 * obtain a copy of the License at
 *
 *    http://www.apache.org/licenses/LICENSE-2.0
 *
 * Unless required by applicable law or agreed to in writing, software
 * distributed under the License is distributed on an "AS IS" BASIS,
 * WITHOUT WARRANTIES OR CONDITIONS OF ANY KIND, either express or implied.
 * See the License for the specific language governing permissions and
 * limitations under the License.
 *
 ***************************************************************/


#include "condor_common.h"
#include "condor_classad.h"
#include "condor_debug.h"
#include "string_list.h"
#include "condor_classad.h"
#include "condor_io.h"
#include "file_transfer.h"
#include "condor_attributes.h"
#include "condor_commands.h"
#include "basename.h"
#include "directory.h"
#include "condor_config.h"
#include "spooled_job_files.h"
#include "util_lib_proto.h"
#include "daemon.h"
#include "daemon_types.h"
#include "nullfile.h"
#include "condor_ver_info.h"
#include "globus_utils.h"
#include "filename_tools.h"
#include "condor_holdcodes.h"
#include "mk_cache_links.h"
#include "subsystem_info.h"
#include "condor_url.h"
#include "my_popen.h"
#include "file_transfer_stats.h"
#include "utc_time.h"
#include "data_reuse.h"
#include "AWSv4-utils.h"
#include "condor_random_num.h"

#include <fstream>
#include <algorithm>
#include <numeric>
#include <sstream>
#include <string>
#include <unordered_set>
#include <unordered_map>
#include <string>


const char * const StdoutRemapName = "_condor_stdout";
const char * const StderrRemapName = "_condor_stderr";

// Transfer commands are sent from the upload side to the download side.
// 0 - finished
// 1 - use socket default (on or off) for next file
// 2 - force encryption on for next file.
// 3 - force encryption off for next file.
// 4 - do an x509 credential delegation (using the socket default)
// 5 - send a URL and have the download side fetch it
// 6 - send a request to make a directory
// 999 - send a classad telling what to do.
//
// 999 subcommands (999 is followed by a filename and then a ClassAd):
// 7 - ClassAd contains information about a URL upload performed by
//     the upload side.
// 8 - ClassAd contains information about a list of files which will be
//     sent later that may be eligible for reuse.  This is command requires
//     a response indicating if the download side already has one of the
//     files available.
// 9 - ClassAd contains a list of URLs that need to be signed for the uploader
//     to proceed.
enum class TransferCommand {
	Unknown = -1,
	Finished = 0,
	XferFile = 1,
	EnableEncryption = 2,
	DisableEncryption = 3,
	XferX509 = 4,
	DownloadUrl = 5,
	Mkdir = 6,
	Other = 999
};

enum class TransferSubCommand {
	Unknown = -1,
	UploadUrl = 7,
	ReuseInfo = 8,
	SignUrls = 9
};

#define COMMIT_FILENAME ".ccommit.con"

// Filenames are case insensitive on Win32, but case sensitive on Unix
#ifdef WIN32
#	define file_strcmp _stricmp
#	define file_contains contains_anycase
#	define file_contains_withwildcard contains_anycase_withwildcard
#else
#	define file_strcmp strcmp
#	define file_contains contains
#	define file_contains_withwildcard contains_withwildcard
#endif

TranskeyHashTable* FileTransfer::TranskeyTable = NULL;
TransThreadHashTable *FileTransfer::TransThreadTable = NULL;
int FileTransfer::CommandsRegistered = FALSE;
int FileTransfer::SequenceNum = 0;
int FileTransfer::ReaperId = -1;
bool FileTransfer::ServerShouldBlock = true;

const int FINAL_UPDATE_XFER_PIPE_CMD = 1;
const int IN_PROGRESS_UPDATE_XFER_PIPE_CMD = 0;

/**
 * The `FileTransferItem` represents a single work item for the DoUpload
 * side of the file transfer obejct to perform.
 *
 * All state information about the file transfer should be kept here.
 *
 * Importantly, the FileTransferItem implements the `<` operator, allowing
 * it to be sorted in a list.  This allows, for example, all the CEDAR-based
 * transfers to be performed prior to the non-CEDAR transfers.
 */
class FileTransferItem {
public:
	const std::string &srcName() const { return m_src_name; }
	const std::string &destDir() const { return m_dest_dir; }
	const std::string &destUrl() const { return m_dest_url; }
	const std::string &srcScheme() const { return m_src_scheme; }
	filesize_t fileSize() const { return m_file_size; }
	void setDestDir(const std::string &dest) { m_dest_dir = dest; }
	void setFileSize(filesize_t new_size) { m_file_size = new_size; }
	void setDomainSocket(bool value) { is_domainsocket = value; }
	void setSymlink(bool value) { is_symlink = value; }
	void setDirectory(bool value) { is_directory = value; }
	bool isDomainSocket() const {return is_domainsocket;}
	bool isSymlink() const {return is_symlink;}
	bool isDirectory() const {return is_directory;}
	bool isSrcUrl() const {return !m_src_scheme.empty();}
	bool isDestUrl() const {return !m_dest_scheme.empty();}
	condor_mode_t fileMode() const {return m_file_mode;}
	void setFileMode(condor_mode_t new_mode) {m_file_mode = new_mode;}

	void setSrcName(const std::string &src) {
		m_src_name = src;
		const char *scheme_end = IsUrl(src.c_str());
		if (scheme_end) {
			m_src_scheme = std::string(src.c_str(), scheme_end - src.c_str());
		}
	}

	void setDestUrl(const std::string &dest_url) {
		m_dest_url = dest_url;
		const char *scheme_end = IsUrl(dest_url.c_str());
		if (scheme_end) {
			m_dest_scheme = std::string(dest_url.c_str(), scheme_end - dest_url.c_str());
		}
	}

	bool operator<(const FileTransferItem &other) const {
		// Ordering of transfers:
		// - Destination URLs first (allows these plugins to alter CEDAR transfers on
		//   stageout)
		// - CEDAR-based transfers (move any credentials prior to source URLs; assume
		//   credentials are already present for stageout).
		// - Source URLs last.
		//

		auto is_dest_url = !m_dest_scheme.empty();
		auto other_is_dest_url = !other.m_dest_scheme.empty();
		if (is_dest_url && !other_is_dest_url) {
			return true;
		}
		if (!is_dest_url && other_is_dest_url) {
			return false;
		}
		if (is_dest_url) {
			if (m_dest_scheme == other.m_dest_scheme) {
				return m_dest_url < other.m_dest_url;
			} else {
				return m_dest_scheme < other.m_dest_scheme;
			}
		}

		auto is_src_url = !m_src_scheme.empty();
		auto other_is_src_url = !other.m_src_scheme.empty();
		if (is_src_url && !other_is_src_url) {
			return false;
		}
		if (!is_src_url && other_is_src_url) {
			return true;
		}
		if (is_src_url) { // Both are URLs
			if (m_src_scheme == other.m_src_scheme) {
				return m_src_name < other.m_src_name;
			} else {
				return m_src_scheme < other.m_src_scheme;
			}
		}
		return m_src_name < other.m_src_name;
	}

private:
	std::string m_src_scheme;
	std::string m_dest_scheme;
	std::string m_src_name;
	std::string m_dest_dir;
	std::string m_dest_url;
	bool is_domainsocket{false};
	bool is_directory{false};
	bool is_symlink{false};
	condor_mode_t m_file_mode{NULL_FILE_PERMISSIONS};
	filesize_t m_file_size{0};
};

const int GO_AHEAD_FAILED = -1; // failed to contact transfer queue manager
const int GO_AHEAD_UNDEFINED = 0;
//const int GO_AHEAD_ONCE = 1;    // send one file and ask again
				// Currently, there is no usage of GO_AHEAD_ONCE; if we have a
				// token, we assume it lasts forever.

const int GO_AHEAD_ALWAYS = 2;  // send all files without asking again


struct upload_info {
	FileTransfer *myobj;
};

struct download_info {
	FileTransfer *myobj;
};

FileTransfer::FileTransfer()
{
}

FileTransfer::~FileTransfer()
{
	if (daemonCore && ActiveTransferTid >= 0) {
		dprintf(D_ALWAYS, "FileTransfer object destructor called during "
				"active transfer.  Cancelling transfer.\n");
		abortActiveTransfer();
	}
	if (daemonCore && (TransferPipe[0] >= 0)) {
		if( registered_xfer_pipe ) {
			registered_xfer_pipe = false;
			daemonCore->Cancel_Pipe(TransferPipe[0]);
		}
		daemonCore->Close_Pipe(TransferPipe[0]);
	}
	if (daemonCore && (TransferPipe[1] >= 0)) daemonCore->Close_Pipe(TransferPipe[1]);
	if (Iwd) free(Iwd);
	if (ExecFile) free(ExecFile);
	if (UserLogFile) free(UserLogFile);
	if (X509UserProxy) free(X509UserProxy);
	if (SpoolSpace) free(SpoolSpace);
	if (TmpSpoolSpace) free(TmpSpoolSpace);
	if (ExceptionFiles) delete ExceptionFiles;
	if (InputFiles) delete InputFiles;
	if (OutputFiles) delete OutputFiles;
	if (EncryptInputFiles) delete EncryptInputFiles;
	if (EncryptOutputFiles) delete EncryptOutputFiles;
	if (DontEncryptInputFiles) delete DontEncryptInputFiles;
	if (DontEncryptOutputFiles) delete DontEncryptOutputFiles;
	if (OutputDestination) free(OutputDestination);
	if (IntermediateFiles) delete IntermediateFiles;
	if (SpooledIntermediateFiles) free(SpooledIntermediateFiles);
	// Note: do _not_ delete FileToSend!  It points to OutputFile or Intermediate.
	if (last_download_catalog) {
		// iterate through and delete entries
		CatalogEntry *entry_pointer;
		last_download_catalog->startIterations();
		while(last_download_catalog->iterate(entry_pointer)) {
			delete entry_pointer;
		}
		delete last_download_catalog;
	}
	if (TransSock) free(TransSock);
	stopServer();
	// Do not delete the TransThreadTable. There may be other FileTransfer
	// objects out there planning to use it.
	//if( TransThreadTable && TransThreadTable->getNumElements() == 0 ) {
	//	delete TransThreadTable;
	//	TransThreadTable = NULL;
	//}
#ifdef WIN32
	if (perm_obj) delete perm_obj;
#endif
	free(m_sec_session_id);
	delete plugin_table;
}

int
FileTransfer::SimpleInit(ClassAd *Ad, bool want_check_perms, bool is_server,
						 ReliSock *sock_to_use, priv_state priv,
						 bool use_file_catalog, bool is_spool)
{
	char buf[ATTRLIST_MAX_EXPRESSION];
	char *dynamic_buf = NULL;
	const bool allow_inline_plugins = true; // enable job TransferPlugins attribute

	jobAd = *Ad;	// save job ad

	if( did_init ) {
			// no need to except, just quietly return success
		return 1;
	}

	user_supplied_key = is_server ? FALSE : TRUE;

	dprintf(D_FULLDEBUG,"entering FileTransfer::SimpleInit\n");

	/* in the case of SimpleInit being called inside of Init, this will
		simply assign the same value to itself. */
	m_use_file_catalog = use_file_catalog;

	desired_priv_state = priv;
    if ( priv == PRIV_UNKNOWN ) {
        want_priv_change = false;
    } else {
        want_priv_change = true;
    }

	simple_sock = sock_to_use;

	// user must give us an initial working directory.
	if (Ad->LookupString(ATTR_JOB_IWD, buf, sizeof(buf)) != 1) {
		dprintf(D_FULLDEBUG,
			"FileTransfer::SimpleInit: Job Ad did not have an iwd!\n");
		return 0;
	}
	Iwd = strdup(buf);

	// if the user want us to check file permissions, pull out the Owner
	// from the classad and instantiate a perm object.
	if ( want_check_perms ) {
		if (Ad->LookupString(ATTR_OWNER, buf, sizeof(buf)) != 1) {
			// no owner specified in ad
			dprintf(D_FULLDEBUG,
				"FileTransfer::SimpleInit: Job Ad did not have an owner!\n");
			return 0;
		}
#ifdef WIN32
		// lookup the domain
		char ntdomain[80];
		char *p_ntdomain = ntdomain;
		if (Ad->LookupString(ATTR_NT_DOMAIN, ntdomain, sizeof(ntdomain)) != 1) {
			// no nt domain specified in the ad; assume local account
			p_ntdomain = NULL;
		}
		perm_obj = new perm();
		if ( !perm_obj->init(buf,p_ntdomain) ) {
			// could not find the owner on this system; perm object
			// already did a dprintf so we don't have to.
			delete perm_obj;
			perm_obj = NULL;
			return 0;
		}
#endif
	}
	m_reuse_info.clear();
	m_reuse_info_err.clear();

	// Set InputFiles to be ATTR_TRANSFER_INPUT_FILES plus
	// ATTR_JOB_INPUT, ATTR_JOB_CMD, and ATTR_ULOG_FILE if simple_init.
	dynamic_buf = NULL;
	if (Ad->LookupString(ATTR_TRANSFER_INPUT_FILES, &dynamic_buf) == 1) {
		InputFiles = new StringList(dynamic_buf,",");
		free(dynamic_buf);
		dynamic_buf = NULL;
	} else {
		InputFiles = new StringList(NULL,",");
	}
	StringList PubInpFiles;
	if (Ad->LookupString(ATTR_PUBLIC_INPUT_FILES, &dynamic_buf) == 1) {
	      // Add PublicInputFiles to InputFiles list.
	      // If these files will be transferred via web server cache,
	      // they will be removed from InputFiles.
	      PubInpFiles.initializeFromString(dynamic_buf);
	      free(dynamic_buf);
	      dynamic_buf = NULL;
	      const char *path;
	      PubInpFiles.rewind();
	      while ((path = PubInpFiles.next()) != NULL) {
		  if (!InputFiles->file_contains(path))
		      InputFiles->append(path);
	      }
	}
	if (Ad->LookupString(ATTR_JOB_INPUT, buf, sizeof(buf)) == 1) {
		// only add to list if not NULL_FILE (i.e. /dev/null)
		if ( ! nullFile(buf) ) {
			if ( !InputFiles->file_contains(buf) )
				InputFiles->append(buf);
		}
	}

	// If we are spooling, we want to ignore URLs
	// We want the file transfer plugin to be invoked at the starter, not the schedd.
	// See https://condor-wiki.cs.wisc.edu/index.cgi/tktview?tn=2162
	if (IsClient() && simple_init && is_spool) {
		InputFiles->rewind();
		const char *x;
		while ((x = InputFiles->next())) {
			if (IsUrl(x)) {
				InputFiles->deleteCurrent();
			}
		}

			// We want to spool the manifest file from client to schedd on
			// submit; this way, the reuse information is available for job startup
		std::string manifest_file;
		if (jobAd.EvaluateAttrString("DataReuseManifestSHA256", manifest_file))
		{
			if (!InputFiles->file_contains(manifest_file.c_str()))
				InputFiles->append(manifest_file.c_str());
		}
		if (!ParseDataManifest()) {
			m_reuse_info.clear();
		}
			// If we need to reuse data to the worker, we might also benefit from
			// not spooling when reuse is an option.
		for (const auto &info : m_reuse_info) {
			if (!InputFiles->file_contains(info.filename().c_str()))
				InputFiles->append(info.filename().c_str());
		}


		char *list = InputFiles->print_to_string();
		dprintf(D_FULLDEBUG, "Input files: %s\n", list ? list : "" );
		free(list);
	}
#ifdef HAVE_HTTP_PUBLIC_FILES
	else if (IsServer() && !is_spool && param_boolean("ENABLE_HTTP_PUBLIC_FILES", false)) {
		// For files to be cached, change file names to URLs
		ProcessCachedInpFiles(Ad, InputFiles, PubInpFiles);
	}
#endif

	if ( Ad->LookupString(ATTR_ULOG_FILE, buf, sizeof(buf)) == 1 ) {
		UserLogFile = strdup(condor_basename(buf));
		// For 7.5.6 and earlier, we want to transfer the user log as
		// an input file if we're in condor_submit. Otherwise, we don't.
		// At this point, we don't know what version our peer is,
		// so we have to delay this decision until UploadFiles().
	}
	if ( Ad->LookupString(ATTR_X509_USER_PROXY, buf, sizeof(buf)) == 1 ) {
		X509UserProxy = strdup(buf);
			// add to input files
		if ( !nullFile(buf) ) {
			if ( !InputFiles->file_contains(buf) )
				InputFiles->append(buf);
		}
	}
	if ( Ad->LookupString(ATTR_OUTPUT_DESTINATION, buf, sizeof(buf)) == 1 ) {
		OutputDestination = strdup(buf);
		dprintf(D_FULLDEBUG, "FILETRANSFER: using OutputDestination %s\n", buf);
	}

	// there are a few places below where we need the value of the SPOOL
	// knob if we're the server. we param for it once here, and free it
	// at the end of this function
	//
	char* Spool = NULL;
	if ( IsServer() ) {
		Spool = param("SPOOL");
	}

	// if we're the server, initialize the SpoolSpace and TmpSpoolSpace
	// member variables
	//
	int Cluster = 0;
	int Proc = 0;
	Ad->LookupInteger(ATTR_CLUSTER_ID, Cluster);
	Ad->LookupInteger(ATTR_PROC_ID, Proc);
	m_jobid.formatstr("%d.%d",Cluster,Proc);
	if ( IsServer() && Spool ) {

		std::string buf;
		SpooledJobFiles::getJobSpoolPath(Ad, buf);
		SpoolSpace = strdup(buf.c_str());
		TmpSpoolSpace = (char*)malloc( strlen(SpoolSpace) + 10 );
		sprintf(TmpSpoolSpace,"%s.tmp",SpoolSpace);
	}

	if ( (IsServer() || (IsClient() && simple_init)) &&
		 (Ad->LookupString(ATTR_JOB_CMD, buf, sizeof(buf)) == 1) )
	{
		// TODO: If desired_priv_state isn't PRIV_UNKNOWN, shouldn't
		//   we switch priv state for these file checks?

		// stash the executable name for comparison later, so
		// we know that this file should be called condor_exec on the
		// client machine.  if an executable for this cluster exists
		// in the spool dir, use it instead.

		// Only check the spool directory if we're the server.
		// Note: This will break Condor-C jobs if the executable is ever
		//   spooled the old-fashioned way (which doesn't happen currently).
		if ( IsServer() && Spool ) {
			ExecFile = GetSpooledExecutablePath(Cluster, Spool);
			if ( access(ExecFile,F_OK | X_OK) < 0 ) {
				free(ExecFile); ExecFile = NULL;
			}
		}

		if ( !ExecFile ) {
			// apparently the executable is not in the spool dir.
			// so we must make certain the user has permission to read
			// this file; if so, we can record it as the Executable to send.
#ifdef WIN32
			// buf doesn't refer to a real file when this code is executed in the SCHEDD when spooling
			// so instead of failing here, we just don't bother with the access test in that case.
			if ( !simple_init && perm_obj && (perm_obj->read_access(buf) != 1) ) {
				// we do _not_ have permission to read this file!!
				dprintf(D_ALWAYS,
					"FileTrans: permission denied reading %s\n",buf);
				return 0;
			}
#endif
			ExecFile = strdup(buf);
		}

		// If we don't already have this on our list of things to transfer,
		// and we haven't set TRANSFER_EXECTUABLE to false, send it along.
		// If we didn't set TRANSFER_EXECUTABLE, default to true

		bool xferExec;
		if(!Ad->LookupBool(ATTR_TRANSFER_EXECUTABLE,xferExec)) {
			xferExec=true;
		}

		if ( xferExec && !InputFiles->file_contains(ExecFile) &&
		  !PubInpFiles.file_contains(ExecFile)) {
			// Don't add exec file if it already is in cached list
			InputFiles->append(ExecFile);
		}
	} else if ( IsClient() && !simple_init ) {
		ExecFile = strdup( CONDOR_EXEC );
	}

	// Set OutputFiles to be ATTR_SPOOLED_OUTPUT_FILES if specified, otherwise
	// set OutputFiles to be ATTR_TRANSFER_OUTPUT_FILES if specified.
	// If not specified, set it to send whatever files have changed.
	// Also add in ATTR_JOB_OUPUT plus ATTR_JOB_ERROR, if we're not
	// streaming them, and if we're using a fixed list of output
	// files.
	dynamic_buf = NULL;
	if (Ad->LookupString(ATTR_SPOOLED_OUTPUT_FILES, &dynamic_buf) == 1 ||
		Ad->LookupString(ATTR_TRANSFER_OUTPUT_FILES, &dynamic_buf) == 1)
	{
		OutputFiles = new StringList(dynamic_buf,",");
		free(dynamic_buf);
		dynamic_buf = NULL;
	} else {
		// send back new/changed files after the run
		upload_changed_files = true;
	}
	// and now check stdout/err
	bool streaming = false;
	JobStdoutFile = "";
	if(Ad->LookupString(ATTR_JOB_OUTPUT, buf, sizeof(buf)) == 1 ) {
		JobStdoutFile = buf;
		Ad->LookupBool( ATTR_STREAM_OUTPUT, streaming );
		if( ! streaming && ! upload_changed_files && ! nullFile(buf) ) {
				// not streaming it, add it to our list if we're not
				// just going to transfer anything that was changed.
				// only add to list if not NULL_FILE (i.e. /dev/null)
			if( OutputFiles ) {
				if( !OutputFiles->file_contains(buf) ) {
					OutputFiles->append( buf );
				}
			} else {
				OutputFiles = new StringList(buf,",");
			}
		}
	}
		// re-initialize this flag so we don't use stale info from
		// ATTR_STREAM_OUTPUT if ATTR_STREAM_ERROR isn't defined
	streaming = false;
	JobStderrFile = "";
	if( Ad->LookupString(ATTR_JOB_ERROR, buf, sizeof(buf)) == 1 ) {
		JobStderrFile = buf;
		Ad->LookupBool( ATTR_STREAM_ERROR, streaming );
		if( ! streaming && ! upload_changed_files && ! nullFile(buf) ) {
				// not streaming it, add it to our list if we're not
				// just going to transfer anything that was changed.
				// only add to list if not NULL_FILE (i.e. /dev/null)
			if( OutputFiles ) {
				if( !OutputFiles->file_contains(buf) ) {
					OutputFiles->append( buf );
				}
			} else {
				OutputFiles = new StringList(buf,",");
			}
		}
	}

		// add the spooled user log to the list of files to xfer
		// (i.e. when sending output to condor_transfer_data)
	std::string ulog;
	if( jobAd.LookupString(ATTR_ULOG_FILE,ulog) ) {
		if( outputFileIsSpooled(ulog.c_str()) ) {
			if( OutputFiles ) {
				if( !OutputFiles->file_contains(ulog.c_str()) ) {
					OutputFiles->append(ulog.c_str());
				}
			} else {
				OutputFiles = new StringList(buf,",");
			}
		}
	}

	// Set EncryptInputFiles to be ATTR_ENCRYPT_INPUT_FILES if specified.
	if (Ad->LookupString(ATTR_ENCRYPT_INPUT_FILES, buf, sizeof(buf)) == 1) {
		EncryptInputFiles = new StringList(buf,",");
	} else {
		EncryptInputFiles = new StringList(NULL,",");
	}

	// Set EncryptOutputFiles to be ATTR_ENCRYPT_OUTPUT_FILES if specified.
	if (Ad->LookupString(ATTR_ENCRYPT_OUTPUT_FILES, buf, sizeof(buf)) == 1) {
		EncryptOutputFiles = new StringList(buf,",");
	} else {
		EncryptOutputFiles = new StringList(NULL,",");
	}

	// Set DontEncryptInputFiles to be ATTR_DONT_ENCRYPT_INPUT_FILES if specified.
	if (Ad->LookupString(ATTR_DONT_ENCRYPT_INPUT_FILES, buf, sizeof(buf)) == 1) {
		DontEncryptInputFiles = new StringList(buf,",");
	} else {
		DontEncryptInputFiles = new StringList(NULL,",");
	}

	// Set DontEncryptOutputFiles to be ATTR_DONT_ENCRYPT_OUTPUT_FILES if specified.
	if (Ad->LookupString(ATTR_DONT_ENCRYPT_OUTPUT_FILES, buf, sizeof(buf)) == 1) {
		DontEncryptOutputFiles = new StringList(buf,",");
	} else {
		DontEncryptOutputFiles = new StringList(NULL,",");
	}

	// We need to know whether to apply output file remaps or not.
	// The case where we want to apply them is when we are the shadow
	// or anybody else who is writing the files to their final
	// location.  We do not want to apply them if we are the shadow
	// and this job was submitted with 'condor_submit -s' or something
	// similar, because we are writing to the spool directory, and the
	// filenames in the spool directory should be the same as they are
	// in the execute dir, or we have trouble when we try to write
	// files that get mapped to subdirectories within the spool
	// directory.

	// Unfortunately, we can't tell for sure whether we are a client
	// who should be doing remaps, so clients who do want it (like
	// condor_transfer_data), should explicitly call
	// InitDownloadFilenameRemaps().

	bool spooling_output = false;
	{
		if (Iwd && Spool) {
			if(!strncmp(Iwd,Spool,strlen(Spool))) {
				// We are in the spool directory.
				// Wish there was a better way to find this out!
				spooling_output = true;
			}
		}
	}

	if(!spooling_output) {
		if(IsServer()) {
			if(!InitDownloadFilenameRemaps(Ad)) return 0;
		}
#ifdef HAVE_HTTP_PUBLIC_FILES
		else if( !simple_init ) {
			// Only add input remaps for starter receiving
			AddInputFilenameRemaps(Ad);
		}
#endif
	}

	CondorError e;
	I_support_filetransfer_plugins = false;
	plugin_table = NULL;
	InitializePlugins(e);
	if (allow_inline_plugins) {
		InitializeJobPlugins(*Ad, e, *InputFiles);
	}

	int spool_completion_time = 0;
	Ad->LookupInteger(ATTR_STAGE_IN_FINISH,spool_completion_time);
	last_download_time = spool_completion_time;
	if(IsServer()) {
		BuildFileCatalog(last_download_time);
	} else {
		BuildFileCatalog();
	}

	if ( Spool ) {
		free(Spool);
	}

	did_init = true;
	return 1;
}

int
FileTransfer::InitDownloadFilenameRemaps(ClassAd *Ad) {
	std::string remap_fname;
	std::string ulog_fname;

	dprintf(D_FULLDEBUG,"Entering FileTransfer::InitDownloadFilenameRemaps\n");

	download_filename_remaps = "";
	if(!Ad) return 1;

	// when downloading files from the job, apply output name remaps
	if (Ad->LookupString(ATTR_TRANSFER_OUTPUT_REMAPS,remap_fname)) {
		AddDownloadFilenameRemaps(remap_fname.c_str());
	}

	// If a client is receiving spooled output files which include a
	// user job log file with a directory component, add a remap.
	// Otherwise, the user log will end up in the iwd, which is wrong.
	if (IsClient() && Ad->LookupString(ATTR_ULOG_FILE, ulog_fname) &&
		ulog_fname.find(DIR_DELIM_CHAR) != std::string::npos) {

		std::string full_name;
		if (fullpath(ulog_fname.c_str())) {
			full_name = ulog_fname;
		} else {
			Ad->LookupString(ATTR_JOB_IWD, full_name);
			full_name += DIR_DELIM_CHAR;
			full_name += ulog_fname;
		}
		AddDownloadFilenameRemap(condor_basename(full_name.c_str()), full_name.c_str());
	}

	if(!download_filename_remaps.IsEmpty()) {
		dprintf(D_FULLDEBUG, "FileTransfer: output file remaps: %s\n",download_filename_remaps.Value());
	}
	return 1;
}

bool
FileTransfer::IsDataflowJob( ClassAd *job_ad ) {

	bool is_dataflow = false;
	int newest_input_timestamp = -1;
	int oldest_output_timestamp = -1;
	std::set<int> input_timestamps;
	std::set<int> output_timestamps;
	std::string executable_file;
	std::string iwd;
	std::string input_files;
	std::string output_files;
	std::string stdin_file;
	std::string token;
	struct stat file_stat;

	// Lookup the working directory
	job_ad->LookupString( ATTR_JOB_IWD, iwd );

	// Parse the list of input files
	job_ad->LookupString( ATTR_TRANSFER_INPUT_FILES, input_files );
	std::stringstream is( input_files );
	while ( getline( is, token, ',' ) ) {
		// Skip any file path that looks like a URL or transfer plugin related
		if ( token.find( "://" ) == std::string::npos ) {
			// Stat each file. Add the last-modified timestamp to set of timestamps.
			std::string input_filename = iwd + DIR_DELIM_CHAR + token;
			if ( stat( input_filename.c_str(), &file_stat ) == 0 ) {
				input_timestamps.insert( file_stat.st_mtime );
			}
		}
	}

	// Parse the list of output files
	std::stringstream os( output_files );
	while ( getline( os, token, ',' ) ) {
		// Stat each file. Add the last-modified timestamp to set of timestamps.
		std::string output_filename = iwd + DIR_DELIM_CHAR + token;
		if ( stat( output_filename.c_str(), &file_stat ) == 0 ) {
			output_timestamps.insert( file_stat.st_mtime );
		}
		else {
			// Failure to stat this output file suggests the file doesn't exist.
			// A job must have all declared outputs to be a dataflow job. Abort.
			return false;
		}
	}

	if ( !input_timestamps.empty() ) {

		newest_input_timestamp = *input_timestamps.rbegin();

		// If the oldest output file is more recent than the newest input file,
		// then this is a dataflow job.
		if ( !output_timestamps.empty() ) {
			oldest_output_timestamp = *output_timestamps.begin();
			is_dataflow = oldest_output_timestamp > newest_input_timestamp;
		}

		// If the executable is more recent than the newest input file, 
		// then this is a dataflow job.
		job_ad->LookupString( ATTR_JOB_CMD, executable_file );
		if ( stat( executable_file.c_str(), &file_stat ) == 0 ) {
			int executable_file_timestamp = file_stat.st_mtime;
			if ( executable_file_timestamp > newest_input_timestamp ) {
				is_dataflow = true;
			}
		}

		// If the standard input file is more recent than newest input,
		// then this is a dataflow job.
		job_ad->LookupString( ATTR_JOB_INPUT, stdin_file );
		if ( !stdin_file.empty() && stdin_file != "/dev/null" ) {
			if ( stat( stdin_file.c_str(), &file_stat ) == 0 ) {
				int stdin_file_timestamp = file_stat.st_mtime;
				if ( stdin_file_timestamp > newest_input_timestamp ) {
					is_dataflow = true;
				}
			}
		}
	}

	return is_dataflow;
}

#ifdef HAVE_HTTP_PUBLIC_FILES
int
FileTransfer::AddInputFilenameRemaps(ClassAd *Ad) {
	dprintf(D_FULLDEBUG,"Entering FileTransfer::AddInputFilenameRemaps\n");

	if(!Ad) {
		dprintf(D_FULLDEBUG, "FileTransfer::AddInputFilenameRemaps -- job ad null\n");
	  	return 1;
	}

	download_filename_remaps = "";
	char *remap_fname = NULL;

	// when downloading files from the job, apply input name remaps
	if (Ad->LookupString(ATTR_TRANSFER_INPUT_REMAPS,&remap_fname)) {
		AddDownloadFilenameRemaps(remap_fname);
		free(remap_fname);
		remap_fname = NULL;
	}
	if(!download_filename_remaps.IsEmpty()) {
		dprintf(D_FULLDEBUG, "FileTransfer: input file remaps: %s\n",download_filename_remaps.Value());
	}
	return 1;
}
#endif


int
FileTransfer::Init(
	ClassAd *Ad,
	bool want_check_perms /* false */,
	priv_state priv /* PRIV_UNKNOWN */,
	bool use_file_catalog /* = true */)
{
	char buf[ATTRLIST_MAX_EXPRESSION];
	char *dynamic_buf = NULL;

	ASSERT( daemonCore );	// full Init require DaemonCore methods

	if( did_init ) {
			// no need to except, just quietly return success
		return 1;
	}

	dprintf(D_FULLDEBUG,"entering FileTransfer::Init\n");

	m_use_file_catalog = use_file_catalog;

	simple_init = false;

	if (!TranskeyTable) {
		// initialize our hashtable
		if (!(TranskeyTable = new TranskeyHashTable(hashFunction)))
		{
			// failed to allocate our hashtable ?!?!
			return 0;
		}
	}

	if (ActiveTransferTid >= 0) {
		EXCEPT("FileTransfer::Init called during active transfer!");
	}

	if (!TransThreadTable) {
		// initialize our thread hashtable
		if (!(TransThreadTable =
			  new TransThreadHashTable(hashFuncInt))) {
			// failed to allocate our hashtable ?!?!
			return 0;
		}
	}


	// Note: we must register commands here instead of our constructor
	// to ensure that daemonCore object has been initialized before we
	// call Register_Command.
	if ( !CommandsRegistered  ) {
		CommandsRegistered = TRUE;
		daemonCore->Register_Command(FILETRANS_UPLOAD,"FILETRANS_UPLOAD",
				&FileTransfer::HandleCommands,
				"FileTransfer::HandleCommands()",WRITE);
		daemonCore->Register_Command(FILETRANS_DOWNLOAD,"FILETRANS_DOWNLOAD",
				&FileTransfer::HandleCommands,
				"FileTransfer::HandleCommands()",WRITE);
		ReaperId = daemonCore->Register_Reaper("FileTransfer::Reaper",
							&FileTransfer::Reaper,
							"FileTransfer::Reaper()");
		if (ReaperId == 1) {
			EXCEPT("FileTransfer::Reaper() can not be the default reaper!");
		}
	}

	if (Ad->LookupString(ATTR_TRANSFER_KEY, buf, sizeof(buf)) != 1) {
		char tempbuf[80];
		// classad did not already have a TRANSFER_KEY, so
		// generate a new one.  It must be unique and not guessable.
		sprintf(tempbuf,"%x#%x%x%x",++SequenceNum,(unsigned)time(NULL),
			get_csrng_int(), get_csrng_int());
		TransKey = strdup(tempbuf);
		user_supplied_key = FALSE;
		Ad->Assign(ATTR_TRANSFER_KEY,TransKey);

		// since we generated the key, it is only good on our socket.
		// so update TRANSFER_SOCK now as well.
		char const *mysocket = global_dc_sinful();
		ASSERT(mysocket);
		Ad->Assign(ATTR_TRANSFER_SOCKET,mysocket);
	} else {
		// Here the ad we were given already has a Transfer Key.
		TransKey = strdup(buf);
		user_supplied_key = TRUE;
	}

		// Init all the file lists, etc.
	if ( !SimpleInit(Ad, want_check_perms, IsServer(),
			NULL, priv, m_use_file_catalog ) )
	{
		return 0;
	}

		// At this point, we'd better have a transfer socket
	if (Ad->LookupString(ATTR_TRANSFER_SOCKET, buf, sizeof(buf)) != 1) {
		return 0;
	}
	TransSock = strdup(buf);


	// If we are acting as the server side and we are uploading
	// any changed files, make a list of "intermediate" files
	// stored in our spool space (i.e. if transfer_files=ALWAYS).
	// This list is stored in the ClassAd which is sent to the
	// client side, so that when the client does a final transfer
	// it can send changed files from that run + all intermediate
	// files.  -Todd Tannenbaum <tannenba@cs.wisc.edu> 6/8/01
	buf[0] = '\0';
	if ( IsServer() && upload_changed_files ) {
		CommitFiles();
		MyString filelist;
		const char* current_file = NULL;
		bool print_comma = false;
			// if desired_priv_state is PRIV_UNKNOWN, the Directory
			// object treats that just like we do: don't switch...
		Directory spool_space( SpoolSpace, desired_priv_state );
		while ( (current_file=spool_space.Next()) ) {
			if ( UserLogFile &&
				 !file_strcmp(UserLogFile,current_file) )
			{
					// dont send UserLog file to the starter
				continue;
			}

			time_t mod_time;
			filesize_t filesize;
			if ( LookupInFileCatalog(current_file, &mod_time, &filesize) ) {
				// Make certain file isn't just an input file

				// if filesize is -1, it's a special flag meaning to compare
				// the file in the old way, i.e. only checking if it is newer
				// than the stored spool_date.
				if(filesize==-1) {
					if(spool_space.GetModifyTime() <= mod_time) {
						dprintf( D_FULLDEBUG,
					 		"Not including file %s, t: %ld<=%ld, s: N/A\n",
					 		current_file, spool_space.GetModifyTime(), mod_time);
						continue;
					}
					// fall through and include file
				}
				else if((spool_space.GetModifyTime()==mod_time) &&
						(spool_space.GetFileSize()==filesize) ) {
					dprintf( D_FULLDEBUG,
						 "Not including file %s, t: %ld, "
						 "s: " FILESIZE_T_FORMAT "\n",
						 current_file, spool_space.GetModifyTime(), spool_space.GetFileSize());
					continue;
				}
				dprintf( D_FULLDEBUG,
					 "Including changed file %s, t: %ld, %ld, "
					 "s: " FILESIZE_T_FORMAT ", " FILESIZE_T_FORMAT "\n",
					 current_file,
					 spool_space.GetModifyTime(), mod_time,
					 spool_space.GetFileSize(), filesize );
			}

			if ( print_comma ) {
				filelist += ",";
			} else {
				print_comma = true;
			}
			filelist += current_file;
		}
		if ( print_comma ) {
			// we know that filelist has at least one entry, so
			// insert it as an attribute into the ClassAd which
			// will get sent to our peer.
			Ad->InsertAttr(ATTR_TRANSFER_INTERMEDIATE_FILES,filelist.Value());
			dprintf(D_FULLDEBUG,"%s=\"%s\"\n",ATTR_TRANSFER_INTERMEDIATE_FILES,
					filelist.Value());
		}
	}
	if ( IsClient() && upload_changed_files ) {
		dynamic_buf = NULL;
		Ad->LookupString(ATTR_TRANSFER_INTERMEDIATE_FILES,&dynamic_buf);
		dprintf(D_FULLDEBUG,"%s=\"%s\"\n",
				ATTR_TRANSFER_INTERMEDIATE_FILES,
				dynamic_buf ? dynamic_buf : "(none)");
		if ( dynamic_buf ) {
			SpooledIntermediateFiles = strdup(dynamic_buf);
			free(dynamic_buf);
			dynamic_buf = NULL;
		}
	}


	// if we are acting as the server side, insert this key
	// into our hashtable if it is not already there.
	if ( IsServer() ) {
		MyString key(TransKey);
		FileTransfer *transobject;
		if ( TranskeyTable->lookup(key,transobject) < 0 ) {
			// this key is not in our hashtable; insert it
			if ( TranskeyTable->insert(key,this) < 0 ) {
				dprintf(D_ALWAYS,
					"FileTransfer::Init failed to insert key in our table\n");
				return 0;
			}
		} else {
			// this key is already in our hashtable; this is a programmer error!
			EXCEPT("FileTransfer: Duplicate TransferKeys!");
		}
	}

	did_init = true;

	return 1;
}

int
FileTransfer::DownloadFiles(bool blocking)
{
	int ret_value;
	ReliSock sock;
	ReliSock *sock_to_use;

	dprintf(D_FULLDEBUG,"entering FileTransfer::DownloadFiles\n");

	if (ActiveTransferTid >= 0) {
		EXCEPT("FileTransfer::DownloadFiles called during active transfer!");
	}

	// Make certain Init() was called.
	if ( Iwd == NULL ) {
		EXCEPT("FileTransfer: Init() never called");
	}

	if (!simple_init) {
		// This method should only be called on the client side, so if
		// we are the server side, there is a programmer error -- do EXCEPT.
		if ( IsServer() ) {
			EXCEPT("FileTransfer: DownloadFiles called on server side");
		}

		sock.timeout(clientSockTimeout);

		if (IsDebugLevel(D_COMMAND)) {
			dprintf (D_COMMAND, "FileTransfer::DownloadFiles(%s,...) making connection to %s\n",
				getCommandStringSafe(FILETRANS_UPLOAD), TransSock ? TransSock : "NULL");
		}

		Daemon d( DT_ANY, TransSock );

		if ( !d.connectSock(&sock,0) ) {
			dprintf( D_ALWAYS, "FileTransfer: Unable to connect to server "
					 "%s\n", TransSock );
			Info.success = 0;
			Info.in_progress = false;
			formatstr( Info.error_desc, "FileTransfer: Unable to connecto to server %s",
					 TransSock );
			return FALSE;
		}

		CondorError err_stack;
		if ( !d.startCommand(FILETRANS_UPLOAD, &sock, 0, &err_stack, NULL, false, m_sec_session_id) ) {
			Info.success = 0;
			Info.in_progress = 0;
			formatstr( Info.error_desc, "FileTransfer: Unable to start "
					   "transfer with server %s: %s", TransSock,
					   err_stack.getFullText().c_str() );
		}

		sock.encode();

		if ( !sock.put_secret(TransKey) ||
			!sock.end_of_message() ) {
			Info.success = 0;
			Info.in_progress = false;
			formatstr( Info.error_desc, "FileTransfer: Unable to start transfer with server %s",
					 TransSock );
			return 0;
		}

		sock_to_use = &sock;
	} else {
		ASSERT(simple_sock);
		sock_to_use = simple_sock;
	}

	ret_value = Download(sock_to_use,blocking);

	// If Download was successful (it returns 1 on success) and
	// upload_changed_files is true, then we must record the current
	// time in last_download_time so in UploadFiles we have a timestamp
	// to compare.  If it is a non-blocking download, we do all this
	// in the thread reaper.
	if ( !simple_init && blocking && ret_value == 1 && upload_changed_files ) {
		time(&last_download_time);
		BuildFileCatalog();
		// Now sleep for 1 second.  If we did not do this, then jobs
		// which run real quickly (i.e. less than a second) would not
		// have their output files uploaded.  The real reason we must
		// sleep here is time_t is only at the resolution on 1 second.
		sleep(1);
	}

	return ret_value;
}


void
FileTransfer::FindChangedFiles()
{
	StringList final_files_to_send(NULL,",");

	// Here we will upload only files in the Iwd which have changed
	// since we downloaded last.  We only do this if
	// upload_changed_files it true, and if last_download_time > 0
	// which means we have already downloaded something.

	// If this is the final transfer, be certain to send back
	// not only the files which have been modified during this run,
	// but also the files which have been modified during
	// previous runs (i.e. the SpooledIntermediateFiles).
	if ( m_final_transfer_flag && SpooledIntermediateFiles ) {
		final_files_to_send.initializeFromString(SpooledIntermediateFiles);
	}

		// if desired_priv_state is PRIV_UNKNOWN, the Directory
		// object treats that just like we do: don't switch...
	Directory dir( Iwd, desired_priv_state );

	const char *proxy_file = NULL;
	std::string proxy_file_buf;
	if(jobAd.LookupString(ATTR_X509_USER_PROXY, proxy_file_buf)) {
		proxy_file = condor_basename(proxy_file_buf.c_str());
	}

	const char *f;
	while( (f=dir.Next()) ) {
		// don't send back condor_exec.*
		if ( MATCH == file_strcmp ( f, "condor_exec." ) ) {
			dprintf ( D_FULLDEBUG, "Skipping %s\n", f );
			continue;
		}
		if( proxy_file && file_strcmp(f, proxy_file) == MATCH ) {
			dprintf( D_FULLDEBUG, "Skipping %s\n", f );
			continue;
		}

		// for now, skip all subdirectory names until we add
		// subdirectory support into FileTransfer.
		if ( dir.IsDirectory() ) {
			dprintf( D_FULLDEBUG, "Skipping dir %s\n", f );
			continue;
		}

		// if this file is has been modified since last download,
		// add it to the list of files to transfer.
		bool send_it = false;

		// look up the file name in the catalog.  if it does not exist, it
		// is a new file, and is always transfered back.  if it the
		// filename does already exist in the catalog, then the
		// modification date and filesize parameters are filled in.
		// if either has changed, transfer the file.

		filesize_t filesize;
		time_t modification_time;
		if ( ExceptionFiles && ExceptionFiles->file_contains(f) ) {
			dprintf (
				D_FULLDEBUG,
				"Skipping file in exception list: %s\n",
				f );
			continue;
		} else if ( !LookupInFileCatalog(f, &modification_time, &filesize) ) {
			// file was not found.  send it.
			dprintf( D_FULLDEBUG,
					"Sending new file %s, time==%ld, size==%ld\n",
					f, dir.GetModifyTime(), (long) dir.GetFileSize() );
			send_it = true;
		}
		else if (final_files_to_send.file_contains(f)) {
			dprintf( D_FULLDEBUG,
					"Sending previously changed file %s\n", f);
			send_it = true;
		}
		else if (OutputFiles && OutputFiles->file_contains(f)) {
			dprintf(D_FULLDEBUG,
				    "Sending dynamically added output file %s\n",
				    f);
			send_it = true;
		}
		else if (filesize == -1) {
			// this is a special block of code that should eventually go
			// away.  essentially, setting the filesize to -1 means that
			// we only transfer the file if the timestamp is newer than
			// the spool date stored in the job ad (how it's always worked
			// in the past).  once the FileCatalog is stored persistently
			// somewhere, this mode of operation can go away.
			if (dir.GetModifyTime() > modification_time) {
				// include the file if the time stamp is greater than
				// the spool date (stored in modification_time).
				dprintf( D_FULLDEBUG,
					"Sending changed file %s, t: %ld, %ld, "
					"s: " FILESIZE_T_FORMAT ", N/A\n",
					f, dir.GetModifyTime(), modification_time,
					dir.GetFileSize());
				send_it = true;
			} else {
				// if filesize was -1 but the timestamp was earlier than
				// modification_time, do NOT include the file.
				dprintf( D_FULLDEBUG,
					"Skipping file %s, t: %ld<=%ld, s: N/A\n",
					f, dir.GetModifyTime(), modification_time);
				continue;
			}
		}
		else if ((filesize != dir.GetFileSize()) ||
				(modification_time != dir.GetModifyTime()) ) {
			// file has changed in size or modification time.  this
			// doesn't catch the case where the file was modified
			// without changing size and is then back-dated.  use a hash
			// or something if that's truly needed, and compare the
			// checksums.
			dprintf( D_FULLDEBUG,
				"Sending changed file %s, t: %ld, %ld, "
				"s: " FILESIZE_T_FORMAT ", " FILESIZE_T_FORMAT "\n",
				f, dir.GetModifyTime(), modification_time,
				dir.GetFileSize(), filesize );
			send_it = true;
		}
		else {
			dprintf( D_FULLDEBUG,
					"Skipping file %s, t: %" PRIi64"==%" PRIi64
					", s: %" PRIi64"==%" PRIi64"\n",
					f,
					(PRIi64_t)dir.GetModifyTime(),
					(PRIi64_t)modification_time,
					(PRIi64_t)dir.GetFileSize(),
					(PRIi64_t)filesize );
			continue;
		}
		if(send_it) {
			if (!IntermediateFiles) {
				// Initialize it with intermediate files
				// which we already have spooled.  We want to send
				// back these files + any that have changed this time.
				IntermediateFiles = new StringList(NULL,",");
				FilesToSend = IntermediateFiles;
				EncryptFiles = EncryptOutputFiles;
				DontEncryptFiles = DontEncryptOutputFiles;
			}
			// now append changed file to list only if not already there
			if ( IntermediateFiles->file_contains(f) == FALSE ) {
				IntermediateFiles->append(f);
			}
		}
	}
}

int
FileTransfer::UploadCheckpointFiles( bool blocking ) {
	// This is where we really want to separate "I understand the job ad"
	// from "I can operate the protocol".  Until then, just set a member
	// variable so that DetermineWhichFilesToSend() can know what to do.
	uploadCheckpointFiles = true;
	int rv = UploadFiles( blocking, false );
	uploadCheckpointFiles = false;
	return rv;
}

<<<<<<< HEAD
void
FileTransfer::DetermineWhichFilesToSend() {
	// IntermediateFiles is dynamically allocated (some jobs never use it).
	if (IntermediateFiles) delete(IntermediateFiles);
	IntermediateFiles = NULL;

	// These are always pointers to StringLists owned by this object.
	FilesToSend = NULL;
	EncryptFiles = NULL;
	DontEncryptFiles = NULL;

	// We're doing this allocation on the fly because we expect most jobs
	// won't specify a checkpoint list.
	if( uploadCheckpointFiles ) {
		std::string checkpointList;
		if( jobAd.LookupString( ATTR_CHECKPOINT_FILES, checkpointList ) ) {
			if( CheckpointFiles ) { delete CheckpointFiles; }
			CheckpointFiles = new StringList( checkpointList.c_str(), "," );

			// This should Just Work(TM), but I haven't tested it yet and
			// I don't know that anybody will every actually use it.
			EncryptCheckpointFiles = new StringList( NULL, "," );
			DontEncryptCheckpointFiles = new StringList( NULL, "," );

			// Yes, this is stupid, but it'd be a big change to fix.
			FilesToSend = CheckpointFiles;
			EncryptFiles = EncryptCheckpointFiles;
			DontEncryptFiles = DontEncryptCheckpointFiles;

			return;
		}
	}

	if ( upload_changed_files && last_download_time > 0 ) {
		FindChangedFiles();
	}

	// if FilesToSend is still NULL, then the user did not
	// want anything sent back via modification date.  so
	// send the input or output sandbox, depending what
	// direction we are going.
	if ( FilesToSend == NULL ) {
		if ( simple_init ) {
			if ( IsClient() ) {
				// condor_submit sending to the schedd
				FilesToSend = InputFiles;
				EncryptFiles = EncryptInputFiles;
				DontEncryptFiles = DontEncryptInputFiles;
			} else {
				// schedd sending to condor_transfer_data
				FilesToSend = OutputFiles;
				EncryptFiles = EncryptOutputFiles;
				DontEncryptFiles = DontEncryptOutputFiles;
			}
		} else {
			// starter sending back to the shadow
			FilesToSend = OutputFiles;
			EncryptFiles = EncryptOutputFiles;
			DontEncryptFiles = DontEncryptOutputFiles;
		}

	}
=======
int
FileTransfer::UploadFailureFiles( bool blocking ) {
	uploadFailureFiles = true;
	int rv = UploadFiles( blocking, true );
	uploadFailureFiles = false;
	return rv;
}

void
FileTransfer::DetermineWhichFilesToSend() {
	// IntermediateFiles is dynamically allocated (some jobs never use it).
	if (IntermediateFiles) delete(IntermediateFiles);
	IntermediateFiles = NULL;

	// These are always pointers to StringLists owned by this object.
	FilesToSend = NULL;
	EncryptFiles = NULL;
	DontEncryptFiles = NULL;

	// We're doing this allocation on the fly because we expect most jobs
	// won't specify a checkpoint list.
	if( uploadCheckpointFiles ) {
		std::string checkpointList;
		if( jobAd.LookupString( ATTR_CHECKPOINT_FILES, checkpointList ) ) {
			if( CheckpointFiles ) { delete CheckpointFiles; }
			CheckpointFiles = new StringList( checkpointList.c_str(), "," );

			// This should Just Work(TM), but I haven't tested it yet and
			// I don't know that anybody will every actually use it.
			if( EncryptCheckpointFiles ) { delete EncryptCheckpointFiles; }
			EncryptCheckpointFiles = new StringList( NULL, "," );
			if( DontEncryptCheckpointFiles ) { delete DontEncryptCheckpointFiles; }
			DontEncryptCheckpointFiles = new StringList( NULL, "," );

			// Yes, this is stupid, but it'd be a big change to fix.
			FilesToSend = CheckpointFiles;
			EncryptFiles = EncryptCheckpointFiles;
			DontEncryptFiles = DontEncryptCheckpointFiles;

			return;
		}
	}

	// See uploadCheckpointFiles comments, above.
	if( uploadFailureFiles ) {
		if( CheckpointFiles ) { delete CheckpointFiles; }
		CheckpointFiles = new StringList( NULL, "," );

		// If we'd transfer output or error on success, do so on failure also.
		if( OutputFiles && OutputFiles->file_contains( JobStdoutFile.c_str() ) ) {
			CheckpointFiles->append( JobStdoutFile.c_str() );
		}
		if( OutputFiles && OutputFiles->file_contains( JobStderrFile.c_str() ) ) {
			CheckpointFiles->append( JobStderrFile.c_str() );
		}

		if( EncryptCheckpointFiles ) { delete EncryptCheckpointFiles; }
		EncryptCheckpointFiles = new StringList( NULL, "," );

		if( DontEncryptCheckpointFiles ) { delete DontEncryptCheckpointFiles; }
		DontEncryptCheckpointFiles = new StringList( NULL, "," );

		FilesToSend = CheckpointFiles;
		EncryptFiles = EncryptCheckpointFiles;
		DontEncryptFiles = DontEncryptCheckpointFiles;

		return;
	}

	if ( upload_changed_files && last_download_time > 0 ) {
		FindChangedFiles();
	}

	// if FilesToSend is still NULL, then the user did not
	// want anything sent back via modification date.  so
	// send the input or output sandbox, depending what
	// direction we are going.
	if ( FilesToSend == NULL ) {
		if ( simple_init ) {
			if ( IsClient() ) {
				// condor_submit sending to the schedd
				FilesToSend = InputFiles;
				EncryptFiles = EncryptInputFiles;
				DontEncryptFiles = DontEncryptInputFiles;
			} else {
				// schedd sending to condor_transfer_data
				FilesToSend = OutputFiles;
				EncryptFiles = EncryptOutputFiles;
				DontEncryptFiles = DontEncryptOutputFiles;
			}
		} else {
			// starter sending back to the shadow
			FilesToSend = OutputFiles;
			EncryptFiles = EncryptOutputFiles;
			DontEncryptFiles = DontEncryptOutputFiles;
		}

	}
>>>>>>> b9051d98
}


int
FileTransfer::UploadFiles(bool blocking, bool final_transfer)
{
	ReliSock sock;
	ReliSock *sock_to_use;

	dprintf(D_FULLDEBUG,
		"entering FileTransfer::UploadFiles (final_transfer=%d)\n",
		final_transfer ? 1 : 0);

	if (ActiveTransferTid >= 0) {
		EXCEPT("FileTransfer::UpLoadFiles called during active transfer!");
	}

	// Make certain Init() was called.
	if ( Iwd == NULL ) {
		EXCEPT("FileTransfer: Init() never called");
	}

	// This method should only be called on the client side, so if
	// we are the server side, there is a programmer error -- do EXCEPT.
	if ( !simple_init && IsServer() ) {
		EXCEPT("FileTransfer: UploadFiles called on server side");
	}

	// If we're a client talking to a 7.5.6 or older schedd, we want
	// to send the user log as an input file.
	if ( UserLogFile && TransferUserLog && simple_init && !nullFile( UserLogFile ) ) {
		if ( !InputFiles->file_contains( UserLogFile ) )
			InputFiles->append( UserLogFile );
	}

	// set flag saying if this is the last upload (i.e. job exited)
	m_final_transfer_flag = final_transfer ? 1 : 0;

	DetermineWhichFilesToSend();

	if ( !simple_init ) {
		// Optimization: files_to_send now contains the files to upload.
		// If files_to_send is NULL, then we have nothing to send, so
		// we can return with SUCCESS immedidately.
		if ( FilesToSend == NULL ) {
			return 1;
		}

		sock.timeout(clientSockTimeout);

		if (IsDebugLevel(D_COMMAND)) {
			dprintf (D_COMMAND, "FileTransfer::UploadFiles(%s,...) making connection to %s\n",
				getCommandStringSafe(FILETRANS_DOWNLOAD), TransSock ? TransSock : "NULL");
		}

		Daemon d( DT_ANY, TransSock );

		if ( !d.connectSock(&sock,0) ) {
			dprintf( D_ALWAYS, "FileTransfer: Unable to connect to server "
					 "%s\n", TransSock );
			Info.success = 0;
			Info.in_progress = false;
			formatstr( Info.error_desc, "FileTransfer: Unable to connecto to server %s",
					 TransSock );
			return FALSE;
		}

		CondorError err_stack;
		if ( !d.startCommand(FILETRANS_DOWNLOAD, &sock, clientSockTimeout, &err_stack, NULL, false, m_sec_session_id) ) {
			Info.success = 0;
			Info.in_progress = 0;
			formatstr( Info.error_desc, "FileTransfer: Unable to start "
					   "transfer with server %s: %s", TransSock,
					   err_stack.getFullText().c_str() );
		}

		sock.encode();

		if ( !sock.put_secret(TransKey) ||
			!sock.end_of_message() ) {
			Info.success = 0;
			Info.in_progress = false;
			formatstr( Info.error_desc, "FileTransfer: Unable to start transfer with server %s",
					 TransSock );
			return 0;
		}

		dprintf( D_FULLDEBUG,
				 "FileTransfer::UploadFiles: sent TransKey=%s\n", TransKey );

		sock_to_use = &sock;
	} else {
		ASSERT(simple_sock);
		sock_to_use = simple_sock;
	}


	int retval = Upload(sock_to_use,blocking);

	return( retval );
}

int
FileTransfer::HandleCommands(int command, Stream *s)
{
	FileTransfer *transobject;
	char *transkey = NULL;

	dprintf(D_FULLDEBUG,"entering FileTransfer::HandleCommands\n");

	if ( s->type() != Stream::reli_sock ) {
		// the FileTransfer object only works on TCP, not UDP
		return 0;
	}
	ReliSock *sock = (ReliSock *) s;

	// turn off timeouts on sockets, since our peer could get suspended
	// (like in the case of the starter sending files back to the shadow)
	sock->timeout(0);

	// code() allocates memory for the string if the pointer is NULL.
	if (!sock->get_secret(transkey) ||
		!sock->end_of_message() ) {
		dprintf(D_FULLDEBUG,
			    	"FileTransfer::HandleCommands failed to read transkey\n");
		if (transkey) free(transkey);
		return 0;
	}
	dprintf(D_FULLDEBUG,
					"FileTransfer::HandleCommands read transkey=%s\n",transkey);

	MyString key(transkey);
	free(transkey);
	if ( (TranskeyTable == NULL) ||
		 (TranskeyTable->lookup(key,transobject) < 0) ) {
		// invalid transkey sent; send back 0 for failure
		sock->snd_int(0,1);	// sends a "0" then an end_of_record
		dprintf(D_FULLDEBUG,"transkey is invalid!\n");
		// sleep for 5 seconds to prevent brute-force attack on guessing key
		sleep(5);
		return FALSE;
	}

	switch (command) {
		case FILETRANS_UPLOAD:
			// We want to upload all files listed as InputFiles,
			// but first append to InputFiles any files in our SpoolSpace.
			// And before we do that, call CommitFiles() to finish any
			// previous commit which may have been prematurely aborted.
			{
			const char *currFile;
			transobject->CommitFiles();
			Directory spool_space( transobject->SpoolSpace,
								   transobject->getDesiredPrivState() );
			while ( (currFile=spool_space.Next()) ) {
				if (transobject->UserLogFile &&
						!file_strcmp(transobject->UserLogFile,currFile))
				{
						// Don't send the userlog from the shadow to starter
					continue;
				} else {
						// We aren't looking at the userlog file... ship it!
					const char *filename = spool_space.GetFullPath();
					if ( !transobject->InputFiles->file_contains(filename) &&
						 !transobject->InputFiles->file_contains(condor_basename(filename)) ) {
						transobject->InputFiles->append(filename);
					}
				}
			}
			// Similarly, we want to look through any data reuse file and treat them as input
			// files.  We must handle the manifest here in order to ensure the manifest files
			// are treated in the same manner as anything else that appeared on transfer_input_files
			if (!transobject->ParseDataManifest()) {
				transobject->m_reuse_info.clear();
			}
			for (const auto &info : transobject->m_reuse_info) {
				if (!transobject->InputFiles->file_contains(info.filename().c_str()))
					transobject->InputFiles->append(info.filename().c_str());
			}

			transobject->FilesToSend = transobject->InputFiles;
			transobject->EncryptFiles = transobject->EncryptInputFiles;
			transobject->DontEncryptFiles = transobject->DontEncryptInputFiles;
			transobject->Upload(sock,ServerShouldBlock);
			}
			break;
		case FILETRANS_DOWNLOAD:
			transobject->Download(sock,ServerShouldBlock);
			break;
		default:
			dprintf(D_ALWAYS,
				"FileTransfer::HandleCommands: unrecognized command %d\n",
				command);
			return 0;
			break;
	}

	return 1;
	// return KEEP_STREAM;
}


bool
FileTransfer::SetServerShouldBlock( bool block )
{
	bool old_value = ServerShouldBlock;
	ServerShouldBlock = block;
	return old_value;
}

int
FileTransfer::Reaper(int pid, int exit_status)
{
	FileTransfer *transobject;
	if (!TransThreadTable || TransThreadTable->lookup(pid,transobject) < 0) {
		dprintf(D_ALWAYS, "unknown pid %d in FileTransfer::Reaper!\n", pid);
		return FALSE;
	}
	transobject->ActiveTransferTid = -1;
	TransThreadTable->remove(pid);

	transobject->Info.duration = time(NULL)-transobject->TransferStart;
	transobject->Info.in_progress = false;
	if( WIFSIGNALED(exit_status) ) {
		transobject->Info.success = false;
		transobject->Info.try_again = true;
		transobject->Info.error_desc.formatstr("File transfer failed (killed by signal=%d)", WTERMSIG(exit_status));
		if( transobject->registered_xfer_pipe ) {
			transobject->registered_xfer_pipe = false;
			daemonCore->Cancel_Pipe(transobject->TransferPipe[0]);
		}
		dprintf( D_ALWAYS, "%s\n", transobject->Info.error_desc.Value() );
	} else {
		if( WEXITSTATUS(exit_status) == 1 ) {
			dprintf( D_ALWAYS, "File transfer completed successfully.\n" );
			transobject->Info.success = true;
		} else {
			dprintf( D_ALWAYS, "File transfer failed (status=%d).\n",
					 WEXITSTATUS(exit_status) );
			transobject->Info.success = false;
		}
	}

		// Close the write end of the pipe so we don't block trying
		// to read from it if the child closes it prematurely.
		// We don't do this until this late stage in the game, because
		// in windows everything currently happens in the main thread.
	if( transobject->TransferPipe[1] != -1 ) {
		daemonCore->Close_Pipe(transobject->TransferPipe[1]);
		transobject->TransferPipe[1] = -1;
	}

		// if we haven't already read the final status update, do it now
	if( transobject->registered_xfer_pipe ) {
		// It's possible that the pipe contains a progress update message
		// followed by the final update message. Keep reading until we
		// get the final message or encounter an error.
		do {
			transobject->ReadTransferPipeMsg();
		} while ( transobject->Info.success &&
				  transobject->Info.xfer_status != XFER_STATUS_DONE );
	}

	if( transobject->registered_xfer_pipe ) {
		transobject->registered_xfer_pipe = false;
		daemonCore->Cancel_Pipe(transobject->TransferPipe[0]);
	}

	daemonCore->Close_Pipe(transobject->TransferPipe[0]);
	transobject->TransferPipe[0] = -1;

	if ( transobject->Info.success ) {
		if ( transobject->Info.type == DownloadFilesType ) {
			transobject->downloadEndTime = condor_gettimestamp_double();

		} else if ( transobject->Info.type == UploadFilesType ) {
			transobject->uploadEndTime = condor_gettimestamp_double();

		}
	}

	// If Download was successful (it returns 1 on success) and
	// upload_changed_files is true, then we must record the current
	// time in last_download_time so in UploadFiles we have a timestamp
	// to compare.  If it is a non-blocking download, we do all this
	// in the thread reaper.
	if ( transobject->Info.success && transobject->upload_changed_files &&
		 transobject->IsClient() && transobject->Info.type == DownloadFilesType ) {
		time(&(transobject->last_download_time));
		transobject->BuildFileCatalog(0, transobject->Iwd, &(transobject->last_download_catalog));
		// Now sleep for 1 second.  If we did not do this, then jobs
		// which run real quickly (i.e. less than a second) would not
		// have their output files uploaded.  The real reason we must
		// sleep here is time_t is only at the resolution on 1 second.
		sleep(1);
	}

	transobject->callClientCallback();

	return TRUE;
}

void
FileTransfer::callClientCallback()
{
	if (ClientCallback) {
		dprintf(D_FULLDEBUG,
				"Calling client FileTransfer handler function.\n");
		(*(ClientCallback))(this);
	}
	if (ClientCallbackCpp) {
		dprintf(D_FULLDEBUG,
				"Calling client FileTransfer handler function.\n");
		((ClientCallbackClass)->*(ClientCallbackCpp))(this);
	}
}

bool
FileTransfer::ReadTransferPipeMsg()
{
	int n;

	char cmd=0;
	n = daemonCore->Read_Pipe( TransferPipe[0], &cmd, sizeof(cmd) );
	if(n != sizeof( cmd )) goto read_failed;

	if( cmd == IN_PROGRESS_UPDATE_XFER_PIPE_CMD ) {
		int i=XFER_STATUS_UNKNOWN;
		n = daemonCore->Read_Pipe( TransferPipe[0],
								   (char *)&i,
								   sizeof( int ) );
		if(n != sizeof( int )) goto read_failed;
		Info.xfer_status = (FileTransferStatus)i;

		if( ClientCallbackWantsStatusUpdates ) {
			callClientCallback();
		}
	}
	else if( cmd == FINAL_UPDATE_XFER_PIPE_CMD ) {
		Info.xfer_status = XFER_STATUS_DONE;

		n = daemonCore->Read_Pipe( TransferPipe[0],
								   (char *)&Info.bytes,
								   sizeof( filesize_t) );
		if(n != sizeof( filesize_t )) goto read_failed;
		if( Info.type == DownloadFilesType ) {
			bytesRcvd += Info.bytes;
		}
		else {
			bytesSent += Info.bytes;
		}

		n = daemonCore->Read_Pipe( TransferPipe[0],
								   (char *)&Info.try_again,
								   sizeof( bool ) );
		if(n != sizeof( bool )) goto read_failed;


		n = daemonCore->Read_Pipe( TransferPipe[0],
								   (char *)&Info.hold_code,
								   sizeof( int ) );
		if(n != sizeof( int )) goto read_failed;

		n = daemonCore->Read_Pipe( TransferPipe[0],
								   (char *)&Info.hold_subcode,
								   sizeof( int ) );
		if(n != sizeof( int )) goto read_failed;

		int error_len = 0;
		n = daemonCore->Read_Pipe( TransferPipe[0],
								   (char *)&error_len,
								   sizeof( int ) );
		if(n != sizeof( int )) goto read_failed;

		if(error_len) {
			char *error_buf = new char[error_len];
			ASSERT(error_buf);

			n = daemonCore->Read_Pipe( TransferPipe[0],
									   error_buf,
									   error_len );
			if(n != error_len) goto read_failed;
			Info.error_desc = error_buf;

			delete [] error_buf;
		}

		int spooled_files_len = 0;
		n = daemonCore->Read_Pipe( TransferPipe[0],
								   (char *)&spooled_files_len,
								   sizeof( int ) );
		if(n != sizeof( int )) goto read_failed;

		if(spooled_files_len) {
			char *spooled_files_buf = new char[spooled_files_len];
			ASSERT(spooled_files_buf);

			n = daemonCore->Read_Pipe( TransferPipe[0],
									   spooled_files_buf,
									   spooled_files_len );
			if(n != spooled_files_len) goto read_failed;
			Info.spooled_files = spooled_files_buf;

			delete [] spooled_files_buf;
		}

		if( registered_xfer_pipe ) {
			registered_xfer_pipe = false;
			daemonCore->Cancel_Pipe(TransferPipe[0]);
		}
	}
	else {
		EXCEPT("Invalid file transfer pipe command %d",cmd);
	}

	return true;

 read_failed:
	Info.success = false;
	Info.try_again = true;
	if( Info.error_desc.IsEmpty() ) {
		Info.error_desc.formatstr("Failed to read status report from file transfer pipe (errno %d): %s",errno,strerror(errno));
		dprintf(D_ALWAYS,"%s\n",Info.error_desc.Value());
	}
	if( registered_xfer_pipe ) {
		registered_xfer_pipe = false;
		daemonCore->Cancel_Pipe(TransferPipe[0]);
	}

	return false;
}

void
FileTransfer::UpdateXferStatus(FileTransferStatus status)
{
	if( Info.xfer_status != status ) {
		bool write_failed = false;
		if( TransferPipe[1] != -1 ) {
			int n;
			char cmd = IN_PROGRESS_UPDATE_XFER_PIPE_CMD;

			n = daemonCore->Write_Pipe( TransferPipe[1],
										&cmd,
										sizeof(cmd) );
			if(n != sizeof(cmd)) write_failed = true;

			if(!write_failed) {
				int i = status;
				n = daemonCore->Write_Pipe( TransferPipe[1],
											(char *)&i,
											sizeof(int) );
				if(n != sizeof(int)) write_failed = true;
			}
		}

		if( !write_failed ) {
			Info.xfer_status = status;
		}
	}
}

int
FileTransfer::TransferPipeHandler(int p)
{
	ASSERT( p == TransferPipe[0] );

	return ReadTransferPipeMsg();
}

int
FileTransfer::Download(ReliSock *s, bool blocking)
{
	dprintf(D_FULLDEBUG,"entering FileTransfer::Download\n");

	if (ActiveTransferTid >= 0) {
		EXCEPT("FileTransfer::Download called during active transfer!");
	}

	Info.duration = 0;
	Info.type = DownloadFilesType;
	Info.success = true;
	Info.in_progress = true;
	Info.xfer_status = XFER_STATUS_UNKNOWN;
	TransferStart = time(NULL);

	if (blocking) {

		int status = DoDownload( &Info.bytes, (ReliSock *) s );
		Info.duration = time(NULL)-TransferStart;
		Info.success = ( status >= 0 );
		Info.in_progress = false;
		return Info.success;

	} else {

		ASSERT( daemonCore );

		// make a pipe to communicate with our thread
		if (!daemonCore->Create_Pipe(TransferPipe,true)) {
			dprintf(D_ALWAYS, "Create_Pipe failed in "
					"FileTransfer::Download\n");
			return FALSE;
		}

		if (-1 == daemonCore->Register_Pipe(TransferPipe[0],
											"Download Results",
											(PipeHandlercpp)&FileTransfer::TransferPipeHandler,
											"TransferPipeHandler",
											this)) {
			dprintf(D_ALWAYS,"FileTransfer::Download() failed to register pipe.\n");
			return FALSE;
		}
		else {
			registered_xfer_pipe = true;
		}

		download_info *info = (download_info *)malloc(sizeof(download_info));
		ASSERT ( info );
		info->myobj = this;
		ActiveTransferTid = daemonCore->
			Create_Thread((ThreadStartFunc)&FileTransfer::DownloadThread,
						  (void *)info, s, ReaperId);
		if (ActiveTransferTid == FALSE) {
			dprintf(D_ALWAYS,
					"Failed to create FileTransfer DownloadThread!\n");
			ActiveTransferTid = -1;
			free(info);
			return FALSE;
		}
		dprintf(D_FULLDEBUG,
				"FileTransfer: created download transfer process with id %d\n",
				ActiveTransferTid);
		// daemonCore will free(info) when the thread exits
		TransThreadTable->insert(ActiveTransferTid, this);

		downloadStartTime = condor_gettimestamp_double();

	}

	return 1;
}

int
FileTransfer::DownloadThread(void *arg, Stream *s)
{
	filesize_t	total_bytes;

	dprintf(D_FULLDEBUG,"entering FileTransfer::DownloadThread\n");
	FileTransfer * myobj = ((download_info *)arg)->myobj;
	int status = myobj->DoDownload( &total_bytes, (ReliSock *)s );

	if(!myobj->WriteStatusToTransferPipe(total_bytes)) {
		return 0;
	}
	return ( status == 0 );
}

void
FileTransfer::AddDownloadFilenameRemap(char const *source_name,char const *target_name) {
	if(!download_filename_remaps.IsEmpty()) {
		download_filename_remaps += ";";
	}
	download_filename_remaps += source_name;
	download_filename_remaps += "=";
	download_filename_remaps += target_name;
}

void
FileTransfer::AddDownloadFilenameRemaps(char const *remaps) {
	if(!download_filename_remaps.IsEmpty()) {
		download_filename_remaps += ";";
	}
	download_filename_remaps += remaps;
}


/*
  Define a macro to restore our priv state (if needed) and return.  We
  do this so we don't leak priv states in functions where we need to
  be in our desired state.
*/

#define return_and_resetpriv(i)                     \
    if( saved_priv != PRIV_UNKNOWN )                \
        _set_priv(saved_priv,__FILE__,__LINE__,1);  \
    if ( m_reuse_dir && !reservation_id.empty() ) { \
        CondorError err;                            \
        if (!m_reuse_dir->ReleaseSpace(reservation_id, err)) { \
            dprintf(D_FULLDEBUG, "Failed to release space: %s\n", \
                err.getFullText().c_str());         \
        }                                           \
    }                                               \
    return i;


int
FileTransfer::DoDownload( filesize_t *total_bytes, ReliSock *s)
{
	int rc = 0;
	filesize_t bytes=0;
	filesize_t peer_max_transfer_bytes=0;
	MyString filename;;
	MyString fullname;
	int final_transfer = 0;
	bool download_success = true;
	bool try_again = true;
	int hold_code = 0;
	int hold_subcode = 0;
	MyString error_buf;
	int delegation_method = 0; /* 0 means this transfer is not a delegation. 1 means it is.*/
	time_t start, elapsed;
	int numFiles = 0;
	ClassAd pluginStatsAd;

	// Variable for deferred transfers, used to transfer multiple files at once
	// by certain filte transfer plugins. These need to be scoped to the full
	// function.
	bool isDeferredTransfer = false;
	classad::ClassAdUnParser unparser;
	std::map<std::string, std::string> deferredTransfers;
	std::unique_ptr<classad::ClassAd> thisTransfer( new classad::ClassAd() );

	bool I_go_ahead_always = false;
	bool peer_goes_ahead_always = false;
	DCTransferQueue xfer_queue(m_xfer_queue_contact_info);
	CondorError errstack;

	priv_state saved_priv = PRIV_UNKNOWN;
	*total_bytes = 0;

	downloadStartTime = condor_gettimestamp_double();

		/* Track the potential data reuse
		 */
	std::vector<ReuseInfo> reuse_info;
	std::string reservation_id;

		// When we are signing URLs, we want to make sure that the requested
		// prefix is valid.
	std::vector<std::string> output_url_prefixes;
	if (OutputDestination)
	{
		dprintf(D_FULLDEBUG, "DoDownload: Valid output URL prefix: %s\n", OutputDestination);
		output_url_prefixes.emplace_back(OutputDestination);
	}
	std::string remaps;
	if (jobAd.EvaluateAttrString(ATTR_TRANSFER_OUTPUT_REMAPS, remaps)) {
		StringList remaps_list(remaps.c_str(), ";");
		remaps_list.rewind();
		const char *list_item;
		while ( (list_item = remaps_list.next()) ) {
			std::string list_item_str(list_item);
			auto idx = list_item_str.find("=");
			if (idx != std::string::npos) {
				std::string url = list_item_str.substr(idx + 1);
				trim(url);
				dprintf(D_FULLDEBUG, "DoDownload: Valid output URL prefix: %s\n", url.c_str());
				output_url_prefixes.emplace_back(url);
			}
		}
	}

	// we want to tell get_file() to perform an fsync (i.e. flush to disk)
	// the files we download if we are the client & we will need to upload
	// the changed files later on.  why do we need this fsync, you ask?
	// because we figure out which files have changed by looking at the file's
	// modification time.  on some operating systems, the file modification time
	// is _not_ when it was really modified, but when the modifications are actually
	// commited to disk.  thus we must fsync in order to make certain we do not think
	// that files like condor_exec.exe have been modified, etc. -Todd <tannenba@cs>
	bool want_fsync = ( ((IsClient() && !simple_init) ||  // starter receiving
						 (IsServer() && simple_init))     // schedd receiving
						 && upload_changed_files );

	dprintf(D_FULLDEBUG,"entering FileTransfer::DoDownload sync=%d\n",
					want_fsync ? 1 : 0);

	s->decode();

	// find out if encryption is enabled by default or not on this socket
	bool socket_default_crypto = s->get_encryption();

	// find out if this is the final download.  if so, we put the files
	// into the user's Iwd instead of our SpoolSpace.
	if( !s->code(final_transfer) ) {
		dprintf(D_FULLDEBUG,"DoDownload: exiting at %d\n",__LINE__);
		return_and_resetpriv( -1 );
	}
//	dprintf(D_FULLDEBUG,"TODD filetransfer DoDownload final_transfer=%d\n",final_transfer);

	filesize_t sandbox_size = 0;
	if( PeerDoesXferInfo ) {
		ClassAd xfer_info;
		if( !getClassAd(s,xfer_info) ) {
			dprintf(D_FULLDEBUG,"DoDownload: failed to receive xfer info; exiting at %d\n",__LINE__);
			return_and_resetpriv( -1 );
		}
		xfer_info.LookupInteger(ATTR_SANDBOX_SIZE,sandbox_size);
	}

	if( !s->end_of_message() ) {
		dprintf(D_FULLDEBUG,"DoDownload: exiting at %d\n",__LINE__);
		return_and_resetpriv( -1 );
	}

	if( !final_transfer && IsServer() ) {
		SpooledJobFiles::createJobSpoolDirectory(&jobAd,desired_priv_state);
	}

	bool sign_s3_urls = param_boolean("SIGN_S3_URLS", true) && PeerDoesS3Urls;

		/*
		  If we want to change priv states, do it now.
		  Even if we don't transfer any files, we write a commit
		  file at the end.
		*/
	if( want_priv_change ) {
		saved_priv = set_priv( desired_priv_state );
	}

	// Start the main download loop. Read reply codes + filenames off a
	// socket wire, s, then handle downloads according to the reply code.
	for (;;) {
		TransferCommand xfer_command = TransferCommand::Unknown;
		{
			int reply;
			if( !s->code(reply) ) {
				dprintf(D_FULLDEBUG,"DoDownload: exiting at %d\n",__LINE__);
				return_and_resetpriv( -1 );
			}
			xfer_command = static_cast<TransferCommand>(reply);
		}
		if( !s->end_of_message() ) {
			dprintf(D_FULLDEBUG,"DoDownload: exiting at %d\n",__LINE__);
			return_and_resetpriv( -1 );
		}
		dprintf( D_FULLDEBUG, "FILETRANSFER: incoming file_command is %i\n", static_cast<int>(xfer_command));
		if( xfer_command == TransferCommand::Finished ) {
			break;
		}

		if ((xfer_command == TransferCommand::EnableEncryption) || (PeerDoesS3Urls && xfer_command == TransferCommand::DownloadUrl)) {
			bool cryp_ret = s->set_crypto_mode(true);
			if (!cryp_ret) {
				dprintf(D_ALWAYS,"DoDownload: failed to enable crypto on incoming file, exiting at %d\n",__LINE__);
				return_and_resetpriv( -1 );
			}
		} else if (xfer_command == TransferCommand::DisableEncryption) {
			s->set_crypto_mode(false);
		} else {
			bool cryp_ret = s->set_crypto_mode(socket_default_crypto);
			if(!cryp_ret) {
				dprintf(D_ALWAYS,"DoDownload: failed to change crypto to %i on incoming file, "
					"exiting at %d\n", socket_default_crypto, __LINE__);
				return_and_resetpriv( -1 );
			}
		}

		if( !s->code(filename) ) {
			dprintf(D_FULLDEBUG,"DoDownload: exiting at %d\n",__LINE__);
			return_and_resetpriv( -1 );
		}

			// This check must come after we have called set_priv()
		if( !LegalPathInSandbox(filename.Value(),Iwd) ) {
			// Our peer sent us an illegal path!

			download_success = false;
			try_again = false;
			hold_code = CONDOR_HOLD_CODE_DownloadFileError;
			hold_subcode = EPERM;

			error_buf.formatstr_cat(
				" Attempt to write to illegal sandbox path: %s",
				filename.Value());

			dprintf(D_ALWAYS,"DoDownload: attempt to write to illegal sandbox path by our peer %s: %s.\n",
					s->peer_description(),
					filename.Value());

			// Just write to /dev/null and go ahead with the download.
			// This allows us to consume the rest of the downloads and
			// propagate the error message, put the job on hold, etc.
			filename = NULL_FILE;
		}

		if( !strcmp(filename.Value(),NULL_FILE) ) {
			fullname = filename;
		}
		else if( final_transfer || IsClient() ) {
			MyString remap_filename;
			int res = filename_remap_find(download_filename_remaps.Value(),filename.Value(),remap_filename,0);
			dprintf(D_FULLDEBUG, "REMAP: res is %i -> %s !\n", res, remap_filename.Value());
			if (res == -1) {
				// there was loop in the file transfer remaps, so set a good
				// hold reason
				error_buf.formatstr("remaps resulted in a cycle: %s", remap_filename.Value());
				dprintf(D_ALWAYS,"REMAP: DoDownload: %s\n",error_buf.Value());
				download_success = false;
				try_again = false;
				hold_code = CONDOR_HOLD_CODE_DownloadFileError;
				hold_subcode = EPERM;

					// In order for the wire protocol to remain in a well
					// defined state, we must consume the rest of the
					// file transmission without writing.
				fullname = NULL_FILE;
			}
			else if(res) {
					// If we are a client downloading the output sandbox, it makes no sense for
					// us to "download" _to_ a URL; the server sent us this in a logic error
					// unless it was simply a status report (reply == 999)
				if (IsUrl(remap_filename.Value())) {
					if (xfer_command != TransferCommand::Other) {
						error_buf.formatstr("Remap of output file resulted in a URL: %s", remap_filename.Value());
						dprintf(D_ALWAYS, "REMAP: DoDownload: %s\n",error_buf.Value());
						download_success = false;
						try_again = false;
						hold_code = CONDOR_HOLD_CODE_DownloadFileError;
						hold_subcode = EPERM;
						fullname = NULL_FILE;
					} else {
						// fullname is used in various error messages; keep it
						// as something reasonabel.
						fullname.formatstr("%s%c%s",Iwd,DIR_DELIM_CHAR,filename.Value());
					}
				// legit remap was found
				} else if(fullpath(remap_filename.Value())) {
					fullname = remap_filename;
				}
				else {
					fullname.formatstr("%s%c%s",Iwd,DIR_DELIM_CHAR,remap_filename.Value());
				}
				dprintf(D_FULLDEBUG,"Remapped downloaded file from %s to %s\n",filename.Value(),remap_filename.Value());
			}
			else {
				// no remap found
				fullname.formatstr("%s%c%s",Iwd,DIR_DELIM_CHAR,filename.Value());
			}
#ifdef WIN32
			// check for write permission on this file, if we are supposed to check
			if ( (fullname != NULL_FILE) && perm_obj && (perm_obj->write_access(fullname.Value()) != 1) ) {
				// we do _not_ have permission to write this file!!
				error_buf.formatstr("Permission denied to write file %s!",
				                   fullname.Value());
				dprintf(D_ALWAYS,"DoDownload: %s\n",error_buf.Value());
				download_success = false;
				try_again = false;
				hold_code = CONDOR_HOLD_CODE_DownloadFileError;
				hold_subcode = EPERM;

					// In order for the wire protocol to remain in a well
					// defined state, we must consume the rest of the
					// file transmission without writing.
				fullname = NULL_FILE;
			}
#endif
		} else {
			fullname.formatstr("%s%c%s",TmpSpoolSpace,DIR_DELIM_CHAR,filename.Value());
		}

		auto iter = std::find_if(reuse_info.begin(), reuse_info.end(),
			[&](ReuseInfo &info){return !strcmp(filename.Value(), info.filename().c_str());});
		bool should_reuse = !reservation_id.empty() && m_reuse_dir && iter != reuse_info.end();

		if( PeerDoesGoAhead ) {
			if( !s->end_of_message() ) {
				dprintf(D_FULLDEBUG,"DoDownload: failed on eom before GoAhead: exiting at %d\n",__LINE__);
				return_and_resetpriv( -1 );
			}

			if( !I_go_ahead_always ) {
					// The following blocks until getting the go-ahead
					// (e.g.  from the local schedd) to receive the
					// file.  It then sends a message to our peer
					// telling it to go ahead.
				if( !ObtainAndSendTransferGoAhead(xfer_queue,true,s,sandbox_size,fullname.Value(),I_go_ahead_always) ) {
					dprintf(D_FULLDEBUG,"DoDownload: exiting at %d\n",__LINE__);
					return_and_resetpriv( -1 );
				}
			}

				// We have given permission to peer to go ahead
				// with transfer.  Now do the reverse: wait for
				// peer to tell is that it is ready to send.
			if( !peer_goes_ahead_always ) {

				if( !ReceiveTransferGoAhead(s,fullname.Value(),true,peer_goes_ahead_always,peer_max_transfer_bytes) ) {
					dprintf(D_FULLDEBUG, "DoDownload: exiting at %d\n",__LINE__);
					return_and_resetpriv( -1 );
				}
			}

			s->decode();
		}

		UpdateXferStatus(XFER_STATUS_ACTIVE);

		filesize_t this_file_max_bytes = -1;
		filesize_t max_bytes_slack = 65535;
		if( MaxDownloadBytes < 0 ) {
			this_file_max_bytes = -1; // no limit
		}
		else if( MaxDownloadBytes + max_bytes_slack >= *total_bytes ) {

				// We have told the sender our limit, and a
				// well-behaved sender will not send more than that.
				// We give the sender a little slack, because there
				// may be minor differences in how the sender and
				// receiver account for the size of some things (like
				// proxies and what-not).  It is best if the sender
				// reaches the limit first, because that path has
				// better error handling.  If instead the receiver
				// hits its limit first, the connection is closed, and
				// the sender will not understand why.

			this_file_max_bytes = MaxDownloadBytes + max_bytes_slack - *total_bytes;
		}
		else {
			this_file_max_bytes = 0;
		}


		// On WinNT and apparently, some Unix, too, even doing an
		// fsync on the file does not get rid of the lazy-write
		// behavior which in the modification time being set a few
		// seconds into the future.  Instead of sleeping for 30+
		// seconds here in the starter & thus delaying the start of
		// the job, we call _utime to manually set the modification
		// time of the file we just wrote backwards in time by a few
		// minutes!  MLOP!! Since we are doing this, we may as well
		// not bother to fsync every file.
//		dprintf(D_FULLDEBUG,"TODD filetransfer DoDownload fullname=%s\n",fullname.Value());
		start = time(NULL);

		// Setup the FileTransferStats object for this file, which we'll use
		// to gather per-transfer statistics (different from the other
		// statistics gathering which only tracks cumulative totals)
		FileTransferStats thisFileStats;
		thisFileStats.TransferFileBytes = 0;
		thisFileStats.TransferFileName = filename.Value();
		thisFileStats.TransferProtocol = "cedar";
		thisFileStats.TransferStartTime = condor_gettimestamp_double();
		thisFileStats.TransferType = "download";

		// Create a ClassAd we'll use to store stats from a file transfer
		// plugin, if we end up using one.
		ClassAd pluginStatsAd;

		// Until we are told otherwise, assume this file transfer will not be
		// deferred until the end of the loop.
		isDeferredTransfer = false;

		if (xfer_command == TransferCommand::Other) {
			// filename already received:
			// .  verify that it is the same as FileName attribute in following classad
			// .  optimization: could be the version protocol instead
			//
			// receive the classad
			ClassAd file_info;
			if (!getClassAd(s, file_info)) {
				dprintf(D_FULLDEBUG,"DoDownload: exiting at %d\n",__LINE__);
				return_and_resetpriv( -1 );
			}


			// examine subcommand
			//
			TransferSubCommand subcommand;
			{
				int subcommand_int;
				if (!file_info.LookupInteger("SubCommand", subcommand_int)) {
					subcommand = TransferSubCommand::Unknown;
				} else {
					subcommand = static_cast<TransferSubCommand>(subcommand_int);
				}
			}

			// perform specified subcommand
			//
			// (this can be made a switch statement when more show up)
			//

			if(subcommand == TransferSubCommand::UploadUrl) {
				// 7 == send local file using plugin

				std::string rt_src;
				std::string rt_dst;
				std::string rt_err;
				int      rt_result = 0;
				if(!file_info.LookupInteger("Result",rt_result)) {
					rt_result = -1;
				}

				if(!file_info.LookupString("Filename", rt_src)) {
					rt_src = "<null>";
				}

				if(!file_info.LookupString("OutputDestination", rt_dst)) {
					rt_dst = "<null>";
				}

				if(!file_info.LookupString("ErrorString", rt_err)) {
					rt_err = "<null>";
				}

				// TODO: write to job log success/failure for each file (as a custom event?)
				dprintf(D_ALWAYS, "DoDownload: other side transferred %s to %s and got result %i\n",
						rt_src.c_str(), rt_dst.c_str(), rt_result );

				if(rt_result == 0) {
					rc = 0;
				} else {
					// handle the error now and bypass error handling
					// that hapens further down
					rc = 0;

					error_buf.formatstr(
						"%s at %s failed due to remote transfer hook error: %s",
						get_mySubSystem()->getName(),
						s->my_ip_str(),fullname.Value());
					download_success = false;
					try_again = false;
					hold_code = CONDOR_HOLD_CODE_DownloadFileError;
					hold_subcode = rt_result;

					dprintf(D_ALWAYS,
						"DoDownload: consuming rest of transfer and failing "
						"after encountering the following error: %s\n",
						error_buf.Value());
				}
			} else if (subcommand == TransferSubCommand::ReuseInfo) {
					// We must consume the EOM in order to send the ClassAd later.
				if (!s->end_of_message()) {
					dprintf(D_FULLDEBUG,"DoDownload: exiting at %d\n",__LINE__);
				}
				ClassAd ad;
				if (m_reuse_dir == nullptr) {
					dprintf(D_FULLDEBUG, "DoDownload: No data reuse directory available; ignoring potential reuse info.\n");
					ad.InsertAttr("Result", 1);
					rc = 0;
				} else {
					classad::Value value;
					std::string tag;
					if (!file_info.EvaluateAttr("ReuseList", value) ||
						(value.GetType() != classad::Value::SLIST_VALUE &&
						value.GetType() != classad::Value::LIST_VALUE) ||
						!file_info.EvaluateAttrString("Tag", tag))
					{
						dprintf(D_FULLDEBUG, "The reuse info ClassAd is missing attributes.\n");
						dPrintAd(D_FULLDEBUG, file_info);
						rc = 0;
					} else {
						classad_shared_ptr<classad::ExprList> exprlist;
						value.IsSListValue(exprlist);
						std::vector<std::string> retrieved_files;
						for (auto &list_entry : (*exprlist)) {
							classad::Value file_ad_value;
							if (!list_entry->Evaluate(file_ad_value)) {
								dprintf(D_FULLDEBUG, "Failed to evaluate list entry.\n");
								continue;
							}
							classad_shared_ptr<classad::ClassAd> file_ad;
							if (!file_ad_value.IsSClassAdValue(file_ad)) {
								dprintf(D_FULLDEBUG, "Failed to evaluate list entry to ClassAd.\n");
								continue;
							}
							std::string filename;
							if (!file_ad->EvaluateAttrString("FileName", filename)) {
								dprintf(D_FULLDEBUG, "List entry is missing FileName attr.\n");
								continue;
							}
							std::string checksum_type;
							if (!file_ad->EvaluateAttrString("ChecksumType", checksum_type)) {
								dprintf(D_FULLDEBUG, "List entry is missing ChecksumType attr.\n");
								continue;
							}
							std::string checksum;
							if (!file_ad->EvaluateAttrString("Checksum", checksum)) {
								dprintf(D_FULLDEBUG, "List entry is missing Checksum attr.\n");
								continue;
							}
							long long size;
							if (!file_ad->EvaluateAttrInt("Size", size)) {
								dprintf(D_FULLDEBUG, "List entry is missing Size attr.\n");
								continue;
							}
							std::string dest_fname = std::string(Iwd) + DIR_DELIM_CHAR + filename;
							CondorError err;
							if (!m_reuse_dir->RetrieveFile(dest_fname, checksum, checksum_type, tag,
								err))
							{
								dprintf(D_FULLDEBUG, "Failed to retrieve file of size %lld from data"
									" reuse directory: %s\n", size, err.getFullText().c_str());
								reuse_info.emplace_back(filename, checksum, checksum_type,
									tag, size < 0 ? 0 : size);
								continue;
							}
							dprintf(D_FULLDEBUG, "Successfully retrieved %s from data reuse directory into job sandbox.\n", filename.c_str());
							retrieved_files.push_back(filename);
						}
						std::unique_ptr<classad::ExprList> retrieved_list(new classad::ExprList());
						for (const auto &file : retrieved_files) {
							classad::ExprTree *expr = classad::Literal::MakeString(file);
							retrieved_list->push_back(expr);
						}
						uint64_t to_retrieve = std::accumulate(reuse_info.begin(), reuse_info.end(),
							static_cast<uint64_t>(0), [](uint64_t val, const ReuseInfo &info) {return info.size() + val;});
						dprintf(D_FULLDEBUG, "There are %llu bytes to retrieve.\n",
							static_cast<unsigned long long>(to_retrieve));
						if (to_retrieve) {
							CondorError err;
							if (!m_reuse_dir->ReserveSpace(to_retrieve, 3600, tag, reservation_id,
								err))
							{
								dprintf(D_FULLDEBUG, "Failed to reserve space for data reuse:"
									" %s\n", err.getFullText().c_str());
								retrieved_files.clear();
								reuse_info.clear();
							}
							for (const auto &info : reuse_info) {
								dprintf(D_FULLDEBUG, "File we will reuse: %s\n", info.filename().c_str());
							}
						}
						ad.Insert("ReuseList", retrieved_list.release());
						rc = 0;
					}
				}
				s->encode();
				if (!putClassAd(s, ad) || !s->end_of_message()) {
					dprintf(D_FULLDEBUG,"DoDownload: exiting at %d\n",__LINE__);
					return_and_resetpriv( -1 );
				}
				s->decode();
				continue;
			} else if (subcommand == TransferSubCommand::SignUrls) {
				dprintf(D_FULLDEBUG, "DoDownload: Received request to sign URLs.\n");
					// We must consume the EOM in order to send the ClassAd later.
				if (!s->end_of_message()) {
					dprintf(D_FULLDEBUG, "DoDownload: exiting at %d\n",__LINE__);
					return_and_resetpriv( -1 );
				}
				ClassAd result_ad;
				classad::Value value;
				if (!file_info.EvaluateAttr("SignList", value) ||
					(value.GetType() != classad::Value::SLIST_VALUE &&
					value.GetType() != classad::Value::LIST_VALUE))
				{
					dprintf(D_FULLDEBUG, "DoDownload: The signing URL list info in ClassAd is missing.\n");
					dPrintAd(D_FULLDEBUG, file_info);
					rc = 0;
				} else {
					classad_shared_ptr<classad::ExprList> exprlist;
					value.IsSListValue(exprlist);
					std::vector<std::string> signed_urls;
					for (auto list_entry : (*exprlist)) {
						std::string url_value;
						classad::Value value;
						if (!list_entry->Evaluate(value)) {
							dprintf(D_FULLDEBUG, "DoDownload: Failed to evaluate list entry.\n");
							signed_urls.push_back("");
						}
						else if (!value.IsStringValue(url_value))
						{
							dprintf(D_FULLDEBUG, "DoDownload: Failed to evaluate list entry to string.\n");
							signed_urls.push_back("");
						}
						else if (sign_s3_urls && url_value.substr(0, 5) == "s3://")
						{
							bool has_good_prefix = false;
							for (const auto &prefix : output_url_prefixes) {
								if (url_value.substr(0, prefix.size()) == prefix) {
									has_good_prefix = true;
									break;
								}
							}
								// We don't deal with normalization correctly -- avoid
								// any URL that has ".." in it.
							if (url_value.find("/..") != std::string::npos) {
								has_good_prefix = false;
							}
							if (has_good_prefix) {
								dprintf(D_FULLDEBUG, "DoDownload: URL will be signed: %s.\n", url_value.c_str());
								std::string signed_url;
								CondorError err;
								if (!htcondor::generate_presigned_url(jobAd, url_value, "PUT", signed_url, err)) {
								    std::string errorMessage;
								    formatstr( errorMessage, "DoDownload: Failure when signing URL '%s': %s", url_value.c_str(), err.message() );
								    result_ad.Assign( ATTR_HOLD_REASON_CODE, CONDOR_HOLD_CODE_DownloadFileError );
								    result_ad.Assign( ATTR_HOLD_REASON_SUBCODE, err.code() );
								    result_ad.Assign( ATTR_HOLD_REASON, errorMessage.c_str() );
								    dprintf( D_ALWAYS, "%s\n", errorMessage.c_str() );

									signed_urls.push_back("");
								} else {
									signed_urls.push_back(signed_url);
								}
							} else {
								dprintf(D_FULLDEBUG, "DoDownload: URL has invalid prefix: %s.\n", url_value.c_str());
								signed_urls.push_back("");
							}
						}
						else
						{
							signed_urls.push_back(url_value);
						}
					}
					classad::ExprList url_list;
					for (const auto &url : signed_urls) {
						auto expr = classad::Literal::MakeString(url);
						url_list.push_back(expr);
					}
					result_ad.Insert("SignList", url_list.Copy());
					rc = 0;
				}
				s->encode();
					// Send resulting list of signed URLs, encrypted if possible.
				classad::References encrypted_attrs{"SignList"};
				if (!putClassAd(s, result_ad, 0, NULL, &encrypted_attrs) || !s->end_of_message()) {
					dprintf(D_FULLDEBUG,"DoDownload: exiting at %d\n",__LINE__);
					return_and_resetpriv( -1 );
				}
				s->decode();
				continue;
			} else {
				// unrecongized subcommand
				dprintf(D_ALWAYS, "FILETRANSFER: unrecognized subcommand %i! skipping!\n", static_cast<int>(subcommand));
				dPrintAd(D_FULLDEBUG, file_info);

				rc = 0;
			}
		} else if (xfer_command == TransferCommand::DownloadUrl) {
			// new filetransfer command.  5 means that the next file is a
			// 3rd party transfer.  cedar will not send the file itself,
			// and instead will send the URL over the wire.  the receiving
			// side must then retreive the URL using one of the configured
			// filetransfer plugins.

			MyString URL;
			// receive the URL from the wire

			if (!s->code(URL)) {
				dprintf(D_FULLDEBUG,"DoDownload: exiting at %d\n",__LINE__);
				return_and_resetpriv( -1 );
			}

			if( multifile_plugins_enabled ) {

				// Determine which plugin to invoke, and whether it supports multiple
				// file transfer.
				MyString pluginPath = DetermineFileTransferPlugin( errstack, URL.Value(), fullname.Value() );
				bool thisPluginSupportsMultifile = false;
				if( plugins_multifile_support.find( pluginPath ) != plugins_multifile_support.end() ) {
					thisPluginSupportsMultifile = plugins_multifile_support[pluginPath];
				}

				if( thisPluginSupportsMultifile ) {
					// Do not send the file right now!
					// Instead, add it to a deferred list, which we'll deal with
					// after the main download loop.
					dprintf( D_FULLDEBUG, "DoDownload: deferring transfer of URL %s "
						" until end of download loop.\n", URL.Value() );
					thisTransfer->Clear();
					thisTransfer->InsertAttr( "Url", URL );
					thisTransfer->InsertAttr( "LocalFileName", fullname );
					std::string thisTransferString;
					unparser.Unparse( thisTransferString, thisTransfer.get() );

					// Add this result to our deferred transfers map.
					if ( deferredTransfers.find( pluginPath ) == deferredTransfers.end() ) {
						deferredTransfers.insert( std::pair<std::string, std::string>( pluginPath, thisTransferString ) );
					}
					else {
						deferredTransfers[pluginPath] += thisTransferString;
					}

					isDeferredTransfer = true;
				}
			}

			if( !isDeferredTransfer ) {
				dprintf( D_FULLDEBUG, "DoDownload: doing a URL transfer: (%s) to (%s)\n", URL.Value(), fullname.Value());
				rc = InvokeFileTransferPlugin(errstack, URL.Value(), fullname.Value(), &pluginStatsAd, LocalProxyName.Value());
				CondorError err;
				if (rc == 0 && should_reuse && !m_reuse_dir->CacheFile(fullname.Value(), iter->checksum(),
					iter->checksum_type(), reservation_id, err))
				{
					dprintf(D_FULLDEBUG, "Failed to save file %s for reuse: %s\n", fullname.Value(),
					err.getFullText().c_str());
						// Checksum failed; we shouldn't start the job with this file
					if (!strcmp(err.subsys(), "DataReuse") && err.code() == 11) {
						rc = -1;
					}
				}
			}

		} else if ( xfer_command == TransferCommand::XferX509 ) {
			if ( PeerDoesGoAhead || s->end_of_message() ) {
				rc = (s->get_x509_delegation( fullname.Value(), false, NULL ) == ReliSock::delegation_ok) ? 0 : -1;
				dprintf( D_FULLDEBUG,
				         "DoDownload: get_x509_delegation() returned %d\n",
				         rc );
				if (rc == 0) {
					// ZKM FUTURE TODO: allow this to exist outside of the job sandbox -- we may
					// need the proxy to create the sandbox itself (if execute dir is NFSv4) but
					// that will require some higher-level refactoring
					LocalProxyName = fullname;
				}
			} else {
				rc = -1;
			}
			delegation_method = 1;/* This is a delegation, unseuccessful or not */
		} else if( xfer_command == TransferCommand::Mkdir ) { // mkdir
			condor_mode_t file_mode = NULL_FILE_PERMISSIONS;
			if( !s->code(file_mode) ) {
				rc = -1;
				dprintf(D_ALWAYS,"DoDownload: failed to read mkdir mode.\n");
			}
			else {
				if (file_mode == NULL_FILE_PERMISSIONS) {
					// Don't create subdirectories with mode 0000!
					// If file_mode is still NULL_FILE_PERMISSIONS here, it
					// likely means that our peer is likely a Windows machine,
					// since Windows will always claim a mode of 0000.
					// In this case, default to mode 0700, which is a
					// conservative default, and matches what we do in
					// ReliSock::get_file().
					file_mode = (condor_mode_t) 0700;
				}
				mode_t old_umask = umask(0);
				rc = mkdir(fullname.Value(),(mode_t)file_mode);
				umask(old_umask);
				if( rc == -1 && errno == EEXIST ) {
						// The directory name already exists.  If it is a
						// directory, just leave it alone, because the
						// user may want us to append files to an
						// existing output directory.  Otherwise, try
						// to remove it and try again.
					StatInfo st( fullname.Value() );
					if( !st.Error() && st.IsDirectory() ) {
						dprintf(D_FULLDEBUG,"Requested to create directory but using existing one: %s\n",fullname.Value());
						rc = 0;
					}
					else if( !strcmp(fullname.Value(),NULL_FILE) ) {
							// we are just fast-forwarding through the
							// download, so just ignore this request
						rc = 0;
					}
					else {
						IGNORE_RETURN remove(fullname.Value());
						old_umask = umask(0);
						rc = mkdir(fullname.Value(),(mode_t)file_mode);
						umask(old_umask);
					}
				}
				if( rc == -1 ) {
					// handle the error now and bypass error handling
					// that hapens further down
					rc = 0;

					int the_error = errno;
					error_buf.formatstr(
						"%s at %s failed to create directory %s: %s (errno %d)",
						get_mySubSystem()->getName(),
						s->my_ip_str(),fullname.Value(),
						strerror(the_error),the_error);
					download_success = false;
					try_again = false;
					hold_code = CONDOR_HOLD_CODE_DownloadFileError;
					hold_subcode = the_error;

					dprintf(D_ALWAYS,
						"DoDownload: consuming rest of transfer and failing "
						"after encountering the following error: %s\n",
						error_buf.Value());
				}
			}
		} else if ( TransferFilePermissions ) {
			// We could create the target's parent directories, but since
			// we need to have sent them along as explicit transfer items
			// to preserve their permissions, let's just let this transfer
			// fail if the remote side screwed up.
			rc = s->get_file_with_permissions( &bytes, fullname.Value(), false, this_file_max_bytes, &xfer_queue );
			CondorError err;
			if (rc == 0 && should_reuse && !m_reuse_dir->CacheFile(fullname.Value(), iter->checksum(),
					iter->checksum_type(), reservation_id, err))
			{
				dprintf(D_FULLDEBUG, "Failed to save file %s for reuse: %s\n", fullname.Value(),
					err.getFullText().c_str());
					// Checksum of downloaded file failed to match the user-provided one.
				if (!strcmp(err.subsys(), "DataReuse") && err.code() == 11) {
					rc = -1;
				}
			}
		} else {
			// See comment about directory creation above.
			rc = s->get_file( &bytes, fullname.Value(), false, false, this_file_max_bytes, &xfer_queue );
		}

		elapsed = time(NULL)-start;
		thisFileStats.TransferEndTime = condor_gettimestamp_double();
		thisFileStats.ConnectionTimeSeconds = thisFileStats.TransferEndTime - thisFileStats.TransferStartTime;

		if( rc < 0 ) {
			int the_error = errno;
			error_buf.formatstr("%s at %s failed to receive file %s",
			                  get_mySubSystem()->getName(),
							  s->my_ip_str(),fullname.Value());
			download_success = false;
			if(rc == GET_FILE_OPEN_FAILED || rc == GET_FILE_WRITE_FAILED ||
					rc == GET_FILE_PLUGIN_FAILED) {
				// errno is well defined in this case, and transferred data
				// has been consumed so that the wire protocol is in a well
				// defined state

				if (rc == GET_FILE_PLUGIN_FAILED) {
					error_buf.formatstr_cat(": %s", errstack.getFullText().c_str());
				} else {
					error_buf.replaceString("receive","write to");
					error_buf.formatstr_cat(": (errno %d) %s",the_error,strerror(the_error));
				}

				// Since there is a well-defined errno describing what just
				// went wrong while trying to open the file, put the job
				// on hold.  Errors that are deemed to be transient can
				// be periodically released from hold.

				try_again = false;
				hold_code = CONDOR_HOLD_CODE_DownloadFileError;
				hold_subcode = the_error;

				dprintf(D_ALWAYS,
						"DoDownload: consuming rest of transfer and failing "
						"after encountering the following error: %s\n",
						error_buf.Value());
			}
			else {
				// Assume we had some transient problem (e.g. network timeout)
				// In the current implementation of get_file(), errno is not
				// well defined in this case, so we can't report a specific
				// error message.
				try_again = true;
				hold_code = CONDOR_HOLD_CODE_DownloadFileError;
				hold_subcode = the_error;

				if( rc == GET_FILE_MAX_BYTES_EXCEEDED ) {
					try_again = false;
					error_buf.formatstr_cat(": max total download bytes exceeded (max=%ld MB)",
											(long int)(MaxDownloadBytes/1024/1024));
					hold_code = CONDOR_HOLD_CODE_MaxTransferOutputSizeExceeded;
					hold_subcode = 0;
				}

				dprintf(D_ALWAYS,"DoDownload: %s\n",error_buf.Value());

					// The wire protocol is not in a well defined state
					// at this point.  Try sending the ack message indicating
					// what went wrong, for what it is worth.
				SendTransferAck(s,download_success,try_again,hold_code,hold_subcode,error_buf.Value());

				dprintf(D_FULLDEBUG,"DoDownload: exiting at %d\n",__LINE__);
				return_and_resetpriv( -1 );
			}
		}

		if ( ExecFile && !file_strcmp( condor_basename( ExecFile ), filename.Value() ) ) {
				// We're receiving the executable, make sure execute
				// bit is set
				// TODO How should we modify the permisions of the
				//   executable? Adding any group or world permissions
				//   seems wrong. For now, behave the same way as the
				//   starter.
#if 0
			struct stat stat_buf;
			if ( stat( fullname.Value(), &stat_buf ) < 0 ) {
				dprintf( D_ALWAYS, "Failed to stat executable %s, errno=%d (%s)\n",
						 fullname.Value(), errno, strerror(errno) );
			} else if ( ! (stat_buf.st_mode & S_IXUSR) ) {
				stat_buf.st_mode |= S_IXUSR;
				if ( chmod( fullname.Value(), stat_buf.st_mode ) < 0 ) {
					dprintf( D_ALWAYS, "Failed to set execute bit on %s, errno=%d (%s)\n",
							 fullname.Value(), errno, strerror(errno) );
				}
			}
#else
			if ( chmod( fullname.Value(), 0755 ) < 0 ) {
				dprintf( D_ALWAYS, "Failed to set execute bit on %s, errno=%d (%s)\n",
						 fullname.Value(), errno, strerror(errno) );
			}
#endif
		}

		if ( want_fsync ) {
			struct utimbuf timewrap;

			time_t current_time = time(NULL);
			timewrap.actime = current_time;		// set access time to now
			timewrap.modtime = current_time;	// set modify time to now

			utime(fullname.Value(),&timewrap);
		}

		if( !s->end_of_message() ) {
			return_and_resetpriv( -1 );
		}
		*total_bytes += bytes;
		thisFileStats.TransferFileBytes += bytes;
		thisFileStats.TransferTotalBytes += bytes;
		bytes = 0;

		numFiles++;

		// Gather a few more statistics
		thisFileStats.TransferSuccess = download_success;

		// Merge the file transfer stats we recorded here with the stats
		// retrieved from a plugin. If we didn't use a file transfer plugin
		// this time, this ClassAd will just be empty.
		ClassAd thisFileStatsAd;
		thisFileStats.Publish(thisFileStatsAd);
		thisFileStatsAd.Update(pluginStatsAd);

		// Write stats to disk
		if( !isDeferredTransfer ) {
			OutputFileTransferStats(thisFileStatsAd);
		}

		// Get rid of compiler set-but-not-used warnings on Linux
		// Hopefully the compiler can just prune out the emitted code.
		if (delegation_method) {}
		if (elapsed) {}
	}
	// End of the main download loop

        // Release transfer queue slot after file has been put but before the
        // final transfer ACKs are done.  In the future where multifile transfers
        // plugins are used in DoDownload, this would allow DoDownload side to
        // perform external plugin-based transfers without the queue slot
        //
	xfer_queue.ReleaseTransferQueueSlot();

	// Now that we've completed the main file transfer loop, it's time to
	// transfer all files that needed a third party plugin. Iterate over the list
	// of deferred transfers, and invoke each set with the appopriate plugin.
	if ( hold_code == 0 ) {
		for ( auto it = deferredTransfers.begin(); it != deferredTransfers.end(); ++ it ) {
			rc = InvokeMultipleFileTransferPlugin( errstack, it->first, it->second,
				LocalProxyName.Value(), false, nullptr );
			if (rc == 0) {
				/*  TODO: handle deferred files.  We may need to unparse the deferredTransfers files. */
			} else {
				dprintf( D_ALWAYS, "FILETRANSFER: Multiple file download failed: %s\n",
					errstack.getFullText().c_str() );
				download_success = false;
				hold_code = CONDOR_HOLD_CODE_DownloadFileError;
				hold_subcode = rc;
				try_again = false;
				error_buf.formatstr( "%s", errstack.getFullText().c_str() );
			}
		}
	}

	// go back to the state we were in before file transfer
	s->set_crypto_mode(socket_default_crypto);

	bytesRcvd += (*total_bytes);

	// Receive final report from the sender to make sure all went well.
	bool upload_success = false;
	MyString upload_error_buf;
	bool upload_try_again = true;
	int upload_hold_code = 0;
	int upload_hold_subcode = 0;
	GetTransferAck(s,upload_success,upload_try_again,upload_hold_code,
				   upload_hold_subcode,upload_error_buf);
	if(!upload_success) {
		// Our peer had some kind of problem sending the files.

		char const *peer_ip_str = "disconnected socket";
		if(s->type() == Stream::reli_sock) {
			peer_ip_str = ((Sock *)s)->get_sinful_peer();
		}

		MyString download_error_buf;
		download_error_buf.formatstr("%s failed to receive file(s) from %s",
						  get_mySubSystem()->getName(),peer_ip_str);
		error_buf.formatstr("%s; %s",
						  upload_error_buf.Value(),
						  download_error_buf.Value());
		dprintf(D_ALWAYS,"DoDownload: %s\n",error_buf.Value());

		download_success = false;
		SendTransferAck(s,download_success,upload_try_again,upload_hold_code,
						upload_hold_subcode,download_error_buf.Value());

			// store full-duplex error description, because only our side
			// of the story was stored in above call to SendTransferAck
		Info.error_desc = error_buf.Value();

		dprintf( D_FULLDEBUG, "DoDownload: exiting with upload errors\n" );
		return_and_resetpriv( -1 );
	}

	if( !download_success ) {
		SendTransferAck(s,download_success,try_again,hold_code,
						hold_subcode,error_buf.Value());

		dprintf( D_FULLDEBUG, "DoDownload: exiting with download errors\n" );
		return_and_resetpriv( -1 );
	}

	if ( !final_transfer && IsServer() ) {
		MyString buf;
		int fd;
		// we just stashed all the files in the TmpSpoolSpace.
		// write out the commit file.

		buf.formatstr("%s%c%s",TmpSpoolSpace,DIR_DELIM_CHAR,COMMIT_FILENAME);
#if defined(WIN32)
		if ((fd = safe_open_wrapper_follow(buf.Value(), O_WRONLY | O_CREAT | O_TRUNC |
			_O_BINARY | _O_SEQUENTIAL, 0644)) < 0)
#else
		if ((fd = safe_open_wrapper_follow(buf.Value(), O_WRONLY | O_CREAT | O_TRUNC, 0644)) < 0)
#endif
		{
			dprintf(D_ALWAYS,
				"FileTransfer::DoDownload failed to write commit file\n");
			return_and_resetpriv( -1 );
		}

		// copy in list of files to remove here
		::close(fd);

		// Now actually perform the commit.
		CommitFiles();

	}

	downloadEndTime = condor_gettimestamp_double();

	download_success = true;
	SendTransferAck(s,download_success,try_again,hold_code,hold_subcode,NULL);

		// Log some tcp statistics about this transfer
	if (*total_bytes > 0) {
		char *stats = s->get_statistics();
		int cluster = -1;
		int proc = -1;
		jobAd.LookupInteger(ATTR_CLUSTER_ID, cluster);
		jobAd.LookupInteger(ATTR_PROC_ID, proc);

		std::string full_stats;
		formatstr(full_stats, "File Transfer Download: JobId: %d.%d files: %d bytes: %lld seconds: %.2f dest: %s %s\n",
			cluster, proc, numFiles, (long long)*total_bytes, (downloadEndTime - downloadStartTime), s->peer_ip_str(), (stats ? stats : ""));
		Info.tcp_stats = full_stats.c_str();
		dprintf(D_STATS, "%s", full_stats.c_str());
	}


	return_and_resetpriv( 0 );
}

void
FileTransfer::GetTransferAck(Stream *s,bool &success,bool &try_again,int &hold_code,int &hold_subcode,MyString &error_desc)
{
	if(!PeerDoesTransferAck) {
		success = true;
		return;
	}

	s->decode();

	ClassAd ad;
	if(!getClassAd(s, ad) || !s->end_of_message()) {
		char const *ip = NULL;
		if(s->type() == Sock::reli_sock) {
			ip = ((ReliSock *)s)->get_sinful_peer();
		}
		dprintf(D_FULLDEBUG,"Failed to receive download acknowledgment from %s.\n",
				ip ? ip : "(disconnected socket)");
		success = false;
		try_again = true; // could just be a transient network problem
		return;
	}
	int result = -1;
	if(!ad.LookupInteger(ATTR_RESULT,result)) {
		MyString ad_str;
		sPrintAd(ad_str, ad);
		dprintf(D_ALWAYS,"Download acknowledgment missing attribute: %s.  Full classad: [\n%s]\n",ATTR_RESULT,ad_str.Value());
		success = false;
		try_again = false;
		hold_code = CONDOR_HOLD_CODE_InvalidTransferAck;
		hold_subcode = 0;
		error_desc.formatstr("Download acknowledgment missing attribute: %s",ATTR_RESULT);
		return;
	}
	if(result == 0) {
		success = true;
		try_again = false;
	}
	else if(result > 0) {
		success = false;
		try_again = true;
	}
	else {
		success = false;
		try_again = false;
	}

	if(!ad.LookupInteger(ATTR_HOLD_REASON_CODE,hold_code)) {
		hold_code = 0;
	}
	if(!ad.LookupInteger(ATTR_HOLD_REASON_SUBCODE,hold_subcode)) {
		hold_subcode = 0;
	}
	char *hold_reason_buf = NULL;
	if(ad.LookupString(ATTR_HOLD_REASON,&hold_reason_buf)) {
		error_desc = hold_reason_buf;
		free(hold_reason_buf);
	}
}

void
FileTransfer::SaveTransferInfo(bool success,bool try_again,int hold_code,int hold_subcode,char const *hold_reason)
{
	Info.success = success;
	Info.try_again = try_again;
	Info.hold_code = hold_code;
	Info.hold_subcode = hold_subcode;
	if( hold_reason ) {
		Info.error_desc = hold_reason;
	}
}

void
FileTransfer::SendTransferAck(Stream *s,bool success,bool try_again,int hold_code,int hold_subcode,char const *hold_reason)
{
	// Save failure information.
	SaveTransferInfo(success,try_again,hold_code,hold_subcode,hold_reason);

	if(!PeerDoesTransferAck) {
		dprintf(D_FULLDEBUG,"SendTransferAck: skipping transfer ack, because peer does not support it.\n");
		return;
	}

	ClassAd ad;
	int result;
	if(success) {
		result = 0;
	}
	else if(try_again) {
		result = 1;  //failed for transient reasons
	}
	else {
		result = -1; //failed -- do not try again (ie put on hold)
	}

	ad.Assign(ATTR_RESULT,result);
	if(!success) {
		ad.Assign(ATTR_HOLD_REASON_CODE,hold_code);
		ad.Assign(ATTR_HOLD_REASON_SUBCODE,hold_subcode);
		if(hold_reason) {
				// If we include a newline character in the hold reason, then internal schedd
				// circuit breakers will drop the whole update.
				//
				// HTCondor code shouldn't generate newlines - but potentially file transfer
				// plugins could!
			if (strchr(hold_reason, '\n')) {
				MyString hold_reason_str(hold_reason);
				hold_reason_str.replaceString("\n", "\\n");
				ad.InsertAttr(ATTR_HOLD_REASON, hold_reason_str.c_str());
			} else {
				ad.Assign(ATTR_HOLD_REASON,hold_reason);
			}
		}
	}
	s->encode();
	if(!putClassAd(s, ad) || !s->end_of_message()) {
		char const *ip = NULL;
		if(s->type() == Sock::reli_sock) {
			ip = ((ReliSock *)s)->get_sinful_peer();
		}
		dprintf(D_ALWAYS,"Failed to send download %s to %s.\n",
		        success ? "acknowledgment" : "failure report",
		        ip ? ip : "(disconnected socket)");
	}
}

void
FileTransfer::CommitFiles()
{
	MyString buf;
	MyString newbuf;
	MyString swapbuf;
	const char *file;

	if ( IsClient() ) {
		return;
	}

	int cluster = -1;
	int proc = -1;
	jobAd.LookupInteger(ATTR_CLUSTER_ID, cluster);
	jobAd.LookupInteger(ATTR_PROC_ID, proc);

	priv_state saved_priv = PRIV_UNKNOWN;
	if( want_priv_change ) {
		saved_priv = set_priv( desired_priv_state );
	}

	Directory tmpspool( TmpSpoolSpace, desired_priv_state );

	buf.formatstr("%s%c%s",TmpSpoolSpace,DIR_DELIM_CHAR,COMMIT_FILENAME);
	if ( access(buf.Value(),F_OK) >= 0 ) {
		// the commit file exists, so commit the files.

		MyString SwapSpoolSpace;
		SwapSpoolSpace.formatstr("%s.swap",SpoolSpace);
		bool swap_dir_ready = SpooledJobFiles::createJobSwapSpoolDirectory(&jobAd,desired_priv_state);
		if( !swap_dir_ready ) {
			EXCEPT("Failed to create %s",SwapSpoolSpace.Value());
		}

		while ( (file=tmpspool.Next()) ) {
			// don't commit the commit file!
			if ( file_strcmp(file,COMMIT_FILENAME) == MATCH )
				continue;
			buf.formatstr("%s%c%s",TmpSpoolSpace,DIR_DELIM_CHAR,file);
			newbuf.formatstr("%s%c%s",SpoolSpace,DIR_DELIM_CHAR,file);
			swapbuf.formatstr("%s%c%s",SwapSpoolSpace.Value(),DIR_DELIM_CHAR,file);

				// If the target name exists, move it into the swap
				// directory.  This serves two purposes:
				//   1. potentially allow rollback
				//   2. handle case of target being a non-empty directory,
				//      which cannot be overwritten by rename()
			if( access(newbuf.Value(),F_OK) >= 0 ) {
				if ( rename(newbuf.Value(),swapbuf.Value()) < 0 ) {
					EXCEPT("FileTransfer CommitFiles failed to move %s to %s: %s",newbuf.Value(),swapbuf.Value(),strerror(errno));
				}
			}

			if ( rotate_file(buf.Value(),newbuf.Value()) < 0 ) {
				EXCEPT("FileTransfer CommitFiles Failed -- What Now?!?!");
			}
		}
		// TODO: remove files specified in commit file

		SpooledJobFiles::removeJobSwapSpoolDirectory(&jobAd);
	}

	// We have now commited the files in tmpspool, if we were supposed to.
	// So now blow away tmpspool.
	tmpspool.Remove_Entire_Directory();
	if( want_priv_change ) {
		ASSERT( saved_priv != PRIV_UNKNOWN );
		set_priv( saved_priv );
	}
}

int
FileTransfer::Upload(ReliSock *s, bool blocking)
{
	dprintf(D_FULLDEBUG,"entering FileTransfer::Upload\n");

	if (ActiveTransferTid >= 0) {
		EXCEPT("FileTransfer::Upload called during active transfer!");
	}

	Info.duration = 0;
	Info.type = UploadFilesType;
	Info.success = true;
	Info.in_progress = true;
	Info.xfer_status = XFER_STATUS_UNKNOWN;
	TransferStart = time(NULL);

	if (blocking) {
		int status = DoUpload( &Info.bytes, (ReliSock *)s);
		Info.duration = time(NULL)-TransferStart;
		Info.success = (Info.bytes >= 0) && (status == 0);
		Info.in_progress = false;
		return Info.success;

	} else {

		ASSERT( daemonCore );

		// make a pipe to communicate with our thread
		if (!daemonCore->Create_Pipe(TransferPipe,true)) {
			dprintf(D_ALWAYS, "Create_Pipe failed in "
					"FileTransfer::Upload\n");
			return FALSE;
		}

		if (-1 == daemonCore->Register_Pipe(TransferPipe[0],
											"Upload Results",
											(PipeHandlercpp)&FileTransfer::TransferPipeHandler,
											"TransferPipeHandler",
											this)) {
			dprintf(D_ALWAYS,"FileTransfer::Upload() failed to register pipe.\n");
			return FALSE;
		}
		else {
			registered_xfer_pipe = true;
		}

		upload_info *info = (upload_info *)malloc(sizeof(upload_info));
		ASSERT( info );
		info->myobj = this;
		ActiveTransferTid = daemonCore->
			Create_Thread((ThreadStartFunc)&FileTransfer::UploadThread,
						  (void *)info, s, ReaperId);
		if (ActiveTransferTid == FALSE) {
			dprintf(D_ALWAYS, "Failed to create FileTransfer UploadThread!\n");
			free(info);
			ActiveTransferTid = -1;
			return FALSE;
		}
		dprintf(D_FULLDEBUG,
				"FileTransfer: created upload transfer process with id %d\n",
				ActiveTransferTid);
		// daemonCore will free(info) when the thread exits
		TransThreadTable->insert(ActiveTransferTid, this);

		uploadStartTime = time(NULL);
	}

	return 1;
}

bool
FileTransfer::WriteStatusToTransferPipe(filesize_t total_bytes)
{
	int n;
	bool write_failed = false;

	if(!write_failed) {
		char cmd = FINAL_UPDATE_XFER_PIPE_CMD;

		n = daemonCore->Write_Pipe( TransferPipe[1],
									&cmd,
									sizeof(cmd) );
		if(n != sizeof(cmd)) write_failed = true;
	}

	if(!write_failed) {
		n = daemonCore->Write_Pipe( TransferPipe[1],
				   (char *)&total_bytes,
				   sizeof(filesize_t) );
		if(n != sizeof(filesize_t)) write_failed = true;
	}
	if(!write_failed) {
		n = daemonCore->Write_Pipe( TransferPipe[1],
				   (char *)&Info.try_again,
				   sizeof(bool) );
		if(n != sizeof(bool)) write_failed = true;
	}
	if(!write_failed) {
		n = daemonCore->Write_Pipe( TransferPipe[1],
				   (char *)&Info.hold_code,
				   sizeof(int) );
		if(n != sizeof(int)) write_failed = true;
	}
	if(!write_failed) {
		n = daemonCore->Write_Pipe( TransferPipe[1],
				   (char *)&Info.hold_subcode,
				   sizeof(int) );
		if(n != sizeof(int)) write_failed = true;
	}
	int error_len = Info.error_desc.Length();
	if(error_len) {
		error_len++; //write the null too
	}
	if(!write_failed) {
		n = daemonCore->Write_Pipe( TransferPipe[1],
				   (char *)&error_len,
				   sizeof(int) );
		if(n != sizeof(int)) write_failed = true;
	}
	if(!write_failed) {
		n = daemonCore->Write_Pipe( TransferPipe[1],
				   Info.error_desc.Value(),
				   error_len );
		if(n != error_len) write_failed = true;
	}

	int spooled_files_len = Info.spooled_files.Length();
	if(spooled_files_len) {
		spooled_files_len++; //write the null too
	}
	if(!write_failed) {
		n = daemonCore->Write_Pipe( TransferPipe[1],
				   (char *)&spooled_files_len,
				   sizeof(int) );
		if(n != sizeof(int)) write_failed = true;
	}
	if(!write_failed) {
		n = daemonCore->Write_Pipe( TransferPipe[1],
				   Info.spooled_files.Value(),
				   spooled_files_len );
		if(n != spooled_files_len) write_failed = true;
	}

	if(write_failed) {
		dprintf(D_ALWAYS,"Failed to write transfer status to pipe (errno %d): %s\n",errno,strerror(errno));
		return false;
	}

	return true;
}

int
FileTransfer::UploadThread(void *arg, Stream *s)
{
	dprintf(D_FULLDEBUG,"entering FileTransfer::UploadThread\n");
	FileTransfer * myobj = ((upload_info *)arg)->myobj;

	if (s == NULL) {
		return 0;
	}

	filesize_t	total_bytes;
	int status = myobj->DoUpload( &total_bytes, (ReliSock *)s );
	if(!myobj->WriteStatusToTransferPipe(total_bytes)) {
		return 0;
	}
	return ( status >= 0 );
}

/**
 * This function is responsible for invoking a given multifile transfer plugin on a set of
 * files in the execution sandbox AND sending the appropriate response back to the DoDownload
 * side of the file transfer.
 *
 * This can only be called from the DoUpload context; as it will write to the provided ReliSock,
 * many assumptions are made about where it is invoking from inside DoUpload.  For example, it
 * assumes that DoUpload is responsible for the transfer header for the first file.
 *
 * The implementation consists of invoking the `InvokeMultipleFileTransferPlugin` method and
 * parsing the output as appropriate.
 *
 * For each transfer performed by the multi plugin, it will:
 *   - send a transfer header (EOM, INT/TransferCommand::Other, EOM, S/filename, EOM).
 *     Transfer header is skipped for the first file; DoUpload is supposed to do this.
 *   - Send a classad summarizing the transfer result.
 *   - EOM*.
 *
 *  * Depending on the setting of send_trailing_eom, it may skip the EOM for the
 *  very last transfer.
 *
 * - @param pluginPath: The location of the
 * - @returns: -1 on fatal error, 0 for a non-fatal error, and otherwise a fake number
 *   of bytes to use for the transfer summary.
 */
ssize_t
FileTransfer::InvokeMultiUploadPlugin(const std::string &pluginPath, const std::string &input, ReliSock &sock, bool send_trailing_eom, CondorError &err)
{
	std::vector<std::unique_ptr<ClassAd>> result_ads;
	auto result = InvokeMultipleFileTransferPlugin(err, pluginPath, input,
		LocalProxyName.Value(), true, &result_ads);

	size_t bytes = 0;
	int count = 0;
	bool classad_contents_good = true;
	for (const auto &xfer_result: result_ads) {
		std::string filename;
		if (!xfer_result->EvaluateAttrString("TransferFileName", filename)) {
			dprintf(D_FULLDEBUG, "DoUpload: Multi-file plugin at %s did not produce valid response; missing TransferFileName.\n", pluginPath.c_str());
			err.pushf("FILETRANSFER", 1, "Multi-file plugin at %s did not produce valid response; missing TransferFileName", pluginPath.c_str());
			classad_contents_good = false;
		}

		// Caller sends these headers for the first file only; we are responsible
		// for sending them subsequently.
		if (count) {
			// This is the trailing EOM from the last command.
			if( !sock.end_of_message() ) {
				dprintf(D_FULLDEBUG,"DoUpload: exiting at %d\n",__LINE__);
				return -1;
			}

			if( !sock.snd_int(static_cast<int>(TransferCommand::Other), false) ) {
				dprintf(D_FULLDEBUG,"DoUpload: exiting at %d\n",__LINE__);
				return -1;
			}
			if( !sock.end_of_message() ) {
				dprintf(D_FULLDEBUG,"DoUpload: exiting at %d\n",__LINE__);
				return -1;
			}

			if( !sock.put(condor_basename(filename.c_str())) ) {
				dprintf(D_FULLDEBUG,"DoUpload: exiting at %d\n",__LINE__);
				return -1;
			}
			if( !sock.end_of_message() ) {
				dprintf(D_FULLDEBUG, "DoUpload: failed on eom before GoAhead; exiting at %d\n",__LINE__);
				return -1;
			}
		}
			// From here on out, we are mostly converting the outcome of the multifile
			// transfer plugin to the ClassAd format required by the file transfer object.

		count++;
		ClassAd file_info;
		file_info.InsertAttr("ProtocolVersion", 1);
		file_info.InsertAttr("Command", static_cast<int>(TransferCommand::Other));
		file_info.InsertAttr("SubCommand", static_cast<int>(TransferSubCommand::UploadUrl));

			// Filename is expected to be relative to the sandbox directory; if we don't
			// call condor_basename here, the shadow may see the absolute path to the execute
			// directory and flag it as illegal.
		file_info.InsertAttr("Filename", condor_basename(filename.c_str()));
		std::string output_url;
		if (!xfer_result->EvaluateAttrString("TransferUrl", output_url)) {
			dprintf(D_FULLDEBUG, "DoUpload: Multi-file plugin at %s did not produce valid response; missing TransferUrl.\n", pluginPath.c_str());
			err.pushf("FILETRANSFER", 1, "Multi-file plugin at %s did not produce valid response; missing TransferUrl", pluginPath.c_str());
			classad_contents_good = false;
		}
		file_info.InsertAttr("OutputDestination", output_url);
		bool xfer_success;
		if (!xfer_result->EvaluateAttrBool("TransferSuccess", xfer_success)) {
			dprintf(D_FULLDEBUG, "DoUpload: Multi-file plugin at %s did not produce valid response; missing TransferSuccess.\n", pluginPath.c_str());
			err.pushf("FILETRANSFER", 1, "Multi-file plugin at %s did not produce valid response; missing TransferSuccess", pluginPath.c_str());
			classad_contents_good = false;
		}
		file_info.InsertAttr("Result", xfer_success ? 0 : 1);
		if (!xfer_success) {
			std::string transfer_error;
			if (!xfer_result->EvaluateAttrString("TransferError", transfer_error)) {
				dprintf(D_FULLDEBUG, "DoUpload: Multi-file plugin at %s did not produce valid response; missing TransferError for failed transfer.\n", pluginPath.c_str());
				err.pushf("FILETRANSFER", 1, "Multi-file plugin at %s did not produce valid response; missing TransferError for failed transfer", pluginPath.c_str());
				classad_contents_good = false;
			}
			file_info.InsertAttr("ErrorString", transfer_error);
		}
		if (!putClassAd(&sock, file_info)) {
			dprintf(D_FULLDEBUG, "DoDownload: When sending upload summaries to the remote side, a socket communication failed.\n");
			return -1;
		}

		classad::ClassAdUnParser unp;
		std::string serialized;
		unp.Unparse(serialized, &file_info);
		bytes += serialized.size();
	}
	if ( send_trailing_eom && !sock.end_of_message() ) {
		dprintf(D_FULLDEBUG,"DoUpload: exiting at %d\n",__LINE__);
		return -1;
	}

	if (!classad_contents_good) {return 0;}

	if (result == 0) {
		return bytes;
	}
	return -1;
}


bool
FileTransfer::ParseDataManifest()
{
	CondorError &err = m_reuse_info_err; err.clear(); // Aliased; got tired of long var name.
	m_reuse_info.clear();

	std::string tag;
	if (jobAd.EvaluateAttrString(ATTR_USER, tag))
	{
		dprintf(D_FULLDEBUG, "ParseDataManifest: Tag to use for data reuse: %s\n", tag.c_str());
	} else {
		tag = "";
	}

	std::string checksum_info;
	if (!jobAd.EvaluateAttrString("DataReuseManifestSHA256", checksum_info))
	{
		return true;
	}
	std::unique_ptr<FILE, decltype(&fclose)>
	manifest(safe_fopen_wrapper_follow(checksum_info.c_str(), "r"), fclose);
	if (!manifest.get()) {
		dprintf(D_ALWAYS, "ParseDataManifest: Failed to open SHA256 manifest %s: %s.\n", checksum_info.c_str(), strerror(errno));
		err.pushf("ParseDataManifest", 1, "Failed to open SHA256 manifest %s: %s.", checksum_info.c_str(), strerror(errno));
		return false;
	}
	int lineno = 0;
	for (std::string line; readLine(line, manifest.get(), false);) {
		lineno++;
		if (!line[0] || line[0] == '\n' || line[0] == '#') {
			continue;
		}
		StringList sl(line.c_str());
		sl.rewind();
		const char *cksum = sl.next();
		if (cksum == nullptr) {
			dprintf(D_ALWAYS, "ParseDataManifest: Invalid manifest line: %s (line #%d)\n", line.c_str(), lineno);
			err.pushf("ParseDataManifest", 2, "Invalid manifest line: %s (line #%d)", line.c_str(), lineno);
			return false;
		}
		const char *fname = sl.next();
		if (fname == nullptr) {
			dprintf(D_ALWAYS, "ParseDataManifest: Invalid manifest file line (missing name): %s (line #%d)\n", line.c_str(), lineno);
			err.pushf("ParseDataManifest", 3, "Invalid manifest file line (missing name): %s (line #%d)", line.c_str(), lineno);
			return false;
		}
			// NOTE: manifest files output from sha256sum don't include a file size;
			// requiring a size here is disappointing because that means the user can't
			// use sha256sum directly.  Can be addressed in two ways:
			//   - stat()'ing the file on the submit sided, then
			//   - falling back to requiring this column (for URLs; we can't stat them).
		const char *size_str = sl.next();
		long long bytes_long;
		if (size_str == nullptr) {
			if (IsUrl(fname)) {
				dprintf(D_ALWAYS, "ParseDataManifest: Invalid manifest file line (missing size for URL): %s (line #%d)\n", line.c_str(), lineno);
				err.pushf("ParseDataManifest", 4, "Invalid manifest file line (missing size for URL): %s (line #%d)", line.c_str(), lineno);
				return false;
			}
			struct stat statbuf;
			if (-1 == stat(fname, &statbuf)) {
				err.pushf("ParseDataManifest", 5, "Unable to get size of file %s in data manifest: %s (line #%d)", fname, strerror(errno), lineno);
				return false;
			}
			bytes_long = statbuf.st_size;
		} else {
			try {
				bytes_long = std::stoll(size_str);
			} catch (...) {
				err.pushf("ParseDataManifest", 6, "Invalid size in manifest file line: %s (line #%d)", line.c_str(), lineno);
				return false;
			}
		}
		m_reuse_info.emplace_back(fname, cksum, "sha256", tag, bytes_long);
	}
	return true;
}


int
FileTransfer::DoUpload(filesize_t *total_bytes, ReliSock *s)
{
	int rc;
	MyString fullname;
	filesize_t bytes;
	filesize_t peer_max_transfer_bytes = -1; // unlimited
	bool is_the_executable;
	bool upload_success = false;
	bool do_download_ack = false;
	bool do_upload_ack = false;
	bool try_again = false;
	int hold_code = 0;
	int hold_subcode = 0;
	int numFiles = 0;
	MyString error_desc;
	bool I_go_ahead_always = false;
	bool peer_goes_ahead_always = false;
	DCTransferQueue xfer_queue(m_xfer_queue_contact_info);

		// Declaration to make the return_and_reset_priv macro happy.
        std::string reservation_id;


	// use an error stack to keep track of failures when invoke plugins,
	// perhaps more of this can be instrumented with it later.
	CondorError errstack;

	// If a bunch of file transfers failed strictly due to
	// PUT_FILE_OPEN_FAILED, then we keep track of the information relating to
	// the first failed one, and continue to attempt to transfer the rest in
	// the list. At the end of the transfer, the job will go on hold with the
	// information of the first failed transfer. This is to allow things like
	// corefiles and whatnot to be brought back to the spool even if the user
	// job hadn't completed writing all the files as specified in
	// transfer_output_files. These variables represent the saved state of the
	// first failed transfer. See gt #487.
	bool first_failed_file_transfer_happened = false;
	bool first_failed_upload_success = false;
	bool first_failed_try_again = false;
	int first_failed_hold_code = 0;
	int first_failed_hold_subcode = 0;
	MyString first_failed_error_desc;
	int first_failed_line_number = 0;

	bool should_invoke_output_plugins = m_final_transfer_flag;
	bool tmp;
	if (jobAd.EvaluateAttrBool("OutputPluginsOnlyOnExit", tmp) && !tmp) {
			// InitDownloadFilenameRemaps is always called by the server
			// (the function name is a misnomer) for final transfers.  However,
			// in this case, we also want output files to be remapped to URLs
			// when spooling.  Hence, we call it here.
		if (!m_final_transfer_flag && !InitDownloadFilenameRemaps(&jobAd)) {
			return -1;
		}
		should_invoke_output_plugins = true;
	}

	uploadStartTime = condor_gettimestamp_double();

	*total_bytes = 0;
	dprintf(D_FULLDEBUG,"entering FileTransfer::DoUpload\n");
	dprintf(D_FULLDEBUG,"DoUpload: Output URL plugins %s be run\n",
		should_invoke_output_plugins ? "will" : "will not");

	priv_state saved_priv = PRIV_UNKNOWN;
	if( want_priv_change ) {
		saved_priv = set_priv( desired_priv_state );
	}

	// Aggregate multiple file uploads; we will upload them all at once
	std::string currentUploadPlugin;
	std::string currentUploadRequests;
	int currentUploadDeferred = 0;

	// record the state it was in when we started... the "default" state
	bool socket_default_crypto = s->get_encryption();

	bool preserveRelativePaths = false;
	jobAd.LookupBool( ATTR_PRESERVE_RELATIVE_PATHS, preserveRelativePaths );

	FileTransferList filelist;
	ExpandFileTransferList( FilesToSend, filelist, preserveRelativePaths );

	filesize_t sandbox_size = 0;
	FileTransferList::iterator filelist_it;
		// Calculate the sandbox size as the sum of the known file transfer items
		// (only those that are transferred via CEDAR).
	sandbox_size = std::accumulate(filelist.begin(),
		filelist.end(),
		sandbox_size,
		[](filesize_t partial_sum, FileTransferItem &item) {return partial_sum + item.fileSize();});

	s->encode();

	// tell the server if this is the final transfer or not.
	// if it is the final transfer, the server places the files
	// into the user's Iwd.  if not, the files go into SpoolSpace.
	if( !s->code(m_final_transfer_flag) ) {
		dprintf(D_FULLDEBUG,"DoUpload: exiting at %d\n",__LINE__);
		return_and_resetpriv( -1 );
	}
	if( PeerDoesXferInfo ) {
		ClassAd xfer_info;
		xfer_info.Assign(ATTR_SANDBOX_SIZE,sandbox_size);
		if( !putClassAd(s,xfer_info) ) {
			dprintf(D_FULLDEBUG,"DoUpload: failed to send xfer_info; exiting at %d\n",__LINE__);
			return_and_resetpriv( -1 );
		}
	}
	if( !s->end_of_message() ) {
		dprintf(D_FULLDEBUG,"DoUpload: exiting at %d\n",__LINE__);
		return_and_resetpriv( -1 );
	}

	std::string tag;
	if (jobAd.EvaluateAttrString(ATTR_USER, tag))
	{
		dprintf(D_FULLDEBUG, "DoUpload: Tag to use for data reuse: %s\n", tag.c_str());
	} else {
		tag = "";
	}

	// Pre-compute various attributes about the file transfers.
	//
	// Right now, this is limited to calculating output URLs (must be done after prior
	// expansion of the transfer list); in the future, it might be a good place
	// to augment the file transfer items with checksum information.
	bool sign_s3_urls = param_boolean("SIGN_S3_URLS", true) && PeerDoesS3Urls;
		// We must pre-compute the list of URLs we need signed; the downloader-side
		// (typically the shadow...) to try and sign these.
	std::vector<std::string> s3_urls_to_sign;
	for (auto &fileitem : filelist) {
			// Pre-calculate if the uploader will be doing some uploads;
			// if so, we want to determine this now so we can sort correctly.
		if ( should_invoke_output_plugins ) {
			std::string local_output_url;
			if (OutputDestination) {
				local_output_url = OutputDestination;
				if(! ends_with(local_output_url, "/")) {
				    local_output_url += '/';
				}
				local_output_url += fileitem.srcName();
			}
			else {
				MyString remap_filename;
				if ((1 == filename_remap_find(download_filename_remaps.Value(), fileitem.srcName().c_str(), remap_filename, 0)) && IsUrl(remap_filename.Value())) {
					local_output_url = remap_filename.Value();
				}
			}
			if (sign_s3_urls && local_output_url.substr(0, 5) == "s3://") {
				s3_urls_to_sign.push_back(local_output_url);
			}
			fileitem.setDestUrl(local_output_url);
		}
		const std::string &src_url = fileitem.srcName();
		if (sign_s3_urls && fileitem.isSrcUrl() && (fileitem.srcScheme() == "s3")) {
			std::string new_src_url = "https://" + src_url.substr(5);
			dprintf(D_FULLDEBUG, "DoUpload: Will sign %s for remote transfer.\n", src_url.c_str());
			std::string signed_url;
			CondorError err;
			if (htcondor::generate_presigned_url(jobAd, src_url, "GET", signed_url, err)) {
				fileitem.setSrcName(signed_url);
			} else {
				std::string errorMessage;
				formatstr( errorMessage, "DoUpload: Failure when signing URL '%s': %s", src_url.c_str(), err.message() );
				dprintf( D_ALWAYS, "%s\n",errorMessage.c_str() );

				// While (* total_bytes) and numFiles should both be 0
				// at this point, we should probably be explicit.
				filesize_t logTCPStats = 0;
				return ExitDoUpload( & logTCPStats,
					/* num files */ 0,
					s, saved_priv, socket_default_crypto,
					/* upload success */ false,
					/* do upload ACK (required to put job on hold) */ true,
					/* do download ACK */ false,
					/* try again */ false,
					CONDOR_HOLD_CODE_UploadFileError,
					/* hold subcode */ 3,
					errorMessage.c_str(), __LINE__ );
			}
		}
	}

		// If the FTO is in the wrong state - or the peer doesn't support
		// reuse, clear out the built-up information and any relevant errors.
	if (!PeerDoesReuseInfo || m_final_transfer_flag || simple_init) {
		m_reuse_info.clear();
		m_reuse_info_err.clear();
	}


	std::unordered_set<std::string> skip_files;
	if (!m_reuse_info.empty())
	{
		dprintf(D_FULLDEBUG, "DoUpload: Sending remote side hints about potential file reuse.\n");

			// Indicate a ClassAd-based command.
		if( !s->snd_int(static_cast<int>(TransferCommand::Other), false) || !s->end_of_message() ) {
			dprintf(D_FULLDEBUG,"DoUpload: exiting at %d\n",__LINE__);
			return_and_resetpriv( -1 );
		}
			// Fake an empty filename.
		if (!s->put("") || !s->end_of_message()) {
			dprintf(D_FULLDEBUG,"DoUpload: exiting at %d\n",__LINE__);
			return_and_resetpriv(-1);
		}

			// Here, we must wait for the go-ahead from the transfer peer.
		if (!ReceiveTransferGoAhead(s, "", false, peer_goes_ahead_always, peer_max_transfer_bytes)) {
			dprintf(D_FULLDEBUG, "DoUpload: exiting at %d\n",__LINE__);
			return_and_resetpriv( -1 );
		}
			// Obtain the transfer token from the transfer queue.
		if (!ObtainAndSendTransferGoAhead(xfer_queue, false, s, sandbox_size, "", I_go_ahead_always) ) {
			dprintf(D_FULLDEBUG, "DoUpload: exiting at %d\n",__LINE__);
			return_and_resetpriv( -1 );
		}

		ClassAd file_info;
		auto sub = static_cast<int>(TransferSubCommand::ReuseInfo);
		file_info.InsertAttr("SubCommand", sub);
		file_info.InsertAttr("Tag", tag);
		std::vector<ExprTree*> info_list;
		for (auto &info : m_reuse_info) {
			classad::ClassAd *ad = new classad::ClassAd();
			ad->InsertAttr("FileName", condor_basename(info.filename().c_str()));
			ad->InsertAttr("ChecksumType", info.checksum_type());
			ad->InsertAttr("Checksum", info.checksum());
			ad->InsertAttr("Size", static_cast<long long>(info.size()));
			info_list.push_back(ad);
		}
		file_info.Insert("ReuseList", classad::ExprList::MakeExprList(info_list));
		if (!putClassAd(s, file_info) || !s->end_of_message()) {
			dprintf(D_FULLDEBUG,"DoUpload: exiting at %d\n",__LINE__);
			return_and_resetpriv(-1);
		}
		ClassAd reuse_ad;
		s->decode();
		if (!getClassAd(s, reuse_ad)) {
			dprintf(D_FULLDEBUG,"DoUpload: exiting at %d\n",__LINE__);
			return_and_resetpriv(-1);
		}
		if (!s->end_of_message()) {
			dprintf(D_FULLDEBUG,"DoUpload: exiting at %d\n",__LINE__);
			return_and_resetpriv(-1);
		}
		s->encode();
		classad::Value value;
		classad_shared_ptr<classad::ExprList> exprlist;
		if (reuse_ad.EvaluateAttr("ReuseList", value) && value.IsSListValue(exprlist))
		{
			dprintf(D_FULLDEBUG, "DoUpload: Remote side sent back a list of files that were reused.\n");
			for (auto list_entry : (*exprlist)) {
				classad::Value entry_val;
				std::string fname;
				if (!list_entry->Evaluate(entry_val) || !entry_val.IsStringValue(fname)) {
					continue;
				}
				if (ExecFile && fname == "condor_exec.exe") {
					fname = ExecFile;
				}
				dprintf(D_FULLDEBUG, "DoUpload: File %s was reused.\n", fname.c_str());
				skip_files.insert(fname);
			}
		} else {
			dprintf(D_FULLDEBUG, "DoUpload: Remote side indicated there were no reused files.\n");
		}
	}

	std::unordered_map<std::string, std::string> s3_url_map;
	if (!s3_urls_to_sign.empty()) {
		dprintf(D_FULLDEBUG, "DoUpload: Requesting %lu URLs to sign.\n", s3_urls_to_sign.size());

			// Indicate a ClassAd-based command.
		if (!s->snd_int(static_cast<int>(TransferCommand::Other), false) || !s->end_of_message()) {
			dprintf(D_FULLDEBUG,"DoUpload: exiting at %d\n", __LINE__);
			return_and_resetpriv(-1);
		}
			// Fake an empty filename.
		if (!s->put("") || !s->end_of_message()) {
			dprintf(D_FULLDEBUG,"DoUpload: exiting at %d\n", __LINE__);
			return_and_resetpriv(-1);
		}

			// Here, we must wait for the go-ahead from the transfer peer.
		if (!ReceiveTransferGoAhead(s, "", false, peer_goes_ahead_always, peer_max_transfer_bytes)) {
			dprintf(D_FULLDEBUG, "DoUpload: exiting at %d\n", __LINE__);
			return_and_resetpriv(-1);
		}
			// Obtain the transfer token from the transfer queue.
		if (!ObtainAndSendTransferGoAhead(xfer_queue, false, s, sandbox_size, "", I_go_ahead_always) ) {
			dprintf(D_FULLDEBUG, "DoUpload: exiting at %d\n", __LINE__);
			return_and_resetpriv(-1);
		}

		ClassAd file_info;
		auto sub = static_cast<int>(TransferSubCommand::SignUrls);
		file_info.InsertAttr("SubCommand", sub);
		std::vector<ExprTree*> info_list;
		for (auto &info : s3_urls_to_sign) {
			info_list.push_back(classad::Literal::MakeString(info));
		}
		file_info.Insert("SignList", classad::ExprList::MakeExprList(info_list));

		if (!putClassAd(s, file_info) || !s->end_of_message()) {
			dprintf(D_FULLDEBUG, "DoUpload: exiting at %d\n", __LINE__);
			return_and_resetpriv(-1);
		}
		ClassAd signed_ad;
		s->decode();
		if (!getClassAd(s, signed_ad) ||
			!s->end_of_message())
		{
			dprintf(D_FULLDEBUG, "DoUpload: exiting at %d\n", __LINE__);
			return_and_resetpriv(-1);
		}
		s->encode();

		std::string holdReason;
		if( signed_ad.LookupString( ATTR_HOLD_REASON, holdReason ) ) {
			int holdCode = CONDOR_HOLD_CODE_DownloadFileError;
			signed_ad.LookupInteger( ATTR_HOLD_REASON_CODE, holdCode );

			int holdSubCode = -1;
			signed_ad.LookupInteger( ATTR_HOLD_REASON_SUBCODE, holdSubCode );

			// While (* total_bytes) and numFiles should both be 0
			// at this point, we should probably be explicit.
			filesize_t logTCPStats = 0;
			return ExitDoUpload( & logTCPStats,
				/* num files */ 0,
				s, saved_priv, socket_default_crypto,
				/* upload success */ false,
				/* do upload ACK (required to avoid hanging the shadow and starter */ true,
				/* do download ACK */ false,
				/* try again */ false,
				holdCode, holdSubCode, holdReason.c_str(), __LINE__ );
		}

		classad::Value value;
		classad_shared_ptr<classad::ExprList> exprlist;
		if (signed_ad.EvaluateAttr("SignList", value) && value.IsSListValue(exprlist))
		{
			dprintf(D_FULLDEBUG, "DoUpload: Remote side sent back a list of %d URLs that were signed.\n", exprlist->size());
			size_t idx = 0;
			for (auto list_entry : (*exprlist)) {
				if (idx == s3_urls_to_sign.size()) {
					dprintf(D_FULLDEBUG, "DoUpload: WARNING - remote side sent too few results\n");
					break;
				}
				classad::Value entry_val;
				std::string signed_url;
				if (!list_entry->Evaluate(entry_val) || !entry_val.IsStringValue(signed_url)) {
					idx++;
					dprintf(D_FULLDEBUG, "DoUpload: WARNING - not a valid string entry\n");
					continue;
				}

				if (!signed_url.empty()) {
					s3_url_map.insert({s3_urls_to_sign[idx], signed_url});
				}
				idx++;
			}
		}
	}

	std::sort(filelist.begin(), filelist.end());
	for (auto &fileitem : filelist)
	{
			// If there's a signed URL to work with, we should use that instead.
		auto iter = s3_url_map.find(fileitem.destUrl());
		if (iter != s3_url_map.end()) {
			fileitem.setDestUrl(iter->second);
		}

		auto &filename = fileitem.srcName();
		auto &dest_dir = fileitem.destDir();

			// Anything the remote side was able to reuse we do not send again.
		if (skip_files.find(filename) != skip_files.end()) {
			dprintf(D_FULLDEBUG, "Skipping file %s as it was reused.\n", filename.c_str());
			continue;
		}

		if( !dest_dir.empty() ) {
			dprintf(D_FULLDEBUG,"DoUpload: sending file %s to %s%c\n", filename.c_str(), dest_dir.c_str(), DIR_DELIM_CHAR);
		}
		else {
			dprintf(D_FULLDEBUG,"DoUpload: sending file %s\n", filename.c_str());
		}

		if( fileitem.isSrcUrl() ) {
			if( param_boolean("ENABLE_URL_TRANSFERS", true) ) {
				// looks like a URL
				fullname = filename;
				dprintf(D_FULLDEBUG, "DoUpload: sending %s as URL.\n", filename.c_str());
			} else {
				// A URL was requested but the sysadmin has disabled URL transfers; this
				// should have been prevented by matchmaking, so we fail this instead of
				// treating the URL as a filename.
				dprintf(D_ALWAYS, "DoUpload: WARNING - URL transfers were disabled by the sysadmin, "
					"but this transfer requires URL transfers to function; failing");
				return_and_resetpriv( -1 );
			}
		} else if( !fullpath( filename.c_str() ) ){
			// looks like a relative path
			fullname.formatstr("%s%c%s",Iwd,DIR_DELIM_CHAR,filename.c_str());
		} else {
			// looks like an unix absolute path or a windows path
			fullname = filename;
		}

		MyString dest_filename;
		if ( ExecFile && !simple_init && (file_strcmp(ExecFile,filename.c_str())==0 )) {
			// this file is the job executable
			is_the_executable = true;
			dest_filename = CONDOR_EXEC;
		} else {
			// this file is _not_ the job executable
			is_the_executable = false;

			if( !dest_dir.empty() ) {
				dest_filename.formatstr("%s%c",dest_dir.c_str(),DIR_DELIM_CHAR);
			}

			//
			// If we're sending files from the sandbox to a URL, this code
			// does nothing.  (The remote side ignores the destination
			// filename.)  If we're commanding the sandbox to download a
			// file from a URL, we need to use the basename because we
			// don't know where in the URL the relative path starts (and
			// we don't want to write the URL to a file with the whole
			// URL as its name).
			//
			if( IsUrl( filename.c_str() ) ) {
				// If we signed the URL, we added a bunch of garbage to the
				// query string.  Strip it out to get better base name.
				auto idx = filename.find("?");
				std::string tmp_filename = filename.substr(0, idx);
				dest_filename.formatstr_cat( "%s", condor_basename(tmp_filename.c_str()) );
			} else {
				// Strip any path information; if we wanted to keep it, it
				// would have been set in dest_dir.
				dest_filename.formatstr_cat( "%s", condor_basename(filename.c_str()));
			}

			dprintf(D_FULLDEBUG, "DoUpload: will transfer to filename %s.\n", dest_filename.c_str() );
		}

		// check for read permission on this file, if we are supposed to check.
		// do not check the executable, since it is likely sitting in the SPOOL
		// directory.
		//
		// also, don't check URLs
#ifdef WIN32
		if( !fileitem.isSrcUrl() && perm_obj && !is_the_executable &&
			(perm_obj->read_access(fullname.Value()) != 1) ) {
			// we do _not_ have permission to read this file!!
			upload_success = false;
			error_desc.formatstr("error reading from %s: permission denied",fullname.Value());
			do_upload_ack = true;    // tell receiver that we failed
			do_download_ack = true;
			try_again = false; // put job on hold
			hold_code = CONDOR_HOLD_CODE_UploadFileError;
			hold_subcode = EPERM;
			return ExitDoUpload(total_bytes,numFiles, s,saved_priv,socket_default_crypto,
			                    upload_success,do_upload_ack,do_download_ack,
								try_again,hold_code,hold_subcode,
								error_desc.Value(),__LINE__);
		}
#else
		if (is_the_executable) {} // Done to get rid of the compiler set-but-not-used warnings.
#endif


		// The number 999 means we will still send the filename, and then send a
		// classad immediately following the filename, and the classad will say
		// what action to perform.  this will allow potential changes without
		// breaking the wire protocol and hopefully will be more forward and
		// backward compatible for future updates.
		//

		// default to the socket default
		TransferCommand file_command = TransferCommand::XferFile;
		TransferSubCommand file_subcommand = TransferSubCommand::Unknown;

		// find out if this file is in DontEncryptFiles
		if ( DontEncryptFiles->file_contains_withwildcard(filename.c_str()) ) {
			// turn crypto off for this file (actually done below)
			file_command = TransferCommand::DisableEncryption;
		}

		// now find out if this file is in EncryptFiles.  if it was
		// also in DontEncryptFiles, that doesn't matter, this will
		// override.
		if ( EncryptFiles->file_contains_withwildcard(filename.c_str()) ) {
			// turn crypto on for this file (actually done below)
			file_command = TransferCommand::EnableEncryption;
		}

		// We want to delegate the job's x509 proxy, rather than just
		// copy it.
		if ( X509UserProxy && file_strcmp( filename.c_str(), X509UserProxy ) == 0 &&
			 DelegateX509Credentials ) {

			file_command = TransferCommand::XferX509;
		}

		if ( fileitem.isSrcUrl() ) {
			file_command = TransferCommand::DownloadUrl;
		}

		std::string multifilePluginPath;
		if ( fileitem.isDestUrl() ) {
			dprintf(D_FULLDEBUG, "FILETRANSFER: Using command 999:7 for output URL destination: %s\n",
				fileitem.destUrl().c_str());

			// switch from whatever command we had before to new classad
			// command new classad command 999 and subcommand 7.
			//
			// 7 == invoke plugin to store file
			file_command = TransferCommand::Other;
			file_subcommand = TransferSubCommand::UploadUrl;

			if (multifile_plugins_enabled) {
				std::string pluginPath = DetermineFileTransferPlugin( errstack, fileitem.destUrl().c_str(), fullname.c_str() );
				if ( (plugins_multifile_support.find( pluginPath ) != plugins_multifile_support.end()) && \
				plugins_multifile_support[pluginPath] ) {
					multifilePluginPath = pluginPath;
				}
			}
		}
		if (multifilePluginPath.empty()) {
			dprintf(D_FULLDEBUG, "Will upload output URL using single-file plugin.\n");
		} else {
			dprintf(D_FULLDEBUG, "Will upload output URL using multi-file plugin.\n");
		}

		// Flush out any transfers if we can no longer defer the prior work we had built up.
		// We can't defer if the plugin name changed *or* we hit a transfer that doesn't
		// require a plugin at all.
		if (!currentUploadPlugin.empty() && (multifilePluginPath != currentUploadPlugin)) {
			dprintf (D_FULLDEBUG, "DoUpload: Executing multifile plugin for multiple transfers.\n");
			auto result = InvokeMultiUploadPlugin(currentUploadPlugin, currentUploadRequests, *s, true, errstack);
			if (-1 == result) {
				return_and_resetpriv( -1 );
			} else if (result == 0) {
				error_desc.formatstr_cat(": %s", errstack.getFullText().c_str());
				if (!first_failed_file_transfer_happened) {
					first_failed_file_transfer_happened = true;
					first_failed_upload_success = false;
					first_failed_try_again = false;
					first_failed_hold_code = CONDOR_HOLD_CODE_UploadFileError;
					first_failed_hold_subcode = 1;
					first_failed_error_desc = error_desc;
					first_failed_line_number = __LINE__;
				}
			}
			currentUploadPlugin = "";
			currentUploadRequests = "";
			currentUploadDeferred = 0;
		}

		bool fail_because_mkdir_not_supported = false;
		bool fail_because_symlink_not_supported = false;
		if( fileitem.isDirectory() ) {
			if( fileitem.isSymlink() ) {
				fail_because_symlink_not_supported = true;
				dprintf(D_ALWAYS,"DoUpload: attempting to transfer symlink %s which points to a directory.  This is not supported.\n", filename.c_str());
			}
			else if( PeerUnderstandsMkdir ) {
				file_command = TransferCommand::Mkdir;
			}
			else {
				fail_because_mkdir_not_supported = true;
				dprintf(D_ALWAYS,"DoUpload: attempting to transfer directory %s, but the version of Condor we are talking to is too old to support that!\n",
						filename.c_str());
			}
		}

		dprintf ( D_FULLDEBUG, "FILETRANSFER: outgoing file_command is %i for %s\n",
				static_cast<int>(file_command), filename.c_str() );

			// Frustratingly, we cannot skip the header of the first transfer command
			// if we are defering uploads as we may have to acquire a transfer token below.
			// The protocol also requires us to acquire a transfer token AFTER the filename
			// is sent; hence, we cannot simply reorder the logic.
			//
			// Because we send the header now, `InvokeMultiUploadPlugin` does not for the first
			// transfer command.
		bool no_defer_header = multifilePluginPath.empty() || !currentUploadDeferred;
		if (no_defer_header) {
			if( !s->snd_int(static_cast<int>(file_command), false) ) {
				dprintf(D_FULLDEBUG,"DoUpload: exiting at %d\n",__LINE__);
				return_and_resetpriv( -1 );
			}
			if( !s->end_of_message() ) {
				dprintf(D_FULLDEBUG,"DoUpload: exiting at %d\n",__LINE__);
				return_and_resetpriv( -1 );
			}
		}

		// now enable the crypto decision we made; if we are sending a URL down the pipe
		// (potentially embedding an authorization itself), ensure we encrypt.
		if (file_command == TransferCommand::EnableEncryption || (PeerDoesS3Urls && (file_command == TransferCommand::DownloadUrl))) {
			bool cryp_ret = s->set_crypto_mode(true);
			if (!cryp_ret) {
				dprintf(D_ALWAYS,"DoUpload: failed to enable crypto on outgoing file, exiting at %d\n",__LINE__);
				return_and_resetpriv( -1 );
			}

		} else if (file_command == TransferCommand::DisableEncryption) {
			s->set_crypto_mode(false);
		}
		else {
			bool cryp_ret = s->set_crypto_mode(socket_default_crypto);
			if (!cryp_ret) {
				dprintf(D_ALWAYS,"DoUpload: failed to set default crypto on outgoing file, exiting at %d\n",__LINE__);
				return_and_resetpriv( -1 );
			}
		}

		// for command 999, this string must equal the Attribute "Filename" in
		// the classad that follows.  it wouldn't really need to be sent here
		// but is more wire-compatible with older versions if we do.
		//
		// should we send a protocol version string instead?  or some other token
		// like 'CLASSAD'?
		//
		if( no_defer_header && !s->put(dest_filename.Value()) ) {
			dprintf(D_FULLDEBUG,"DoUpload: exiting at %d\n",__LINE__);
			return_and_resetpriv( -1 );
		}

		if( PeerDoesGoAhead ) {
			if( no_defer_header && !s->end_of_message() ) {
				dprintf(D_FULLDEBUG, "DoUpload: failed on eom before GoAhead; exiting at %d\n",__LINE__);
				return_and_resetpriv( -1 );
			}

			if( !peer_goes_ahead_always ) {
					// Now wait for our peer to tell us it is ok for us to
					// go ahead and send data.
				if( !ReceiveTransferGoAhead(s,fullname.Value(),false,peer_goes_ahead_always,peer_max_transfer_bytes) ) {
					dprintf(D_FULLDEBUG, "DoUpload: exiting at %d\n",__LINE__);
					return_and_resetpriv( -1 );
				}
			}

			if( !I_go_ahead_always ) {
					// Now tell our peer when it is ok for us to read data
					// from disk for sending.
				if( !ObtainAndSendTransferGoAhead(xfer_queue,false,s,sandbox_size,fullname.Value(),I_go_ahead_always) ) {
					dprintf(D_FULLDEBUG, "DoUpload: exiting at %d\n",__LINE__);
					return_and_resetpriv( -1 );
				}
			}

			s->encode();
		}
		// Multifile uploads imply we execute multiple commands at once; although we can lie to the other side,
		// maintenance of the state becomes quite complex.  Hence, we defer uploads only when the protocol
		// is completely asynchronous.
		//
		// NOTE: if we ever want to reacquire the token (or acquire an alternate token for non-CEDAR transfers),
		// then this would provide a natural synchronization point.
		bool can_defer_uploads = !PeerDoesGoAhead || (peer_goes_ahead_always && I_go_ahead_always);

		UpdateXferStatus(XFER_STATUS_ACTIVE);

		filesize_t this_file_max_bytes = -1;
		filesize_t effective_max_upload_bytes = MaxUploadBytes;
		bool using_peer_max_transfer_bytes = false;
		if( peer_max_transfer_bytes >= 0 && (peer_max_transfer_bytes < effective_max_upload_bytes || effective_max_upload_bytes < 0) ) {
				// For superior error handling, it is best for the
				// uploading side to know about the downloading side's
				// max transfer byte limit.  This prevents the
				// uploading side from trying to send more than the
				// maximum, which would cause the downloading side to
				// close the connection, which would cause the
				// uploading side to assume there was a communication
				// error rather than an intentional stop.
			effective_max_upload_bytes = peer_max_transfer_bytes;
			using_peer_max_transfer_bytes = true;
			dprintf(D_FULLDEBUG,"DoUpload: changing maximum upload MB from %ld to %ld at request of peer.\n",
					(long int)(effective_max_upload_bytes >= 0 ? effective_max_upload_bytes/1024/1024 : effective_max_upload_bytes),
					(long int)(peer_max_transfer_bytes/1024/1024));
		}
		if( effective_max_upload_bytes < 0 ) {
			this_file_max_bytes = -1; // no limit
		}
		else if( effective_max_upload_bytes >= *total_bytes ) {
			this_file_max_bytes = effective_max_upload_bytes - *total_bytes;
		}
		else {
			this_file_max_bytes = 0;
		}

		if ( file_command == TransferCommand::Other) {
			// new-style, send classad

			ClassAd file_info;
			file_info.Assign("ProtocolVersion", 1);
			file_info.Assign("Command", static_cast<int>(file_command));
			file_info.Assign("SubCommand", static_cast<int>(file_subcommand));

			// only one subcommand at the moment: 7
			//
			// 7 is "Report to shadow the final status of invoking a transfer
			// hook to move the output file"

			if(file_subcommand == TransferSubCommand::UploadUrl) {
				// make the URL out of Attr OutputDestination and filename
				std::string source_filename;
				source_filename = Iwd;
				source_filename += DIR_DELIM_CHAR;
				source_filename += filename;

				const std::string &local_output_url = fileitem.destUrl();

				// Potentially execute the multifile plugin.  Note all the error handling
				// occurs outside this gigantic if block - we must carefully set `rc` for it
				// to work correctly.
				if (!multifilePluginPath.empty()) {
					currentUploadPlugin = multifilePluginPath;

					classad::ClassAdUnParser unparser;
					ClassAd xfer_ad;
					xfer_ad.InsertAttr( "Url", local_output_url );
					xfer_ad.InsertAttr( "LocalFileName", fullname );
					std::string xfer_str;
					unparser.Unparse( xfer_str, &xfer_ad );

					currentUploadRequests += xfer_str;
					currentUploadDeferred ++;

					// If we cannot defer uploads, we must execute the plugin now -- with one file.
					if (!can_defer_uploads) {
						dprintf (D_FULLDEBUG, "DoUpload: Executing multifile plugin for multiple transfers.\n");
						auto result = InvokeMultiUploadPlugin(currentUploadPlugin, currentUploadRequests, *s, false, errstack);
						if (-1 == result) {
							return_and_resetpriv( -1 );
						}
						currentUploadPlugin = "";
						currentUploadRequests = "";
						currentUploadDeferred = 0;
						rc = (result == 0) ? -1 : 0;
					} else {
						rc = 0;
					}
				} else {
					// actually invoke the plugin.  this could block indefinitely.
					ClassAd pluginStatsAd;
					dprintf (D_FULLDEBUG, "DoUpload: calling IFTP(fn,U): fn\"%s\", U\"%s\"\n", source_filename.c_str(), local_output_url.c_str());
					dprintf (D_FULLDEBUG, "LocalProxyName: %s\n", LocalProxyName.Value());
					rc = InvokeFileTransferPlugin(errstack, source_filename.c_str(), local_output_url.c_str(), &pluginStatsAd, LocalProxyName.Value());
					dprintf (D_FULLDEBUG, "DoUpload: IFTP(fn,U): fn\"%s\", U\"%s\" returns %i\n", source_filename.c_str(), local_output_url.c_str(), rc);

					// report the results:
					file_info.Assign("Filename", source_filename);
					file_info.Assign("OutputDestination", local_output_url);

					// will either be 0 (success) or -4 (GET_FILE_PLUGIN_FAILED)
					file_info.Assign("Result", rc);

					// nonzero indicates failure, put the ErrStack into the classad
					if (rc) {
						file_info.Assign("ErrorString", errstack.getFullText());
					}

					// it's all assembled, so send the ad using stream s.
					// don't end the message, it's done below.
					// Always encrypt the URL as it might contain an authorization.
					const classad::References encrypted_attrs{"OutputDestination"};
					if(!putClassAd(s, file_info, 0, NULL, &encrypted_attrs)) {
						dprintf(D_FULLDEBUG,"DoDownload: exiting at %d\n",__LINE__);
						return_and_resetpriv( -1 );
					}

					// compute the size of what we sent
					MyString junkbuf;
					sPrintAd(junkbuf, file_info);
					bytes = junkbuf.Length();
				}
			} else {
				dprintf( D_ALWAYS, "DoUpload: invalid subcommand %i, skipping %s.",
						static_cast<int>(file_subcommand), filename.c_str());
				bytes = 0;
				rc = 0;
			}
		} else if ( file_command == TransferCommand::XferX509 ) {
			if ( (PeerDoesGoAhead || s->end_of_message()) ) {
				time_t expiration_time = GetDesiredDelegatedJobCredentialExpiration(&jobAd);
				rc = s->put_x509_delegation( &bytes, fullname.Value(), expiration_time, NULL );
				dprintf( D_FULLDEBUG,
				         "DoUpload: put_x509_delegation() returned %d\n",
				         rc );
			} else {
				rc = -1;
			}
		} else if (file_command == TransferCommand::DownloadUrl) {
			// send the URL and that's it for now.
			// TODO: this should probably be a classad
			if(!s->code(fullname)) {
				dprintf( D_FULLDEBUG, "DoUpload: failed to send fullname: %s\n", fullname.Value());
				rc = -1;
			} else {
				dprintf( D_FULLDEBUG, "DoUpload: sent fullname and NO eom: %s\n", fullname.Value());
				rc = 0;
			}

			// on the sending side, we don't know how many bytes the actual
			// file was, since we aren't the ones downloading it.  to find out
			// the length, we'd have to make a connection to some server (via a
			// plugin, for which no API currently exists) and ask it, and i
			// don't want to add that latency.
			// 
			// instead we add the length of the URL itself, since that's what
			// we sent.
			bytes = fullname.Length();

		} else if( file_command == TransferCommand::Mkdir ) { // mkdir
			// the only data sent is the file_mode.
			bytes = sizeof( fileitem.fileMode() );

			if( !s->put( fileitem.fileMode() ) ) {
				rc = -1;
				dprintf(D_ALWAYS,"DoUpload: failed to send mkdir mode\n");
			}
			else {
				rc = 0;
			}
		} else if( fail_because_mkdir_not_supported || fail_because_symlink_not_supported ) {
			if( TransferFilePermissions ) {
				rc = s->put_file_with_permissions( &bytes, NULL_FILE );
			}
			else {
				rc = s->put_file( &bytes, NULL_FILE );
			}
			if( rc == 0 ) {
				rc = PUT_FILE_OPEN_FAILED;
				errno = EISDIR;
			}
		} else if ( TransferFilePermissions ) {
			rc = s->put_file_with_permissions( &bytes, fullname.Value(), this_file_max_bytes, &xfer_queue );
		} else {
			rc = s->put_file( &bytes, fullname.Value(), 0, this_file_max_bytes, &xfer_queue );
		}
		if( rc < 0 ) {
			int the_error = errno;
			upload_success = false;
			error_desc.formatstr("error sending %s",fullname.Value());
			if((rc == PUT_FILE_OPEN_FAILED) || (rc == PUT_FILE_PLUGIN_FAILED) || (rc == PUT_FILE_MAX_BYTES_EXCEEDED)) {
				try_again = false; // put job on hold
				hold_code = CONDOR_HOLD_CODE_UploadFileError;
				hold_subcode = the_error;

				if (rc == PUT_FILE_OPEN_FAILED) {
					// In this case, put_file() has transmitted a zero-byte
					// file in place of the failed one. This means there is an
					// ack waiting for us to read back which we do at the end of
					// the while loop.

					error_desc.replaceString("sending","reading from");
					error_desc.formatstr_cat(": (errno %d) %s",the_error,strerror(the_error));
					if( fail_because_mkdir_not_supported ) {
						error_desc.formatstr_cat("; Remote condor version is too old to transfer directories.");
					}
					if( fail_because_symlink_not_supported ) {
						error_desc.formatstr_cat("; Transfer of symlinks to directories is not supported.");
					}
				} else if ( rc == PUT_FILE_MAX_BYTES_EXCEEDED ) {
					StatInfo this_file_stat(fullname.Value());
					filesize_t this_file_size = this_file_stat.GetFileSize();
					error_desc.formatstr_cat(": max total %s bytes exceeded (max=%ld MB, this file=%ld MB)",
											 using_peer_max_transfer_bytes ? "download" : "upload",
											 (long int)(effective_max_upload_bytes/1024/1024),
											 (long int)(this_file_size/1024/1024));
					hold_code = using_peer_max_transfer_bytes ? CONDOR_HOLD_CODE_MaxTransferOutputSizeExceeded : CONDOR_HOLD_CODE_MaxTransferInputSizeExceeded;
					the_error = 0;
				} else {
					// add on the error string from the errstack used
					error_desc.formatstr_cat(": %s", errstack.getFullText().c_str());
				}

				// We'll continue trying to transfer the rest of the files
				// in question, but we'll record the information we need from
				// the first failure. Notice that this means we won't know
				// the complete set of files which failed to transfer back
				// but have become zero length files on the submit side.
				// We'd need to append those failed files to some kind of an
				// attribute in the job ad representing this failure. That
				// is not currently implemented....

				if (first_failed_file_transfer_happened == false) {
					first_failed_file_transfer_happened = true;
					first_failed_upload_success = false;
					first_failed_try_again = false;
					first_failed_hold_code = hold_code;
					first_failed_hold_subcode = the_error;
					first_failed_error_desc = error_desc;
					first_failed_line_number = __LINE__;
				}
			}
			else {
				// We can't currently tell the different between other
				// put_file() errors that will generate an ack error
				// report, and those that are due to a genuine
				// disconnect between us and the receiver.  Therefore,
				// always try reading the download ack.
				do_download_ack = true;
				// The stream _from_ us to the receiver is in an undefined
				// state.  Some network operation may have failed part
				// way through the transmission, so we cannot expect
				// the other side to be able to read our upload ack.
				do_upload_ack = false;
				try_again = true;

				// for the more interesting reasons why the transfer failed,
				// we can try again and see what happens.
				return ExitDoUpload(total_bytes,numFiles, s,saved_priv,
								socket_default_crypto,upload_success,
								do_upload_ack,do_download_ack,
			                    try_again,hold_code,hold_subcode,
			                    error_desc.Value(),__LINE__);
			}
		}

		if( !currentUploadDeferred && !s->end_of_message() ) {
			dprintf(D_FULLDEBUG,"DoUpload: socket communication failure; exiting at line %d\n",__LINE__);
			return_and_resetpriv( -1 );
		}

		*total_bytes += bytes;
		numFiles++;

			// The spooled files list is used to generate
			// SpooledOutputFiles, which replaces TransferOutputFiles
			// when pulling output from the spool directory.  We don't
			// really know here whether the other side is writing to the
			// spool or not, but we generate the list just in case.
			//
			// If we transfer directories, only include the directory
			// in the spooled files list, not its contents.  Also skip
			// the stdout/stderr files, since those are handled
			// separately when building the list of files to transfer.

		if( dest_filename.FindChar(DIR_DELIM_CHAR) < 0 &&
			dest_filename != condor_basename(JobStdoutFile.Value()) &&
			dest_filename != condor_basename(JobStderrFile.Value()) &&
			(file_command != TransferCommand::Other || file_subcommand != TransferSubCommand::UploadUrl) )
		{
			Info.addSpooledFile( dest_filename.Value() );
		}
	}
	// Release transfer queue slot after file has been put but before the
	// final transfer statistics are done.  The remote side (typically, the starter),
	// currently does multifile transfer plugins during this time and we do not want
	// to keep the queue slot held when this transfer plugin is invoked.
	xfer_queue.ReleaseTransferQueueSlot();

	// Clear out the multi-upload queue; we must do the error handling locally if it fails.
	if (!currentUploadRequests.empty()) {
		auto result = InvokeMultiUploadPlugin(currentUploadPlugin, currentUploadRequests, *s, true, errstack);
		if (-1 == result) {
			return_and_resetpriv( -1 );
		}
		if (result == 0) {
			error_desc.formatstr_cat(": %s", errstack.getFullText().c_str());
			if (!first_failed_file_transfer_happened) {
				first_failed_file_transfer_happened = true;
				first_failed_upload_success = false;
				first_failed_try_again = false;
				first_failed_hold_code = CONDOR_HOLD_CODE_UploadFileError;
				first_failed_hold_subcode = 1;
				first_failed_error_desc = error_desc;
				first_failed_line_number = __LINE__;
			}
		}
		total_bytes += result;
	}

	// If we had an error when parsing the data manifest, it occurred far too early for us to
	// send a reasonable error back to the queue.  Hence, we delay looking at the error object until now.
	if (!m_reuse_info_err.empty()) {
		error_desc.formatstr_cat(": %s", m_reuse_info_err.getFullText().c_str());
		if (!first_failed_file_transfer_happened) {
			first_failed_file_transfer_happened = true;
			first_failed_upload_success = false;
			first_failed_try_again = false;
			first_failed_hold_code = CONDOR_HOLD_CODE_UploadFileError;
			first_failed_hold_subcode = 2;
			first_failed_error_desc = error_desc;
			first_failed_line_number = __LINE__;
		}
	}

	do_download_ack = true;
	do_upload_ack = true;

	if (first_failed_file_transfer_happened == true) {
		return ExitDoUpload(total_bytes,numFiles, s,saved_priv,socket_default_crypto,
			first_failed_upload_success,do_upload_ack,do_download_ack,
			first_failed_try_again,first_failed_hold_code,
			first_failed_hold_subcode,first_failed_error_desc.Value(),
			first_failed_line_number);
	}

	uploadEndTime = condor_gettimestamp_double();

	upload_success = true;
	return ExitDoUpload(total_bytes,numFiles, s,saved_priv,socket_default_crypto,
	                    upload_success,do_upload_ack,do_download_ack,
	                    try_again,hold_code,hold_subcode,NULL,__LINE__);
}

void
FileTransfer::setTransferQueueContactInfo(char const *contact) {
	m_xfer_queue_contact_info = TransferQueueContactInfo(contact);
}

bool
FileTransfer::ObtainAndSendTransferGoAhead(DCTransferQueue &xfer_queue,bool downloading,Stream *s,filesize_t sandbox_size,char const *full_fname,bool &go_ahead_always)
{
	bool result;
	bool try_again = true;
	int hold_code = 0;
	int hold_subcode = 0;
	MyString error_desc;

	result = DoObtainAndSendTransferGoAhead(xfer_queue,downloading,s,sandbox_size,full_fname,go_ahead_always,try_again,hold_code,hold_subcode,error_desc);

	if( !result ) {
		SaveTransferInfo(false,try_again,hold_code,hold_subcode,error_desc.Value());
		if( error_desc.Length() ) {
			dprintf(D_ALWAYS,"%s\n",error_desc.Value());
		}
	}
	return result;
}

std::string
FileTransfer::GetTransferQueueUser()
{
	std::string user;
	ClassAd *job = GetJobAd();
	if( job ) {
		std::string user_expr;
		if( param(user_expr,"TRANSFER_QUEUE_USER_EXPR","strcat(\"Owner_\",Owner)") ) {
			ExprTree *user_tree = NULL;
			if( ParseClassAdRvalExpr( user_expr.c_str(), user_tree ) == 0 && user_tree ) {
				classad::Value val;
				const char *str = NULL;
				if ( EvalExprTree(user_tree,job,NULL,val) && val.IsStringValue(str) )
				{
					user = str;
				}
				delete user_tree;
			}
		}
	}
	return user;
}

bool
FileTransfer::DoObtainAndSendTransferGoAhead(DCTransferQueue &xfer_queue,bool downloading,Stream *s,filesize_t sandbox_size,char const *full_fname,bool &go_ahead_always,bool &try_again,int &hold_code,int &hold_subcode,MyString &error_desc)
{
	ClassAd msg;
	int go_ahead = GO_AHEAD_UNDEFINED;
	int alive_interval = 0;
	time_t last_alive = time(NULL);
		//extra time to reserve for sending msg to our file xfer peer
	const int alive_slop = 20;
	int min_timeout = 300;

	std::string queue_user = GetTransferQueueUser();

	s->decode();
	if( !s->get(alive_interval) || !s->end_of_message() ) {
		error_desc.formatstr("ObtainAndSendTransferGoAhead: failed on alive_interval before GoAhead");
		return false;
	}

	if( Sock::get_timeout_multiplier() > 0 ) {
		min_timeout *= Sock::get_timeout_multiplier();
	}

	int timeout = alive_interval;
	if( timeout < min_timeout ) {
		timeout = min_timeout;

			// tell peer the new timeout
		msg.Assign(ATTR_TIMEOUT,timeout);
			// GO_AHEAD_UNDEFINED just means that our peer should keep waiting
		msg.Assign(ATTR_RESULT,go_ahead);

		s->encode();
		if( !putClassAd(s, msg) || !s->end_of_message() ) {
			error_desc.formatstr("Failed to send GoAhead new timeout message.");
		}
	}
	ASSERT( timeout > alive_slop );
	timeout -= alive_slop;

	if( !xfer_queue.RequestTransferQueueSlot(downloading,sandbox_size,full_fname,m_jobid.Value(),queue_user.c_str(),timeout,error_desc) )
	{
		go_ahead = GO_AHEAD_FAILED;
	}

	bool first_poll = true;
	while(1) {
		if( go_ahead == GO_AHEAD_UNDEFINED ) {
			timeout = alive_interval - (time(NULL) - last_alive) - alive_slop;
			if( timeout < min_timeout ) timeout = min_timeout;
			if( first_poll ) {
					// Use a short timeout on the first time, so we quickly report
					// that the transfer is queued, if it is.
				timeout = 5;
			}
			bool pending = true;
			if( xfer_queue.PollForTransferQueueSlot(timeout,pending,error_desc) )
			{
				// In the current version of HTCondor, the file transfer
				// queue slot lasts as long as the TCP connection does.
				// Hence, there is no need to keep checking for GoAhead
				// for each file; just let 'em rip.
				go_ahead = GO_AHEAD_ALWAYS;
			}
			else if( !pending ) {
				go_ahead = GO_AHEAD_FAILED;
			}
		}

		char const *ip = s->peer_ip_str();
		char const *go_ahead_desc = "";
		if( go_ahead < 0 ) go_ahead_desc = "NO ";
		if( go_ahead == GO_AHEAD_UNDEFINED ) go_ahead_desc = "PENDING ";

		dprintf( go_ahead < 0 ? D_ALWAYS : D_FULLDEBUG,
				 "Sending %sGoAhead for %s to %s %s%s.\n",
				 go_ahead_desc,
				 ip ? ip : "(null)",
				 downloading ? "send" : "receive",
				 full_fname,
				 (go_ahead == GO_AHEAD_ALWAYS) ? " and all further files":"");

		s->encode();
		msg.Assign(ATTR_RESULT,go_ahead); // go ahead
		if( downloading ) {
			msg.Assign(ATTR_MAX_TRANSFER_BYTES,MaxDownloadBytes);
		}
		if( go_ahead < 0 ) {
				// tell our peer what exactly went wrong
			msg.Assign(ATTR_TRY_AGAIN,try_again);
			msg.Assign(ATTR_HOLD_REASON_CODE,hold_code);
			msg.Assign(ATTR_HOLD_REASON_SUBCODE,hold_subcode);
			if( error_desc.Length() ) {
				msg.Assign(ATTR_HOLD_REASON,error_desc.Value());
			}
		}
		if( !putClassAd(s, msg) || !s->end_of_message() ) {
			error_desc.formatstr("Failed to send GoAhead message.");
			try_again = true;
			return false;
		}
		last_alive = time(NULL);

		if( go_ahead != GO_AHEAD_UNDEFINED ) {
			break;
		}

		UpdateXferStatus(XFER_STATUS_QUEUED);
	}

	if( go_ahead == GO_AHEAD_ALWAYS ) {
		go_ahead_always = true;
	}

	return go_ahead > 0;
}

bool
FileTransfer::ReceiveTransferGoAhead(
	Stream *s,
	char const *fname,
	bool downloading,
	bool &go_ahead_always,
	filesize_t &peer_max_transfer_bytes)
{
	bool try_again = true;
	int hold_code = 0;
	int hold_subcode = 0;
	MyString error_desc;
	bool result;
	int alive_interval;
	int old_timeout;
	const int slop_time = 20; // extra time to wait when alive_interval expires
	const int min_alive_interval = 300;

	// How frequently peer should tell us that it is still alive while
	// we are waiting for GoAhead.  Note that the peer may respond
	// with its own specification of timeout if it does not agree with
	// ours.  This is an important issue, because our peer may need to
	// talk to some other service (i.e. the schedd) before getting
	// back to us.

	alive_interval = clientSockTimeout;
	if( alive_interval < min_alive_interval ) {
		alive_interval = min_alive_interval;
	}
	old_timeout = s->timeout(alive_interval + slop_time);

	result = DoReceiveTransferGoAhead(s,fname,downloading,go_ahead_always,peer_max_transfer_bytes,try_again,hold_code,hold_subcode,error_desc,alive_interval);

	s->timeout( old_timeout );

	if( !result ) {
		SaveTransferInfo(false,try_again,hold_code,hold_subcode,error_desc.Value());
		if( error_desc.Length() ) {
			dprintf(D_ALWAYS,"%s\n",error_desc.Value());
		}
	}

	return result;
}

bool
FileTransfer::DoReceiveTransferGoAhead(
	Stream *s,
	char const *fname,
	bool downloading,
	bool &go_ahead_always,
	filesize_t &peer_max_transfer_bytes,
	bool &try_again,
	int &hold_code,
	int &hold_subcode,
	MyString &error_desc,
	int alive_interval)
{
	int go_ahead = GO_AHEAD_UNDEFINED;

	s->encode();

	if( !s->put(alive_interval) || !s->end_of_message() ) {
		error_desc.formatstr("DoReceiveTransferGoAhead: failed to send alive_interval");
		return false;
	}

	s->decode();

	while(1) {
		ClassAd msg;
		if( !getClassAd(s, msg) || !s->end_of_message() ) {
			char const *ip = s->peer_ip_str();
			error_desc.formatstr("Failed to receive GoAhead message from %s.",
							   ip ? ip : "(null)");

			return false;
		}

		go_ahead = GO_AHEAD_UNDEFINED;
		if(!msg.LookupInteger(ATTR_RESULT,go_ahead)) {
			MyString msg_str;
			sPrintAd(msg_str, msg);
			error_desc.formatstr("GoAhead message missing attribute: %s.  "
							   "Full classad: [\n%s]",
							   ATTR_RESULT,msg_str.Value());
			try_again = false;
			hold_code = CONDOR_HOLD_CODE_InvalidTransferGoAhead;
			hold_subcode = 1;
			return false;
		}

		filesize_t mtb = peer_max_transfer_bytes;
		if( msg.LookupInteger(ATTR_MAX_TRANSFER_BYTES,mtb) ) {
			peer_max_transfer_bytes = mtb;
		}

		if( go_ahead == GO_AHEAD_UNDEFINED ) {
				// This is just an "alive" message from our peer.
				// Keep looping.

			int new_timeout = -1;
			if( msg.LookupInteger(ATTR_TIMEOUT,new_timeout) &&
				new_timeout != -1)
			{
				// our peer wants a different timeout
				s->timeout(new_timeout);
				dprintf(D_FULLDEBUG,"Peer specified different timeout "
				        "for GoAhead protocol: %d (for %s)\n",
						new_timeout, fname);
			}

			dprintf(D_FULLDEBUG,"Still waiting for GoAhead for %s.\n",fname);
			UpdateXferStatus(XFER_STATUS_QUEUED);
			continue;
		}

		if(!msg.LookupBool(ATTR_TRY_AGAIN,try_again)) {
			try_again = true;
		}

		if(!msg.LookupInteger(ATTR_HOLD_REASON_CODE,hold_code)) {
			hold_code = 0;
		}
		if(!msg.LookupInteger(ATTR_HOLD_REASON_SUBCODE,hold_subcode)) {
			hold_subcode = 0;
		}
		char *hold_reason_buf = NULL;
		if(msg.LookupString(ATTR_HOLD_REASON,&hold_reason_buf)) {
			error_desc = hold_reason_buf;
			free(hold_reason_buf);
		}

		break;
	}

	if( go_ahead <= 0 ) {
		return false;
	}

	if( go_ahead == GO_AHEAD_ALWAYS ) {
		go_ahead_always = true;
	}

	dprintf(D_FULLDEBUG,"Received GoAhead from peer to %s %s%s.\n",
			downloading ? "receive" : "send",
			fname,
			go_ahead_always ? " and all further files" : "");

	return true;
}

int
FileTransfer::ExitDoUpload(filesize_t *total_bytes, int numFiles, ReliSock *s, priv_state saved_priv, bool socket_default_crypto, bool upload_success, bool do_upload_ack, bool do_download_ack, bool try_again, int hold_code, int hold_subcode, char const *upload_error_desc,int DoUpload_exit_line)
{
	int rc = upload_success ? 0 : -1;
	bool download_success = false;
	MyString error_buf;
	MyString download_error_buf;
	char const *error_desc = NULL;

	dprintf(D_FULLDEBUG,"DoUpload: exiting at %d\n",DoUpload_exit_line);

	if( saved_priv != PRIV_UNKNOWN ) {
		_set_priv(saved_priv,__FILE__,DoUpload_exit_line,1);
	}

#ifdef WIN32
		// unsigned __int64 to float not implemented on Win32
	bytesSent += (float)(signed __int64)*total_bytes;
#else
	bytesSent += *total_bytes;
#endif

	if(do_upload_ack) {
		// peer is still expecting us to send a file command
		if(!PeerDoesTransferAck && !upload_success) {
			// We have no way to tell the other side that something has
			// gone wrong other than slamming the connection without
			// sending the final file command 0.  Therefore, send nothing.
		}
		else {
			// no more files to send
			s->snd_int(static_cast<int>(TransferCommand::Finished), TRUE);

			// go back to the state we were in before file transfer
			s->set_crypto_mode(socket_default_crypto);

			MyString error_desc_to_send;
			if(!upload_success) {
				error_desc_to_send.formatstr("%s at %s failed to send file(s) to %s",
										   get_mySubSystem()->getName(),
										   s->my_ip_str(),
										   s->get_sinful_peer());
				if(upload_error_desc) {
					error_desc_to_send.formatstr_cat(": %s",upload_error_desc);
				}
			}
			SendTransferAck(s,upload_success,try_again,hold_code,hold_subcode,
			                error_desc_to_send.Value());
		}
	} else {
		// go back to the state we were in before file transfer
		s->set_crypto_mode(socket_default_crypto);
	}

	// Now find out whether there was an error on the receiver's
	// (i.e. downloader's) end, such as failure to write data to disk.
	// If we have already failed to communicate with the receiver
	// for reasons that are likely to be transient network issues
	// (e.g. timeout writing), then ideally do_download_ack would be false,
	// and we will skip this step.
	if(do_download_ack) {
		GetTransferAck(s,download_success,try_again,hold_code,hold_subcode,
		               download_error_buf);
		if(!download_success) {
			rc = -1;
		}
	}

	if(rc != 0) {
		char const *receiver_ip_str = s->get_sinful_peer();
		if(!receiver_ip_str) {
			receiver_ip_str = "disconnected socket";
		}

		error_buf.formatstr("%s at %s failed to send file(s) to %s",
						  get_mySubSystem()->getName(),
						  s->my_ip_str(),receiver_ip_str);
		if(upload_error_desc) {
			error_buf.formatstr_cat(": %s",upload_error_desc);
		}

		if(!download_error_buf.IsEmpty()) {
			error_buf.formatstr_cat("; %s",download_error_buf.Value());
		}

		error_desc = error_buf.Value();
		if(!error_desc) {
			error_desc = "";
		}

		if(try_again) {
			dprintf(D_ALWAYS,"DoUpload: %s\n",error_desc);
		}
		else {
			dprintf(D_ALWAYS,"DoUpload: (Condor error code %d, subcode %d) %s\n",hold_code,hold_subcode,error_desc);
		}
	}

	// Record error information so it can be copied back through
	// the transfer status pipe and/or observed by the caller
	// of Upload().
	Info.success = rc == 0;
	Info.try_again = try_again;
	Info.hold_code = hold_code;
	Info.hold_subcode = hold_subcode;
	Info.error_desc = error_desc;

		// Log some tcp statistics about this transfer
	if (*total_bytes > 0) {
		int cluster = -1;
		int proc = -1;
		jobAd.LookupInteger(ATTR_CLUSTER_ID, cluster);
		jobAd.LookupInteger(ATTR_PROC_ID, proc);

		char *stats = s->get_statistics();
		std::string full_stats;
		formatstr(full_stats, "File Transfer Upload: JobId: %d.%d files: %d bytes: %lld seconds: %.2f dest: %s %s\n",
			cluster, proc, numFiles, (long long)*total_bytes, (uploadEndTime - uploadStartTime), s->peer_ip_str(), (stats ? stats : ""));
		Info.tcp_stats = full_stats.c_str();
		dprintf(D_STATS, "%s", full_stats.c_str());
	}

	return rc;
}

void
FileTransfer::stopServer()
{
	abortActiveTransfer();
	if (TransKey) {
		// remove our key from the hash table
		if ( TranskeyTable ) {
			MyString key(TransKey);
			TranskeyTable->remove(key);
			if ( TranskeyTable->getNumElements() == 0 ) {
				// if hash table is empty, delete table as well
				delete TranskeyTable;
				TranskeyTable = NULL;
			}
		}
		// and free the key as well
		free(TransKey);
		TransKey = NULL;
	}
}

void
FileTransfer::abortActiveTransfer()
{
	if( ActiveTransferTid != -1 ) {
		ASSERT( daemonCore );
		dprintf(D_ALWAYS,"FileTransfer: killing active transfer %d\n",ActiveTransferTid);
		daemonCore->Kill_Thread(ActiveTransferTid);
		TransThreadTable->remove(ActiveTransferTid);
		ActiveTransferTid = -1;
	}
}

int
FileTransfer::Suspend()
{
	int result = TRUE;	// return TRUE if there currently is no thread

	if (ActiveTransferTid != -1 ) {
		ASSERT( daemonCore );
		result = daemonCore->Suspend_Thread(ActiveTransferTid);
	}

	return result;
}

int
FileTransfer::Continue()
{
	int result = TRUE;	// return TRUE if there currently is no thread

	if (ActiveTransferTid != -1 ) {
		ASSERT( daemonCore );
		result = daemonCore->Continue_Thread(ActiveTransferTid);
	}

	return result;
}


bool
FileTransfer::addOutputFile( const char* filename )
{
	if( ! OutputFiles ) {
		OutputFiles = new StringList;
		ASSERT(OutputFiles != NULL);
	}
	else if( OutputFiles->file_contains(filename) ) {
		return true;
	}
	OutputFiles->append( filename );
	return true;
}

bool
FileTransfer::addFileToExceptionList( const char* filename )
{
	if ( !ExceptionFiles ) {
		ExceptionFiles = new StringList;
		ASSERT ( NULL != ExceptionFiles );
	} else if ( ExceptionFiles->file_contains ( filename ) ) {
		return true;
	}
	ExceptionFiles->append ( filename );
	return true;
}

bool
FileTransfer::changeServer(const char* transkey, const char* transsock)
{

	if ( transkey ) {
		if (TransKey) {
			free(TransKey);
		}
		TransKey = strdup(transkey);
	}

	if ( transsock ) {
		if (TransSock) {
			free(TransSock);
		}
		TransSock = strdup(transsock);
	}

	return true;
}

int
FileTransfer::setClientSocketTimeout(int timeout)
{
	int old_val = clientSockTimeout;
	clientSockTimeout = timeout;
	return old_val;
}

/* This function must be called by both peers */
void
FileTransfer::setPeerVersion( const char *peer_version )
{
	CondorVersionInfo vi( peer_version );

	setPeerVersion( vi );
}

/* This function must be called by both peers */
void
FileTransfer::setPeerVersion( const CondorVersionInfo &peer_version )
{
	if ( peer_version.built_since_version(6,7,7) ) {
		TransferFilePermissions = true;
	} else {
		TransferFilePermissions = false;
	}
		// The sender tells the receiver whether they're delegating or
		// copying credential files, so it's ok for them to have different
		// values for DelegateX509Credentials.
	if ( peer_version.built_since_version(6,7,19) &&
		 param_boolean( "DELEGATE_JOB_GSI_CREDENTIALS", true ) ) {
		DelegateX509Credentials = true;
	} else {
		DelegateX509Credentials = false;
	}
	if ( peer_version.built_since_version(6,7,20) ) {
		PeerDoesTransferAck = true;
	}
	else {
		PeerDoesTransferAck = false;
		dprintf(D_FULLDEBUG,
			"FileTransfer: peer (version %d.%d.%d) does not support "
			"transfer ack.  Will use older (unreliable) protocol.\n",
			peer_version.getMajorVer(),
			peer_version.getMinorVer(),
			peer_version.getSubMinorVer());
	}
	if( peer_version.built_since_version(6,9,5) ) {
		PeerDoesGoAhead = true;
	}
	else {
		PeerDoesGoAhead = false;
	}

	if( peer_version.built_since_version(7,5,4) ) {
		PeerUnderstandsMkdir = true;
	}
	else {
		PeerUnderstandsMkdir = false;
	}

	if ( peer_version.built_since_version(7,6,0) ) {
		TransferUserLog = false;
	} else {
		TransferUserLog = true;
	}

	if( peer_version.built_since_version(8,1,0) ) {
		PeerDoesXferInfo = true;
	}
	else {
		PeerDoesXferInfo = false;
	}

	PeerDoesReuseInfo = peer_version.built_since_version(8,9,4);
	PeerDoesS3Urls = peer_version.built_since_version(8,9,4);
}


// will take a filename and look it up in our internal catalog.  returns
// true if found and false if not.  also updates the parameters mod_time
// and filesize if they are not null.
bool FileTransfer::LookupInFileCatalog(const char *fname, time_t *mod_time, filesize_t *filesize) {
	CatalogEntry *entry = 0;
	MyString fn = fname;
	if (last_download_catalog->lookup(fn, entry) == 0) {
		// hashtable return code zero means found (!?!)

		// update if passed in
		if (mod_time) {
			*mod_time = entry->modification_time;
		}

		// update if passed in
		if (filesize) {
			*filesize = entry->filesize;
		}

		// we return true, as in 'yes, we found it'
		return true;
	} else {
		// not found
		return false;
	}
}


// normally, we want to build our catalog (last_download_catalog) on the Iwd
// that we already have.  but to support all modes of operation, we can also
// accept a different directory, and a different catalog to put them into.
//
// we take a pointer to this catalog pointer so we can correctly delete and
// recreate it with new. (i prefer this over pass by reference because it is
// explicit from the call site.)  by default, we simply set this pointer to
// our own *last_download_catalog.
//
// also, if spool_time is non-zero, set all modification times to that time.
// this is necessary for now, until we store a persistent copy of the catalog
// somewhere (job ad, or preferably in a file in the spool dir itself).
bool FileTransfer::BuildFileCatalog(time_t spool_time, const char* iwd, FileCatalogHashTable **catalog) {

	if (!iwd) {
		// by default, use the one in this intantiation
		iwd = Iwd;
	}

	if (!catalog) {
		// by default, use the one in this intantiation
		catalog = &last_download_catalog;
	}

	if (*catalog) {
		// iterate through catalog and free memory of CatalogEntry s.
		CatalogEntry *entry_pointer;

		(*catalog)->startIterations();
		while((*catalog)->iterate(entry_pointer)) {
			delete entry_pointer;
		}
		delete (*catalog);
	}

	// If we're going to stick a prime number in here, then let's make it
	// big enough that the chains are decent sized. Suppose you might
	// have 50,000 files. In the case for 997 buckets and even distribution,
	// the chains would be ~50 entries long. Good enough.
	(*catalog) = new FileCatalogHashTable(hashFunction);

	/* If we've decided not to use a file catalog, then leave it empty. */
	if (m_use_file_catalog == false) {
		/* just leave the catalog empty. */
		return true;
	}

	// now, iterate the directory and put the relavant info into the catalog.
	// this currently excludes directories, and only stores the modification
	// time and filesize.  if you were to add hashes, signatures, etc., that
	// would go here.
	//
	// also note this information is not sufficient to notice a byte changing
	// in a file and the file being backdated, since neither modification time
	// nor filesize change in that case.
	//
	// furthermore, if spool_time was specified, we set filesize to -1 as a
	// flag for special behavior in FindChangedFiles and set all file
	// modification times to spool_time.  this essentially builds a catalog
	// that mimics old behavior.
	//
	// make sure this iteration is done as the actual owner of the directory,
	// as it may not be world-readable.
	// desired_priv_state indicates which priv state that is.
	Directory file_iterator(iwd, desired_priv_state);
	const char * f = NULL;
	while( (f = file_iterator.Next()) ) {
		if (!file_iterator.IsDirectory()) {
			CatalogEntry *tmpentry = 0;
			tmpentry = new CatalogEntry;
			if (spool_time) {
				// -1 for filesize is a special flag for old behavior.
				// when checking a file to see if it is new, if the filesize
				// is -1 then the file date must be newer (not just different)
				// than the stored modification date. (see FindChangedFiles)
				tmpentry->modification_time = spool_time;
				tmpentry->filesize = -1;
			} else {
				tmpentry->modification_time = file_iterator.GetModifyTime();
				tmpentry->filesize = file_iterator.GetFileSize();
			}
			MyString fn = f;
			(*catalog)->insert(fn, tmpentry);
		}
	}

	// always, succeed
	return true;
}

void FileTransfer::setSecuritySession(char const *session_id) {
	free(m_sec_session_id);
	m_sec_session_id = NULL;
	m_sec_session_id = session_id ? strdup(session_id) : NULL;
}

// Determines the third-party plugin needed for a file transfer.
// Looks at both source and destination to determine which one contains a URL,
// then extracts the method (ie. http, ftp) and uses it to lookup plugin.
MyString FileTransfer::DetermineFileTransferPlugin( CondorError &error, const char* source, const char* dest ) {

	char *URL = NULL;
	MyString plugin;

	// First, check the destination to see if it looks like a URL.
	// If not, source must be the URL.
	if( IsUrl( dest ) ) {
		URL = const_cast<char*>(dest);
		dprintf( D_FULLDEBUG, "FILETRANSFER: using destination to determine "
			"plugin type: %s\n", dest );
	}
	else {
		URL = const_cast<char*>(source);
		dprintf( D_FULLDEBUG, "FILETRANSFER: using source to determine "
			"plugin type: %s\n", source );
	}

	// Find the type of transfer
	auto method = getURLType( URL, true );

	// Hashtable returns zero if found.
	if ( plugin_table->lookup( method, plugin ) ) {
		// no plugin for this type!!!
		error.pushf( "FILETRANSFER", 1, "FILETRANSFER: plugin for type %s not found!", method.c_str() );
		dprintf ( D_FULLDEBUG, "FILETRANSFER: plugin for type %s not found!\n", method.c_str() );
		return NULL;
	}

	return plugin;
}


int FileTransfer::InvokeFileTransferPlugin(CondorError &e, const char* source, const char* dest, ClassAd* plugin_stats, const char* proxy_filename) {

	if (plugin_table == NULL) {
		dprintf(D_FULLDEBUG, "FILETRANSFER: No plugin table defined! (request was %s)\n", source);
		e.pushf("FILETRANSFER", 1, "No plugin table defined (request was %s)", source);
		return GET_FILE_PLUGIN_FAILED;
	}


	// detect which plugin to invoke
	char *URL = NULL;

	// first, check the dest to see if it looks like a URL.  if not, source must
	// be the URL.
	if(IsUrl(dest)) {
		URL = const_cast<char*>(dest);
		dprintf(D_FULLDEBUG, "FILETRANSFER: using destination to determine plugin type: %s\n", dest);
	} else {
		URL = const_cast<char*>(source);
		dprintf(D_FULLDEBUG, "FILETRANSFER: using source to determine plugin type: %s\n", source);
	}

	// find the type of transfer
	const char* colon = strchr(URL, ':');

	if (!colon) {
		// in theory, this should never happen -- then sending side should only
		// send URLS after having checked this.  however, trust but verify.
		e.pushf("FILETRANSFER", 1, "Specified URL does not contain a ':' (%s)", URL);
		return GET_FILE_PLUGIN_FAILED;
	}

	// Find the type of transfer
	auto method = getURLType( URL, true );

	// look up the method in our hash table
	MyString plugin;

	// hashtable returns zero if found.
	if (plugin_table->lookup(method.c_str(), plugin)) {
		// no plugin for this type!!!
		e.pushf("FILETRANSFER", 1, "FILETRANSFER: plugin for type %s not found!", method.c_str());
		dprintf (D_FULLDEBUG, "FILETRANSFER: plugin for type %s not found!\n", method.c_str());
		return GET_FILE_PLUGIN_FAILED;
	}


/*
	// TODO: check validity of plugin name.  should always be an absolute path
	if (absolute_path_check() ) {
		dprintf(D_ALWAYS, "FILETRANSFER: NOT invoking malformed plugin named \"%s\"\n", plugin.Value());
		FAIL();
	}
*/

	// prepare environment for the plugin
	Env plugin_env;

	// start with this environment
	plugin_env.Import();

	// Add any credential directory.
	if (!m_cred_dir.empty()) {
		plugin_env.SetEnv( "_CONDOR_CREDS", m_cred_dir.c_str() );
	}

	// add x509UserProxy if it's defined
	if (proxy_filename && *proxy_filename) {
		plugin_env.SetEnv("X509_USER_PROXY",proxy_filename);
		dprintf(D_FULLDEBUG, "FILETRANSFER: setting X509_USER_PROXY env to %s\n", proxy_filename);
	}

	if (!m_job_ad.empty()) {
		plugin_env.SetEnv("_CONDOR_JOB_AD", m_job_ad.c_str());
		dprintf(D_FULLDEBUG, "FILETRANSFER: setting runtime job ad to %s\n", m_job_ad.c_str());
	}
	if (!m_machine_ad.empty()) {
		plugin_env.SetEnv("_CONDOR_MACHINE_AD", m_machine_ad.c_str());
		dprintf(D_FULLDEBUG, "FILETRANSFER: setting runtime machine ad to %s\n", m_machine_ad.c_str());
	}

	// prepare args for the plugin
	ArgList plugin_args;
	plugin_args.AppendArg(plugin.Value());
	plugin_args.AppendArg(source);
	plugin_args.AppendArg(dest);
	dprintf(D_FULLDEBUG, "FILETRANSFER: invoking: %s %s %s\n", plugin.Value(), source, dest);

	// determine if we want to run the plugin with root priv (if available).
	// if so, drop_privs should be false.  the default is to drop privs.
	bool drop_privs = !param_boolean("RUN_FILETRANSFER_PLUGINS_WITH_ROOT", false);

	// Invoke the plugin
	FILE* plugin_pipe = my_popen(plugin_args, "r", FALSE, &plugin_env, drop_privs);

	// Capture stdout from the plugin and dump it to the stats file
	char single_stat[1024];
	while( fgets( single_stat, sizeof( single_stat ), plugin_pipe ) ) {
		if( !plugin_stats->Insert( single_stat ) ) {
			dprintf (D_ALWAYS, "FILETRANSFER: error importing statistic %s\n", single_stat);
		}
	}

	// Close the plugin
	int plugin_status = my_pclose(plugin_pipe);
	dprintf (D_ALWAYS, "FILETRANSFER: plugin %s returned %i\n", plugin.Value(), plugin_status);

	// there is a unique issue when invoking plugins as root where shared
	// libraries defined as relative to $ORIGIN in the RUNPATH will not
	// be loaded for security reasons.  in this case the dynamic loader
	// exits with 127 before even calling main() in the plugin.
	//
	// if we suspect this is the case, let's print a hint since it's
	// otherwise very difficult to understand what is happening and why
	// this failed.
	if (!drop_privs && plugin_status == 32512) {
		dprintf (D_ALWAYS, "FILETRANSFER: ERROR!  You are invoking plugins as root because "
			"you have RUN_FILETRANSFER_PLUGINS_WITH_ROOT set to TRUE.  However, some of "
			"the shared libraries in your plugin are likely paths that are relative to "
			"$ORIGIN, and then dynamic library loader refuses to load those for security "
			"reasons.  Run 'ldd' on your plugin and move needed libraries to a system "
			"location controlled by root. Good luck!\n");
	}

	// any non-zero exit from plugin indicates error.  this function needs to
	// return -1 on error, or zero otherwise, so map plugin_status to the
	// proper value.

	if (plugin_status != 0) {
		std::string errorMessage;
		std::string transferUrl;
		plugin_stats->LookupString("TransferError", errorMessage);
		plugin_stats->LookupString("TransferUrl", transferUrl);
		e.pushf("FILETRANSFER", 1, "non-zero exit (%i) from %s. Error: %s (%s)",
			plugin_status, plugin.Value(), errorMessage.c_str(), transferUrl.c_str());
		return GET_FILE_PLUGIN_FAILED;
	}

	return 0;
}

// Similar to FileTransfer::InvokeFileTransferPlugin, modified to transfer
// multiple files in a single plugin invocation.
// Returns 0 on success, error code >= 1 on failure.
int FileTransfer::InvokeMultipleFileTransferPlugin( CondorError &e,
			const std::string &plugin_path, const std::string &transfer_files_string,
			const char* proxy_filename, bool do_upload,
			std::vector<std::unique_ptr<ClassAd>> *result_ads ) {

	ArgList plugin_args;
	CondorClassAdFileIterator adFileIter;
	FILE* input_file;
	FILE* output_file;
	std::string input_filename;
	std::string output_filename;
	std::string plugin_name;

	if ( plugin_table == NULL ) {
		dprintf( D_FULLDEBUG, "FILETRANSFER: No plugin table defined! "
				"(requesting multi-file transfer)\n" );
		e.pushf( "FILETRANSFER", 1, "No plugin table defined (requesting "
				"multi-file transfer)" );
		return GET_FILE_PLUGIN_FAILED;
	}

	// Prepare environment for the plugin
	Env plugin_env;
	plugin_env.Import();

	// Add any credential directory.
	if (!m_cred_dir.empty()) {
		plugin_env.SetEnv( "_CONDOR_CREDS", m_cred_dir.c_str() );
	}

	// Add x509UserProxy if it's defined
	if ( proxy_filename && *proxy_filename ) {
		plugin_env.SetEnv( "X509_USER_PROXY",proxy_filename );
		dprintf( D_FULLDEBUG, "FILETRANSFER: setting X509_USER_PROXY env to %s\n",
				proxy_filename );
	}
	if (!m_job_ad.empty()) {
		plugin_env.SetEnv("_CONDOR_JOB_AD", m_job_ad.c_str());
		dprintf(D_FULLDEBUG, "FILETRANSFER: setting runtime job ad to %s\n", m_job_ad.c_str());
	}
	if (!m_machine_ad.empty()) {
		plugin_env.SetEnv("_CONDOR_MACHINE_AD", m_machine_ad.c_str());
		dprintf(D_FULLDEBUG, "FILETRANSFER: setting runtime machine ad to %s\n", m_machine_ad.c_str());
	}


	// Determine if we want to run the plugin with root priv (if available).
	// If so, drop_privs should be false.  the default is to drop privs.
	bool drop_privs = !param_boolean( "RUN_FILETRANSFER_PLUGINS_WITH_ROOT", false );
	if (plugins_from_job.find(plugin_path) != plugins_from_job.end()) { drop_privs = true; }

	// Lookup the initial working directory
	std::string iwd;
	if ( jobAd.LookupString( ATTR_JOB_IWD, iwd ) != 1) {
		dprintf( D_ALWAYS, "FILETRANSFER InvokeMultipleFileTransferPlugin: "
					"Job Ad did not have an IWD! Aborting.\n" );
		return 1;
	}

	// Create an input file for the plugin.
	// Input file consists of the transfer_files_string data (list of classads)
	// which we'll save to a temporary file in the working directory.
	plugin_name = plugin_path.substr( plugin_path.find_last_of("/\\") + 1 );
	input_filename = iwd + "/." + plugin_name + ".in";
	input_file = safe_fopen_wrapper( input_filename.c_str(), "w" );
	if (input_file == nullptr) {
		dprintf( D_ALWAYS, "FILETRANSFER InvokeMultipleFileTransferPlugin: "
					"Could not open %s for writing, aborting\n", input_filename.c_str());
		return 1;
	}
	fputs( transfer_files_string.c_str(), input_file );
	fclose( input_file );

	// Prepare args for the plugin
	output_filename = iwd + "/." + plugin_name + ".out";
	plugin_args.AppendArg( plugin_path.c_str() );
	plugin_args.AppendArg( "-infile" );
	plugin_args.AppendArg( input_filename.c_str() );
	plugin_args.AppendArg( "-outfile" );
	plugin_args.AppendArg( output_filename.c_str() );
	if (do_upload) {
		plugin_args.AppendArg( "-upload" );
	}

	// Invoke the plugin
	dprintf( D_ALWAYS, "FILETRANSFER: invoking: %s \n", plugin_path.c_str() );
	FILE* plugin_pipe = my_popen( plugin_args, "r", FALSE, &plugin_env, drop_privs );
	if( !plugin_pipe ) {
		dprintf ( D_ALWAYS, "FILETRANSFER: failed to invoke multifile transfer "
			"plugin %s, aborting\n", plugin_path.c_str() );
		return GET_FILE_PLUGIN_FAILED;
	}
	int plugin_status = my_pclose( plugin_pipe );
	if( plugin_status >= 0 ) {
		dprintf ( D_ALWAYS, "FILETRANSFER: plugin %s returned %i (%s)\n",
			plugin_path.c_str(), plugin_status, strerror( plugin_status ) );
	}
	else {
		dprintf ( D_ALWAYS, "FILETRANSFER: plugin %s returned a negative status "
			"code (%d). Something is very wrong, aborting.\n", plugin_path.c_str(),
			plugin_status );
		return GET_FILE_PLUGIN_FAILED;
	}

	// there is a unique issue when invoking plugins as root where shared
	// libraries defined as relative to $ORIGIN in the RUNPATH will not
	// be loaded for security reasons.  in this case the dynamic loader
	// exits with 127 before even calling main() in the plugin.
	//
	// if we suspect this is the case, let's print a hint since it's
	// otherwise very difficult to understand what is happening and why
	// this failed.
	if ( !drop_privs && plugin_status == 32512 ) {
		dprintf (D_ALWAYS, "FILETRANSFER: ERROR!  You are invoking plugins as root because "
			"you have RUN_FILETRANSFER_PLUGINS_WITH_ROOT set to TRUE.  However, some of "
			"the shared libraries in your plugin are likely paths that are relative to "
			"$ORIGIN, and then dynamic library loader refuses to load those for security "
			"reasons.  Run 'ldd' on your plugin and move needed libraries to a system "
			"location controlled by root. Good luck!\n");
	}

	// Output stats regardless of success or failure
	output_file = safe_fopen_wrapper( output_filename.c_str(), "r" );
	if ( output_file == NULL ) {
		dprintf( D_ALWAYS, "FILETRANSFER: Unable to open curl_plugin output file "
			"%s.\n", input_filename.c_str() );
		return GET_FILE_PLUGIN_FAILED;
	}
	if ( !adFileIter.begin( output_file, false, CondorClassAdFileParseHelper::Parse_new )) {
		dprintf( D_ALWAYS, "FILETRANSFER: Failed to iterate over file transfer output.\n" );
		return GET_FILE_PLUGIN_FAILED;
	}
	else {
		// Iterate over the classads in the file, and output each one
		// to our transfer_history log file.
		ClassAd this_file_stats_ad;
		while ( adFileIter.next( this_file_stats_ad ) > 0 ) {

			OutputFileTransferStats( this_file_stats_ad );

			// If this classad represents a failed transfer, produce an error
			bool transfer_success;
			this_file_stats_ad.LookupBool( "TransferSuccess", transfer_success );
			if ( !transfer_success ) {
				std::string error_message;
				std::string transfer_url;
				this_file_stats_ad.LookupString( "TransferError", error_message );
				this_file_stats_ad.LookupString( "TransferUrl", transfer_url );
				e.pushf( "FILETRANSFER", 1, "non-zero exit (%i) from %s. Error: %s (%s)",
					plugin_status, plugin_path.c_str(), error_message.c_str(), transfer_url.c_str() );
			}

			if (result_ads) {
				result_ads->emplace_back(new ClassAd());
				result_ads->back()->CopyFrom(this_file_stats_ad);
			}
		}
	}
	fclose(output_file);

	if ( plugin_status != 0 ) {
		return GET_FILE_PLUGIN_FAILED;
	}

	return 0;
}

int FileTransfer::OutputFileTransferStats( ClassAd &stats ) {

	// this log is meant to be kept in the condor LOG directory, so switch to
	// the correct priv state to manipulate files in that dir.
	priv_state saved_priv = set_condor_priv();

	// Read name of statistics file from params
	std::string stats_file_path;
	if (!param( stats_file_path, "FILE_TRANSFER_STATS_LOG" )) {
		return 1;
	}

	// First, check for an existing statistics file.
	struct stat stats_file_buf;
	int rc = stat( stats_file_path.c_str(), &stats_file_buf );
	if( rc == 0 ) {
		// If it already exists and is larger than 5 Mb, copy the contents
		// to a .old file.
		if( stats_file_buf.st_size > 5000000 ) {
			std::string stats_file_old_path = stats_file_path;
			stats_file_old_path += ".old";
			// TODO: Add a lock to prevent two starters from rotating the log
			// at the same time.
			if (rotate_file(stats_file_path.c_str(), stats_file_old_path.c_str()) != 0) {
				dprintf(D_ALWAYS, "FileTransfer failed to rotate %s to %s\n", stats_file_path.c_str(), stats_file_old_path.c_str());
			}
		}
	}

	// Add some new job-related statistics that were not available from
	// the file transfer plugin.
	int cluster_id;
	jobAd.LookupInteger( ATTR_CLUSTER_ID, cluster_id );
	stats.Assign( "JobClusterId", cluster_id );

	int proc_id;
	jobAd.LookupInteger( ATTR_PROC_ID, proc_id );
	stats.Assign( "JobProcId", proc_id );

	std::string owner;
	jobAd.LookupString( ATTR_OWNER, owner );
	stats.Assign( "JobOwner", owner );

	// Output statistics to file
	MyString stats_string;
	MyString stats_output = "***\n";
	sPrintAd( stats_string, stats );
	stats_output += stats_string;

	FILE* stats_file = safe_fopen_wrapper( stats_file_path.c_str(), "a" );
	if( !stats_file ) {
		dprintf( D_ALWAYS, "FILETRANSFER: failed to open statistics file %s with"
			" error %d (%s)\n", stats_file_path.c_str(), errno, strerror(errno) );
	}
	else {
		int stats_file_fd = fileno( stats_file );
		if ( write( stats_file_fd, stats_output.Value(), stats_output.length() ) == -1 ) {
			dprintf( D_ALWAYS, "FILETRANSFER: failed to write to statistics file %s with"
				" error %d (%s)\n", stats_file_path.c_str(), errno, strerror(errno) );
		}
		fclose( stats_file );
	}

	// back to previous priv state
	set_priv(saved_priv);

	return 0;
}

MyString FileTransfer::GetSupportedMethods() {
	MyString method_list;

	// iterate plugin_table if it existssrc
	if (plugin_table) {
		MyString junk;
		MyString method;

		plugin_table->startIterations();
		while(plugin_table->iterate(method, junk)) {
			// add comma if needed
			if (!(method_list.IsEmpty())) {
				method_list += ",";
			}
			method_list += method;
		}
		if( I_support_S3 ) {
			// method_list must contain at least "https".
			method_list += ",s3";
		}
	}
	return method_list;
}

int FileTransfer::InitializeJobPlugins(const ClassAd &job, CondorError &e, StringList &infiles)
{
	if ( ! I_support_filetransfer_plugins || ! plugin_table) {
		return 0;
	}

	std::string job_plugins;
	if ( ! job.LookupString(ATTR_TRANSFER_PLUGINS, job_plugins)) {
		return 0;
	}

	StringTokenIterator plugins(job_plugins, 100, ";");
	for (const char * plug = plugins.first(); plug != NULL; plug = plugins.next()) {
		const char * colon = strchr(plug, '=');
		if (colon) {
			MyString methods; methods.set(plug, colon - plug);

			// add the plugin to the front of the input files list
			MyString plugin_path(colon + 1);
			plugin_path.trim();
			if (! infiles.file_contains(plugin_path.c_str())) {
				infiles.insert(plugin_path.c_str());
			}
			// use the file basename as the plugin name, so that when we invoke it
			// we will invoke the copy in the input sandbox
			MyString plugin(condor_basename(plugin_path.c_str()));

			InsertPluginMappings(methods, plugin);
			plugins_multifile_support[plugin] = true;
			plugins_from_job[plugin.c_str()] = true;
			multifile_plugins_enabled = true;
			// add the plugin to the transfer list
		} else {
			dprintf(D_ALWAYS, "FILETRANSFER: no '=' in " ATTR_TRANSFER_PLUGINS " definition '%s'\n", plug);
			e.pushf("FILETRANSFER", 1, "no '=' in " ATTR_TRANSFER_PLUGINS" definition '%s'", plug);
		}
	}

	return 0;
}


int FileTransfer::InitializePlugins(CondorError &e) {

	// see if this is explicitly disabled
	if (!param_boolean("ENABLE_URL_TRANSFERS", true)) {
		I_support_filetransfer_plugins = false;
		return 0;
	}

	char* plugin_list_string = param("FILETRANSFER_PLUGINS");
	if (!plugin_list_string) {
		I_support_filetransfer_plugins = false;
		return 0;
	}

	// See if multifile transfer plugins are enabled
	if (param_boolean("ENABLE_MULTIFILE_TRANSFER_PLUGINS", true)) {
		multifile_plugins_enabled = true;
	}

	// plugin_table is a member variable
	plugin_table = new PluginHashTable(hashFunction);

	StringList plugin_list (plugin_list_string);
	plugin_list.rewind();

	char *p;
	while ((p = plugin_list.next())) {
		// TODO: plugin must be an absolute path (win and unix)
		SetPluginMappings( e, p );

		// Now verify that the plugin supports at least one transfer method.
		MyString methods = GetSupportedMethods();
		if (!methods.IsEmpty()) {
			// we support at least one plugin type
			I_support_filetransfer_plugins = true;
		} else {
			dprintf(D_ALWAYS, "FILETRANSFER: failed to add plugin \"%s\" because: %s\n", p, e.getFullText().c_str());
			e.pushf("FILETRANSFER", 1, "\"%s -classad\" does not support any methods, ignoring", p);
		}
	}

	// If we have an https plug-in, this version of HTCondor also supports S3.
	MyString method, junk;
	plugin_table->startIterations();
	while( plugin_table->iterate( method, junk ) ) {
		if( method == "https" ) {
			I_support_S3 = true;
		}
	}

	free(plugin_list_string);
	return 0;
}


void
FileTransfer::SetPluginMappings( CondorError &e, const char* path )
{
    FILE* fp;
    const char *args[] = { path, "-classad", NULL};
    char buf[1024];

        // first, try to execute the given path with a "-classad"
        // option, and grab the output as a ClassAd
    fp = my_popenv( args, "r", FALSE );

    if( ! fp ) {
        dprintf( D_ALWAYS, "FILETRANSFER: Failed to execute %s, ignoring\n", path );
		e.pushf("FILETRANSFER", 1, "Failed to execute %s, ignoring", path );
        return;
    }
    ClassAd* ad = new ClassAd;
    bool read_something = false;
    while( fgets(buf, 1024, fp) ) {
        read_something = true;
        if( ! ad->Insert(buf) ) {
            dprintf( D_ALWAYS, "FILETRANSFER: Failed to insert \"%s\" into ClassAd, "
                     "ignoring invalid plugin\n", buf );
            delete( ad );
            pclose( fp );
			e.pushf("FILETRANSFER", 1, "Received invalid input '%s', ignoring", buf );
            return;
        }
    }
    my_pclose( fp );
    if( ! read_something ) {
        dprintf( D_ALWAYS,
                 "FILETRANSFER: \"%s -classad\" did not produce any output, ignoring\n",
                 path );
        delete( ad );
		e.pushf("FILETRANSFER", 1, "\"%s -classad\" did not produce any output, ignoring", path );
        return;
    }

	// TODO: verify that plugin type is FileTransfer
	// e.pushf("FILETRANSFER", 1, "\"%s -classad\" is not plugin type FileTransfer, ignoring", path );

	// extract the info we care about
	char* methods = NULL;
	bool this_plugin_supports_multifile = false;
	if ( ad->LookupBool( "MultipleFileSupport", this_plugin_supports_multifile ) ) {
		plugins_multifile_support[path] = this_plugin_supports_multifile;
	}

	// Before adding mappings, make sure that if multifile plugins are disabled,
	// this is not a multifile plugin.
	if ( multifile_plugins_enabled || !this_plugin_supports_multifile ) {
		if (ad->LookupString( "SupportedMethods", &methods)) {
			// free the memory, return a MyString
			MyString m = methods;
			free(methods);
			InsertPluginMappings( m, path );
		}
	}

	delete( ad );
	return;
}


void
FileTransfer::InsertPluginMappings(MyString methods, MyString p)
{
	StringList method_list(methods.Value());

	char* m;

	method_list.rewind();
	while((m = method_list.next())) {
		dprintf(D_FULLDEBUG, "FILETRANSFER: protocol \"%s\" handled by \"%s\"\n", m, p.Value());
		if ( plugin_table->insert(m, p, true) != 0 ) {
			dprintf(D_FULLDEBUG, "FILETRANSFER: error adding protocol \"%s\" to plugin table, ignoring\n", m);
		}
	}
}

bool
FileTransfer::ExpandFileTransferList( StringList *input_list, FileTransferList &expanded_list, bool preserveRelativePaths )
{
	bool rc = true;

	if( !input_list ) {
		return true;
	}

	// if this exists and is in the list do it first
	if (X509UserProxy && input_list->contains(X509UserProxy)) {
		if( !ExpandFileTransferList( X509UserProxy, "", Iwd, -1, expanded_list, preserveRelativePaths ) ) {
			rc = false;
		}
	}

	// then process the rest of the list
	input_list->rewind();
	char const *path;
	while ( (path=input_list->next()) != NULL ) {
		// skip the proxy if it's defined -- we dealt with it above.
		// everything else gets expanded.  this if would short-circuit
		// true if X509UserProxy is not defined, but i made it explicit.
		if(!X509UserProxy || (X509UserProxy && strcmp(path, X509UserProxy) != 0)) {
			if( !ExpandFileTransferList( path, "", Iwd, -1, expanded_list, preserveRelativePaths ) ) {
				rc = false;
			}
		}
	}

    // Remove duplicate directory-creation entries.
    std::string dir;
    std::set< std::string > dirs;
    for( size_t i = 0; i < expanded_list.size(); ++i ) {
        FileTransferItem fti = expanded_list[i];
        if( fti.isDirectory() ) {
            dir = fti.destDir();
            if(! dir.empty()) { dir += DIR_DELIM_CHAR; }
            dir += condor_basename( fti.srcName().c_str() );

            if( dirs.find( dir ) != dirs.end() ) {
                expanded_list.erase(expanded_list.begin() + i); --i;
            } else {
                dirs.insert( dir );
            }
        }
    }

	return rc;
}

bool
FileTransfer::ExpandParentDirectories( const char * src_path, const char * iwd, FileTransferList &expanded_list ) {
	// dprintf( D_ALWAYS, ">>> ExpandParentDirectories( %s, %s, ...)\n", src_path, iwd );

	// Fill a stack with path components from right to left.
	std::string dir, file;
	std::string path( src_path );
	std::vector< std::string > splitPath;
	// dprintf( D_ALWAYS, ">>> initial path-to-preserve = %s\n", path.c_str() );
	while( filename_split( path.c_str(), dir, file ) ) {
		// dprintf( D_ALWAYS, ">>> found trailing path-component %s\n", file.c_str() );
		splitPath.emplace_back( file );
		path = path.substr( 0, path.length() - file.length() - 1 );
		// dprintf( D_ALWAYS, ">>> proceeding with path-to-preserve = %s\n", path.c_str() );
	}
	// dprintf( D_ALWAYS, ">>> found root path-component %s\n", file.c_str() );
	splitPath.emplace_back( file );

	// Empty the stack to add directories from the root down.  Note
	// that the "parent" directory is always empty, because src_path
	// is relative to iwd, not dest_dir.
	std::string parent;
	while( splitPath.size() != 0 ) {
		std::string partialPath = parent;
		if( partialPath.length() > 0 ) {
			partialPath += DIR_DELIM_CHAR;
		}
		partialPath += splitPath.back(); splitPath.pop_back();
		if(! ExpandFileTransferList( partialPath.c_str(), parent.c_str(), iwd, 0, expanded_list, false )) {
			return false;
		}
		parent = partialPath;
	}

	return true;
}

bool
FileTransfer::ExpandFileTransferList( char const *src_path, char const *dest_dir, char const *iwd, int max_depth, FileTransferList &expanded_list, bool preserveRelativePaths )
{
	ASSERT( src_path );
	ASSERT( dest_dir );
	ASSERT( iwd );

	// dprintf( D_ALWAYS, ">>> EFTL( %s, %s, %s, %d, ..., %d )\n", src_path, dest_dir, iwd, max_depth, preserveRelativePaths );

		// To simplify error handling, we always want to include an
		// entry for the specified path, except two cases which are
		// handled later on by removing the entry we add here.
	expanded_list.push_back( FileTransferItem() );
	FileTransferItem &file_xfer_item = expanded_list.back();

	file_xfer_item.setSrcName( src_path );
	file_xfer_item.setDestDir( dest_dir );

	if( IsUrl(src_path) ) {
		return true;
	}

	std::string full_src_path;
	if( !fullpath( src_path ) ) {
		full_src_path = iwd;
		if( full_src_path.length() > 0 ) {
			full_src_path += DIR_DELIM_CHAR;
		}
	}
	full_src_path += src_path;

	// dprintf( D_ALWAYS, ">>> Calling stat(%s)\n", full_src_path.c_str() );
	StatInfo st( full_src_path.c_str() );
	if( st.Error() != 0 ) {
		return false;
	}

		// TODO: somehow deal with cross-platform file modes.
		// For now, ignore modes on windows.
#ifndef WIN32
	file_xfer_item.setFileMode( (condor_mode_t)st.GetMode() );
#endif

	size_t srclen = file_xfer_item.srcName().length();
	bool trailing_slash = srclen > 0 && IS_ANY_DIR_DELIM_CHAR(src_path[srclen-1]);

	file_xfer_item.setSymlink( st.IsSymlink() );
	file_xfer_item.setDomainSocket( st.IsDomainSocket() );
	file_xfer_item.setDirectory( st.IsDirectory() );

		// If this file is a domain socket, we don't want to send it but it's
		// also not an error. Remove the entry from the list and return true.
	if( file_xfer_item.isDomainSocket() ) {
		dprintf(D_FULLDEBUG, "FILETRANSFER: File %s is a domain socket, excluding "
			"from transfer list\n", full_src_path.c_str() );
		expanded_list.pop_back();
		return true;
	}

	if( !file_xfer_item.isDirectory() ) {
		file_xfer_item.setFileSize(st.GetFileSize());

		if( preserveRelativePaths && (! fullpath(file_xfer_item.srcName().c_str())) ) {
			char * dirname_raw = condor_dirname( file_xfer_item.srcName().c_str() );
			std::string dirname(dirname_raw);
			free(dirname_raw);

			if( strcmp( dirname.c_str(), "." ) != 0 ) {
				file_xfer_item.setDestDir( dirname );

				// ExpandParentDirectories() adds this back in the correct place.
				expanded_list.pop_back();

				// dprintf( D_ALWAYS, ">>> expanding parent directories of named file %s\n", src_path );
				// N.B.: This isn't an infinite loop because
				// ExpandParentDirectories() calls ExpandFileTransferList()
				// with preserveRelativePaths turned off -- the whole point
				// of it being to generate paths one level at a time.
				if(! ExpandParentDirectories( src_path, iwd, expanded_list )) {
					return false;
				}
			}
		}

		// dprintf( D_ALWAYS, ">>> file added: %s in %s\n", file_xfer_item.srcName().c_str(), file_xfer_item.destDir().c_str() );
		return true;
	}

		// do not follow symlinks to directories unless we are just
		// fetching the contents of the directory
	if( !trailing_slash && file_xfer_item.isSymlink() ) {
			// leave it up to our caller to decide if this is an error
		return true;
	}

	if( max_depth == 0 ) {
			// do not scan the contents of the directory
		return true; // this is not considered an error
	}
	if( max_depth > 0 ) {
		max_depth--;
	}

	//
	// We're going to transfer the contents of the directory named by src_path.
	//
	// If that name has a trailing slash, we don't transfer the directory, and
	// its contents will go where the directory would have.
	//
	// Otherwise, we transfer the directory, and its contents go in it, but we
	// only transfer its parent directories if we're preserving relative paths.
	//
	// Determine where the contents of the directory will be going, and make
	// sure that the directories in that path have been added as file transfer
	// items (otherwise, the remote side won't know what permissions to set).
	//

	// dprintf( D_ALWAYS, ">>> transferring contents of directory %s\n", src_path );
	std::string destination = dest_dir;

	if( trailing_slash ) {
		// dprintf( D_ALWAYS, ">>> detected trailing slash.\n" );
		expanded_list.pop_back();
	} else {
		if( destination.length() > 0 ) { destination += DIR_DELIM_CHAR; }

		if(! preserveRelativePaths) {
			// dprintf( D_ALWAYS, ">>> not preserving relative path.\n" );
			destination += condor_basename(src_path);
		} else {
			// dprintf( D_ALWAYS, ">>> preserving relative path.\n" );
			destination += src_path;

			// ExpandParentDirectories() adds this back in the correct place.
			expanded_list.pop_back();

			// dprintf( D_ALWAYS, ">>> expanding parent directories of named directory %s\n", src_path );
			if(! ExpandParentDirectories( src_path, iwd, expanded_list )) {
				return false;
			}
		}
	}

	//
	// Transfer the contents of the directory.
	//
	// dprintf( D_ALWAYS, ">>> transferring directory contents to %s\n", destination.c_str() );

	Directory dir( &st );
	dir.Rewind();

	bool rc = true;
	char const *file_in_dir;

	while( (file_in_dir=dir.Next()) != NULL ) {

		std::string file_full_path = src_path;
		if( !trailing_slash ) {
			file_full_path += DIR_DELIM_CHAR;
		}
		file_full_path += file_in_dir;

		if( !ExpandFileTransferList( file_full_path.c_str(), destination.c_str(), iwd, max_depth, expanded_list, preserveRelativePaths ) ) {
			rc = false;
		}
	}

	return rc;
}

bool
FileTransfer::ExpandInputFileList( char const *input_list, char const *iwd, MyString &expanded_list, MyString &error_msg )
{
	bool result = true;
	StringList input_files(input_list,",");
	input_files.rewind();
	char const *path;
	while( (path=input_files.next()) != NULL ) {
		bool needs_expansion = false;

		size_t pathlen = strlen(path);
		bool trailing_slash = pathlen > 0 && path[pathlen-1] == DIR_DELIM_CHAR;

		if( trailing_slash && !IsUrl(path) ) {
			needs_expansion = true;
		}

		if( !needs_expansion ) {
				// We intentionally avoid the need to stat any of the entries
				// that don't need to be expanded in case stat is expensive.
			expanded_list.append_to_list(path,",");
		}
		else {
			FileTransferList filelist;
			// N.B.: It's only safe to flatten relative paths here because
			// this code never calls destDir().
			if( !ExpandFileTransferList( path, "", iwd, 1, filelist, false ) ) {
				error_msg.formatstr_cat("Failed to expand '%s' in transfer input file list. ",path);
				result = false;
			}
			FileTransferList::iterator filelist_it;
			for( filelist_it = filelist.begin();
				 filelist_it != filelist.end();
				 filelist_it++ )
			{
				expanded_list.append_to_list(filelist_it->srcName(),",");
			}
		}
	}
	return result;
}

bool
FileTransfer::ExpandInputFileList( ClassAd *job, MyString &error_msg ) {

		// If we are spooling input files, input directories that end
		// in a slash must be expanded to list their contents so that
		// when the schedd rewrites ATTR_TRANSFER_INPUT_FILES, it can
		// correctly represent the contents of the spool, without
		// requiring the schedd to iterate through the spool directory
		// to see what files are there.  Alternatively, when spooling
		// input, we could ignore trailing slashes and preserve the
		// source directory in the spool, with its contents inside of
		// it.  However, this could lead to name collisions if
		// something else in the spool has the same name as the directory.
		//
		// Ideally, we would just leave this up to the file transfer
		// object during the actual transfer, similarly to how
		// ATTR_SPOOLED_OUTPUT_FILES works.  However, given the way
		// the job state is managed, that is not an easy task.  If the
		// job submission client (e.g. condor_submit) were to rewrite
		// the file list after transferring the files, it would need
		// to keep the job on hold until it reconnects to the schedd
		// to modify the job, rather than having the schedd modify and
		// release the job in the reaper of the spooling operation.
		// So unless we rewire that, we need to pre-process the input
		// file list during the job submission, before spooling files.

	std::string input_files;
	if( job->LookupString(ATTR_TRANSFER_INPUT_FILES,input_files) != 1 )
	{
		return true; // nothing to do
	}

	std::string iwd;
	if( job->LookupString(ATTR_JOB_IWD,iwd) != 1 )
	{
		error_msg.formatstr("Failed to expand transfer input list because no IWD found in job ad.");
		return false;
	}

	MyString expanded_list;
	if( !FileTransfer::ExpandInputFileList(input_files.c_str(),iwd.c_str(),expanded_list,error_msg) )
	{
		return false;
	}

	if( expanded_list != input_files ) {
		dprintf(D_FULLDEBUG,"Expanded input file list: %s\n",expanded_list.Value());
		job->Assign(ATTR_TRANSFER_INPUT_FILES,expanded_list.Value());
	}
	return true;
}

bool
FileTransfer::LegalPathInSandbox(char const *path,char const *sandbox) {
	bool result = true;

	ASSERT( path );
	ASSERT( sandbox );

	MyString buf = path;
	canonicalize_dir_delimiters( buf );
	path = buf.Value();

	if( fullpath(path) ) {
		return false;
	}

		// now we want to make sure there are no references to ".."
	char *pathbuf = strdup( path );
	char *dirbuf = strdup( path );
	char *filebuf = strdup( path );

	ASSERT( pathbuf );
	ASSERT( dirbuf );
	ASSERT( filebuf );

	bool more = true;
	while( more ) {
		MyString fullpath;
		fullpath.formatstr("%s%c%s",sandbox,DIR_DELIM_CHAR,pathbuf);

		more = filename_split( pathbuf, dirbuf, filebuf );

		if( strcmp(filebuf,"..") == 0 ) {
			result = false;
			break;
		}

		strcpy(pathbuf,dirbuf);
	}

	free( pathbuf );
	free( dirbuf );
	free( filebuf );

	return result;
}

void FileTransfer::FileTransferInfo::addSpooledFile(char const *name_in_spool)
{
	spooled_files.append_to_list(name_in_spool);
}


time_t
GetDesiredDelegatedJobCredentialExpiration(ClassAd *job)
{
	if ( !param_boolean( "DELEGATE_JOB_GSI_CREDENTIALS", true ) ) {
		return 0;
	}

	time_t expiration_time = 0;
	int lifetime = -1;
	if( job ) {
		job->LookupInteger(ATTR_DELEGATE_JOB_GSI_CREDENTIALS_LIFETIME,lifetime);
	}
	if( lifetime < 0 ) {
		lifetime = param_integer("DELEGATE_JOB_GSI_CREDENTIALS_LIFETIME", 3600*24, 0);
	}
	if( lifetime ) {
		expiration_time = time(NULL) + lifetime;
	}
	return expiration_time;
}

time_t
GetDelegatedProxyRenewalTime(time_t expiration_time)
{
	if( expiration_time == 0 ) {
		return 0;
	}
	if ( !param_boolean( "DELEGATE_JOB_GSI_CREDENTIALS", true ) ) {
		return 0;
	}

	time_t now = time(NULL);
	time_t lifetime = expiration_time - now;
	double lifetime_frac = param_double( "DELEGATE_JOB_GSI_CREDENTIALS_REFRESH", 0.25,0,1);
	return now + (time_t)floor(lifetime*lifetime_frac);
}

void
GetDelegatedProxyRenewalTime(ClassAd *jobAd)
{
	GetDelegatedProxyRenewalTime(GetDesiredDelegatedJobCredentialExpiration(jobAd));
}

bool
FileTransfer::outputFileIsSpooled(char const *fname) {
	if(fname) {
		if( !fullpath(fname) ) {
			if( Iwd && SpoolSpace && strcmp(Iwd,SpoolSpace)==0 ) {
				return true;
			}
		}
		else if( SpoolSpace && strncmp(fname,SpoolSpace,strlen(SpoolSpace))==0 ) {
			return true;
		}
	}
	return false;
}

ClassAd*
FileTransfer::GetJobAd() {
	return &jobAd;
}

void
FileTransfer::setMaxUploadBytes(filesize_t _MaxUploadBytes)
{
	MaxUploadBytes = _MaxUploadBytes;
}

void
FileTransfer::setMaxDownloadBytes(filesize_t _MaxDownloadBytes)
{
	MaxDownloadBytes = _MaxDownloadBytes;
}<|MERGE_RESOLUTION|>--- conflicted
+++ resolved
@@ -1327,7 +1327,14 @@
 	return rv;
 }
 
-<<<<<<< HEAD
+int
+FileTransfer::UploadFailureFiles( bool blocking ) {
+	uploadFailureFiles = true;
+	int rv = UploadFiles( blocking, true );
+	uploadFailureFiles = false;
+	return rv;
+}
+
 void
 FileTransfer::DetermineWhichFilesToSend() {
 	// IntermediateFiles is dynamically allocated (some jobs never use it).
@@ -1349,7 +1356,9 @@
 
 			// This should Just Work(TM), but I haven't tested it yet and
 			// I don't know that anybody will every actually use it.
+			if( EncryptCheckpointFiles ) { delete EncryptCheckpointFiles; }
 			EncryptCheckpointFiles = new StringList( NULL, "," );
+			if( DontEncryptCheckpointFiles ) { delete DontEncryptCheckpointFiles; }
 			DontEncryptCheckpointFiles = new StringList( NULL, "," );
 
 			// Yes, this is stupid, but it'd be a big change to fix.
@@ -1359,6 +1368,32 @@
 
 			return;
 		}
+	}
+
+	// See uploadCheckpointFiles comments, above.
+	if( uploadFailureFiles ) {
+		if( CheckpointFiles ) { delete CheckpointFiles; }
+		CheckpointFiles = new StringList( NULL, "," );
+
+		// If we'd transfer output or error on success, do so on failure also.
+		if( OutputFiles && OutputFiles->file_contains( JobStdoutFile.c_str() ) ) {
+			CheckpointFiles->append( JobStdoutFile.c_str() );
+		}
+		if( OutputFiles && OutputFiles->file_contains( JobStderrFile.c_str() ) ) {
+			CheckpointFiles->append( JobStderrFile.c_str() );
+		}
+
+		if( EncryptCheckpointFiles ) { delete EncryptCheckpointFiles; }
+		EncryptCheckpointFiles = new StringList( NULL, "," );
+
+		if( DontEncryptCheckpointFiles ) { delete DontEncryptCheckpointFiles; }
+		DontEncryptCheckpointFiles = new StringList( NULL, "," );
+
+		FilesToSend = CheckpointFiles;
+		EncryptFiles = EncryptCheckpointFiles;
+		DontEncryptFiles = DontEncryptCheckpointFiles;
+
+		return;
 	}
 
 	if ( upload_changed_files && last_download_time > 0 ) {
@@ -1390,106 +1425,6 @@
 		}
 
 	}
-=======
-int
-FileTransfer::UploadFailureFiles( bool blocking ) {
-	uploadFailureFiles = true;
-	int rv = UploadFiles( blocking, true );
-	uploadFailureFiles = false;
-	return rv;
-}
-
-void
-FileTransfer::DetermineWhichFilesToSend() {
-	// IntermediateFiles is dynamically allocated (some jobs never use it).
-	if (IntermediateFiles) delete(IntermediateFiles);
-	IntermediateFiles = NULL;
-
-	// These are always pointers to StringLists owned by this object.
-	FilesToSend = NULL;
-	EncryptFiles = NULL;
-	DontEncryptFiles = NULL;
-
-	// We're doing this allocation on the fly because we expect most jobs
-	// won't specify a checkpoint list.
-	if( uploadCheckpointFiles ) {
-		std::string checkpointList;
-		if( jobAd.LookupString( ATTR_CHECKPOINT_FILES, checkpointList ) ) {
-			if( CheckpointFiles ) { delete CheckpointFiles; }
-			CheckpointFiles = new StringList( checkpointList.c_str(), "," );
-
-			// This should Just Work(TM), but I haven't tested it yet and
-			// I don't know that anybody will every actually use it.
-			if( EncryptCheckpointFiles ) { delete EncryptCheckpointFiles; }
-			EncryptCheckpointFiles = new StringList( NULL, "," );
-			if( DontEncryptCheckpointFiles ) { delete DontEncryptCheckpointFiles; }
-			DontEncryptCheckpointFiles = new StringList( NULL, "," );
-
-			// Yes, this is stupid, but it'd be a big change to fix.
-			FilesToSend = CheckpointFiles;
-			EncryptFiles = EncryptCheckpointFiles;
-			DontEncryptFiles = DontEncryptCheckpointFiles;
-
-			return;
-		}
-	}
-
-	// See uploadCheckpointFiles comments, above.
-	if( uploadFailureFiles ) {
-		if( CheckpointFiles ) { delete CheckpointFiles; }
-		CheckpointFiles = new StringList( NULL, "," );
-
-		// If we'd transfer output or error on success, do so on failure also.
-		if( OutputFiles && OutputFiles->file_contains( JobStdoutFile.c_str() ) ) {
-			CheckpointFiles->append( JobStdoutFile.c_str() );
-		}
-		if( OutputFiles && OutputFiles->file_contains( JobStderrFile.c_str() ) ) {
-			CheckpointFiles->append( JobStderrFile.c_str() );
-		}
-
-		if( EncryptCheckpointFiles ) { delete EncryptCheckpointFiles; }
-		EncryptCheckpointFiles = new StringList( NULL, "," );
-
-		if( DontEncryptCheckpointFiles ) { delete DontEncryptCheckpointFiles; }
-		DontEncryptCheckpointFiles = new StringList( NULL, "," );
-
-		FilesToSend = CheckpointFiles;
-		EncryptFiles = EncryptCheckpointFiles;
-		DontEncryptFiles = DontEncryptCheckpointFiles;
-
-		return;
-	}
-
-	if ( upload_changed_files && last_download_time > 0 ) {
-		FindChangedFiles();
-	}
-
-	// if FilesToSend is still NULL, then the user did not
-	// want anything sent back via modification date.  so
-	// send the input or output sandbox, depending what
-	// direction we are going.
-	if ( FilesToSend == NULL ) {
-		if ( simple_init ) {
-			if ( IsClient() ) {
-				// condor_submit sending to the schedd
-				FilesToSend = InputFiles;
-				EncryptFiles = EncryptInputFiles;
-				DontEncryptFiles = DontEncryptInputFiles;
-			} else {
-				// schedd sending to condor_transfer_data
-				FilesToSend = OutputFiles;
-				EncryptFiles = EncryptOutputFiles;
-				DontEncryptFiles = DontEncryptOutputFiles;
-			}
-		} else {
-			// starter sending back to the shadow
-			FilesToSend = OutputFiles;
-			EncryptFiles = EncryptOutputFiles;
-			DontEncryptFiles = DontEncryptOutputFiles;
-		}
-
-	}
->>>>>>> b9051d98
 }
 
 
