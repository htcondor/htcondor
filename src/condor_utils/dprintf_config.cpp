--- conflicted
+++ resolved
@@ -321,18 +321,13 @@
                 
                 off_t maxlog = 0;
 				pval = param(pname);
-<<<<<<< HEAD
-				if( pval != NULL ) {
-					it->maxLog = atoi( pval );
-=======
 				if (pval != NULL) {
                     // because there is nothing like param_long_long() or param_off_t()
                     bool r = lex_cast(pval, maxlog);
                     if (!r || (maxlog < 0)) {
                         EXCEPT("Invalid config: %s = %s", pname, pval);
                     }
-                    MaxLog[debug_level] = maxlog;
->>>>>>> 02fd9fb6
+                    it->maxLog = maxlog;
 					free(pval);
 				} else {
 					it->maxLog = 1024*1024;
@@ -344,17 +339,14 @@
 					(void)sprintf(pname, "MAX_NUM_%s_%s_LOG", subsys,
 								  _condor_DebugFlagNames[debug_level-1]+2);
 				}
-<<<<<<< HEAD
+
 				pval = param(pname);
 				if (pval != NULL) {
-					it->maxLogNum = atoi(pval);
+					it->maxLogNum = param_integer(pname, 1, 0);
 					free(pval);
 				} else {
 					it->maxLogNum = 1;
 				}
-=======
-                MaxLogNum[debug_level] = param_integer(pname, 1, 0);
->>>>>>> 02fd9fb6
 			}
 		}
 	} else {
