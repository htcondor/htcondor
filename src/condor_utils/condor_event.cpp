--- conflicted
+++ resolved
@@ -2217,18 +2217,8 @@
 	if ( ! read_optional_line(line, file, got_sync_line)) {
 		return 1;		//backwards compatibility
 	}
-<<<<<<< HEAD
 	sscanf(line.c_str(), "\t%lf  -  Run Bytes Sent By Job For Checkpoint", &sent_bytes);
-#else
-    if( !fscanf(file, "\t%lf  -  Run Bytes Sent By Job For Checkpoint\n",
-                &sent_bytes)) {
-        return 1;		//backwards compatibility
-    }
-#endif
-=======
-	sscanf(line.c_str(), "\t%f  -  Run Bytes Sent By Job For Checkpoint", &sent_bytes);
-
->>>>>>> 28a4a466
+
 	return 1;
 }
 
@@ -2396,16 +2386,7 @@
 	if ( ! read_optional_line(line, file, got_sync_line) ||
 		(1 != sscanf(line.c_str(), "\t%lf  -  Run Bytes Sent By Job", &sent_bytes)) ||
 		 ! read_optional_line(line, file, got_sync_line) ||
-<<<<<<< HEAD
 		(1 != sscanf(line.c_str(), "\t%lf  -  Run Bytes Received By Job", &recvd_bytes)))
-#else
-	if( !fscanf(file, "\t%lf  -  Run Bytes Sent By Job\n", &sent_bytes) ||
-		!fscanf(file, "\t%lf  -  Run Bytes Received By Job\n",
-				&recvd_bytes) )
-#endif
-=======
-		(1 != sscanf(line.c_str(), "\t%f  -  Run Bytes Received By Job", &recvd_bytes)))
->>>>>>> 28a4a466
 	{
 		return 1;				// backwards compatibility
 	}
@@ -3557,14 +3538,6 @@
 		return 1;				// backwards compatibility
 	}
 
-<<<<<<< HEAD
-	if (fscanf (file, "\t%lf  -  Run Bytes Sent By Job\n", &sent_bytes) == 0 ||
-		fscanf (file, "\t%lf  -  Run Bytes Received By Job\n",
-				&recvd_bytes) == 0)
-		return 1;				// backwards compatibility
-#endif
-=======
->>>>>>> 28a4a466
 	return 1;
 }
 
