--- conflicted
+++ resolved
@@ -109,18 +109,13 @@
 	if (NULL != groups) {
 		groups->clear();
 		for (int i = 0; i < rc; i++) {
-<<<<<<< HEAD
-			groups->emplace_back(
-					string.substr(static_cast<int>(ovector[i * 2]), 
+			if (ovector[i * 2] == PCRE2_UNSET) {
+				groups->emplace_back("");
+			} else {
+				groups->emplace_back(
+						string.substr(static_cast<int>(ovector[i * 2]), 
 						static_cast<int>(ovector[i * 2 + 1] - ovector[i * 2])));
-=======
-			if (ovector[i * 2] == PCRE2_UNSET) {
-				(*groups)[i] = "";
-			} else {
-				(*groups)[i] = string.substr(static_cast<int>(ovector[i * 2]),
-			                             static_cast<int>(ovector[i * 2 + 1] - ovector[i * 2]));
 			}
->>>>>>> 5e829128
 		}
 	}
 
