/***************************************************************
 *
 * Copyright (C) 2020, Condor Team, Computer Sciences Department,
 * University of Wisconsin-Madison, WI.
 * 
 * Licensed under the Apache License, Version 2.0 (the "License"); you
 * may not use this file except in compliance with the License.  You may
 * obtain a copy of the License at
 * 
 *    http://www.apache.org/licenses/LICENSE-2.0
 * 
 * Unless required by applicable law or agreed to in writing, software
 * distributed under the License is distributed on an "AS IS" BASIS,
 * WITHOUT WARRANTIES OR CONDITIONS OF ANY KIND, either express or implied.
 * See the License for the specific language governing permissions and
 * limitations under the License.
 *
 ***************************************************************/

#include "condor_common.h"
#include "condor_classad.h"
#include "classad_helpers.h"
#include "condor_config.h"
#include "condor_daemon_core.h"
#include "condor_io.h"
#include "history_queue.h"

static bool
sendHistoryErrorAd(Stream *stream, int errorCode, std::string errorString)
{
	ClassAd ad;
	ad.InsertAttr(ATTR_OWNER, 0);
	ad.InsertAttr(ATTR_ERROR_STRING, errorString);
	ad.InsertAttr(ATTR_ERROR_CODE, errorCode);

	stream->encode();
	if (!putClassAd(stream, ad) || !stream->end_of_message())
	{
		dprintf(D_ALWAYS, "Failed to send error ad for remote history query\n");
	}
	return false;
}


void HistoryHelperQueue::setup(int request_max, int concurrency_max) {
	m_max_requests = request_max;
	m_max_concurrency = concurrency_max;
	if (m_rid < 0) {
		m_rid = daemonCore->Register_Reaper("history_reaper",
			(ReaperHandlercpp)&HistoryHelperQueue::reaper,
			"HistoryHelperQueue::reaper", this);
	}
}


int HistoryHelperQueue::command_handler(int cmd, Stream* stream)
{
	bool is_startd = (cmd == GET_HISTORY);

	ClassAd queryAd;
	classad::ClassAdUnParser unparser;
	unparser.SetOldClassAd(true);

	stream->decode();
	stream->timeout(15);
	if( !getClassAd(stream, queryAd) || !stream->end_of_message()) {
		dprintf( D_ALWAYS, "Failed to receive query on TCP: aborting\n" );
		return FALSE;
	}

	if (m_max_requests == 0 || m_max_concurrency == 0) {
		return sendHistoryErrorAd(stream, 10,
			is_startd 
				? "Remote history has been disabled on this startd"
				: "Remote history has been disabled on this schedd"
		);
	}

	std::string requirements_str;
	classad::ExprTree *requirements = queryAd.Lookup(ATTR_REQUIREMENTS);
	if (requirements) {
		unparser.Unparse(requirements_str, requirements);
	}

	classad::ExprTree * since_expr = queryAd.Lookup("Since");
	std::string since_str;
	if (since_expr) { unparser.Unparse(since_str, since_expr); }

	classad::Value value;
	classad::References projection;
	int proj_err = mergeProjectionFromQueryAd(queryAd, ATTR_PROJECTION, projection, true);
	if (proj_err < 0) {
		if (proj_err == -1) {
			return sendHistoryErrorAd(stream, 2, "Unable to evaluate projection list");
		}
		return sendHistoryErrorAd(stream, 3, "Unable to convert projection list to string list");
	}
	std::string proj_str;
	print_attrs(proj_str, false, projection, ",");

	std::string match_limit;
	if (queryAd.EvaluateAttr(ATTR_NUM_MATCHES, value) && value.IsIntegerValue()) {
		unparser.Unparse(match_limit, value);
	}

	bool streamresults = false;
	if (!queryAd.EvaluateAttrBool("StreamResults", streamresults)) {
		streamresults = false;
	}

	bool searchForwards;
	if ( ! queryAd.EvaluateAttrBool("HistoryReadForwards", searchForwards)) { searchForwards = false; }

	std::string scanLimit;
	if (queryAd.EvaluateAttr("ScanLimit", value) && value.IsIntegerValue()) {
		unparser.Unparse(scanLimit, value);
	}

	std::string record_src;
	queryAd.EvaluateAttrString(ATTR_HISTORY_RECORD_SOURCE, record_src);

	std::string ad_type_filter;
	if ( ! queryAd.EvaluateAttrString(ATTR_HISTORY_AD_TYPE_FILTER, ad_type_filter)) {
		ad_type_filter.clear();
	}

	bool searchDir = false;
	if (!queryAd.EvaluateAttrBool("HistoryFromDir", searchDir)) {
		searchDir = false;
	}

	if (m_requests >= m_max_requests) {
		if (m_queue.size() > 1000) {
			return sendHistoryErrorAd(stream, 9, "Cowardly refusing to queue more than 1000 requests.");
		}
		classad_shared_ptr<Stream> stream_shared(stream);
		HistoryHelperState state(stream_shared, requirements_str, since_str, proj_str, match_limit, record_src);
		state.m_streamresults = streamresults;
		state.m_searchdir = searchDir;
<<<<<<< HEAD
		state.m_adTypeFilter = ad_type_filter;
=======
		state.m_searchForwards = searchForwards;
		state.m_scanLimit = scanLimit;
>>>>>>> 31e25a50
		m_queue.push_back(state);
		return KEEP_STREAM;
	} else {
		HistoryHelperState state(*stream, requirements_str, since_str, proj_str, match_limit, record_src);
		state.m_streamresults = streamresults;
		state.m_searchdir = searchDir;
<<<<<<< HEAD
		state.m_adTypeFilter = ad_type_filter;
=======
		state.m_searchForwards = searchForwards;
		state.m_scanLimit = scanLimit;
>>>>>>> 31e25a50
		return launcher(state);
	}
}

int HistoryHelperQueue::reaper(int, int) {
	m_requests--;
	while ((m_requests < m_max_requests) && m_queue.size() > 0) {
		auto it = m_queue.begin();
		launcher(*it);
		m_queue.erase(it);
	}
	return TRUE;
}

int HistoryHelperQueue::launcher(const HistoryHelperState &state) {

	auto_free_ptr history_helper(param("HISTORY_HELPER"));
	if ( ! history_helper) {
	#ifdef WIN32
		history_helper.set(expand_param("$(BIN)\\condor_history.exe"));
	#else
		history_helper.set(expand_param("$(BIN)/condor_history"));
	#endif
	}
	ArgList args;
	if (m_allow_legacy_helper && strstr(history_helper.ptr(), "_helper")) {
		dprintf(D_ALWAYS, "Using obsolete condor_history_helper arguments\n");
		args.AppendArg("condor_history_helper");
		args.AppendArg("-f");
		args.AppendArg("-t");
		// NOTE: before 8.4.8 and 8.5.6 the argument order was: requirements projection match max
		// starting with 8.4.8 and 8.5.6 the argument order was changed to: match max requirements projection
		// this change was made so that projection could be empty without causing problems on Windows.
		args.AppendArg(state.m_streamresults ? "true" : "false"); // new for 8.4.9
		args.AppendArg(state.MatchCount());
		args.AppendArg(std::to_string(param_integer("HISTORY_HELPER_MAX_HISTORY", 10000)));
		args.AppendArg(state.Requirements());
		args.AppendArg(state.Projection());
		std::string myargs;
		args.GetArgsStringForLogging(myargs);
		dprintf(D_FULLDEBUG, "invoking %s %s\n", history_helper.ptr(), myargs.c_str());
	} else {
		// pass arguments in the format that condor_history wants
		args.AppendArg("condor_history");
		args.AppendArg("-inherit"); // tell it to write to an inherited socket
		// Specify history source for default Ad type filtering despite specifying files to search
		if (m_want_startd) {
			args.AppendArg("-startd");
		}
		if (strcasecmp(state.RecordSrc().c_str(),"JOB_EPOCH") == MATCH) {
			args.AppendArg("-epochs");
		}
		// End history source specification
		if (state.m_streamresults) { args.AppendArg("-stream-results"); }
		if ( ! state.MatchCount().empty()) {
			args.AppendArg("-match");
			args.AppendArg(state.MatchCount());
		}
		if (state.m_searchForwards) {
			args.AppendArg("-forwards");
		}
		args.AppendArg("-scanlimit");
		if (state.m_scanLimit.empty()) {
			args.AppendArg(std::to_string(param_integer("HISTORY_HELPER_MAX_HISTORY", 50000)));
		} else {
			args.AppendArg(state.m_scanLimit);
		}
		if ( ! state.Since().empty()) {
			args.AppendArg("-since");
			args.AppendArg(state.Since());
		}
		if ( ! state.Requirements().empty()) {
			args.AppendArg("-constraint");
			args.AppendArg(state.Requirements());
		}
		if ( ! state.Projection().empty()) {
			args.AppendArg("-attributes");
			args.AppendArg(state.Projection());
		}
		if ( ! state.m_adTypeFilter.empty()) {
			args.AppendArg("-type");
			args.AppendArg(state.m_adTypeFilter);
		}
		//Here we tell condor_history where to search for history files/directories
		std::string searchKnob = "HISTORY";
		if (state.m_searchdir) {
			searchKnob += "_DIR";
			args.AppendArg("-dir");
		}
		if ( ! state.RecordSrc().empty()) {
			searchKnob = state.RecordSrc() + "_" + searchKnob;
		}
		auto_free_ptr searchPath(param(searchKnob.c_str()));
		if (searchPath) {
			args.AppendArg("-search");
			args.AppendArg(searchPath);
		} else {
			std::string errmsg;
			formatstr(errmsg, "%s undefined in remote configuration. No such related history to be queried.", searchKnob.c_str());
			return sendHistoryErrorAd(state.GetStream(), 5, errmsg);
		}
		std::string myargs;
		args.GetArgsStringForLogging(myargs);
		dprintf(D_FULLDEBUG, "invoking %s %s\n", history_helper.ptr(), myargs.c_str());
	}

	Stream *inherit_list[] = {state.GetStream(), NULL};

	pid_t pid = daemonCore->Create_Process(history_helper.ptr(), args, PRIV_ROOT, m_rid,
		false, false, NULL, NULL, NULL, inherit_list);
	if (!pid) {
		return sendHistoryErrorAd(state.GetStream(), 4, "Failed to launch history helper process");
	}
	m_requests++;
	return true;
}<|MERGE_RESOLUTION|>--- conflicted
+++ resolved
@@ -137,24 +137,18 @@
 		HistoryHelperState state(stream_shared, requirements_str, since_str, proj_str, match_limit, record_src);
 		state.m_streamresults = streamresults;
 		state.m_searchdir = searchDir;
-<<<<<<< HEAD
-		state.m_adTypeFilter = ad_type_filter;
-=======
 		state.m_searchForwards = searchForwards;
 		state.m_scanLimit = scanLimit;
->>>>>>> 31e25a50
+		state.m_adTypeFilter = ad_type_filter;
 		m_queue.push_back(state);
 		return KEEP_STREAM;
 	} else {
 		HistoryHelperState state(*stream, requirements_str, since_str, proj_str, match_limit, record_src);
 		state.m_streamresults = streamresults;
 		state.m_searchdir = searchDir;
-<<<<<<< HEAD
-		state.m_adTypeFilter = ad_type_filter;
-=======
 		state.m_searchForwards = searchForwards;
 		state.m_scanLimit = scanLimit;
->>>>>>> 31e25a50
+		state.m_adTypeFilter = ad_type_filter;
 		return launcher(state);
 	}
 }
