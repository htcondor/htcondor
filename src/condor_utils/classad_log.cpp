--- conflicted
+++ resolved
@@ -59,11 +59,7 @@
 ClassAdLogFilterIterator::ClassAdLogFilterIterator(ClassAdHashTable *table, const classad::ExprTree *requirements, int timeslice_ms, bool invalid)
 	: m_table(table),
 	  m_cur(table->begin()),
-<<<<<<< HEAD
-	  m_cur_ad(NULL),
-=======
 	  m_found_ad(false),
->>>>>>> c98d1290
 	  m_requirements(requirements),
 	  m_timeslice_ms(timeslice_ms),
 	  m_done(invalid)
@@ -72,11 +68,7 @@
 ClassAdLogFilterIterator::ClassAdLogFilterIterator(const ClassAdLogFilterIterator &other)
 	: m_table(other.m_table),
 	  m_cur(other.m_cur),
-<<<<<<< HEAD
-	  m_cur_ad(other.m_cur_ad),
-=======
 	  m_found_ad(other.m_found_ad),
->>>>>>> c98d1290
 	  m_requirements(other.m_requirements),
 	  m_timeslice_ms(other.m_timeslice_ms),
 	  m_done(other.m_done)
@@ -84,26 +76,17 @@
 }
 
 ClassAd* ClassAdLogFilterIterator::operator *() const {
-<<<<<<< HEAD
-	if (!m_cur_ad || m_done) return NULL;
-
-	return m_cur_ad;
-=======
 	if (m_done || (m_cur == m_table->end()) || !m_found_ad)
 	{
 		return NULL;
 	}
 	return (*m_cur).second;
->>>>>>> c98d1290
 }
 
 ClassAdLogFilterIterator
 ClassAdLogFilterIterator::operator++(int)
 {
-<<<<<<< HEAD
-=======
 	m_found_ad = false;
->>>>>>> c98d1290
 	ClassAdLogFilterIterator cur = *this;
 	if (m_done) {
 		return cur;
@@ -113,24 +96,14 @@
 	bool boolVal;
 	int intVal;
 	int miss_count = 0;
-<<<<<<< HEAD
-	bool found_ad = false;
-=======
->>>>>>> c98d1290
 	while (!(m_cur == end))
 	{
 		miss_count++;
 		if (miss_count == m_timeslice_ms)
 		{
-<<<<<<< HEAD
-			m_cur_ad = NULL;
-			break;
-		}
-=======
 			break;
 		}
 		cur = *this;
->>>>>>> c98d1290
 		ClassAd *tmp_ad = (*m_cur++).second;
 		if (!tmp_ad) continue;
 		if (m_requirements) {
@@ -157,20 +130,11 @@
                 int proc, cluster;
                 tmp_ad->EvaluateAttrInt(ATTR_CLUSTER_ID, cluster);
                 tmp_ad->EvaluateAttrInt(ATTR_PROC_ID, proc);
-<<<<<<< HEAD
-                //dprintf(D_FULLDEBUG, "Returning job %d.%d\n", cluster,proc);
-		m_cur_ad = tmp_ad;
-		found_ad = true;
-		break;
-	}
-	if ((m_cur == end) && (!found_ad)) {
-=======
 		cur.m_found_ad = true;
 		m_found_ad = true;
 		break;
 	}
 	if ((m_cur == end) && (!m_found_ad)) {
->>>>>>> c98d1290
 		m_done = true;
 	}
 	return cur;
