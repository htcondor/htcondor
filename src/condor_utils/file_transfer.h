/***************************************************************
 *
 * Copyright (C) 1990-2007, Condor Team, Computer Sciences Department,
 * University of Wisconsin-Madison, WI.
 * 
 * Licensed under the Apache License, Version 2.0 (the "License"); you
 * may not use this file except in compliance with the License.  You may
 * obtain a copy of the License at
 * 
 *    http://www.apache.org/licenses/LICENSE-2.0
 * 
 * Unless required by applicable law or agreed to in writing, software
 * distributed under the License is distributed on an "AS IS" BASIS,
 * WITHOUT WARRANTIES OR CONDITIONS OF ANY KIND, either express or implied.
 * See the License for the specific language governing permissions and
 * limitations under the License.
 *
 ***************************************************************/

#ifndef _FILE_TRANSFER_H
#define _FILE_TRANSFER_H

#include "condor_common.h"
#include "condor_classad.h"
#include "condor_daemon_core.h"
#ifdef WIN32
#include "perm.h"
#endif
#include "condor_uid.h"
#include "condor_ver_info.h"
#include "condor_classad.h"
#include "dc_transfer_queue.h"
#include <vector>
#include <map>

extern const char * const StdoutRemapName;
extern const char * const StderrRemapName;

class FileTransfer;	// forward declatation
class FileTransferItem;
class UploadExitInfo;
typedef std::vector<FileTransferItem> FileTransferList;


struct CatalogEntry {
	time_t		modification_time;
	filesize_t	filesize;

	// if support for hashes is added, it requires memory management of the
	// data pointed to.  (hash table iterator copies Values, so you'll need a
	// copy operator that does a deep copy, or use a large enough static array)
	//
	//void		*hash;
	//void		hash[SIZE_OF_HASH];
	//
	//
	// likewise if you add signatures and all that PKI jazz.
	//
	// ZKM
};


using TranskeyHashTable = std::map<std::string, FileTransfer *>;
using TransThreadHashTable = std::map<int, FileTransfer *>;
using FileCatalogHashTable = std::map<std::string, CatalogEntry>;

// Class to hold what we know about a file transfer plugin,
// both system plugins and user supplied plugins
// There will be one instance of this class with an empty path, and id of -1, and and bad_plugin=true
// That instance will be returned on failure from functions that return a plugin &
class FileTransferPlugin {
public:
	FileTransferPlugin(std::string_view _path, bool _from_job=false, bool _bad=false);

	bool multi_file() { return protocol_version > 1; }

	const std::string path;
	std::string name;
	ClassAd     ad;
	int         id{-1};   // set to -1 or the index into the plugin_ads vector
	bool        from_job{false};    // transferred by the job, we don't query these
	bool        was_queried{false}; // set to true once we attempted to query it once
	bool        bad_plugin{false};  // the null plugin, or any plugin that we could not query
	bool        has_failed_methods{false};
	unsigned char protocol_version{0}; // set to 0, 1 or 2 (for now), Pelican may be protocol 3 someday
};
using PluginHashTable = std::map<std::string, int, classad::CaseIgnLTStr>;

typedef int		(Service::*FileTransferHandlerCpp)(FileTransfer *);

enum FileTransferStatus {
	XFER_STATUS_UNKNOWN,
	XFER_STATUS_QUEUED,
	XFER_STATUS_ACTIVE,
	XFER_STATUS_DONE
};

enum class TransferAck {
	NONE,
	UPLOAD,
	DOWNLOAD,
	BOTH,
};

enum class TransferPluginResult {
	Success = 0,
	Error = 1,
	InvalidCredentials = 2,
	TimedOut = 3,
	ExecFailed = 4,
};

namespace htcondor {
class DataReuseDirectory;
}


// `TransferType` is currently being used by should be `TransferDirection`.
enum class TransferClass {
	none = 0,
	input = 1,
	output = 2,
	checkpoint = 3,
};


class FileTransfer final: public Service {

  public:

	typedef std::vector< ClassAd > PluginResultList;
	struct PluginInvocation {
		// Record our intentions.
		TransferClass transfer_class;
		std::string plugin_basename;
		std::vector<std::string> schemes;

		// Whole-plugin results as observed by HTCondor.
		TransferPluginResult result;
		time_t duration_in_seconds;
		int exit_code;
		bool exit_by_signal;
		int exit_signal;

		// No plug-in actually outputs this yet.
		// ClassAd wholePluginResultAd;

		// The per-URL records produced by the plug-in.  These are
		// currently stored elsewhere (pluginResultList).
		// std::vector< ClassAd > perURLRecords;
	};
	// typedef std::vector< PluginInvocation > PluginResultList;

	FileTransfer();

	~FileTransfer();

	/** Initialize the object.  Must be called before any other methods.
		@param Ad ClassAd containing all attributes needed by the object,
		such as the list of files to transfer.  If this ad does not contain
		a transfer key, then one is generated and this object is considered
		to be a server.  If a transfer key exists in the ad, this object is
		considered to be a client.
		The FileTransfer Object will look up the following attributes
		from the ClassAd passed in via parameter 1:
				ATTR_CLUSTER_ID
				ATTR_JOB_CMD
				ATTR_JOB_ERROR
				ATTR_JOB_INPUT
				ATTR_JOB_IWD
				ATTR_JOB_OUTPUT
				ATTR_NT_DOMAIN
				ATTR_OWNER
				ATTR_PROC_ID
				ATTR_TRANSFER_EXECUTABLE
				ATTR_TRANSFER_INPUT_FILES
				ATTR_TRANSFER_INTERMEDIATE_FILES
				ATTR_TRANSFER_KEY
				ATTR_TRANSFER_OUTPUT_FILES
				ATTR_TRANSFER_SOCKET
		@param check_file_perms If true, before reading or writing to any file,
		a check is perfomed to see if the ATTR_OWNER attribute defined in the
		ClassAd has the neccesary read/write permission.
		@return 1 on success, 0 on failure */
	int Init( ClassAd *Ad, bool check_file_perms = false,
			  priv_state priv = PRIV_UNKNOWN,
			  bool use_file_catalog = true);

	int SimpleInit(ClassAd *Ad, bool want_check_perms, bool is_server,
						 ReliSock *sock_to_use = NULL, 
						 priv_state priv = PRIV_UNKNOWN,
						 bool use_file_catalog = true,
						 bool is_spool = false);

	/** @param Ad contains filename remaps for downloaded files.
		       If NULL, turns off remaps.
		@return 1 on success, 0 on failure */
	int InitDownloadFilenameRemaps(ClassAd *Ad);

	/** Determine if this is a dataflow transfer (where the output files are 
	/ * newer than input files)
	 * 
	 * @return True if newer, False otherwse
	 */
	static bool IsDataflowJob(ClassAd *job_ad);

	/** @param session_id NULL (if should auto-negotiate) or
		       security session id to use for outgoing file transfer
		       commands */
	void setSecuritySession(char const *session_id);

	/** @param cred_dir The location of the credentials directory to be used
	 *  with the file transfer plugins.
	 */
	void setCredsDir(const std::string &cred_dir) {m_cred_dir = cred_dir;}

	/** @param socket The socket used to send syscall instructions */
	void setSyscallSocket(ReliSock* socket) {m_syscall_socket = socket;}

	/** Set the location of various ads describing the runtime environment.
	 *  Used by the file transfer plugins.
	 *
	 *  @param job_ad The location of the job ad.
	 *  @param machine_ad The location of the machine ad.
	 */
	void setRuntimeAds(const std::string &job_ad, const std::string &machine_ad)
	{m_job_ad = job_ad; m_machine_ad = machine_ad;}

		/** Set limits on how much data will be sent/received per job
			(i.e. per call to DoUpload() or DoDownload()).  The job is
			put on hold if the limit is exceeded.  The files are sent
			in the usual order, and the file that hit the limit will
			be missing its tail.
		 */
	void setMaxUploadBytes(filesize_t MaxUploadBytes);
	void setMaxDownloadBytes(filesize_t MaxUploadBytes);

	/** @return 1 on success, 0 on failure */
	int DownloadFiles(bool blocking=true);

	/** @return 1 on success, 0 on failure */
	int UploadFiles(bool blocking=true, bool final_transfer=true);

	/** @return 1 on success, 0 on failure */
	int UploadCheckpointFiles( int checkpointNumber, bool blocking = true );

	/** @return 1 on success, 0 on failure */
	int UploadFailureFiles( bool blocking = true );

		/** For non-blocking (i.e., multithreaded) transfers, the registered
			handler function will be called on each transfer completion.  The
			handler can call FileTransfer::GetInfo() for statistics on the
			last transfer.  It is safe for the handler to deallocate the
			FileTransfer object.
		*/
	void RegisterCallback(FileTransferHandlerCpp handler, Service* handlerclass, bool want_status_updates=false)
		{ 
			ClientCallbackCpp = handler; 
			ClientCallbackClass = handlerclass;
			ClientCallbackWantsStatusUpdates = want_status_updates;
		}

	enum TransferType { NoType, DownloadFilesType, UploadFilesType };

	struct FileTransferInfo {

		void addSpooledFile(char const *name_in_spool);

		const char * dump(std::string & out, const char * verbose_indent=nullptr) const {
			const char * pre = " ", * post = ",";
			if (verbose_indent) { pre = verbose_indent; post = "\n"; }
			out += " "; out += (type==DownloadFilesType) ? "down" : (type==UploadFilesType ? "up" : "?"); out += post;
			out += pre; out += "success=" + std::to_string(success); out += post;
			out += pre; out += "in_progress=" + std::to_string(in_progress); out += post;
			out += pre; out += "status=" + std::to_string(xfer_status); out += post;
			out += pre; out += "bytes=" + std::to_string(bytes); out += post;
			if (hold_code) {
				out += pre; out += "hold=" + std::to_string(hold_code) + "/" + std::to_string(hold_subcode); out += post;
			}
			if ( ! error_desc.empty()) {
				out += pre; out += "err="; out += error_desc; out += post;
			}
			return out.c_str();
		}

		filesize_t bytes{0};
		time_t duration{0};
		TransferType type{NoType};
		bool success{true};
		bool in_progress{false};
		FileTransferStatus xfer_status{XFER_STATUS_UNKNOWN};
		bool try_again{true};
		int hold_code{0};
		int hold_subcode{0};
		std::map<std::string, filesize_t, classad::CaseIgnLTStr> protocol_bytes;
		ClassAd stats;
		std::string error_desc;
			// List of files we created in remote spool.
			// This is intended to become SpooledOutputFiles.
		std::string spooled_files;
		std::string tcp_stats;
	};

	FileTransferInfo GetInfo() {
		return r_Info;
	}

	inline bool IsServer() const {return user_supplied_key == FALSE;}

	inline bool IsClient() const {return user_supplied_key == TRUE;}

	static int HandleCommands(int command,Stream *s);

	static int Reaper(int pid, int exit_status);

	static bool SetServerShouldBlock( bool block );

		// Stop accepting new transfer requests for this instance of
		// the file transfer object.
		// Also abort this object's active transfer, if any.
	void stopServer();

		// If this file transfer object has a transfer running in
		// the background, kill it.
	void abortActiveTransfer();

	int Suspend() const;

	int Continue() const;

	uint64_t TotalBytesSent() const { return bytesSent; }

	uint64_t TotalBytesReceived() const { return bytesRcvd; };
	//
	// Add the given filename to the list of "output" files.  Will
	// create the empty list of output files if necessary; never
	// fails (unless the sytem is out of memory).
	//
	void addOutputFile( const char* filename );

	// Add the given filename to the list of "failure" files.
	void addFailureFile( const char* filename );

	// Check if we have failure files
	bool hasFailureFiles() const { return !FailureFiles.empty(); }

	//
	// Add the given path or URL to the list of checkpoint files.  The file
	// will be transferred to the named destination* in the sandbox.
	//
	// *: At present, the basename of the destination must be the same
	//    as the basename of the source.
	//
	// This function should only ever be
	// called by the shadow during initial file transfer to the starter.
	//
	// The caller must ensure that pathsAlreadyPreserved is empty the
	// first time and is preserved between calls.
	//
	void addCheckpointFile(
		const std::string & source, const std::string & destination,
		std::set< std::string > & pathsAlreadyPreserved
	);

	//
	// As addCheckpointFile(), but for input files.
	//
	void addInputFile(
		const std::string & source, const std::string & destination,
		std::set< std::string > & pathsAlreadyPreserved
	);

		/** Add the given filename to our list of exceptions.  These
			files to will not be transfer back, even if they meet the
			criteria to be returned.  If we already have this file,
			we immediately return success.  Otherwise, we append the
			given filename to our list and return success.
			NOTE: This list trumps any the addition of any file in it,
			meaning dynamically added files, modified files, etc. that
			are listed in it will be completely ignored.
			@param filename Name of file to add to our list
			@return always true
			*/
	bool addFileToExceptionList( const char *filename );

		/** Allows the client side of the filetransfer object to
			point to a different server.
			@param transkey Value of ATTR_TRANSFER_KEY set by server
			@param transsock Value of ATTR_TRANSFER_SOCKET set by server
			@return true on success, false on failure
		*/
	bool changeServer( const char* transkey, const char* transsock );

		/** Specify the socket timeout to use on the client (starter)
			side of the FileTransfer.  Defaults to 30 seconds if
			unspecified.
			@param timeout Specified in seconds, a value of 0 means disable
			@return Previous timeout value
		*/
	int	setClientSocketTimeout(int timeout);

	void setTransferFilePermissions( bool value )
		{ TransferFilePermissions = value; }

	void setPeerVersion( const char *peer_version );
	void setPeerVersion( const CondorVersionInfo &peer_version );

	void setRenameExecutable(bool rename_exec)
	{ PeerRenamesExecutable = rename_exec; }

	priv_state getDesiredPrivState( void ) { return desired_priv_state; };

	void setTransferQueueContactInfo(char const *contact);

	// returns nullptr on error, a Pointer to a member of the filetransfer_plugins vector on success
	FileTransferPlugin & InsertPlugin(std::string_view plugin_path, bool from_job);
	// lookup plugin by id, returns a ref to the Plugin for the given id, or a ref to the null plugin
	FileTransferPlugin & Plugin(int plugin_id) {
		if (plugin_id >= 0 && plugin_id < (int)plugin_ads.size()) { return plugin_ads[plugin_id]; }
		return null_plugin_ad;
	}
	// lookup plugin by path, returns a ref to the null plugin if not found
	FileTransferPlugin & Plugin(std::string_view path) { 
		auto found = plugin_ads_by_path.find(std::string(path));
		if (found != plugin_ads_by_path.end()) { return Plugin(found->second); }
		return null_plugin_ad;
	}
	// add an entry in the plugin_table for each schema/method that point back to the given plugin
	// optionally test the methods and report any methods the failed the testing (and thus were not added)
	void AddPluginMappings(const std::string& methods, FileTransferPlugin & plugin, bool test, std::string & failed_methods);
		// Run a test invocation of URL schema using plugin.  Will attempt to download
		// the URL specified by config param `schema`_TEST_URL to a temporary directory.
	bool TestPlugin(const std::string &schema, FileTransferPlugin & plugin);
		// Run a specific file transfer plugin, specified by `path`, to determine which schemas are
		// supported.  If `enable_testing` is true, then additionally test if the plugin is functional.
	void InsertPluginAndMappings( CondorError &e, const char* path, bool enable_testing );
		// Initialize and probe the plugins from the condor configuration.  If `enable_testing`
		// is set to true, then potentially test the plugins as well.
	int InitializeSystemPlugins(CondorError &e, bool enable_testing);
	int InitializeJobPlugins(const ClassAd &job, CondorError &e);
	int AddJobPluginsToInputFiles(const ClassAd &job, CondorError &e, std::vector<std::string> &infiles) const;
	FileTransferPlugin & DetermineFileTransferPlugin( CondorError &error, const char* source, const char* dest );
	TransferPluginResult InvokeFileTransferPlugin(CondorError &e, int &exit_code, const char* URL, const char* dest, ClassAd* plugin_stats, const char* proxy_filename = NULL);

	TransferPluginResult InvokeMultipleFileTransferPlugin(
		CondorError &e, int &exit_code, bool &exit_by_signal, int &exit_signal,
		FileTransferPlugin & plugin, const std::string &transfer_files_string,
		std::vector<ClassAd> & resultAds,
		const char* proxy_filename, bool do_upload
	);
	TransferPluginResult InvokeMultiUploadPlugin(
		FileTransferPlugin & plugin,
		int &exit_code, bool &exit_by_signal, int &exit_signal,
		const std::string &transfer_files_string, ReliSock &sock,
		bool send_trailing_eom, CondorError &err, long long &upload_bytes
	);

	void AggregateThisTransferStats( ClassAd &stats );
	filesize_t UpdateTransferStatsTotals(filesize_t cedar_total_bytes);
	filesize_t GetURLSizeBytes();
	int LogThisTransferStats( ClassAd &stats );
	std::string GetSupportedMethods(CondorError &err);
	void DoPluginConfiguration();

		// Convert directories with a trailing slash to a list of the contents
		// of the directory.  This is used so that ATTR_TRANSFER_INPUT_FILES
		// can be correctly interpreted by the schedd when handling spooled
		// inputs.  See the lengthy comment in the function body for additional
		// explanation of why this is necessary.
		// Returns false on failure and sets error_msg.
	static bool ExpandInputFileList( ClassAd *job, std::string &error_msg );
		// use this function when you don't want to party on the job ad like the above function does 
	static bool ExpandInputFileList( char const *input_list, char const *iwd, std::string &expanded_list, std::string &error_msg );

	// When downloading files, store files matching source_name as the name
	// specified by target_name.
	void AddDownloadFilenameRemap(char const *source_name,char const *target_name);

	// Add any number of download remaps, encoded in the form:
	// "source1 = target1; source2 = target2; ..."
	// or in other words, the format expected by the util function
	// filename_remap_find().
	void AddDownloadFilenameRemaps(const std::string &remaps);

	int GetUploadTimestamps(time_t * pStart, time_t * pEnd = NULL) const {
		if (uploadStartTime < 0)
			return false;
		if (pEnd) *pEnd = (time_t)uploadEndTime;
		if (pStart) *pStart = (time_t)uploadStartTime;
		return true;
	}

	bool GetDownloadTimestamps(time_t * pStart, time_t * pEnd = NULL) const {
		if (downloadStartTime < 0)
			return false;
		if (pEnd) *pEnd = (time_t)downloadEndTime;
		if (pStart) *pStart = (time_t)downloadStartTime;
		return true;
	}

	ClassAd *GetJobAd();

	const std::vector<FileTransferPlugin>& getPlugins() const {
		return const_cast< const std::vector<FileTransferPlugin> & >(plugin_ads);
	}

	bool transferIsInProgress() const { return ActiveTransferTid != -1; }

	const std::unordered_map< std::string, std::string > & GetProxyByMethodMap() { return proxy_by_method; }

	const PluginResultList & getPluginResultList();

  protected:

	// Because FileTransferItem doesn't store the destination file name
	// (only the directory), this doesn't actually work right.
	void addSandboxRelativePath( const std::string & source,
		const std::string & destination, FileTransferList & ftl,
		std::set< std::string > & pathsAlreadyPreserved
	);

	// There's three places where we need to know this.
	bool shouldSendStderr();
	bool shouldSendStdout();

	int Download(ReliSock *s, bool blocking);
	int Upload(ReliSock *s, bool blocking);
	int Reap(int exit_status); // called by the static Reaper the reaping
	static int DownloadThread(void *arg, Stream *s);
	static int UploadThread(void *arg, Stream *s);
	int TransferPipeHandler(int p);
	bool ReadTransferPipeMsg();
	void UpdateXferStatus(FileTransferStatus status);
	bool SendPluginOutputAd( const ClassAd & plugin_output_ad );


		/** Actually download the files. Download and Upload above call these
			@return -1 on failure, bytes transferred otherwise
		*/
	filesize_t DoDownload(ReliSock *s);
	filesize_t DoUpload(ReliSock *s);
	filesize_t DoCheckpointUploadFromStarter(ReliSock * s);
	filesize_t DoCheckpointUploadFromShadow(ReliSock * s);
	filesize_t DoNormalUpload(ReliSock * s);

	typedef struct _ft_protocol_bits_struct {
		filesize_t peer_max_transfer_bytes = {-1};
		bool I_go_ahead_always = {false};
		bool peer_goes_ahead_always = {false};
		bool socket_default_crypto = {true};
	} _ft_protocol_bits;

	// Do the final computation of which files we'll be transferring.  This
	// _includes_ starting the file-transfer protocol and executing the
	// data reuse and S3 URL signing/conversion routines.
	//
	// This is the first half of the old DoUpload().
	int computeFileList(
	    ReliSock * s, FileTransferList & filelist,
	    std::unordered_set<std::string> & skip_files,
	    filesize_t & sandbox_size,
	    DCTransferQueue & xfer_queue,
	    _ft_protocol_bits & protocolState,
	    bool using_output_destination
	);

	// Execute the CEDAR file-transfer protocol and call plug-ins as
	// appropriate.
	//
	// This is the second half of the old DoUpload().
	filesize_t uploadFileList(
		ReliSock * s, const FileTransferList & filelist,
		std::unordered_set<std::string> & skip_files,
		const filesize_t & sandbox_size,
		DCTransferQueue & xfer_queue,
		_ft_protocol_bits & protocolState
	);

	double uploadStartTime{-1}, uploadEndTime{-1};
	double downloadStartTime{-1}, downloadEndTime{-1};

	void CommitFiles();

	void FindChangedFiles();
	void DetermineWhichFilesToSend();

#ifdef HAVE_HTTP_PUBLIC_FILES
	int AddInputFilenameRemaps(ClassAd *Ad);
#endif
	uint64_t bytesSent{0}, bytesRcvd{0};
	std::vector<std::string> InputFiles;

  private:

	PluginResultList pluginResultList;

	int checkpointNumber{-1};
	bool uploadCheckpointFiles{false};
	bool uploadFailureFiles{false};
	bool inHandleCommands{false};
	bool TransferFilePermissions{false};
	bool DelegateX509Credentials{false};
	bool PeerDoesTransferAck{false};
	bool PeerDoesGoAhead{false};
	bool PeerUnderstandsMkdir{false};
	bool PeerDoesXferInfo{false};
	bool PeerDoesReuseInfo{false};
	bool PeerDoesS3Urls{false};
	bool PeerRenamesExecutable{true};
	bool PeerKnowsProtectedURLs{false};
	bool TransferUserLog{false};
	char* Iwd{nullptr};
#ifdef WIN32
	std::vector<istring> ExceptionFiles;
#else
	std::vector<std::string> ExceptionFiles;
#endif
	std::vector<std::string> OutputFiles;
	std::vector<std::string> EncryptInputFiles;
	std::vector<std::string> EncryptOutputFiles;
	std::vector<std::string> DontEncryptInputFiles;
	std::vector<std::string> DontEncryptOutputFiles;
	std::vector<std::string> IntermediateFiles;
	std::vector<std::string>* FilesToSend{nullptr};
	std::vector<std::string>* EncryptFiles{nullptr};
	std::vector<std::string>* DontEncryptFiles{nullptr};

	std::vector<std::string> CheckpointFiles;
	std::vector<std::string> EncryptCheckpointFiles;
	std::vector<std::string> DontEncryptCheckpointFiles;
	std::vector<std::string> FailureFiles;

	char* OutputDestination{nullptr};
	char* SpooledIntermediateFiles{nullptr};
	char* ExecFile{nullptr};
	char* UserLogFile{nullptr};
	char* X509UserProxy{nullptr};
	std::string JobStdoutFile;
	std::string JobStderrFile;
	char* TransSock{nullptr};
	char* TransKey{nullptr};
	char* SpoolSpace{nullptr};
	std::string TmpSpoolSpace;
	int user_supplied_key{false};
	bool upload_changed_files{false};
	int m_final_transfer_flag{false};
	time_t last_download_time{0};
	FileCatalogHashTable last_download_catalog;
	int ActiveTransferTid{-1};
	time_t TransferStart{0};
	int TransferPipe[2] {-1, -1};
	bool registered_xfer_pipe{false};
	FileTransferHandlerCpp ClientCallbackCpp{nullptr};
	Service* ClientCallbackClass{nullptr};
	bool ClientCallbackWantsStatusUpdates{false};
	FileTransferInfo r_Info; // result info, used by top level stuff
	FileTransferInfo i_Info; // internal info, used by worker functions talking through a pipe
	FileTransferInfo & workInfo() { return (TransferPipe[1] < 0) ? r_Info : i_Info; }
	FileTransferPlugin null_plugin_ad{"", false, true}; // this is returned when we need to return a & and there is no plugin
	std::vector<FileTransferPlugin> plugin_ads;
	// map plugin path to entries in the table of plugins above
	std::map<std::string, int> plugin_ads_by_path;
	// map URL prefixes (methods) to entries in the table of plugins above
	PluginHashTable* plugin_table{nullptr};
	bool I_support_filetransfer_plugins{false};
	bool I_support_S3{false};
	bool multifile_plugins_enabled{false};
	bool m_has_protected_url{false};
#ifdef WIN32
	perm* perm_obj{nullptr};
#endif
	priv_state desired_priv_state{PRIV_UNKNOWN};
	bool want_priv_change{false};
	static TranskeyHashTable TranskeyTable;
	static TransThreadHashTable TransThreadTable;
	static int CommandsRegistered;
	static int SequenceNum;
	static int ReaperId;
	static bool ServerShouldBlock;
	int clientSockTimeout{30};
	bool did_init{false};
	bool simple_init{true};
	ReliSock *simple_sock{nullptr};
	ReliSock *m_syscall_socket{nullptr};
	std::string download_filename_remaps;
	bool m_use_file_catalog{true};
	TransferQueueContactInfo m_xfer_queue_contact_info;
	std::string m_jobid; // what job we are working on, for informational purposes
	char *m_sec_session_id{nullptr};
	std::string m_cred_dir;
	std::string m_job_ad;
	std::string m_machine_ad;
	filesize_t MaxUploadBytes{-1};  // no limit by default
	filesize_t MaxDownloadBytes{-1};

	// stores the path to the proxy after one is received
	std::string LocalProxyName;

<<<<<<< HEAD
=======
#if 1 //def HAVE_DATA_REUSE_DIR
	// Object to manage reuse of any data locally.
	htcondor::DataReuseDirectory *m_reuse_dir{nullptr};
#endif

	// Read full string from pipe to prevent forked child from getting stuck on blocked Write()
	bool PipeReadFullString(std::string& buf, const int nBytes);

>>>>>>> 23cdd67d
	// called to construct the catalog of files in a direcotry
	bool BuildFileCatalog(time_t spool_time = 0, const char* iwd = NULL, FileCatalogHashTable *catalog = NULL);

	// called to lookup the catalog entry of file
	bool LookupInFileCatalog(const char *fname, time_t *mod_time, filesize_t *filesize);

	// Called internally by DoUpload() in order to handle common wrapup tasks.
	int
	ExitDoUpload(ReliSock *s, bool socket_default_crypto, priv_state saved_priv, DCTransferQueue & xfer_queue, filesize_t bytes, UploadExitInfo& xfer_info);

	// Send acknowledgment of success/failure after downloading files.
	void SendTransferAck(Stream *s,bool success,bool try_again,int hold_code,int hold_subcode,char const *hold_reason);

	// Receive acknowledgment of success/failure after downloading files.
	void GetTransferAck(Stream *s,bool &success,bool &try_again,int &hold_code,int &hold_subcode,std::string &error_desc);

	// Stash transfer success/failure info that will be propagated back to
	// caller of file transfer operation, using GetInfo().
	void SaveTransferInfo(bool success,bool try_again,int hold_code,int hold_subcode,char const *hold_reason);

	// Receive message indicating that the peer is ready to receive the file
	// and save failure information with SaveTransferInfo().
	bool ReceiveTransferGoAhead(Stream *s,char const *fname,bool downloading,bool &go_ahead_always,filesize_t &peer_max_transfer_bytes);

	// Receive message indicating that the peer is ready to receive the file.
	bool DoReceiveTransferGoAhead(Stream *s,char const *fname,bool downloading,bool &go_ahead_always,filesize_t &peer_max_transfer_bytes,bool &try_again,int &hold_code,int &hold_subcode,std::string &error_desc, int alive_interval);

	// Obtain permission to receive a file download and then tell our
	// peer to go ahead and send it.
	// Save failure information with SaveTransferInfo().
	bool ObtainAndSendTransferGoAhead(DCTransferQueue &xfer_queue,bool downloading,Stream *s,filesize_t sandbox_size,char const *full_fname,bool &go_ahead_always);

	bool DoObtainAndSendTransferGoAhead(DCTransferQueue &xfer_queue,bool downloading,Stream *s,filesize_t sandbox_size,char const *full_fname,bool &go_ahead_always,bool &try_again,int &hold_code,int &hold_subcode,std::string &error_desc);

	std::string GetTransferQueueUser();

	void ReceiveAliveMessage();

	// Report information about completed transfer from child thread.
	bool WriteStatusToTransferPipe(filesize_t total_bytes);
	ClassAd jobAd;

	//
	// As of this writing, this function should only ever be called from
	// DoUpload().  It converts from a std::vector<std::string> of entries to a
	// a FileTransferList, a std::vector of FileTransferItems.  The
	// FileTransferList is a sequence of commands, and should not be
	// reordered except by operator < (and probably not even then),
	// because -- for example -- directories must be created before the
	// file that live in them.
	//
	bool ExpandFileTransferList( std::vector<std::string> *input_list, FileTransferList &expanded_list, bool preserveRelativePaths, const char* queue = nullptr );

		// This function generates a list of files to transfer, including
		// directories to create and their full contents.
		// Arguments:
		// src_path  - the path of the file to be transferred
		// dest_dir  - the directory to write the file to
		// iwd       - relative paths are relative to this path
		// max_depth - how deep to recurse (-1 for infinite)
		// expanded_list - the list of files to transfer
		// preserve_relative_paths - if false, use the old behavior and
		//      transfer src_path to its basename. if true, and
		//      src_path is a relative path, transfer it to the same
		//      relative path
		// SpoolSpace - if preserve_relative_paths is set, then a
		//      src_path which begins with this path is treated as a
		//      relative path.  This allows us to preserve the relative
		//      paths of files stored in SPOOL, whether from
		//      self-checkpointing, ON_EXIT_OR_EVICT, or remote input
		//      file spooling.
	static bool ExpandFileTransferList( char const *src_path, char const *dest_dir, char const *iwd, int max_depth, FileTransferList &expanded_list, bool preserveRelativePaths, char const *SpoolSpace, std::set<std::string> & pathsAlreadyPreserved, const char* queue = nullptr);

		// Function internal to ExpandFileTransferList() -- called twice there.
		// The SpoolSpace argument is only necessary because this function
		// calls back into  ExpandFileTransferList(); see that function
		// for details.
	static bool ExpandParentDirectories( const char *src_path, const char *iwd, FileTransferList & expanded_list, const char *SpoolSpace, std::set<std::string> & pathsAlreadyPreserved );

		// Returns true if path is a legal path for our peer to tell us it
		// wants us to write to.  It must be a relative path, containing
		// no ".." elements.
	bool LegalPathInSandbox(char const *path,char const *sandbox);

		// Returns true if specified path points into the spool directory.
		// This does not do an existence check for the file.
	bool outputFileIsSpooled(char const *fname);

	void callClientCallback();

		// Manages the information about a single file to potentially reuse.
	class ReuseInfo
	{
	public:
		ReuseInfo(const std::string &filename,
			const std::string &checksum,
			const std::string &checksum_type,
			const std::string &tag,
			uint64_t size)
		: m_size(size),
		m_filename(filename),
		m_checksum(checksum),
		m_checksum_type(checksum_type),
		m_tag(tag)
		{}

		const std::string &filename() const {return m_filename;}
		const std::string &checksum() const {return m_checksum;}
		const std::string &checksum_type() const {return m_checksum_type;}
		uint64_t size() const {return m_size;}

	private:
		const uint64_t m_size{0};
		const std::string m_filename;
		const std::string m_checksum;
		const std::string m_checksum_type;
		const std::string m_tag;
	};

		// A list of all the potential files to reuse
	std::vector<ReuseInfo> m_reuse_info;
		// Any errors occurred when parsing a data manifest.  The parsing
		// occurs quite early in the upload protocol, before there is a reasonable
		// context to respond with an error message.  Hence, we stash errors here
		// and report them when it is reasonable to generate a hold message for the
		// user.
	CondorError m_reuse_info_err;

	// Parse the contents of a data manifest file for data reuse.
	// Returns true on success; false otherwise.  In the case of a failure, the
	// err object is filled in with an appropriate error message.
	bool ParseDataManifest();

    // We need a little more control over checkpoint files than we do
    // for normal input URLs.  Because of the design of the rest of the
    // code, this list still can't directly specify an arbitrary file
    // name for a URL, but we don't need that for checkpoints.
    //
    // (It might be possible to _fake_ such a targeting using input file
    // but I'm quite sure we don't tell the multi-file downloaders about
    // the remaps, which means it's impossible in the general case to
    // collisions.)
    FileTransferList checkpointList;

    FileTransferList inputList;

    std::unordered_map< std::string, std::string > proxy_by_method;
};

class UploadExitInfo {
public:
	friend class FileTransfer;
	UploadExitInfo() = default;

	UploadExitInfo & doAck(TransferAck newAck) { ack = newAck; return *this; }
	UploadExitInfo & retry() { try_again = true; return *this; }
	UploadExitInfo & success() { upload_success = true; return *this; }
	UploadExitInfo & line(int line) { exit_line = line; return *this; }
	UploadExitInfo & files(int count) { xfered_files = count; return *this; }
	UploadExitInfo & setError(const std::string& desc, int code, int subcode = -1) {
		error_desc = desc;
		hold_code = code;
		hold_subcode = subcode;
		return *this;
	}
	UploadExitInfo & noError() {
		error_desc.clear();
		hold_code = 0;
		hold_subcode = 0;
		return *this;
	}

    const std::string & getErrorDescription() { return error_desc; }
    void setErrorDescription( const std::string & desc ) { error_desc = desc; }

	bool checkAck(TransferAck check) { return ack == TransferAck::BOTH || ack == check; }

	const char* ackStr() {
		if (ack == TransferAck::NONE) { return "NONE"; }
		else if (ack == TransferAck::UPLOAD) { return "UPLOAD"; }
		else if (ack == TransferAck::DOWNLOAD) { return "DOWNLOAD"; }
		else if (ack == TransferAck::BOTH) { return "BOTH"; }
		else { return "UNKOWN"; }
	}

	std::string displayStr() {
		std::string temp;
		formatstr(temp, "Success = %s | Error[%d.%d] = '%s' | Ack = %s | Line = %d | Files = %d | Retry = %s",
		          upload_success ? "True" : "False", hold_code, hold_subcode, error_desc.c_str(),
		          ackStr(), exit_line, xfered_files, try_again ? "True" : "False");
		return temp;
	}

private:
	std::string error_desc = "";
	int hold_code = -1;
	int hold_subcode = -1;
	TransferAck ack = TransferAck::NONE;
	int exit_line = 0;
	int xfered_files = 0;
	bool upload_success = false;
	bool try_again = false;
};

// returns 0 if no expiration
time_t GetDesiredDelegatedJobCredentialExpiration(ClassAd *job);

// returns 0 if renewal of lifetime is not needed
time_t GetDelegatedProxyRenewalTime(time_t expiration_time);

void GetDelegatedProxyRenewalTime(ClassAd *jobAd);

#endif
<|MERGE_RESOLUTION|>--- conflicted
+++ resolved
@@ -696,17 +696,9 @@
 	// stores the path to the proxy after one is received
 	std::string LocalProxyName;
 
-<<<<<<< HEAD
-=======
-#if 1 //def HAVE_DATA_REUSE_DIR
-	// Object to manage reuse of any data locally.
-	htcondor::DataReuseDirectory *m_reuse_dir{nullptr};
-#endif
-
 	// Read full string from pipe to prevent forked child from getting stuck on blocked Write()
 	bool PipeReadFullString(std::string& buf, const int nBytes);
 
->>>>>>> 23cdd67d
 	// called to construct the catalog of files in a direcotry
 	bool BuildFileCatalog(time_t spool_time = 0, const char* iwd = NULL, FileCatalogHashTable *catalog = NULL);
 
