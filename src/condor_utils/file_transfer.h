/***************************************************************
 *
 * Copyright (C) 1990-2007, Condor Team, Computer Sciences Department,
 * University of Wisconsin-Madison, WI.
 * 
 * Licensed under the Apache License, Version 2.0 (the "License"); you
 * may not use this file except in compliance with the License.  You may
 * obtain a copy of the License at
 * 
 *    http://www.apache.org/licenses/LICENSE-2.0
 * 
 * Unless required by applicable law or agreed to in writing, software
 * distributed under the License is distributed on an "AS IS" BASIS,
 * WITHOUT WARRANTIES OR CONDITIONS OF ANY KIND, either express or implied.
 * See the License for the specific language governing permissions and
 * limitations under the License.
 *
 ***************************************************************/

#ifndef _FILE_TRANSFER_H
#define _FILE_TRANSFER_H

#include "condor_common.h"
#include "condor_classad.h"
#include "condor_daemon_core.h"
#include "MyString.h"
#include "HashTable.h"
#ifdef WIN32
#include "perm.h"
#endif
#include "condor_uid.h"
#include "condor_ver_info.h"
#include "condor_classad.h"
#include "dc_transfer_queue.h"
#include <vector>

extern const char * const StdoutRemapName;
extern const char * const StderrRemapName;

class FileTransfer;	// forward declatation
class FileTransferItem;
typedef std::vector<FileTransferItem> FileTransferList;


struct CatalogEntry {
	time_t		modification_time;
	filesize_t	filesize;

	// if support for hashes is added, it requires memory management of the
	// data pointed to.  (hash table iterator copies Values, so you'll need a
	// copy operator that does a deep copy, or use a large enough static array)
	//
	//void		*hash;
	//void		hash[SIZE_OF_HASH];
	//
	//
	// likewise if you add signatures and all that PKI jazz.
	//
	// ZKM
};


typedef HashTable <MyString, FileTransfer *> TranskeyHashTable;
typedef HashTable <int, FileTransfer *> TransThreadHashTable;
typedef HashTable <MyString, CatalogEntry *> FileCatalogHashTable;
typedef HashTable <MyString, MyString> PluginHashTable;

typedef int		(Service::*FileTransferHandlerCpp)(FileTransfer *);
typedef int		(*FileTransferHandler)(FileTransfer *);

enum FileTransferStatus {
	XFER_STATUS_UNKNOWN,
	XFER_STATUS_QUEUED,
	XFER_STATUS_ACTIVE,
	XFER_STATUS_DONE
};


namespace htcondor {
class DataReuseDirectory;
}


class FileTransfer final: public Service {

  public:

	FileTransfer();

	~FileTransfer();

	/** Initialize the object.  Must be called before any other methods.
		@param Ad ClassAd containing all attributes needed by the object,
		such as the list of files to transfer.  If this ad does not contain
		a transfer key, then one is generated and this object is considered
		to be a server.  If a transfer key exists in the ad, this object is
		considered to be a client.
		The FileTransfer Object will look up the following attributes
		from the ClassAd passed in via parameter 1:
				ATTR_CLUSTER_ID
				ATTR_JOB_CMD
				ATTR_JOB_ERROR
				ATTR_JOB_INPUT
				ATTR_JOB_IWD
				ATTR_JOB_OUTPUT
				ATTR_NT_DOMAIN
				ATTR_OWNER
				ATTR_PROC_ID
				ATTR_TRANSFER_EXECUTABLE
				ATTR_TRANSFER_INPUT_FILES
				ATTR_TRANSFER_INTERMEDIATE_FILES
				ATTR_TRANSFER_KEY
				ATTR_TRANSFER_OUTPUT_FILES
				ATTR_TRANSFER_SOCKET
		@param check_file_perms If true, before reading or writing to any file,
		a check is perfomed to see if the ATTR_OWNER attribute defined in the
		ClassAd has the neccesary read/write permission.
		@return 1 on success, 0 on failure */
	int Init( ClassAd *Ad, bool check_file_perms = false,
			  priv_state priv = PRIV_UNKNOWN,
			  bool use_file_catalog = true);

	int SimpleInit(ClassAd *Ad, bool want_check_perms, bool is_server,
						 ReliSock *sock_to_use = NULL, 
						 priv_state priv = PRIV_UNKNOWN,
						 bool use_file_catalog = true,
						 bool is_spool = false);

	/** @param Ad contains filename remaps for downloaded files.
		       If NULL, turns off remaps.
		@return 1 on success, 0 on failure */
	int InitDownloadFilenameRemaps(ClassAd *Ad);

	/** Determine if this is a dataflow transfer (where the output files are 
	/ * newer than input files)
	 * 
	 * @return True if newer, False otherwse
	 */
	static bool IsDataflowJob(ClassAd *job_ad);

	/** @param session_id NULL (if should auto-negotiate) or
		       security session id to use for outgoing file transfer
		       commands */
	void setSecuritySession(char const *session_id);

	/** @param cred_dir The location of the credentials directory to be used
	 *  with the file transfer plugins.
	 */
	void setCredsDir(const std::string &cred_dir) {m_cred_dir = cred_dir;}

	/** @param reuse_dir: The DataReuseDirectory object to utilize for data reuse
	 *  lookups
	 */
	void setDataReuseDirectory(htcondor::DataReuseDirectory &reuse_dir) {m_reuse_dir = &reuse_dir;}

	/** Set the location of various ads describing the runtime environment.
	 *  Used by the file transfer plugins.
	 *
	 *  @param job_ad The location of the job ad.
	 *  @param machine_ad The location of the machine ad.
	 */
	void setRuntimeAds(const std::string &job_ad, const std::string &machine_ad)
	{m_job_ad = job_ad; m_machine_ad = machine_ad;}

		/** Set limits on how much data will be sent/received per job
			(i.e. per call to DoUpload() or DoDownload()).  The job is
			put on hold if the limit is exceeded.  The files are sent
			in the usual order, and the file that hit the limit will
			be missing its tail.
		 */
	void setMaxUploadBytes(filesize_t MaxUploadBytes);
	void setMaxDownloadBytes(filesize_t MaxUploadBytes);

	/** @return 1 on success, 0 on failure */
	int DownloadFiles(bool blocking=true);

	/** @return 1 on success, 0 on failure */
	int UploadFiles(bool blocking=true, bool final_transfer=true);

	/** @return 1 on success, 0 on failure */
	int UploadCheckpointFiles( bool blocking = true );

<<<<<<< HEAD
=======
	/** @return 1 on success, 0 on failure */
	int UploadFailureFiles( bool blocking = true );

>>>>>>> b9051d98
		/** For non-blocking (i.e., multithreaded) transfers, the registered
			handler function will be called on each transfer completion.  The
			handler can call FileTransfer::GetInfo() for statistics on the
			last transfer.  It is safe for the handler to deallocate the
			FileTransfer object.
		*/
	void RegisterCallback(FileTransferHandler handler, bool want_status_updates=false)
		{ 
			ClientCallback = handler; 
			ClientCallbackWantsStatusUpdates = want_status_updates;
		}
	void RegisterCallback(FileTransferHandlerCpp handler, Service* handlerclass, bool want_status_updates=false)
		{ 
			ClientCallbackCpp = handler; 
			ClientCallbackClass = handlerclass;
			ClientCallbackWantsStatusUpdates = want_status_updates;
		}

	enum TransferType { NoType, DownloadFilesType, UploadFilesType };

	struct FileTransferInfo {
		FileTransferInfo() : bytes(0), duration(0), type(NoType),
		    success(true), in_progress(false), xfer_status(XFER_STATUS_UNKNOWN),
			try_again(true), hold_code(0), hold_subcode(0) {}

		FileTransferInfo(const FileTransferInfo &rhs) {
			bytes = rhs.bytes;
			duration = rhs.duration;
			type = rhs.type;
			success = rhs.success;
			in_progress = rhs.in_progress;
			xfer_status = rhs.xfer_status;
			try_again = rhs.try_again;
			hold_code = rhs.hold_code;
			hold_subcode = rhs.hold_subcode;
			error_desc = rhs.error_desc;
			spooled_files = rhs.spooled_files;
			tcp_stats = rhs.tcp_stats;
			
		}
		void addSpooledFile(char const *name_in_spool);

		filesize_t bytes;
		time_t duration;
		TransferType type;
		bool success;
		bool in_progress;
		FileTransferStatus xfer_status;
		bool try_again;
		int hold_code;
		int hold_subcode;
		MyString error_desc;
			// List of files we created in remote spool.
			// This is intended to become SpooledOutputFiles.
		MyString spooled_files;
		MyString tcp_stats;
	};

	FileTransferInfo GetInfo() { return Info; }

	inline bool IsServer() {return user_supplied_key == FALSE;}

	inline bool IsClient() {return user_supplied_key == TRUE;}

	static int HandleCommands(int command,Stream *s);

	static int Reaper(int pid, int exit_status);

	static bool SetServerShouldBlock( bool block );

		// Stop accepting new transfer requests for this instance of
		// the file transfer object.
		// Also abort this object's active transfer, if any.
	void stopServer();

		// If this file transfer object has a transfer running in
		// the background, kill it.
	void abortActiveTransfer();

	int Suspend();

	int Continue();

	float TotalBytesSent() { return bytesSent; }

	float TotalBytesReceived() { return bytesRcvd; };

		/** Add the given filename to our list of output files to
			transfer back.  If we're not managing a list of output
			files, we return failure.  If we already have this file,
			we immediately return success.  Otherwise, we append the
			given filename to our list and return success.
			@param filename Name of file to add to our list
			@return false if we don't have a list, else true
		*/
	bool addOutputFile( const char* filename );

		/** Add the given filename to our list of exceptions.  These
			files to will not be transfer back, even if they meet the
			criteria to be returned.  If we already have this file,
			we immediately return success.  Otherwise, we append the
			given filename to our list and return success.
			NOTE: This list trumps any the addition of any file in it,
			meaning dynamically added files, modified files, etc. that
			are listed in it will be completely ignored.
			@param filename Name of file to add to our list
			@return always true
			*/
	bool addFileToExceptionList( const char* filename );

		/** Allows the client side of the filetransfer object to 
			point to a different server.
			@param transkey Value of ATTR_TRANSFER_KEY set by server
			@param transsock Value of ATTR_TRANSFER_SOCKET set by server
			@return true on success, false on failure
		*/
	bool changeServer( const char* transkey, const char* transsock );

		/** Specify the socket timeout to use on the client (starter)
			side of the FileTransfer.  Defaults to 30 seconds if
			unspecified.
			@param timeout Specified in seconds, a value of 0 means disable
			@return Previous timeout value
		*/
	int	setClientSocketTimeout(int timeout);

	void setTransferFilePermissions( bool value )
		{ TransferFilePermissions = value; }

	void setPeerVersion( const char *peer_version );
	void setPeerVersion( const CondorVersionInfo &peer_version );

	priv_state getDesiredPrivState( void ) { return desired_priv_state; };

	void setTransferQueueContactInfo(char const *contact);

	void InsertPluginMappings(MyString methods, MyString p);
	void SetPluginMappings( CondorError &e, const char* path );
	int InitializePlugins(CondorError &e);
	int InitializeJobPlugins(const ClassAd &job, CondorError &e, StringList &infiles);
	MyString DetermineFileTransferPlugin( CondorError &error, const char* source, const char* dest );
	int InvokeFileTransferPlugin(CondorError &e, const char* URL, const char* dest, ClassAd* plugin_stats, const char* proxy_filename = NULL);
	int InvokeMultipleFileTransferPlugin(CondorError &e, const std::string &plugin_path, const std::string &transfer_files_string, const char* proxy_filename, bool do_upload, std::vector<std::unique_ptr<ClassAd>> *);
	ssize_t InvokeMultiUploadPlugin(const std::string &plugin_path, const std::string &transfer_files_string, ReliSock &sock, bool send_trailing_eom, CondorError &err);
    int OutputFileTransferStats( ClassAd &stats );
	MyString GetSupportedMethods();

		// Convert directories with a trailing slash to a list of the contents
		// of the directory.  This is used so that ATTR_TRANSFER_INPUT_FILES
		// can be correctly interpreted by the schedd when handling spooled
		// inputs.  See the lengthy comment in the function body for additional
		// explanation of why this is necessary.
		// Returns false on failure and sets error_msg.
	static bool ExpandInputFileList( ClassAd *job, MyString &error_msg );
		// use this function when you don't want to party on the job ad like the above function does 
	static bool ExpandInputFileList( char const *input_list, char const *iwd, MyString &expanded_list, MyString &error_msg );

	// When downloading files, store files matching source_name as the name
	// specified by target_name.
	void AddDownloadFilenameRemap(char const *source_name,char const *target_name);

	// Add any number of download remaps, encoded in the form:
	// "source1 = target1; source2 = target2; ..."
	// or in other words, the format expected by the util function
	// filename_remap_find().
	void AddDownloadFilenameRemaps(char const *remaps);

	int GetUploadTimestamps(time_t * pStart, time_t * pEnd = NULL) {
		if (uploadStartTime < 0)
			return false;
		if (pEnd) *pEnd = (time_t)uploadEndTime;
		if (pStart) *pStart = (time_t)uploadStartTime;
		return true;
	}

	bool GetDownloadTimestamps(time_t * pStart, time_t * pEnd = NULL) {
		if (downloadStartTime < 0)
			return false;
		if (pEnd) *pEnd = (time_t)downloadEndTime;
		if (pStart) *pStart = (time_t)downloadStartTime;
		return true;
	}

	ClassAd *GetJobAd();

	bool transferIsInProgress() { return ActiveTransferTid != -1; }

  protected:

	int Download(ReliSock *s, bool blocking);
	int Upload(ReliSock *s, bool blocking);
	static int DownloadThread(void *arg, Stream *s);
	static int UploadThread(void *arg, Stream *s);
	int TransferPipeHandler(int p);
	bool ReadTransferPipeMsg();
	void UpdateXferStatus(FileTransferStatus status);

		/** Actually download the files.
			@return -1 on failure, bytes transferred otherwise
		*/
	int DoDownload( filesize_t *total_bytes, ReliSock *s);
	int DoUpload( filesize_t *total_bytes, ReliSock *s);

	double uploadStartTime{-1}, uploadEndTime{-1};
	double downloadStartTime{-1}, downloadEndTime{-1};

	void CommitFiles();

	void FindChangedFiles();
	void DetermineWhichFilesToSend();

#ifdef HAVE_HTTP_PUBLIC_FILES
	int AddInputFilenameRemaps(ClassAd *Ad);
#endif
	uint64_t bytesSent{0}, bytesRcvd{0};
	StringList* InputFiles{nullptr};

  private:

	bool uploadCheckpointFiles{false};
<<<<<<< HEAD
=======
	bool uploadFailureFiles{false};
>>>>>>> b9051d98
	bool TransferFilePermissions{false};
	bool DelegateX509Credentials{false};
	bool PeerDoesTransferAck{false};
	bool PeerDoesGoAhead{false};
	bool PeerUnderstandsMkdir{false};
	bool PeerDoesXferInfo{false};
	bool PeerDoesReuseInfo{false};
	bool PeerDoesS3Urls{false};
	bool TransferUserLog{false};
	char* Iwd{nullptr};
	StringList* ExceptionFiles{nullptr};
	StringList* OutputFiles{nullptr};
	StringList* EncryptInputFiles{nullptr};
	StringList* EncryptOutputFiles{nullptr};
	StringList* DontEncryptInputFiles{nullptr};
	StringList* DontEncryptOutputFiles{nullptr};
	StringList* IntermediateFiles{nullptr};
	StringList* FilesToSend{nullptr};
	StringList* EncryptFiles{nullptr};
	StringList* DontEncryptFiles{nullptr};

	StringList* CheckpointFiles{nullptr};
	StringList* EncryptCheckpointFiles{nullptr};
	StringList* DontEncryptCheckpointFiles{nullptr};

	char* OutputDestination{nullptr};
	char* SpooledIntermediateFiles{nullptr};
	char* ExecFile{nullptr};
	char* UserLogFile{nullptr};
	char* X509UserProxy{nullptr};
	MyString JobStdoutFile;
	MyString JobStderrFile;
	char* TransSock{nullptr};
	char* TransKey{nullptr};
	char* SpoolSpace{nullptr};
	char* TmpSpoolSpace{nullptr};
	int user_supplied_key{false};
	bool upload_changed_files{false};
	int m_final_transfer_flag{false};
	time_t last_download_time{0};
	FileCatalogHashTable* last_download_catalog{nullptr};
	int ActiveTransferTid{-1};
	time_t TransferStart{0};
	int TransferPipe[2] {-1, -1};
	bool registered_xfer_pipe{false};
	FileTransferHandler ClientCallback{nullptr};
	FileTransferHandlerCpp ClientCallbackCpp{nullptr};
	Service* ClientCallbackClass{nullptr};
	bool ClientCallbackWantsStatusUpdates{false};
	FileTransferInfo Info;
	PluginHashTable* plugin_table{nullptr};
	std::map<MyString, bool> plugins_multifile_support;
	std::map<std::string, bool> plugins_from_job;
	bool I_support_filetransfer_plugins{false};
	bool I_support_S3{false};
	bool multifile_plugins_enabled{false};
#ifdef WIN32
	perm* perm_obj{nullptr};
#endif
	priv_state desired_priv_state{PRIV_UNKNOWN};
	bool want_priv_change{false};
	static TranskeyHashTable* TranskeyTable;
	static TransThreadHashTable* TransThreadTable;
	static int CommandsRegistered;
	static int SequenceNum;
	static int ReaperId;
	static bool ServerShouldBlock;
	int clientSockTimeout{30};
	bool did_init{false};
	bool simple_init{true};
	ReliSock *simple_sock{nullptr};
	MyString download_filename_remaps;
	bool m_use_file_catalog{true};
	TransferQueueContactInfo m_xfer_queue_contact_info;
	MyString m_jobid; // what job we are working on, for informational purposes
	char *m_sec_session_id{nullptr};
	std::string m_cred_dir;
	std::string m_job_ad;
	std::string m_machine_ad;
	filesize_t MaxUploadBytes{-1};  // no limit by default
	filesize_t MaxDownloadBytes{-1};

	// stores the path to the proxy after one is received
	MyString LocalProxyName;

	// Object to manage reuse of any data locally.
	htcondor::DataReuseDirectory *m_reuse_dir{nullptr};

	// called to construct the catalog of files in a direcotry
	bool BuildFileCatalog(time_t spool_time = 0, const char* iwd = NULL, FileCatalogHashTable **catalog = NULL);

	// called to lookup the catalog entry of file
	bool LookupInFileCatalog(const char *fname, time_t *mod_time, filesize_t *filesize);

	// Called internally by DoUpload() in order to handle common wrapup tasks.
	int ExitDoUpload(filesize_t *total_bytes, int numFiles, ReliSock *s, priv_state saved_priv, bool socket_default_crypto, bool upload_success, bool do_upload_ack, bool do_download_ack, bool try_again, int hold_code, int hold_subcode, char const *upload_error_desc,int DoUpload_exit_line);

	// Send acknowledgment of success/failure after downloading files.
	void SendTransferAck(Stream *s,bool success,bool try_again,int hold_code,int hold_subcode,char const *hold_reason);

	// Receive acknowledgment of success/failure after downloading files.
	void GetTransferAck(Stream *s,bool &success,bool &try_again,int &hold_code,int &hold_subcode,MyString &error_desc);

	// Stash transfer success/failure info that will be propagated back to
	// caller of file transfer operation, using GetInfo().
	void SaveTransferInfo(bool success,bool try_again,int hold_code,int hold_subcode,char const *hold_reason);

	// Receive message indicating that the peer is ready to receive the file
	// and save failure information with SaveTransferInfo().
	bool ReceiveTransferGoAhead(Stream *s,char const *fname,bool downloading,bool &go_ahead_always,filesize_t &peer_max_transfer_bytes);

	// Receive message indicating that the peer is ready to receive the file.
	bool DoReceiveTransferGoAhead(Stream *s,char const *fname,bool downloading,bool &go_ahead_always,filesize_t &peer_max_transfer_bytes,bool &try_again,int &hold_code,int &hold_subcode,MyString &error_desc, int alive_interval);

	// Obtain permission to receive a file download and then tell our
	// peer to go ahead and send it.
	// Save failure information with SaveTransferInfo().
	bool ObtainAndSendTransferGoAhead(DCTransferQueue &xfer_queue,bool downloading,Stream *s,filesize_t sandbox_size,char const *full_fname,bool &go_ahead_always);

	bool DoObtainAndSendTransferGoAhead(DCTransferQueue &xfer_queue,bool downloading,Stream *s,filesize_t sandbox_size,char const *full_fname,bool &go_ahead_always,bool &try_again,int &hold_code,int &hold_subcode,MyString &error_desc);

	std::string GetTransferQueueUser();

	// Report information about completed transfer from child thread.
	bool WriteStatusToTransferPipe(filesize_t total_bytes);
	ClassAd jobAd;

	bool ExpandFileTransferList( StringList *input_list, FileTransferList &expanded_list, bool preserveRelativePaths );

		// This function generates a list of files to transfer, including
		// directories to create and their full contents.
		// Arguments:
		// src_path  - the path of the file to be transferred
		// dest_dir  - the directory to write the file to
		// iwd       - relative paths are relative to this path
		// max_depth - how deep to recurse (-1 for infinite)
		// expanded_list - the list of files to transfer
	static bool ExpandFileTransferList( char const *src_path, char const *dest_dir, char const *iwd, int max_depth, FileTransferList &expanded_list, bool preserveRelativePaths );

        // Function internal to ExpandFileTransferList() -- called twice there.
    static bool ExpandParentDirectories( const char *src_path, const char *iwd, FileTransferList & expanded_list );

		// Returns true if path is a legal path for our peer to tell us it
		// wants us to write to.  It must be a relative path, containing
		// no ".." elements.
	bool LegalPathInSandbox(char const *path,char const *sandbox);

		// Returns true if specified path points into the spool directory.
		// This does not do an existence check for the file.
	bool outputFileIsSpooled(char const *fname);

	void callClientCallback();

		// Manages the information about a single file to potentially reuse.
	class ReuseInfo
	{
	public:
		ReuseInfo(const std::string &filename,
			const std::string &checksum,
			const std::string &checksum_type,
			const std::string &tag,
			uint64_t size)
		: m_size(size),
		m_filename(filename),
		m_checksum(checksum),
		m_checksum_type(checksum_type),
		m_tag(tag)
		{}

		const std::string &filename() const {return m_filename;}
		const std::string &checksum() const {return m_checksum;}
		const std::string &checksum_type() const {return m_checksum_type;}
		uint64_t size() const {return m_size;}

	private:
		const uint64_t m_size{0};
		const std::string m_filename;
		const std::string m_checksum;
		const std::string m_checksum_type;
		const std::string m_tag;
	};

		// A list of all the potential files to reuse
	std::vector<ReuseInfo> m_reuse_info;
		// Any errors occurred when parsing a data manifest.  The parsing
		// occurs quite early in the upload protocol, before there is a reasonable
		// context to respond with an error message.  Hence, we stash errors here
		// and report them when it is reasonable to generate a hold message for the
		// user.
	CondorError m_reuse_info_err;

	// Parse the contents of a data manifest file for data reuse.
	// Returns true on success; false otherwise.  In the case of a failure, the
	// err object is filled in with an appropriate error message.
	bool ParseDataManifest();
};

// returns 0 if no expiration
time_t GetDesiredDelegatedJobCredentialExpiration(ClassAd *job);

// returns 0 if renewal of lifetime is not needed
time_t GetDelegatedProxyRenewalTime(time_t expiration_time);

void GetDelegatedProxyRenewalTime(ClassAd *jobAd);

#endif
<|MERGE_RESOLUTION|>--- conflicted
+++ resolved
@@ -180,12 +180,9 @@
 	/** @return 1 on success, 0 on failure */
 	int UploadCheckpointFiles( bool blocking = true );
 
-<<<<<<< HEAD
-=======
 	/** @return 1 on success, 0 on failure */
 	int UploadFailureFiles( bool blocking = true );
 
->>>>>>> b9051d98
 		/** For non-blocking (i.e., multithreaded) transfers, the registered
 			handler function will be called on each transfer completion.  The
 			handler can call FileTransfer::GetInfo() for statistics on the
@@ -406,10 +403,7 @@
   private:
 
 	bool uploadCheckpointFiles{false};
-<<<<<<< HEAD
-=======
 	bool uploadFailureFiles{false};
->>>>>>> b9051d98
 	bool TransferFilePermissions{false};
 	bool DelegateX509Credentials{false};
 	bool PeerDoesTransferAck{false};
