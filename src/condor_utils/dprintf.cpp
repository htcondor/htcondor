--- conflicted
+++ resolved
@@ -807,24 +807,11 @@
 				_set_priv(priv, __FILE__, __LINE__, 0);
 				return debug_lock(debug_level, mode, 1);
 			}
-<<<<<<< HEAD
-=======
-
-			_condor_dfprintf(DebugFP, "MaxLog = %lld, length = %lld\n", (long long)MaxLog[debug_level], (long long)length);
-			preserve_log_file(debug_level);
->>>>>>> b2a2bb22
-		}
-
-		// Casting length to int to get rid of compile warning.
-		// Probably format should be %ld, and we should cast to
-		// long int, but I'm afraid of changing the output format.
-		// wenger 2009-02-24.
-		_condor_dfprintf( debug_file_ptr, "MaxLog = %d, length = %d\n",
-			(int) MaxLog[debug_level], (int)length );
-		
-		preserve_log_file(debug_level);
+		}
+
+        _condor_dfprintf(DebugFP, "MaxLog = %lld, length = %lld\n", (long long)MaxLog[debug_level], (long long)length);
+        preserve_log_file(debug_level);
 		debug_file_ptr = DebugFPs[debug_level];
-
 	}
 
 	_set_priv(priv, __FILE__, __LINE__, 0);
