/***************************************************************
 *
 * Copyright (C) 1990-2007, Condor Team, Computer Sciences Department,
 * University of Wisconsin-Madison, WI.
 * 
 * Licensed under the Apache License, Version 2.0 (the "License"); you
 * may not use this file except in compliance with the License.  You may
 * obtain a copy of the License at
 * 
 *    http://www.apache.org/licenses/LICENSE-2.0
 * 
 * Unless required by applicable law or agreed to in writing, software
 * distributed under the License is distributed on an "AS IS" BASIS,
 * WITHOUT WARRANTIES OR CONDITIONS OF ANY KIND, either express or implied.
 * See the License for the specific language governing permissions and
 * limitations under the License.
 *
 ***************************************************************/


 


/************************************************************************
**
**	Generic logging function.  Prints the message on DebugFP with a date if
**	any bits in "flags" are set in DebugFlags.  If locking is desired,
**	DebugLock should contain the name of the lock file.  If log length
**	management is desired, MaxLog should contain the maximum length of the
**	log in bytes.  (The log will be copied to "DebugFile.old", so MaxLog
**	should be half of the space you are willing to devote.  If both log 
**	length management and locking are desired, the lock file should not be
**	the same as the log file.  Along with the date, other identifying
**	information can be logged with the message by supplying the function
**	(*DebugId)() which takes DebugFP as an argument.
**
************************************************************************/

#define _FILE_OFFSET_BITS 64
#include "condor_common.h"
#include "condor_sys_types.h"
#include "condor_debug.h"
#include "condor_config.h"
#include "subsystem_info.h"
#include "exit.h"
#include "condor_uid.h"
#include "basename.h"
#include "file_lock.h"
#if HAVE_BACKTRACE
#include "execinfo.h"
#endif
#include "util_lib_proto.h"		// for mkargv() proto
#include "condor_threads.h"
#include "log_rotate.h"

FILE *debug_lock(int debug_level, const char *mode, int force_lock);
FILE *open_debug_file( int debug_level, const char flags[] );
void debug_unlock(int debug_level);
void debug_close_file(int debug_level);
void debug_close_lock();
void preserve_log_file(int debug_level);
void _condor_dprintf_exit( int error_code, const char* msg );
void _condor_set_debug_flags( const char *strflags );
static void _condor_save_dprintf_line( int flags, const char* fmt, va_list args );
void _condor_dprintf_saved_lines( void );
struct saved_dprintf {
	int level;
	char* line;
	struct saved_dprintf* next;
};
static struct saved_dprintf* saved_list = NULL;
static struct saved_dprintf* saved_list_tail = NULL;

extern	DLL_IMPORT_MAGIC int		errno;
extern  int		DebugFlags;

/*
   This is a global flag that tells us if we've successfully ran
   dprintf_config() or otherwise setup dprintf() to print where we
   want it to go.  We use it here so that if we call dprintf() before
   dprintf_config(), we save the messages into a special list and
   dump them all out once dprintf is configured.
*/
extern int _condor_dprintf_works;

int DebugShouldLockToAppend = 0;
static int DebugIsLocked = 0;

static int DebugLockDelay = 0; /* seconds spent waiting for lock */
static time_t DebugLockDelayPeriodStarted = 0;

/*
 * On Windows we have the ability to hold open the handle/FD to the
 * log file.  On Linux this is not enabled because of the hard global
 * limit to FDs.  Windows can open as many as you want short of running
 * out of physical resources like memory.
 */
FILE	*DebugFPs[D_NUMLEVELS+1] = { NULL };

/*
 * This is last modification time of the main debug file as returned
 * by stat() before the current process has written anything to the
 * file. It is set in dprintf_config, which sets it to -errno if that
 * stat() fails.
 * DaemonCore uses this as an approximation of when the daemon
 * was last alive.
 */
time_t	DebugLastMod = 0;

/*
 * If LOGS_USE_TIMESTAMP is enabled, we will print out Unix timestamps
 * instead of the standard date format in all the log messages
 */
int		DebugUseTimestamps = 0;

/*
 * When true, don't exit even if we fail to open the debug output file.
 * Added so that on Win32 the kbdd (which is running as a user) won't quit 
 * if it does't have access to the directory where log files live.
 *
 */
int      DebugContinueOnOpenFailure = 0;

/*
** These arrays must be D_NUMLEVELS+1 in size since we can have a
** debug file for each level plus an additional catch-all debug file
** at index 0.
*/

off_t	 MaxLog[D_NUMLEVELS+1] = { 0 };
int		 MaxLogNum[D_NUMLEVELS+1] = { 0 };
char	*DebugFile[D_NUMLEVELS+1] = { NULL };
char	*DebugLock = NULL;

int		(*DebugId)(char **buf,int *bufpos,int *buflen);
int		SetSyscalls(int mode);

int		LockFd = -1;

int		log_keep_open = 0;

static	int DprintfBroken = 0;
static	int DebugUnlockBroken = 0;
#if !defined(WIN32) && defined(HAVE_PTHREADS)
#include <pthread.h>
static pthread_mutex_t _condor_dprintf_critsec = 
						PTHREAD_RECURSIVE_MUTEX_INITIALIZER_NP;
#endif
#ifdef WIN32
static CRITICAL_SECTION	*_condor_dprintf_critsec = NULL;
static int lock_or_mutex_file(int fd, LOCK_TYPE type, int do_block);
extern int vprintf_length(const char *format, va_list args);
static HANDLE debug_win32_mutex = NULL;
#endif
static int use_kernel_mutex = -1;
static int dprintf_count = 0;
/*
** Note: setting this to true will avoid blocking signal handlers from running
** while we are printing log messages.  It's probably a good idea to block
** them as they may get into trouble with manipulating the lock on the
** log file.  However blocking them will cause many implementations of
** dbx to hang.
*/
int InDBX = 0;

#define DPRINTF_ERR_MAX 255

#define FCLOSE_RETRY_MAX 10


static char *formatTimeHeader(struct tm *tm) {
	static char timebuf[80];
	static char *timeFormat = 0;
	static int firstTime = 1;

	if (firstTime) {
		firstTime = 0;
		timeFormat = param( "DEBUG_TIME_FORMAT" );
		if (!timeFormat) {
			timeFormat = strdup("%m/%d/%y %H:%M:%S ");
		} else {
			// Skip enclosing quotes
			char *p;
			if (*timeFormat == '"') {
				timeFormat++;
			}
			p = timeFormat;
			while (*p++) {
				if (*p == '"') *p = '\0';
			}
		}
	}
	strftime(timebuf, 80, timeFormat, tm);
	return timebuf;
}

/* _condor_dfprintf_va
 * This function is used internally by the dprintf system wherever
 * it wants to write directly to the open debug log.
 *
 * Since this function is called from a code path that is already
 * not reentrant, this function itself does not bother to try
 * to be reentrant.  Specifically, it uses static buffers.  If we
 * ever do reenter this function it is assumed that the program
 * will abort before returning to the prior call to this function.
 *
 * The caller of this function should not assume that args can be
 * used again on systems where va_copy is required.  If the caller
 * wishes to use args again, the caller should therefore pass in
 * a copy of the args.
 */
static void
_condor_dfprintf_va( int flags, int mask_flags, time_t clock_now, struct tm *tm, FILE *fp, const char* fmt, va_list args )
{
		// static buffer to avoid frequent memory allocation
	static char *buf = NULL;
	static int buflen = 0;

	int bufpos = 0;
	int rc = 0;
	int sprintf_errno = 0;
	int my_pid;
	int my_tid;
	int start_pos;
	FILE *local_fp;
	int fopen_rc = 1;

		/* Print the message with the time and a nice identifier */
	if( ((mask_flags|flags) & D_NOHEADER) == 0 ) {
		if ( DebugUseTimestamps ) {
				// Casting clock_now to int to get rid of compile
				// warning.  Probably format should be %ld, and
				// we should cast to long int, but I'm afraid of
				// changing the output format.  wenger 2009-02-24.
			rc = sprintf_realloc( &buf, &bufpos, &buflen, "(%d) ", (int)clock_now );
			if( rc < 0 ) {
				sprintf_errno = errno;
			}
		} else {
			rc = sprintf_realloc( &buf, &bufpos, &buflen, "%s", formatTimeHeader(tm));
			if( rc < 0 ) {
				sprintf_errno = errno;
			}
		}

		if ( (mask_flags|flags) & D_FDS ) {
			//Regardless of whether we're keeping the log file open our not, we open
			//the NULL file for the FD number.
			if( (local_fp=safe_fopen_wrapper_follow(NULL_FILE,"r",0644)) == NULL )
			{
				local_fp = fp;
				fopen_rc = 0;
			}
			rc = sprintf_realloc( &buf, &bufpos, &buflen, "(fd:%d) ", fileno(local_fp) );
			if( rc < 0 ) {
				sprintf_errno = errno;
			}
			if(fopen_rc)
			{
				fopen_rc = fclose_wrapper(local_fp, FCLOSE_RETRY_MAX);
			}
		}

		if( (mask_flags|flags) & D_PID ) {
#ifdef WIN32
			my_pid = (int) GetCurrentProcessId();
#else
			my_pid = (int) getpid();
#endif
			rc = sprintf_realloc( &buf, &bufpos, &buflen, "(pid:%d) ", my_pid );
			if( rc < 0 ) {
				sprintf_errno = errno;
			}
		}

			/* include tid if we are configured to use a thread pool */
		my_tid = CondorThreads_gettid();
		if ( my_tid > 0 ) {
			rc = sprintf_realloc( &buf, &bufpos, &buflen, "(tid:%d) ", my_tid );
			if( rc < 0 ) {
				sprintf_errno = errno;
			}
		}

		if( DebugId ) {
			rc = (*DebugId)( &buf, &bufpos, &buflen );
			if( rc < 0 ) {
				sprintf_errno = errno;
			}
		}
	}

	if( sprintf_errno != 0 ) {
		_condor_dprintf_exit(sprintf_errno, "Error writing to debug header\n");	
	}

	rc = vsprintf_realloc( &buf, &bufpos, &buflen, fmt, args );

		/* printf returns < 0 on error */
	if (rc < 0) {
		_condor_dprintf_exit(errno, "Error writing to debug buffer\n");	
	}

		// We attempt to write the log record with one call to
		// write(), because then O_APPEND will ensure (on
		// compliant file systems) that writes from different
		// processes are not interleaved.  Since we are blocking
		// signals, we should not need to loop here on EINTR,
		// but we do anyway in case one of the exotic signals
		// that we are not blocking interrupts us.
	start_pos = 0;
	while( start_pos<bufpos ) {
		rc = write( fileno(fp),
					buf+start_pos,
					bufpos-start_pos );
		if( rc > 0 ) {
			start_pos += rc;
		}
		else if( errno != EINTR ) {
			_condor_dprintf_exit(errno, "Error writing debug log\n");	
		}
	}
}

/* _condor_dfprintf
 * This function is used internally by the dprintf system wherever
 * it wants to write directly to the open debug log.
 */
static void
_condor_dfprintf( FILE *fp, const char* fmt, ... )
{
	struct tm *tm=0;
	time_t clock_now;
    va_list args;

	memset((void*)&clock_now,0,sizeof(time_t)); // just to stop Purify UMR errors
	(void)time(  &clock_now );
	if ( ! DebugUseTimestamps ) {
		tm = localtime( &clock_now );
	}

    va_start( args, fmt );
	_condor_dfprintf_va(D_ALWAYS,D_ALWAYS|DebugFlags,clock_now,tm,fp,fmt,args);
    va_end( args );
}

int dprintf_getCount(void)
{
    return dprintf_count;
}

/*
** Print a nice log message, but only if "flags" are included in the
** current debugging flags.
*/
/* VARARGS1 */

// prototype
struct tm *localtime();

void
_condor_dprintf_va( int flags, const char* fmt, va_list args )
{
	struct tm *tm=0;
	time_t clock_now;
#if !defined(WIN32)
	sigset_t	mask, omask;
	mode_t		old_umask;
#endif
	int saved_errno;
	priv_state	priv;
	int debug_level;
	FILE *debug_file_ptr = NULL;

		/* DebugFP should be static initialized to stderr,
	 	   but stderr is not a constant on all systems. */

		/* If we hit some fatal error in dprintf, this flag is set.
		   If dprintf is broken and someone (like _EXCEPT_Cleanup)
		   trys to dprintf, we just return to avoid infinite loops. */
	if( DprintfBroken ) return;

		/* 
		   See if dprintf_config() has been called.  if not, save the
		   message into a list so we can dump them out all at once
		   when we've got a working log file.  we need to do this
		   before we check the debug flags since they won't be
		   initialized until we call dprintf_config().
		*/
	if( ! _condor_dprintf_works ) {
		_condor_save_dprintf_line( flags, fmt, args );
		return; 
	} 

		/* See if this is one of the messages we are logging */
	if( !(flags&DebugFlags) ) {
		return;
	}


#if !defined(WIN32) /* signals and umasks don't exist in WIN32 */

	/* Block any signal handlers which might try to print something */
	/* Note: do this BEFORE grabbing the _condor_dprintf_critsec mutex */
	sigfillset( &mask );
	sigdelset( &mask, SIGABRT );
	sigdelset( &mask, SIGBUS );
	sigdelset( &mask, SIGFPE );
	sigdelset( &mask, SIGILL );
	sigdelset( &mask, SIGSEGV );
	sigdelset( &mask, SIGTRAP );
	sigprocmask( SIG_BLOCK, &mask, &omask );

		/* Make sure our umask is reasonable, in case we're the shadow
		   and the remote job has tried to set its umask or
		   something.  -Derek Wright 6/11/98 */
	old_umask = umask( 022 );
#endif

	/* We want dprintf to be thread safe.  For now, we achieve this
	 * with fairly coarse-grained mutex. On Unix, signals that may result
	 * in a call to dprintf() had better be blocked by now, or deadlock may 
	 * occur.
	 */
#ifdef WIN32
	if ( _condor_dprintf_critsec == NULL ) {
		_condor_dprintf_critsec = 
			(CRITICAL_SECTION *)malloc(sizeof(CRITICAL_SECTION));
		InitializeCriticalSection(_condor_dprintf_critsec);
	}
	EnterCriticalSection(_condor_dprintf_critsec);
#elif defined(HAVE_PTHREADS)
	/* On Win32 we always grab a mutex because we are always running
	 * with mutiple threads.  But on Unix, lets bother w/ mutexes if and only
	 * if we are running w/ threads.
	 */
	if ( CondorThreads_pool_size() ) {  /* will == 0 if no threads running */
		pthread_mutex_lock(&_condor_dprintf_critsec);
	}
#endif

	saved_errno = errno;


	/* log files owned by condor system acct */

		/* If we're in PRIV_USER_FINAL, there's a good chance we won't
		   be able to write to the log file.  We can't rely on Condor
		   code to refrain from calling dprintf() after switching to
		   PRIV_USER_FINAL.  So, we check here and simply don't try to
		   log anything when we're in PRIV_USER_FINAL, to avoid
		   exit(DPRINTF_ERROR). */
	if (get_priv() == PRIV_USER_FINAL) {
		/* Ensure to undo the signal blocking/umask code for unix and
			leave the critical section for windows. */
		goto cleanup;
	}

	{
		static int in_nonreentrant_part = 0;
		if( in_nonreentrant_part ) {
			/* Some of the following code messes with global state and
			 * does not expect to be called recursively.  Note that if
			 * we do get called recursively, the locking that happens
			 * before this point is expected to work correctly (avoid
			 * self-deadlock).
			 */
			goto cleanup;
		}
		in_nonreentrant_part = 1;

			/* avoid priv macros so we can bypass priv logging */
		priv = _set_priv(PRIV_CONDOR, __FILE__, __LINE__, 0);

			/* Grab the time info only once, instead of inside the for
			   loop.  -Derek 9/14 */
		memset((void*)&clock_now,0,sizeof(time_t)); // just to stop Purify UMR errors
		(void)time(  &clock_now );
		if ( ! DebugUseTimestamps ) {
			tm = localtime( &clock_now );
		}
	
			/* print debug message to catch-all debug file plus files */
			/* registered for other debug levels */
		for (debug_level = 0; debug_level <= D_NUMLEVELS; debug_level++) {
			if ((debug_level == 0) ||
				(DebugFile[debug_level] && (flags&(1<<(debug_level-1))))) {

					/* Open and lock the log file */
				debug_file_ptr = debug_lock(debug_level, NULL, 0);

				if (debug_file_ptr) {
#ifdef va_copy
					va_list copyargs;
					va_copy(copyargs, args);
					_condor_dfprintf_va(flags,DebugFlags,clock_now,tm,debug_file_ptr,fmt,copyargs);
					va_end(copyargs);
#else
					_condor_dfprintf_va(flags,DebugFlags,clock_now,tm,debug_file_ptr,fmt,args);
#endif
				}

					/* Close and unlock the log file */
				debug_unlock(debug_level);

			}
		}

			/* restore privileges */
		_set_priv(priv, __FILE__, __LINE__, 0);

        dprintf_count += 1;

		in_nonreentrant_part = 0;
	}

	cleanup:

	errno = saved_errno;

#if !defined(WIN32) // umasks don't exist in WIN32
		/* restore umask */
	(void)umask( old_umask );
#endif

	/* Release mutex.  Note: we MUST do this before we renable signals */
#ifdef WIN32
	LeaveCriticalSection(_condor_dprintf_critsec);
#elif defined(HAVE_PTHREADS)
	if ( CondorThreads_pool_size() ) {  /* will == 0 if no threads running */
		pthread_mutex_unlock(&_condor_dprintf_critsec);
	}
#endif

#if !defined(WIN32) // signals don't exist in WIN32
		/* Let them signal handlers go!! */
	(void) sigprocmask( SIG_SETMASK, &omask, 0 );
#endif
}

int
_condor_open_lock_file(const char *filename,int flags, mode_t perm)
{
	int	retry = 0;
	int save_errno = 0;
	priv_state	priv;
	char*		dirpath = NULL;
	int lock_fd;

	if( !filename ) {
		return -1;
	}

	priv = _set_priv(PRIV_CONDOR, __FILE__, __LINE__, 0);
	lock_fd = safe_open_wrapper_follow(filename,flags,perm);
	if( lock_fd < 0 ) {
		save_errno = errno;
		if( save_errno == ENOENT ) {
				/* 
				   No directory: Try to create the directory
				   itself, first as condor, then as root.  If
				   we created it as root, we need to try to
				   chown() it to condor.
				*/ 
			dirpath = condor_dirname( filename );
			errno = 0;
			if( mkdir(dirpath, 0777) < 0 ) {
				if( errno == EACCES ) {
						/* Try as root */ 
					_set_priv(PRIV_ROOT, __FILE__, __LINE__, 0);
					if( mkdir(dirpath, 0777) < 0 ) {
						/* We failed, we're screwed */
						fprintf( stderr, "Can't create lock directory \"%s\", "
								 "errno: %d (%s)\n", dirpath, errno, 
								 strerror(errno) );
					} else {
						/* It worked as root, so chown() the
						   new directory and set a flag so we
						   retry the safe_open_wrapper(). */
#ifndef WIN32
						chown( dirpath, get_condor_uid(),
							   get_condor_gid() );
#endif
						retry = 1;
					}
					_set_priv(PRIV_CONDOR, __FILE__, __LINE__, 0);
				} else {
						/* Some other error than access, give up */ 
					fprintf( stderr, "Can't create lock directory: \"%s\""
							 "errno: %d (%s)\n", dirpath, errno, 
							 strerror(errno) );							
				}
			} else {
					/* We succeeded in creating the directory,
					   try the safe_open_wrapper() again */
				retry = 1;
			}
				/* At this point, we're done with this, so
				   don't leak it. */
			free( dirpath );
		}
		if( retry ) {
			lock_fd = safe_open_wrapper_follow(filename,flags,perm);
			if( lock_fd < 0 ) {
				save_errno = errno;
			}
		}
	}

	_set_priv(priv, __FILE__, __LINE__, 0);

	if( lock_fd < 0 ) {
		errno = save_errno;
	}
	return lock_fd;
}

/* debug_open_lock
 * - assumes correct priv state (PRIV_CONDOR) has already been set
 * - aborts the program on error
 */
static void
debug_open_lock(void)
{
	int save_errno;
	char msg_buf[DPRINTF_ERR_MAX];
	struct stat fstatus;
	time_t start_time,end_time;

	if ( use_kernel_mutex == -1 ) {
#ifdef WIN32
		// Use a mutex by default on Win32
		use_kernel_mutex = param_boolean_int("FILE_LOCK_VIA_MUTEX", TRUE);
#else
		// Use file locking by default on Unix.  We should 
		// call param_boolean_int here, but since locking via
		// a mutex is not yet implemented on Unix, we will force it
		// to always be FALSE no matter what the config file says.
		// use_kernel_mutex = param_boolean_int("FILE_LOCK_VIA_MUTEX", FALSE);
		use_kernel_mutex = FALSE;
#endif
	}

		/* Acquire the lock */
	if( DebugLock ) {
		if( use_kernel_mutex == FALSE) {
			if (LockFd > 0 ) {
				fstat(LockFd, &fstatus);
				if (fstatus.st_nlink == 0){
					close(LockFd);
					LockFd = -1;
				}	
			}
			if (LockFd < 0) {
				LockFd = _condor_open_lock_file(DebugLock,O_CREAT|O_WRONLY,0660);
				if( LockFd < 0 ) {
					save_errno = errno;
					snprintf( msg_buf, sizeof(msg_buf), "Can't open \"%s\"\n", DebugLock );
					_condor_dprintf_exit( save_errno, msg_buf );
				} 
			}	
		}

		start_time = time(NULL);
		if( DebugLockDelayPeriodStarted == 0 ) {
			DebugLockDelayPeriodStarted = start_time;
		}

		errno = 0;
#ifdef WIN32
		if( lock_or_mutex_file(LockFd,WRITE_LOCK,TRUE) < 0 )
#else
		if( lock_file_plain(LockFd,WRITE_LOCK,TRUE) < 0 )
#endif
		{
			save_errno = errno;
			snprintf( msg_buf, sizeof(msg_buf), "Can't get exclusive lock on \"%s\", "
					 "LockFd: %d\n", DebugLock, LockFd );
			_condor_dprintf_exit( save_errno, msg_buf );
		}

		DebugIsLocked = 1;

			/* Update DebugLockDelay.  Ignore delays that are less than
			 * two seconds because the resolution is only 1s.
			 */
		end_time = time(NULL);
		if( end_time-start_time > 1 ) {
			DebugLockDelay += end_time-start_time;
		}
	}
}

void dprintf_reset_lock_delay(void) {
	DebugLockDelay = 0;
	DebugLockDelayPeriodStarted = 0;
}

double dprintf_get_lock_delay(void) {
	time_t now = time(NULL);
	if( now - DebugLockDelayPeriodStarted <= 0 ) {
		return 0;
	}
	return ((double)DebugLockDelay)/(now-DebugLockDelayPeriodStarted);
}

FILE *
debug_lock(int debug_level, const char *mode, int force_lock )
{
	off_t		length = 0; // this gets assigned return value from lseek()
	priv_state	priv;
	int save_errno;
	char msg_buf[DPRINTF_ERR_MAX];
	int locked = 0;
	FILE *debug_file_ptr;

	debug_file_ptr = DebugFPs[debug_level];

	if ( mode == NULL ) {
		mode = "a";
	}

	if(DebugFile[debug_level] == NULL)
		return stderr;

	errno = 0;

	priv = _set_priv(PRIV_CONDOR, __FILE__, __LINE__, 0);

	if(debug_file_ptr)
	{
		//Hypothetically if we never closed the file, we
		//should have never unlocked it either.  The best
		//way to handle this will need further thought.
		if( DebugShouldLockToAppend || force_lock )
			locked = 1;
	}
	else
	{
		if( DebugShouldLockToAppend || force_lock ) {
			debug_open_lock();
			locked = 1;
		}

		//open_debug_file will set DebugFPs[debug_level] so we do
		//not have to worry about it in this function, assuming
		//there are no further errors.
		debug_file_ptr = open_debug_file(debug_level, mode);

		if( debug_file_ptr == NULL ) {
			if (debug_level > 0) return NULL;
			
			save_errno = errno;
#ifdef WIN32
			if (DebugContinueOnOpenFailure) {
				_set_priv(priv, __FILE__, __LINE__, 0);
				return NULL;
			}
#else
			if( errno == EMFILE ) {
				_condor_fd_panic( __LINE__, __FILE__ );
			}
#endif
			snprintf( msg_buf, sizeof(msg_buf), "Could not open DebugFile \"%s\"\n", 
					 DebugFile[debug_level] );
			_condor_dprintf_exit( save_errno, msg_buf );
		}
	}

	if( (length=lseek(fileno(debug_file_ptr), 0, SEEK_END)) < 0 ) {
		if (debug_level > 0) {
			if(locked) debug_close_lock();
			debug_close_file(debug_level);

			return NULL;
		}
		save_errno = errno;
		snprintf( msg_buf, sizeof(msg_buf), "Can't seek to end of DebugFP file\n" );
		_condor_dprintf_exit( save_errno, msg_buf );
	}

	if( MaxLog[debug_level] && length > MaxLog[debug_level] ) {
		if( !locked ) {
			/*
			 * We only need to redo everything if there is a lock defined
			 * for the log.
			 */

			if (debug_file_ptr) {
				int result = fflush( debug_file_ptr );
				if (result < 0) {
					DebugUnlockBroken = 1;
					_condor_dprintf_exit(errno, "Can't fflush debug log file\n");
				}
			}

			/*
			 * We need to be in PRIV_CONDOR for the code in these two
			 * functions, so since we are already in that privilege mode,
			 * we do not go back to the old priv state until we call the
			 * two functions.
			 */
			if(DebugLock)
			{
				debug_close_lock();
				debug_close_file(debug_level);
				_set_priv(priv, __FILE__, __LINE__, 0);
				return debug_lock(debug_level, mode, 1);
			}
		}

<<<<<<< HEAD
		// Casting length to int to get rid of compile warning.
		// Probably format should be %ld, and we should cast to
		// long int, but I'm afraid of changing the output format.
		// wenger 2009-02-24.
		_condor_dfprintf( debug_file_ptr, "MaxLog = %d, length = %d\n",
			(int) MaxLog[debug_level], (int)length );
		
		preserve_log_file(debug_level);
		debug_file_ptr = DebugFPs[debug_level];

=======
        _condor_dfprintf(DebugFP, "MaxLog = %lld, length = %lld\n", (long long)MaxLog[debug_level], (long long)length);
        preserve_log_file(debug_level);
		debug_file_ptr = DebugFPs[debug_level];
>>>>>>> 2574384f
	}

	_set_priv(priv, __FILE__, __LINE__, 0);

	return debug_file_ptr;
}

void debug_close_lock()
{
	int flock_errno;
	char msg_buf[DPRINTF_ERR_MAX];
	if(DebugUnlockBroken)
		return;

	if(DebugIsLocked)
	{
		errno = 0;
#ifdef WIN32
		if ( lock_or_mutex_file(LockFd,UN_LOCK,TRUE) < 0 )
#else
		if( lock_file_plain(LockFd,UN_LOCK,TRUE) < 0 )
#endif
		{
			flock_errno = errno;
			snprintf( msg_buf, sizeof(msg_buf), "Can't release exclusive lock on \"%s\", LockFd=%d\n", 
				DebugLock, LockFd );
			DebugUnlockBroken = 1;
			_condor_dprintf_exit( flock_errno, msg_buf );
		}
	}
}

void debug_close_file(int debug_level)
{
	FILE *debug_file_ptr;

	debug_file_ptr = DebugFPs[debug_level];


	if( DebugFile[debug_level] ) {
		if (debug_file_ptr) {
			int close_result = fclose_wrapper( debug_file_ptr, FCLOSE_RETRY_MAX );
			if (close_result < 0) {
				DebugUnlockBroken = 1;
				_condor_dprintf_exit(errno, "Can't fclose debug log file\n");
			}
			DebugFPs[debug_level] = NULL;
<<<<<<< HEAD
		}
	}
}

void
debug_unlock(int debug_level)
{
	priv_state priv;
	int flock_errno = 0;
	int result = 0;

	FILE *debug_file_ptr;

	if(log_keep_open)
		return;

	debug_file_ptr = DebugFPs[debug_level];

	if( DebugUnlockBroken ) {
		return;
	}

	priv = _set_priv(PRIV_CONDOR, __FILE__, __LINE__, 0);

	if (debug_file_ptr) {
		result = fflush( debug_file_ptr );
		if (result < 0) {
				DebugUnlockBroken = 1;
				_condor_dprintf_exit(errno, "Can't fflush debug log file\n");
=======
>>>>>>> 2574384f
		}
	}
}

void
debug_unlock(int debug_level)
{
	priv_state priv;
	int flock_errno = 0;
	int result = 0;

	FILE *debug_file_ptr;

	if(log_keep_open)
		return;

	debug_file_ptr = DebugFPs[debug_level];

	if( DebugUnlockBroken ) {
		return;
	}

	priv = _set_priv(PRIV_CONDOR, __FILE__, __LINE__, 0);

	if (debug_file_ptr) {
		result = fflush( debug_file_ptr );
		if (result < 0) {
				DebugUnlockBroken = 1;
				_condor_dprintf_exit(errno, "Can't fflush debug log file\n");
		}
	}

	debug_close_lock();
	debug_close_file(debug_level);

	debug_close_lock();
	debug_close_file(debug_level);

	_set_priv(priv, __FILE__, __LINE__, 0);
}


/*
** Copy the log file to a backup, then truncate the current one.
*/
void
preserve_log_file(int debug_level)
{
	char		old[MAXPATHLEN + 4];
	priv_state	priv;
	int			still_in_old_file = FALSE;
	int			failed_to_rotate = FALSE;
	int			save_errno;
	int         rename_failed = 0;
	const char *timestamp;
	int			result;
	int			file_there = 0;
	FILE		*debug_file_ptr;
#ifndef WIN32
	struct stat buf;
#endif
	char msg_buf[DPRINTF_ERR_MAX];

	debug_file_ptr = DebugFPs[debug_level];

	priv = _set_priv(PRIV_CONDOR, __FILE__, __LINE__, 0);
	(void)setBaseName(DebugFile[debug_level]);
	timestamp = createRotateFilename(NULL, MaxLogNum[debug_level]);
	(void)sprintf( old, "%s.%s", DebugFile[debug_level] , timestamp);
	_condor_dfprintf( debug_file_ptr, "Saving log file to \"%s\"\n", old );
	(void)fflush( debug_file_ptr );

	fclose_wrapper( debug_file_ptr, FCLOSE_RETRY_MAX );
	debug_file_ptr = NULL;
	DebugFPs[debug_level] = debug_file_ptr;


	result = rotateTimestamp(timestamp, MaxLogNum[debug_level]);

#if defined(WIN32)
	if (result < 0) { // MoveFileEx and Copy failed
		failed_to_rotate = TRUE;
		debug_file_ptr = open_debug_file(debug_level, "w");
		if ( debug_file_ptr ==  NULL ) {
			still_in_old_file = TRUE;
		}
	}
#else

	if (result != 0) 
		rename_failed = 1;

	errno = 0;
	if (result != 0) {
		save_errno = result;
		if( save_errno == ENOENT && !DebugLock ) {
				/* This can happen if we are not using debug file locking,
				   and two processes try to rotate this log file at the
				   same time.  The other process must have already done
				   the rename but not created the new log file yet.
				*/
			rename_failed = 1;
		}
		else {
			snprintf( msg_buf, sizeof(msg_buf), "Can't rename(%s,%s)\n",
					  DebugFile[debug_level], old );
			_condor_dprintf_exit( save_errno, msg_buf );
		}
	}
	
	/* double check the result of the rename
	   If we are not using locking, then it is possible for two processes
	   to rotate at the same time, in which case the following check
	   should be skipped, because it is expected that a new file may
	   have already been created by now. */

	if( DebugLock && DebugShouldLockToAppend ) {
		errno = 0;
		if (stat (DebugFile[debug_level], &buf) >= 0)
		{
			file_there = 1;
			save_errno = errno;
			snprintf( msg_buf, sizeof(msg_buf), "rename(%s) succeeded but file still exists!\n", 
					 DebugFile[debug_level] );
			/* We should not exit here - file did rotate but something else created it newly. We
			 therefore won't grow without bounds, we "just" lost control over creating the file.
			 We should happily continue anyway and just put a log message into the system telling
			 about this incident.
			 */
		}
	}

#endif

	if (debug_file_ptr == NULL) {
		debug_file_ptr = open_debug_file(debug_level, "a");
	}

	if( debug_file_ptr == NULL ) {
		debug_file_ptr = stderr;

		save_errno = errno;
		snprintf( msg_buf, sizeof(msg_buf), "Can't open file for debug level %d\n",
				 debug_level ); 
		_condor_dprintf_exit( save_errno, msg_buf );
	}
	else
	{
		DebugFPs[debug_level] = debug_file_ptr;
	}

	if ( !still_in_old_file ) {
		_condor_dfprintf (debug_file_ptr, "Now in new log file %s\n", DebugFile[debug_level]);
	}

	// We may have a message left over from the succeeded rename after which the file
	// may have been recreated by another process. Tell user about it.
	if (file_there > 0) {
		_condor_dfprintf(debug_file_ptr, "WARNING: %s", msg_buf);
	}

	if ( failed_to_rotate || rename_failed ) {
		_condor_dfprintf(debug_file_ptr,"WARNING: Failed to rotate log into file %s!\n",old);
		if( rename_failed ) {
			_condor_dfprintf(debug_file_ptr,"Likely cause is that another Condor process rotated the file at the same time.\n");
		}
		else {
			_condor_dfprintf(debug_file_ptr,"       Perhaps someone is keeping log files open???");
		}
	}
	
	_set_priv(priv, __FILE__, __LINE__, 0);
	cleanUp(MaxLogNum[debug_level]);
}


#if !defined(WIN32)
/*
** Can't open log or lock file becuase we are out of fd's.  Try to let
** somebody know what happened.
*/
void
_condor_fd_panic( int line, const char* file )
{
	priv_state	priv;
	int i;
	char msg_buf[DPRINTF_ERR_MAX];
	char panic_msg[DPRINTF_ERR_MAX];
	int save_errno;

	priv = _set_priv(PRIV_CONDOR, __FILE__, __LINE__, 0);

	snprintf( panic_msg, sizeof(panic_msg),
			 "**** PANIC -- OUT OF FILE DESCRIPTORS at line %d in %s",
			 line, file );

		/* Just to be extra paranoid, let's nuke a bunch of fds. */
	for ( i=0 ; i<50 ; i++ ) {
		(void)close( i );
	}
	if( DebugFile[0] ) {
		DebugFPs[0] = safe_fopen_wrapper_follow(DebugFile[0], "a", 0644);
	}

	if( DebugFPs[0] == NULL ) {
		save_errno = errno;
		snprintf( msg_buf, sizeof(msg_buf), "Can't open \"%s\"\n%s\n", DebugFile[0],
				 panic_msg ); 
		_condor_dprintf_exit( save_errno, msg_buf );
	}
		/* Seek to the end */
	(void)lseek( fileno(DebugFPs[0]), 0, SEEK_END );
	fprintf( DebugFPs[0], "%s\n", panic_msg );
	(void)fflush( DebugFPs[0] );

	_condor_dprintf_exit( 0, panic_msg );
}
#endif
	

#ifdef NOTDEF
void tzset(){}
extern char	**environ;

char *
_getenv( name )
char	*name;
{
	char	**envp;
	char	*p1, *p2;

	for( envp = environ; *envp; envp++ ) {
		for( p1 = name, p2 = *envp; *p1 && *p2 && *p1 == *p2; p1++, p2++ )
			;
		if( *p1 == '\0' ) {
			return p2;
		}
	}
	return (char *)0;
}

char *
getenv( name )
char	*name;
{
	return _getenv(name);
}

sigset(){}
#endif

FILE *
open_debug_file(int debug_level, const char flags[])
{
	FILE		*fp;
	priv_state	priv;
	char msg_buf[DPRINTF_ERR_MAX];
	int save_errno;

	FILE* debug_file_fp;
	debug_file_fp = DebugFPs[debug_level];

	priv = _set_priv(PRIV_CONDOR, __FILE__, __LINE__, 0);

	/* Note: The log file shouldn't need to be group writeable anymore,
	   since PRIV_CONDOR changes euid now. */

	errno = 0;
	if( (fp=safe_fopen_wrapper_follow(DebugFile[debug_level],flags,0644)) == NULL ) {
		save_errno = errno;
#if !defined(WIN32)
		if( errno == EMFILE ) {
			_condor_fd_panic( __LINE__, __FILE__ );
		}
#endif
		if (debug_file_fp == NULL) {
			debug_file_fp = stderr;
		}
		_condor_dfprintf( debug_file_fp, "Can't open \"%s\"\n", DebugFile[debug_level] );
		if( debug_level == 0 ) {
			snprintf( msg_buf, sizeof(msg_buf), "Can't open \"%s\"\n",
					 DebugFile[debug_level] );

			if ( ! DebugContinueOnOpenFailure) {
			    _condor_dprintf_exit( save_errno, msg_buf );
			}
		}
		// fp is guaranteed to be NULL here.
	}

	_set_priv(priv, __FILE__, __LINE__, 0);
	DebugFPs[debug_level] = fp;

	return fp;
}

/* dprintf() hit some fatal error and is going to exit. */
void
_condor_dprintf_exit( int error_code, const char* msg )
{
	char* tmp;
	FILE* fail_fp;
	char buf[DPRINTF_ERR_MAX];
	char header[DPRINTF_ERR_MAX];
	char tail[DPRINTF_ERR_MAX];
	int wrote_warning = FALSE;
	struct tm *tm;
	time_t clock_now;

		/* We might land here with DprintfBroken true if our call to
		   dprintf_unlock() down below hits an error.  Since the
		   "error" that it hit might simply be that there was no lock,
		   we don't want to overwrite the original dprintf error
		   message with a new one, so skip most of the following if
		   DprintfBroken is already true.
		*/
	if( !DprintfBroken ) {
		(void)time( &clock_now );

		if ( DebugUseTimestamps ) {
				// Casting clock_now to int to get rid of compile warning.
				// Probably format should be %ld, and we should cast to long
				// int, but I'm afraid of changing the output format.
				// wenger 2009-02-24.
			snprintf( header, sizeof(header), "(%d) ", (int)clock_now );
		} else {
			tm = localtime( &clock_now );
			snprintf( header, sizeof(header), "%d/%d %02d:%02d:%02d ",
					  tm->tm_mon + 1, tm->tm_mday, tm->tm_hour, 
					  tm->tm_min, tm->tm_sec );
		}
		snprintf( header, sizeof(header), "dprintf() had a fatal error in pid %d\n", (int)getpid() );
		tail[0] = '\0';
		if( error_code ) {
			sprintf( tail, "errno: %d (%s)\n", error_code,
					 strerror(error_code) );
		}
#ifndef WIN32			
		sprintf( buf, "euid: %d, ruid: %d\n", (int)geteuid(),
				 (int)getuid() );
		strcat( tail, buf );
#endif

		tmp = param( "LOG" );
		if( tmp ) {
			snprintf( buf, sizeof(buf), "%s/dprintf_failure.%s",
					  tmp, get_mySubSystemName() );
			fail_fp = safe_fopen_wrapper_follow( buf, "w",0644 );
			if( fail_fp ) {
				fprintf( fail_fp, "%s", header );
				fprintf( fail_fp, "%s", msg );
				if( tail[0] ) {
					fprintf( fail_fp, "%s", tail );
				}
				fclose_wrapper( fail_fp, FCLOSE_RETRY_MAX );
				wrote_warning = TRUE;
			} 
			free( tmp );
		}
		if( ! wrote_warning ) {
			fprintf( stderr, "%s", header );
			fprintf( stderr, "%s", msg );
			if( tail[0] ) {
				fprintf( stderr, "%s", tail );
			}

		}
			/* First, set a flag so we know not to try to keep using
			   dprintf during the rest of this */
		DprintfBroken = 1;

			/* Don't forget to unlock the log file, if possible! */
		for (int debug_level = 0; debug_level <= D_NUMLEVELS; debug_level++)
		{
			if(DebugFPs[debug_level])
			{
				debug_close_lock();
				debug_close_file(debug_level);
			}
		}
	}

		/* If _EXCEPT_Cleanup is set for cleaning up during EXCEPT(),
		   we call that here, as well. */
	if( _EXCEPT_Cleanup ) {
		(*_EXCEPT_Cleanup)( __LINE__, errno, "dprintf hit fatal errors\n" );
	}

		/* Actually exit now */
	fflush (stderr);

	exit(DPRINTF_ERROR); 
}


/*
  We want these all to have _condor in front of them for inside the
  user job, but the rest of the Condor code just calls the regular
  versions.  So, we'll just call the "safe" version so we can share
  the code in both places. -Derek Wright 9/29/99
*/
void
set_debug_flags( const char *strflags )
{
	_condor_set_debug_flags( strflags );
}


time_t
dprintf_last_modification()
{
	return DebugLastMod;
}

void
dprintf_touch_log()
{
	if ( _condor_dprintf_works ) {
		if (DebugFile[0]) {
#ifdef WIN32
			utime( DebugFile[0], NULL );
#else
		/* The following updates the ctime without touching 
			the mtime of the file.  This way, we can differentiate
			a "heartbeat" touch from a append touch
		*/
			chmod( DebugFile[0], 0644);
#endif
		}
	}
}

BOOLEAN dprintf_retry_errno( int value );

BOOLEAN dprintf_retry_errno( int value )
{
#ifdef WIN32
	return FALSE;
#else
	return value == EINTR;
#endif
}

/* This function calls fclose(), soaking up EINTRs up to maxRetries times.
   The motivation for this function is Gnats PR 937 (DAGMan crashes if
   straced).  Psilord investigated this and found that, because LIGO
   had their dagman.out files on NFS, stracing DAGMan could interrupt
   an fclose() on the dagman.out file.  So hopefully this will fix the
   problem...   wenger 2008-07-01.
 */
int
fclose_wrapper( FILE *stream, int maxRetries )
{

	int		result = 0;

	int		retryCount = 0;
	BOOLEAN	done = FALSE;

	ASSERT( maxRetries >= 0 );
	while ( !done ) {
		if ( ( result = fclose( stream ) ) != 0 ) {
			if ( dprintf_retry_errno( errno ) && retryCount < maxRetries ) {
				retryCount++;
			} else {
				fprintf( stderr, "fclose_wrapper() failed after %d retries; "
							"errno: %d (%s)\n",
							retryCount, errno, strerror( errno ) );
				done = TRUE;
			}
		} else {
			done = TRUE;
		}
	}

	return result;
}

int _condor_mkargv( int* argc, char* argv[], char* line );

// Why the heck is this in here, rather than in mkargv.c?  wenger 2009-02-24.
// prototype
int
mkargv( int* argc, char* argv[], char* line )
{
	return( _condor_mkargv(argc, argv, line) );
}

static void
_condor_save_dprintf_line( int flags, const char* fmt, va_list args )
{
	char* buf;
	struct saved_dprintf* new_node;
	int len;

		/* figure out how much space we need to store the string */
	len = vprintf_length( fmt, args )+1; /* add 1 for the null terminator */
	if( len <= 0 ) { 
		return;
	}
		/* make a buffer to hold it and print it there */
	buf = (char *)malloc( sizeof(char) * (len + 1) );
	if( ! buf ) {
		EXCEPT( "Out of memory!" );
	}
	vsnprintf( buf, len, fmt, args );

		/* finally, make a new node in our list and save the line */
	new_node = (struct saved_dprintf *)malloc( sizeof(struct saved_dprintf) );
	if( saved_list == NULL ) {
		saved_list = new_node;
	} else {
		saved_list_tail->next = new_node;
	}
	saved_list_tail = new_node;
	new_node->next = NULL;
	new_node->level = flags;
	new_node->line = buf;
}


void
_condor_dprintf_saved_lines( void )
{
	struct saved_dprintf* node;
	struct saved_dprintf* next;

	if( ! saved_list ) {
		return;
	}

	node = saved_list;
	while( node ) {
			/* 
			   print the line.  since we've already got the complete
			   string, including all the original args, we won't have
			   any optional args or a va_list.  we're just printing a
			   string literal.  however, we want to do it with a %s so
			   that the underlying vfprintf() code doesn't try to
			   interpret any format strings that might still exist in
			   the string literal, since that'd screw us up.  we
			   definitely want to use the real dprintf() code so we
			   get the locking, potentially different log files, all
			   that stuff handled for us automatically.
			*/
		dprintf( node->level, "%s", node->line );

			/* save the next node so we don't loose it */
		next = node->next;

			/* make sure we don't leak anything */
		free( node->line );
		free( node );

		node = next;
	}

		/* now that we deallocated everything, clear out our pointer
		   to the list so it's not dangling. */
	saved_list = NULL;
}

#ifdef WIN32
static int 
lock_or_mutex_file(int fd, LOCK_TYPE type, int do_block)
{
	int result = -1;
	char * filename = NULL;
	int filename_len;
	char *ptr = NULL;
	char mutex_name[MAX_PATH];

		// If we're trying to lock NUL, just return success early
	if (strcasecmp(DebugLock, "NUL") == 0) {
		return 0;
	}

	if ( use_kernel_mutex == FALSE ) {
			// use a filesystem lock
		return lock_file_plain(fd,type,do_block);
	}
	
		// If we made it here, we want to use a kernel mutex.
		//
		// We use a kernel mutex by default to fix a major shortcoming
		// with using Win32 file locking: file locking on Win32 is
		// non-deterministic.  Thus, we have observed processes
		// starving to get the lock.  The Win32 mutex object,
		// on the other hand, is FIFO --- thus starvation is avoided.


		// first, open a handle to the mutex if we haven't already
	if ( debug_win32_mutex == NULL && DebugLock ) {
			// Create the mutex name based upon the lock file
			// specified in the config file.  				
		char * filename = strdup(DebugLock);
		filename_len = strlen(filename);
			// Note: Win32 will not allow backslashes in the name, 
			// so get rid of em here.
		ptr = strchr(filename,'\\');
		while ( ptr ) {
			*ptr = '/';
			ptr = strchr(filename,'\\');
		}
			// The mutex name is case-sensitive, but the NTFS filesystem
			// is not.  So to avoid user confusion, strlwr.
		strlwr(filename);
			// Now, we pre-append "Global\" to the name so that it
			// works properly on systems running Terminal Services
		snprintf(mutex_name,MAX_PATH,"Global\\%s",filename);
		free(filename);
		filename = NULL;
			// Call CreateMutex - this will create the mutex if it does
			// not exist, or just open it if it already does.  Note that
			// the handle to the mutex is automatically closed by the
			// operating system when the process exits, and the mutex
			// object is automatically destroyed when there are no more
			// handles... go win32 kernel!  Thus, although we are not
			// explicitly closing any handles, nothing is being leaked.
			// Note: someday, to make BoundsChecker happy, we should
			// add a dprintf subsystem shutdown routine to nicely
			// deallocate this stuff instead of relying on the OS.
		debug_win32_mutex = CreateMutex(0,FALSE,mutex_name);
	}

		// now, if we have mutex, grab it or release it as needed
	if ( debug_win32_mutex ) {
		if ( type == UN_LOCK ) {
				// release mutex
			ReleaseMutex(debug_win32_mutex);
			result = 0;	// 0 means success
		} else {
				// grab mutex
				// block 10 secs if do_block is false, else block forever
			result = WaitForSingleObject(debug_win32_mutex, 
				do_block ? INFINITE : 10 * 1000);	// time in milliseconds
				// consider WAIT_ABANDONED as success so we do not EXCEPT
			if ( result==WAIT_OBJECT_0 || result==WAIT_ABANDONED ) {
				result = 0;
			} else {
				result = -1;
			}
		}

	}

	return result;
}
#endif  // of Win32

#ifndef WIN32
static int ParentLockFd = -1;

void
dprintf_before_shared_mem_clone() {
	ParentLockFd = LockFd;
}

void
dprintf_after_shared_mem_clone() {
	LockFd = ParentLockFd;
}

void
dprintf_init_fork_child( ) {
	if( LockFd >= 0 ) {
		close( LockFd );
		LockFd = -1;
	}
}

void
dprintf_wrapup_fork_child( ) {
		/* Child pledges not to call dprintf any more, so it is
		   safe to close the lock file.  If parent closes all
		   fds anyway, then this is redundant.
		*/
	if( LockFd >= 0 ) {
		close( LockFd );
		LockFd = -1;
	}
}

#if HAVE_BACKTRACE

static void
safe_async_simple_fwrite_fd(int fd,char const *msg,unsigned int *args,unsigned int num_args)
{
	unsigned int arg_index;
	unsigned int digit,arg;
	char intbuf[50];
	char *intbuf_pos;

	for(;*msg;msg++) {
		if( *msg != '%' ) {
			write(fd,msg,1);
		}
		else {
				// format is % followed by index of argument in args array
			arg_index = *(++msg)-'0';
			if( arg_index >= num_args || !*msg ) {
				write(fd," INVALID! ",10);
				break;
			}
			arg = args[arg_index];
			intbuf_pos=intbuf;
			do {
				digit = arg % 10;
				*(intbuf_pos++) = digit + '0';
				arg /= 10;  // integer division, shifts base-10 digits right
			} while( arg ); // terminate when no more non-zero digits

				// intbuf now contains the base-10 digits of arg
				// in order of least to most significant
			while( intbuf_pos-- > intbuf ) {
				write(fd,intbuf_pos,1);
			}
		}
	}
}

void
dprintf_dump_stack(void) {
	priv_state	orig_priv_state;
	int orig_euid;
	int orig_egid;
	int fd;
	void *trace[50];
	int trace_size;
	unsigned int args[3];

		/* In case we are dumping stack in the segfault handler, we
		   want this to be as simple as possible.  Calling malloc()
		   could be fatal, since the heap may be trashed.  Therefore,
		   we dispense with some of the formalities... */

	if (DprintfBroken || !_condor_dprintf_works || !DebugFile[0]) {
			// Note that although this would appear to enable
			// backtrace printing to stderr before dprintf is
			// configured, the backtrace sighandler is only installed
			// when dprintf is configured, so we won't even get here
			// in that case.  Therefore, most command-line tools need
			// -debug to enable the backtrace.
		fd = 2;
	}
	else {
			// set_priv() is unsafe, because it may call into
			// the password cache, which may call unsafe functions
			// such as getpwuid() or initgroups() or malloc().
		orig_euid = geteuid();
		orig_egid = getegid();
		orig_priv_state = get_priv_state();
		if( orig_priv_state != PRIV_CONDOR ) {
				// To keep things simple, rather than trying to become
				// the correct condor id, just switch to our real
				// user id, which is probably either the same as
				// our effective id (no-op) or root.
			setegid(getgid());
			seteuid(getuid());
		}

		fd = safe_open_wrapper_follow(DebugFile[0],O_APPEND|O_WRONLY|O_CREAT,0644);

		if( orig_priv_state != PRIV_CONDOR ) {
			setegid(orig_egid);
			seteuid(orig_euid);
		}

		if( fd==-1 ) {
			fd=2;
		}
	}

	trace_size = backtrace(trace,50);

		// sprintf() and other convenient string-handling functions
		// are not officially async-signal safe, so use a crude replacement
	args[0] = (unsigned int)getpid();
	args[1] = (unsigned int)time(NULL);
	args[2] = (unsigned int)trace_size;
	safe_async_simple_fwrite_fd(fd,"Stack dump for process %0 at timestamp %1 (%2 frames)\n",args,3);

	backtrace_symbols_fd(trace,trace_size,fd);

	if (fd!=2) {
		close(fd);
	}
}
#endif

#endif

int debug_open_fds(int *open_fds)
{
	int counter = 0;

	if(open_fds == NULL)
		return 0;

	for(int index = 0; index <= D_NUMLEVELS; index++)
	{
		if(DebugFPs[index] != NULL)
		{
			open_fds[index] = fileno(DebugFPs[index]);
			++counter;
		}
		else
			open_fds[index] = -1;
	}

	return counter;
}

#if !defined(HAVE_BACKTRACE)
void
dprintf_dump_stack(void) {
		// this platform does not support backtrace()
}
#endif<|MERGE_RESOLUTION|>--- conflicted
+++ resolved
@@ -809,22 +809,9 @@
 			}
 		}
 
-<<<<<<< HEAD
-		// Casting length to int to get rid of compile warning.
-		// Probably format should be %ld, and we should cast to
-		// long int, but I'm afraid of changing the output format.
-		// wenger 2009-02-24.
-		_condor_dfprintf( debug_file_ptr, "MaxLog = %d, length = %d\n",
-			(int) MaxLog[debug_level], (int)length );
-		
-		preserve_log_file(debug_level);
-		debug_file_ptr = DebugFPs[debug_level];
-
-=======
         _condor_dfprintf(DebugFP, "MaxLog = %lld, length = %lld\n", (long long)MaxLog[debug_level], (long long)length);
         preserve_log_file(debug_level);
 		debug_file_ptr = DebugFPs[debug_level];
->>>>>>> 2574384f
 	}
 
 	_set_priv(priv, __FILE__, __LINE__, 0);
@@ -872,7 +859,6 @@
 				_condor_dprintf_exit(errno, "Can't fclose debug log file\n");
 			}
 			DebugFPs[debug_level] = NULL;
-<<<<<<< HEAD
 		}
 	}
 }
@@ -902,42 +888,8 @@
 		if (result < 0) {
 				DebugUnlockBroken = 1;
 				_condor_dprintf_exit(errno, "Can't fflush debug log file\n");
-=======
->>>>>>> 2574384f
-		}
-	}
-}
-
-void
-debug_unlock(int debug_level)
-{
-	priv_state priv;
-	int flock_errno = 0;
-	int result = 0;
-
-	FILE *debug_file_ptr;
-
-	if(log_keep_open)
-		return;
-
-	debug_file_ptr = DebugFPs[debug_level];
-
-	if( DebugUnlockBroken ) {
-		return;
-	}
-
-	priv = _set_priv(PRIV_CONDOR, __FILE__, __LINE__, 0);
-
-	if (debug_file_ptr) {
-		result = fflush( debug_file_ptr );
-		if (result < 0) {
-				DebugUnlockBroken = 1;
-				_condor_dprintf_exit(errno, "Can't fflush debug log file\n");
-		}
-	}
-
-	debug_close_lock();
-	debug_close_file(debug_level);
+		}
+	}
 
 	debug_close_lock();
 	debug_close_file(debug_level);
