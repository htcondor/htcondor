--- conflicted
+++ resolved
@@ -394,16 +394,10 @@
 				int micros = info.tv.tv_usec + 500;
 				if( micros >= 1000000 ) {
 					micros = 0;
-<<<<<<< HEAD
-					if( info.tm != NULL ) { info.tm->tm_sec += 1; }
-				}
-				rc = sprintf_realloc( &buf, &bufpos, &buflen, "%s.%03d ", formatTimeHeader(info.tm), micros / 1000 );
-=======
 					time_t seconds = clock_now + 1;
 					then = localtime(& seconds);
 				}
 				rc = sprintf_realloc( &buf, &bufpos, &buflen, "%s.%03d ", formatTimeHeader(then), micros / 1000 );
->>>>>>> 20153fe8
 				#endif
 			} else {
 				rc = sprintf_realloc( &buf, &bufpos, &buflen, "%s ", formatTimeHeader(info.tm));
