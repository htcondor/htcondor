

#ifndef __CONDOR_SCITOKENS_H_
#define __CONDOR_SCITOKENS_H_

#include <string>
#include <vector>

#include "CondorError.h"

namespace htcondor {

<<<<<<< HEAD
	// Validate a given scitoken and populate the output variables (issuer,
	// subject, expiry, bounding_set, groups) with the corresponding
	// information from the token.
=======
bool
init_scitokens();

	// Validate a given scitoken and populate the output variables (issuer, subject, expiry,
	// bounding_set) with the corresponding information from the token.
>>>>>>> 2795c4f9
	//
	// Ident should be a unique identifier used as part of the audit trail.
bool
validate_scitoken(const std::string &scitoken_str, std::string &issuer, std::string &subject,
	long long &expiry, std::vector<std::string> &bounding_set, std::vector<std::string> &groups,
	std::vector<std::string> &scopes, std::string &jti, int ident, CondorError &err);

}

#endif // __CONDOR_SCITOKENS_H_<|MERGE_RESOLUTION|>--- conflicted
+++ resolved
@@ -10,17 +10,12 @@
 
 namespace htcondor {
 
-<<<<<<< HEAD
-	// Validate a given scitoken and populate the output variables (issuer,
-	// subject, expiry, bounding_set, groups) with the corresponding
-	// information from the token.
-=======
 bool
 init_scitokens();
 
-	// Validate a given scitoken and populate the output variables (issuer, subject, expiry,
-	// bounding_set) with the corresponding information from the token.
->>>>>>> 2795c4f9
+	// Validate a given scitoken and populate the output variables (issuer,
+	// subject, expiry, bounding_set) with the corresponding information
+	// from the token.
 	//
 	// Ident should be a unique identifier used as part of the audit trail.
 bool
