/***************************************************************
 *
 * Copyright (C) 1990-2007, Condor Team, Computer Sciences Department,
 * University of Wisconsin-Madison, WI.
 * 
 * Licensed under the Apache License, Version 2.0 (the "License"); you
 * may not use this file except in compliance with the License.  You may
 * obtain a copy of the License at
 * 
 *    http://www.apache.org/licenses/LICENSE-2.0
 * 
 * Unless required by applicable law or agreed to in writing, software
 * distributed under the License is distributed on an "AS IS" BASIS,
 * WITHOUT WARRANTIES OR CONDITIONS OF ANY KIND, either express or implied.
 * See the License for the specific language governing permissions and
 * limitations under the License.
 *
 ***************************************************************/


#include "condor_common.h"
#include "condor_distribution.h"
#define _CONDOR_ATTR_MAIN
#include "condor_attributes.h"

// Initialize our logic
int
AttrInit( void )
{
    unsigned	i;
    for ( i=0;  i<sizeof(CondorAttrList)/sizeof(CONDOR_ATTR_ELEM);  i++ )
    {
		// Sanity check
		if ( (unsigned) CondorAttrList[i].sanity != i ) {
			fprintf( stderr, "Attribute sanity check failed!!\n" );
			return -1;
		}
        CondorAttrList[i].cached = NULL;
    }
	return 0;
}

// Get an attribute variable's name
const char *
AttrGetName( CONDOR_ATTR which )
{
    CONDOR_ATTR_ELEM	*local = &CondorAttrList[which];

	// Simple case first; out of cache
    if ( local->cached ) {
        return local->cached;
    }

	// Otherwise, fill the cache
	char	*tmps=0;
	switch ( local->flag )
	{
	case  ATTR_FLAG_NONE:
		tmps = const_cast<char *>( local->string );
		break;
    case ATTR_FLAG_DISTRO:
		// Yeah, this allocates a couple more bytes than required, but
		// oh well...
		tmps = (char *) malloc( strlen(local->string) + myDistro->GetLen() );
		if (tmps)
			sprintf( tmps, local->string, myDistro->Get() );
		break;
    case ATTR_FLAG_DISTRO_UC:
		// Yeah, this allocates a couple more bytes than required, but
		// oh well...
		tmps = (char *) malloc( strlen(local->string) + myDistro->GetLen() );
		if (tmps)
			sprintf( tmps, local->string, myDistro->GetUc() );
		break;
    case ATTR_FLAG_DISTRO_CAP:
		// Yeah, this allocates a couple more bytes than required, but
		// oh well...
		tmps = (char *) malloc( strlen(local->string) + myDistro->GetLen() );
		if (tmps)
			sprintf( tmps, local->string, myDistro->GetCap() );
		break;
    }

	// Then, return it
	local->cached = tmps;
	return local->cached;
}

#define ATTR_CONDOR_LOAD_AVG			AttrGetName( ATTRE_CONDOR_LOAD_AVG )
#define ATTR_CONDOR_ADMIN				AttrGetName( ATTRE_CONDOR_ADMIN )
#define ATTR_PLATFORM					AttrGetName( ATTRE_PLATFORM )
#define ATTR_TOTAL_CONDOR_LOAD_AVG			AttrGetName( ATTRE_TOTAL_LOAD )
#define ATTR_VERSION					AttrGetName( ATTRE_VERSION )
<<<<<<< HEAD
const char * const ATTR_SCHEDD_BIRTHDATE		 = "ScheddBday";
const char * const ATTR_SHADOW_VERSION			 = "ShadowVersion";
// Deprecated (cruft) -- use: ATTR_SLOT_ID
const char * const ATTR_VIRTUAL_MACHINE_ID		 = "VirtualMachineID";
const char * const ATTR_SHOULD_TRANSFER_FILES    = "ShouldTransferFiles";
const char * const ATTR_WHEN_TO_TRANSFER_OUTPUT  = "WhenToTransferOutput";
const char * const ATTR_TRANSFER_TYPE			 = "TransferType";
const char * const ATTR_TRANSFER_KEY			 = "TransferKey";
const char * const ATTR_TRANSFER_EXECUTABLE		 = "TransferExecutable";
const char * const ATTR_TRANSFER_INPUT			 = "TransferIn";
const char * const ATTR_TRANSFER_OUTPUT			 = "TransferOut";
const char * const ATTR_TRANSFER_ERROR			 = "TransferErr";
const char * const ATTR_TRANSFER_INPUT_FILES	 = "TransferInput";
const char * const ATTR_TRANSFER_INTERMEDIATE_FILES = "TransferIntermediate";
const char * const ATTR_TRANSFER_OUTPUT_FILES	 = "TransferOutput";
const char * const ATTR_TRANSFER_OUTPUT_REMAPS   = "TransferOutputRemaps";
const char * const ATTR_PRESERVE_RELATIVE_EXECUTABLE = "PreserveRelativeExecutable";
const char * const ATTR_SPOOLED_OUTPUT_FILES     = "SpooledOutputFiles";
const char * const ATTR_ENCRYPT_INPUT_FILES		 = "EncryptInputFiles";
const char * const ATTR_ENCRYPT_OUTPUT_FILES	 = "EncryptOutputFiles";
const char * const ATTR_DONT_ENCRYPT_INPUT_FILES = "DontEncryptInputFiles";
const char * const ATTR_DONT_ENCRYPT_OUTPUT_FILES= "DontEncryptOutputFiles";
const char * const ATTR_OUTPUT_DESTINATION       = "OutputDestination";
const char * const ATTR_TRANSFER_SOCKET			 = "TransferSocket";
const char * const ATTR_SERVER_TIME				 = "ServerTime";
const char * const ATTR_SHADOW_BIRTHDATE		 = "ShadowBday";
const char * const ATTR_HOLD_REASON				 = "HoldReason";
const char * const ATTR_HOLD_REASON_CODE		 = "HoldReasonCode";
const char * const ATTR_HOLD_REASON_SUBCODE		 = "HoldReasonSubCode";
const char * const ATTR_HOLD_COPIED_FROM_TARGET_JOB = "HoldCopiedFromTargetJob";
const char * const ATTR_WANT_MATCHING			 = "WantMatching";
const char * const ATTR_WANT_RESOURCE_AD		 = "WantResAd";
const char * const ATTR_TOTAL_SUSPENSIONS        = "TotalSuspensions";
const char * const ATTR_LAST_SUSPENSION_TIME     = "LastSuspensionTime";
const char * const ATTR_CUMULATIVE_SUSPENSION_TIME= "CumulativeSuspensionTime";
const char * const ATTR_COMMITTED_SUSPENSION_TIME= "CommittedSuspensionTime";
const char * const ATTR_UNCOMMITTED_SUSPENSION_TIME= "UncommittedSuspensionTime";

const char * const ATTR_ON_EXIT_BY_SIGNAL        = "ExitBySignal";
const char * const ATTR_ON_EXIT_CODE		     = "ExitCode";
const char * const ATTR_ON_EXIT_HOLD_CHECK		 = "OnExitHold";
const char * const ATTR_ON_EXIT_HOLD_REASON		 = "OnExitHoldReason";
const char * const ATTR_ON_EXIT_HOLD_SUBCODE	 = "OnExitHoldSubCode";
const char * const ATTR_ON_EXIT_REMOVE_REASON	 = "OnExitRemoveReason";
const char * const ATTR_ON_EXIT_REMOVE_CHECK	 = "OnExitRemove";
const char * const ATTR_ON_EXIT_SIGNAL		     = "ExitSignal";
const char * const ATTR_POST_ON_EXIT_BY_SIGNAL	 = "PostExitBySignal";
const char * const ATTR_POST_ON_EXIT_SIGNAL		 = "PostExitSignal";
const char * const ATTR_POST_ON_EXIT_CODE		 = "PostExitCode";
const char * const ATTR_POST_EXIT_REASON		 = "PostExitReason";
const char * const ATTR_PERIODIC_HOLD_CHECK		 = "PeriodicHold";
const char * const ATTR_PERIODIC_RELEASE_CHECK	 = "PeriodicRelease";
const char * const ATTR_PERIODIC_REMOVE_CHECK	 = "PeriodicRemove";
const char * const ATTR_PERIODIC_HOLD_REASON     = "PeriodicHoldReason";
const char * const ATTR_PERIODIC_HOLD_SUBCODE     = "PeriodicHoldSubCode";
const char * const ATTR_PERIODIC_RELEASE_REASON     = "PeriodicReleaseReason";
const char * const ATTR_PERIODIC_REMOVE_REASON     = "PeriodicRemoveReason";
const char * const ATTR_RELEASE_CLAIM			 = "ReleaseClaim";
const char * const ATTR_TIMER_REMOVE_CHECK		 = "TimerRemove";
const char * const ATTR_TIMER_REMOVE_CHECK_SENT	 = "TimerRemoveSent";
const char * const ATTR_GLOBUS_RESUBMIT_CHECK	 = "GlobusResubmit";
const char * const ATTR_REMATCH_CHECK			 = "Rematch";

const char * const ATTR_SEC_AUTHENTICATION_METHODS_LIST= "AuthMethodsList";
const char * const ATTR_SEC_AUTHENTICATION_METHODS= "AuthMethods";
const char * const ATTR_SEC_CRYPTO_METHODS       = "CryptoMethods";
const char * const ATTR_SEC_AUTHENTICATION       = "Authentication";
const char * const ATTR_SEC_AUTH_REQUIRED        = "AuthRequired";
const char * const ATTR_SEC_ENCRYPTION           = "Encryption";
const char * const ATTR_SEC_INTEGRITY            = "Integrity";
const char * const ATTR_SEC_ENACT                = "Enact";
const char * const ATTR_SEC_RESPOND              = "Respond";
const char * const ATTR_SEC_COMMAND              = "Command";
const char * const ATTR_SEC_AUTH_COMMAND         = "AuthCommand";
const char * const ATTR_SEC_SID                  = "Sid";
const char * const ATTR_SEC_SUBSYSTEM            = "Subsystem";
const char * const ATTR_SEC_REMOTE_VERSION       = "RemoteVersion";
const char * const ATTR_SEC_SERVER_ENDPOINT      = "ServerEndpoint";
const char * const ATTR_SEC_SERVER_COMMAND_SOCK  = "ServerCommandSock";
const char * const ATTR_SEC_SERVER_PID           = "ServerPid";
const char * const ATTR_SEC_PARENT_UNIQUE_ID     = "ParentUniqueID";
const char * const ATTR_SEC_PACKET_COUNT         = "PacketCount";
const char * const ATTR_SEC_NEGOTIATION          = "OutgoingNegotiation";
const char * const ATTR_SEC_VALID_COMMANDS       = "ValidCommands";
const char * const ATTR_SEC_SESSION_DURATION     = "SessionDuration";
const char * const ATTR_SEC_SESSION_EXPIRES      = "SessionExpires";
const char * const ATTR_SEC_SESSION_LEASE        = "SessionLease";
const char * const ATTR_SEC_USER                 = "User";
const char * const ATTR_SEC_MY_REMOTE_USER_NAME  = "MyRemoteUserName";
const char * const ATTR_SEC_NEW_SESSION          = "NewSession";
const char * const ATTR_SEC_USE_SESSION          = "UseSession";
const char * const ATTR_SEC_COOKIE               = "Cookie";
const char * const  ATTR_SEC_TRIED_AUTHENTICATION = "TriedAuthentication";

const char * const ATTR_MULTIPLE_TASKS_PER_PVMD  = "MultipleTasksPerPvmd";

const char * const ATTR_UPDATESTATS_TOTAL		 = "UpdatesTotal";
const char * const ATTR_UPDATESTATS_SEQUENCED	 = "UpdatesSequenced";
const char * const ATTR_UPDATESTATS_LOST			 = "UpdatesLost";
const char * const ATTR_UPDATESTATS_HISTORY		 = "UpdatesHistory";

const char * const ATTR_QUILL_ENABLED		= "QuillEnabled";
const char * const ATTR_QUILL_NAME		= "QuillName";
const char * const ATTR_QUILL_IS_REMOTELY_QUERYABLE	= "QuillIsRemotelyQueryable";
const char * const ATTR_QUILL_DB_IP_ADDR	= "QuillDatabaseIpAddr";
const char * const ATTR_QUILL_DB_NAME		= "QuillDatabaseName";
const char * const ATTR_QUILL_DB_QUERY_PASSWORD	= "QuillDatabaseQueryPassword";

const char * const ATTR_QUILL_SQL_TOTAL		= "NumSqlTotal";
const char * const ATTR_QUILL_SQL_LAST_BATCH	= "NumSqlLastBatch";

const char * const ATTR_CHECKPOINT_PLATFORM			= "CheckpointPlatform";
const char * const ATTR_LAST_CHECKPOINT_PLATFORM	= "LastCheckpointPlatform";
const char * const ATTR_IS_VALID_CHECKPOINT_PLATFORM  = "IsValidCheckpointPlatform";

const char * const ATTR_WITHIN_RESOURCE_LIMITS  = "WithinResourceLimits";

const char * const ATTR_HAD_IS_ACTIVE			= "HadIsActive";
const char * const ATTR_HAD_LIST   			= "HadList";
const char * const ATTR_HAD_INDEX   			= "HadIndex";
const char * const ATTR_HAD_SELF_ID   			= "HadSelfID";
const char * const ATTR_HAD_CONTROLLEE_NAME    = "HadControlleeName";
const char * const ATTR_TERMINATION_PENDING	= "TerminationPending";
const char * const ATTR_TERMINATION_EXITREASON	= "TerminationExitReason";

const char * const ATTR_REPLICATION_LIST      = "ReplicationList";

// Attributes used in clasads that go back and forth between a submitting
// client, the schedd, and the transferd while negotiating for a place to
// put/get a sandbox of files and then for when actually putting/getting the
// files themselves..
const char * const ATTR_TREQ_DIRECTION = "TransferDirection";
const char * const ATTR_TREQ_INVALID_REQUEST = "InvalidRequest";
const char * const ATTR_TREQ_INVALID_REASON = "InvalidReason";
const char * const ATTR_TREQ_HAS_CONSTRAINT = "HasConstraint";
const char * const ATTR_TREQ_JOBID_LIST = "JobIDList";
const char * const ATTR_TREQ_PEER_VERSION = "PeerVersion";
const char * const ATTR_TREQ_FTP = "FileTransferProtocol"; 
const char * const ATTR_TREQ_TD_SINFUL = "TDSinful"; 
const char * const ATTR_TREQ_TD_ID = "TDID"; 
const char * const ATTR_TREQ_CONSTRAINT = "Constraint";
const char * const ATTR_TREQ_JOBID_ALLOW_LIST = "JobIDAllowList";
const char * const ATTR_TREQ_JOBID_DENY_LIST = "JobIDDenyList";
const char * const ATTR_TREQ_WILL_BLOCK = "WillBlock";
const char * const ATTR_TREQ_CAPABILITY = "Capability";
const char * const ATTR_TREQ_NUM_TRANSFERS = "NumberOfTransfers";
const char * const ATTR_TREQ_UPDATE_STATUS = "UpdateStatus";
const char * const ATTR_TREQ_UPDATE_REASON = "UpdateReason";
const char * const ATTR_TREQ_SIGNALED = "Signaled";
const char * const ATTR_TREQ_SIGNAL = "Signal";
const char * const ATTR_TREQ_EXIT_CODE = "ExitCode";
const char * const ATTR_NEGOTIATOR_MATCH_EXPR = "NegotiatorMatchExpr";

// This is a record of the job exit status from a standard universe job exit
// via waitpid. It is in the job ad to implement the terminate_pending
// feature. It has to be here because of rampant global variable usage in the
// standard universe shadow. It saved a tremendous amount of code to just
// put this value in the job ad.
const char * const ATTR_WAITPID_STATUS	= "WaitpidStatus";
const char * const ATTR_TERMINATION_REASON	= "TerminationReason";

// VM universe
const char * const ATTR_VM_TYPE    = "VM_Type";
const char * const ATTR_VM_MEMORY = "VM_Memory";
const char * const ATTR_VM_NETWORKING = "VM_Networking";
const char * const ATTR_VM_NETWORKING_TYPES = "VM_Networking_Types";
const char * const ATTR_VM_HARDWARE_VT = "VM_HardwareVT";
const char * const ATTR_VM_AVAIL_NUM = "VM_AvailNum";
const char * const ATTR_VM_ALL_GUEST_MACS = "VM_All_Guest_Macs";
const char * const ATTR_VM_ALL_GUEST_IPS = "VM_All_Guest_IPs";
const char * const ATTR_VM_GUEST_MAC = "VM_Guest_Mac";
const char * const ATTR_VM_GUEST_IP = "VM_Guest_IP";
const char * const ATTR_VM_GUEST_MEM = "VM_Guest_Mem";
const char * const ATTR_VM_CKPT_MAC = "VM_CkptMac";
const char * const ATTR_VM_CKPT_IP = "VM_CkptIP";

// End VM universe

const char * const ATTR_REQUEST_CPUS = "RequestCpus";
const char * const ATTR_REQUEST_MEMORY = "RequestMemory";
const char * const ATTR_REQUEST_DISK = "RequestDisk";

// machine resource prefixes
const char * const ATTR_REQUEST_PREFIX = "Request";
const char * const ATTR_DETECTED_PREFIX = "Detected";
const char * const ATTR_TOTAL_PREFIX = "Total";
const char * const ATTR_TOTAL_SLOT_PREFIX = "TotalSlot";
const char * const ATTR_MACHINE_RESOURCES = "MachineResources";

// Valid settings for ATTR_JOB_MANAGED.
	// Managed by an external process (gridmanager)
const char * const MANAGED_EXTERNAL				 = "External";
	// Schedd should manage as normal
const char * const MANAGED_SCHEDD				 = "Schedd";
	// Schedd should manage as normal.  External process doesn't want back.
const char * const MANAGED_DONE				 = "ScheddDone";
const char * const  COLLECTOR_REQUIREMENTS = "COLLECTOR_REQUIREMENTS";
const char * const ATTR_PREV_LAST_HEARD_FROM	= "PrevLastHeardFrom";

const char * const ATTR_TRY_AGAIN = "TryAgain";
const char * const ATTR_DOWNLOADING = "Downloading";
const char * const ATTR_TIMEOUT = "Timeout";
const char * const ATTR_CCBID = "CCBID";
const char * const ATTR_REQUEST_ID = "RequestID";
const char * const ATTR_SESSION_INFO = "SessionInfo";
const char * const ATTR_SSH_PUBLIC_SERVER_KEY = "SSHPublicServerKey";
const char * const ATTR_SSH_PRIVATE_CLIENT_KEY = "SSHPrivateClientKey";
const char * const ATTR_SHELL = "Shell";
const char * const ATTR_RETRY = "Retry";
const char * const ATTR_SSH_KEYGEN_ARGS = "SSHKeyGenArgs";
const char * const ATTR_SOCK = "sock";
const char * const ATTR_JOB_AD_INFORMATION_ATTRS = "JobAdInformationAttrs";

//************* Added for EC2 Jobs ***************************//
const char * const ATTR_EC2_ACCESS_KEY_ID = "EC2AccessKeyId";
const char * const ATTR_EC2_SECRET_ACCESS_KEY = "EC2SecretAccessKey";
const char * const ATTR_EC2_AMI_ID = "EC2AmiID";
const char * const ATTR_EC2_SECURITY_GROUPS = "EC2SecurityGroups";
const char * const ATTR_EC2_KEY_PAIR = "EC2KeyPair";
const char * const ATTR_EC2_KEY_PAIR_FILE = "EC2KeyPairFile";
const char * const ATTR_EC2_USER_DATA = "EC2UserData";
const char * const ATTR_EC2_USER_DATA_FILE = "EC2UserDataFile";
const char * const ATTR_EC2_REMOTE_VM_NAME = "EC2RemoteVirtualMachineName";
const char * const ATTR_EC2_INSTANCE_TYPE = "EC2InstanceType";
const char * const ATTR_EC2_INSTANCE_NAME = "EC2InstanceName";
const char * const ATTR_EC2_ELASTIC_IP = "EC2ElasticIp";
const char * const ATTR_EC2_EBS_VOLUMES = "EC2ElasticBlockStorageVolumes";
const char * const ATTR_EC2_AVAILABILITY_ZONE = "EC2AvailabilityZone";
const char * const ATTR_EC2_VPC_SUBNET = "EC2VpcSubnet";
const char * const ATTR_EC2_VPC_IP = "EC2VpcIp";
const char * const ATTR_EC2_TAG_NAMES = "EC2TagNames";
const char * const ATTR_EC2_TAG_PREFIX = "EC2Tag";
const char * const ATTR_EC2_SPOT_PRICE = "EC2SpotPrice";
const char * const ATTR_EC2_SPOT_REQUEST_ID = "EC2SpotRequestID";
//************* End of changes for EC2 Jobs *****************//

//************* Added for Lease Manager *******************//
const char * const ATTR_LEASE_MANAGER_IP_ADDR = "LeaseManagerIpAddr";
//************* End of Lease Manager    *******************//

const char * const ATTR_LAST_NEGOTIATION_CYCLE_TIME = "LastNegotiationCycleTime";
const char * const ATTR_LAST_NEGOTIATION_CYCLE_END = "LastNegotiationCycleEnd";
const char * const ATTR_LAST_NEGOTIATION_CYCLE_PERIOD = "LastNegotiationCyclePeriod";
const char * const ATTR_LAST_NEGOTIATION_CYCLE_DURATION = "LastNegotiationCycleDuration";
const char * const ATTR_LAST_NEGOTIATION_CYCLE_DURATION_PHASE1 = "LastNegotiationCyclePhase1Duration";
const char * const ATTR_LAST_NEGOTIATION_CYCLE_DURATION_PHASE2 = "LastNegotiationCyclePhase2Duration";
const char * const ATTR_LAST_NEGOTIATION_CYCLE_DURATION_PHASE3 = "LastNegotiationCyclePhase3Duration";
const char * const ATTR_LAST_NEGOTIATION_CYCLE_DURATION_PHASE4 = "LastNegotiationCyclePhase4Duration";
const char * const ATTR_LAST_NEGOTIATION_CYCLE_TOTAL_SLOTS = "LastNegotiationCycleTotalSlots";
const char * const ATTR_LAST_NEGOTIATION_CYCLE_TRIMMED_SLOTS = "LastNegotiationCycleTrimmedSlots";
const char * const ATTR_LAST_NEGOTIATION_CYCLE_CANDIDATE_SLOTS = "LastNegotiationCycleCandidateSlots";
const char * const ATTR_LAST_NEGOTIATION_CYCLE_SLOT_SHARE_ITER = "LastNegotiationCycleSlotShareIter";
const char * const ATTR_LAST_NEGOTIATION_CYCLE_MATCHES = "LastNegotiationCycleMatches";
const char * const ATTR_LAST_NEGOTIATION_CYCLE_REJECTIONS = "LastNegotiationCycleRejections";
const char * const ATTR_LAST_NEGOTIATION_CYCLE_SUBMITTERS_SHARE_LIMIT = "LastNegotiationCycleSubmittersShareLimit";
const char * const ATTR_LAST_NEGOTIATION_CYCLE_SUBMITTERS_FAILED = "LastNegotiationCycleSubmittersFailed";
const char * const ATTR_LAST_NEGOTIATION_CYCLE_SUBMITTERS_OUT_OF_TIME = "LastNegotiationCycleSubmittersOutOfTime";
const char * const ATTR_LAST_NEGOTIATION_CYCLE_ACTIVE_SUBMITTER_COUNT = "LastNegotiationCycleActiveSubmitterCount";
const char * const ATTR_LAST_NEGOTIATION_CYCLE_MATCH_RATE = "LastNegotiationCycleMatchRate";
const char * const ATTR_LAST_NEGOTIATION_CYCLE_MATCH_RATE_SUSTAINED = "LastNegotiationCycleMatchRateSustained";
const char * const ATTR_LAST_NEGOTIATION_CYCLE_NUM_SCHEDULERS = "LastNegotiationCycleNumSchedulers";
const char * const ATTR_LAST_NEGOTIATION_CYCLE_NUM_IDLE_JOBS = "LastNegotiationCycleNumIdleJobs";
const char * const ATTR_LAST_NEGOTIATION_CYCLE_NUM_JOBS_CONSIDERED = "LastNegotiationCycleNumJobsConsidered";

const char * const ATTR_JOB_MACHINE_ATTRS = "JobMachineAttrs";
const char * const ATTR_MACHINE_ATTR_PREFIX = "MachineAttr";
const char * const ATTR_JOB_MACHINE_ATTRS_HISTORY_LENGTH = "JobMachineAttrsHistoryLength";
const char * const ATTR_JOB_MACHINE_ATTR_SLOT_WEIGHT0 = "MachineAttrSlotWeight0";
const char * const ATTR_CUMULATIVE_SLOT_TIME = "CumulativeSlotTime";
const char * const ATTR_COMMITTED_SLOT_TIME = "CommittedSlotTime";

const char * const ATTR_HASH_NAME = "HashName";
const char * const ATTR_AUTHENTICATED_IDENTITY = "AuthenticatedIdentity";
const char * const ATTR_DELEGATE_JOB_GSI_CREDENTIALS_LIFETIME = "DelegateJobGSICredentialsLifetime";

//.NET attributes
const char * const ATTR_DOTNET_VERSIONS = "DotNetVersions";

const char * const ATTR_TRANSFER_QUEUE_NUM_UPLOADING = "TransferQueueNumUploading";
const char * const ATTR_TRANSFER_QUEUE_NUM_DOWNLOADING = "TransferQueueNumDownloading";
const char * const ATTR_TRANSFER_QUEUE_MAX_UPLOADING = "TransferQueueMaxUploading";
const char * const ATTR_TRANSFER_QUEUE_MAX_DOWNLOADING = "TransferQueueMaxDownloading";
const char * const ATTR_TRANSFER_QUEUE_NUM_WAITING_TO_UPLOAD = "TransferQueueNumWaitingToUpload";
const char * const ATTR_TRANSFER_QUEUE_NUM_WAITING_TO_DOWNLOAD = "TransferQueueNumWaitingToDownload";
const char * const ATTR_TRANSFER_QUEUE_UPLOAD_WAIT_TIME = "TransferQueueUploadWaitTime";
const char * const ATTR_TRANSFER_QUEUE_DOWNLOAD_WAIT_TIME = "TransferQueueDownloadWaitTime";
const char * const ATTR_MACHINE_MAX_VACATE_TIME = "MachineMaxVacateTime";
const char * const ATTR_JOB_MAX_VACATE_TIME = "JobMaxVacateTime";
const char * const ATTR_WANT_GRACEFUL_REMOVAL = "WantGracefulRemoval";
const char * const ATTR_HOW_FAST = "HowFast";
const char * const ATTR_RESUME_ON_COMPLETION = "ResumeOnCompletion";
const char * const ATTR_DRAINING = "Draining";
const char * const ATTR_DRAINING_REQUEST_ID = "DrainingRequestId";
const char * const ATTR_EXPECTED_MACHINE_GRACEFUL_DRAINING_COMPLETION = "ExpectedMachineGracefulDrainingCompletion";
const char * const ATTR_EXPECTED_MACHINE_QUICK_DRAINING_COMPLETION = "ExpectedMachineQuickDrainingCompletion";
const char * const ATTR_EXPECTED_MACHINE_GRACEFUL_DRAINING_BADPUT = "ExpectedMachineGracefulDrainingBadput";
const char * const ATTR_EXPECTED_MACHINE_QUICK_DRAINING_BADPUT = "ExpectedMachineQuickDrainingBadput";
const char * const ATTR_TOTAL_MACHINE_DRAINING_BADPUT = "TotalMachineDrainingBadput";
const char * const ATTR_TOTAL_MACHINE_DRAINING_UNCLAIMED_TIME = "TotalMachineDrainingUnclaimedTime";
const char * const ATTR_CHECK_EXPR = "CheckExpr";
const char * const ATTR_PROJECTION = "Projection";
const char * const ATTR_LAST_DRAIN_START_TIME = "LastDrainStartTime";

// temporary attributes for raw utsname info
extern const char * const ATTR_UTSNAME_SYSNAME = "UtsnameSysname";
extern const char * const ATTR_UTSNAME_NODENAME = "UtsnameNodename";
extern const char * const ATTR_UTSNAME_RELEASE = "UtsnameRelease";
extern const char * const ATTR_UTSNAME_VERSION = "UtsnameVersion";
extern const char * const ATTR_UTSNAME_MACHINE = "UtsnameMachine";

const char* const ATTR_GROUP_QUOTA = "GroupQuota";
const char* const ATTR_GROUP_RESOURCES_ALLOCATED = "GroupResourcesAllocated";
const char* const ATTR_GROUP_RESOURCES_IN_USE = "GroupResourcesInUse";
const char* const ATTR_SORT_EXPR = "SortExpr";
const char* const ATTR_SORT_EXPR_STRING = "SortExprString";

const char* const ATTR_QUERY_EXPIRES = "Expires";
=======
>>>>>>> ee01cde7
<|MERGE_RESOLUTION|>--- conflicted
+++ resolved
@@ -91,323 +91,3 @@
 #define ATTR_PLATFORM					AttrGetName( ATTRE_PLATFORM )
 #define ATTR_TOTAL_CONDOR_LOAD_AVG			AttrGetName( ATTRE_TOTAL_LOAD )
 #define ATTR_VERSION					AttrGetName( ATTRE_VERSION )
-<<<<<<< HEAD
-const char * const ATTR_SCHEDD_BIRTHDATE		 = "ScheddBday";
-const char * const ATTR_SHADOW_VERSION			 = "ShadowVersion";
-// Deprecated (cruft) -- use: ATTR_SLOT_ID
-const char * const ATTR_VIRTUAL_MACHINE_ID		 = "VirtualMachineID";
-const char * const ATTR_SHOULD_TRANSFER_FILES    = "ShouldTransferFiles";
-const char * const ATTR_WHEN_TO_TRANSFER_OUTPUT  = "WhenToTransferOutput";
-const char * const ATTR_TRANSFER_TYPE			 = "TransferType";
-const char * const ATTR_TRANSFER_KEY			 = "TransferKey";
-const char * const ATTR_TRANSFER_EXECUTABLE		 = "TransferExecutable";
-const char * const ATTR_TRANSFER_INPUT			 = "TransferIn";
-const char * const ATTR_TRANSFER_OUTPUT			 = "TransferOut";
-const char * const ATTR_TRANSFER_ERROR			 = "TransferErr";
-const char * const ATTR_TRANSFER_INPUT_FILES	 = "TransferInput";
-const char * const ATTR_TRANSFER_INTERMEDIATE_FILES = "TransferIntermediate";
-const char * const ATTR_TRANSFER_OUTPUT_FILES	 = "TransferOutput";
-const char * const ATTR_TRANSFER_OUTPUT_REMAPS   = "TransferOutputRemaps";
-const char * const ATTR_PRESERVE_RELATIVE_EXECUTABLE = "PreserveRelativeExecutable";
-const char * const ATTR_SPOOLED_OUTPUT_FILES     = "SpooledOutputFiles";
-const char * const ATTR_ENCRYPT_INPUT_FILES		 = "EncryptInputFiles";
-const char * const ATTR_ENCRYPT_OUTPUT_FILES	 = "EncryptOutputFiles";
-const char * const ATTR_DONT_ENCRYPT_INPUT_FILES = "DontEncryptInputFiles";
-const char * const ATTR_DONT_ENCRYPT_OUTPUT_FILES= "DontEncryptOutputFiles";
-const char * const ATTR_OUTPUT_DESTINATION       = "OutputDestination";
-const char * const ATTR_TRANSFER_SOCKET			 = "TransferSocket";
-const char * const ATTR_SERVER_TIME				 = "ServerTime";
-const char * const ATTR_SHADOW_BIRTHDATE		 = "ShadowBday";
-const char * const ATTR_HOLD_REASON				 = "HoldReason";
-const char * const ATTR_HOLD_REASON_CODE		 = "HoldReasonCode";
-const char * const ATTR_HOLD_REASON_SUBCODE		 = "HoldReasonSubCode";
-const char * const ATTR_HOLD_COPIED_FROM_TARGET_JOB = "HoldCopiedFromTargetJob";
-const char * const ATTR_WANT_MATCHING			 = "WantMatching";
-const char * const ATTR_WANT_RESOURCE_AD		 = "WantResAd";
-const char * const ATTR_TOTAL_SUSPENSIONS        = "TotalSuspensions";
-const char * const ATTR_LAST_SUSPENSION_TIME     = "LastSuspensionTime";
-const char * const ATTR_CUMULATIVE_SUSPENSION_TIME= "CumulativeSuspensionTime";
-const char * const ATTR_COMMITTED_SUSPENSION_TIME= "CommittedSuspensionTime";
-const char * const ATTR_UNCOMMITTED_SUSPENSION_TIME= "UncommittedSuspensionTime";
-
-const char * const ATTR_ON_EXIT_BY_SIGNAL        = "ExitBySignal";
-const char * const ATTR_ON_EXIT_CODE		     = "ExitCode";
-const char * const ATTR_ON_EXIT_HOLD_CHECK		 = "OnExitHold";
-const char * const ATTR_ON_EXIT_HOLD_REASON		 = "OnExitHoldReason";
-const char * const ATTR_ON_EXIT_HOLD_SUBCODE	 = "OnExitHoldSubCode";
-const char * const ATTR_ON_EXIT_REMOVE_REASON	 = "OnExitRemoveReason";
-const char * const ATTR_ON_EXIT_REMOVE_CHECK	 = "OnExitRemove";
-const char * const ATTR_ON_EXIT_SIGNAL		     = "ExitSignal";
-const char * const ATTR_POST_ON_EXIT_BY_SIGNAL	 = "PostExitBySignal";
-const char * const ATTR_POST_ON_EXIT_SIGNAL		 = "PostExitSignal";
-const char * const ATTR_POST_ON_EXIT_CODE		 = "PostExitCode";
-const char * const ATTR_POST_EXIT_REASON		 = "PostExitReason";
-const char * const ATTR_PERIODIC_HOLD_CHECK		 = "PeriodicHold";
-const char * const ATTR_PERIODIC_RELEASE_CHECK	 = "PeriodicRelease";
-const char * const ATTR_PERIODIC_REMOVE_CHECK	 = "PeriodicRemove";
-const char * const ATTR_PERIODIC_HOLD_REASON     = "PeriodicHoldReason";
-const char * const ATTR_PERIODIC_HOLD_SUBCODE     = "PeriodicHoldSubCode";
-const char * const ATTR_PERIODIC_RELEASE_REASON     = "PeriodicReleaseReason";
-const char * const ATTR_PERIODIC_REMOVE_REASON     = "PeriodicRemoveReason";
-const char * const ATTR_RELEASE_CLAIM			 = "ReleaseClaim";
-const char * const ATTR_TIMER_REMOVE_CHECK		 = "TimerRemove";
-const char * const ATTR_TIMER_REMOVE_CHECK_SENT	 = "TimerRemoveSent";
-const char * const ATTR_GLOBUS_RESUBMIT_CHECK	 = "GlobusResubmit";
-const char * const ATTR_REMATCH_CHECK			 = "Rematch";
-
-const char * const ATTR_SEC_AUTHENTICATION_METHODS_LIST= "AuthMethodsList";
-const char * const ATTR_SEC_AUTHENTICATION_METHODS= "AuthMethods";
-const char * const ATTR_SEC_CRYPTO_METHODS       = "CryptoMethods";
-const char * const ATTR_SEC_AUTHENTICATION       = "Authentication";
-const char * const ATTR_SEC_AUTH_REQUIRED        = "AuthRequired";
-const char * const ATTR_SEC_ENCRYPTION           = "Encryption";
-const char * const ATTR_SEC_INTEGRITY            = "Integrity";
-const char * const ATTR_SEC_ENACT                = "Enact";
-const char * const ATTR_SEC_RESPOND              = "Respond";
-const char * const ATTR_SEC_COMMAND              = "Command";
-const char * const ATTR_SEC_AUTH_COMMAND         = "AuthCommand";
-const char * const ATTR_SEC_SID                  = "Sid";
-const char * const ATTR_SEC_SUBSYSTEM            = "Subsystem";
-const char * const ATTR_SEC_REMOTE_VERSION       = "RemoteVersion";
-const char * const ATTR_SEC_SERVER_ENDPOINT      = "ServerEndpoint";
-const char * const ATTR_SEC_SERVER_COMMAND_SOCK  = "ServerCommandSock";
-const char * const ATTR_SEC_SERVER_PID           = "ServerPid";
-const char * const ATTR_SEC_PARENT_UNIQUE_ID     = "ParentUniqueID";
-const char * const ATTR_SEC_PACKET_COUNT         = "PacketCount";
-const char * const ATTR_SEC_NEGOTIATION          = "OutgoingNegotiation";
-const char * const ATTR_SEC_VALID_COMMANDS       = "ValidCommands";
-const char * const ATTR_SEC_SESSION_DURATION     = "SessionDuration";
-const char * const ATTR_SEC_SESSION_EXPIRES      = "SessionExpires";
-const char * const ATTR_SEC_SESSION_LEASE        = "SessionLease";
-const char * const ATTR_SEC_USER                 = "User";
-const char * const ATTR_SEC_MY_REMOTE_USER_NAME  = "MyRemoteUserName";
-const char * const ATTR_SEC_NEW_SESSION          = "NewSession";
-const char * const ATTR_SEC_USE_SESSION          = "UseSession";
-const char * const ATTR_SEC_COOKIE               = "Cookie";
-const char * const  ATTR_SEC_TRIED_AUTHENTICATION = "TriedAuthentication";
-
-const char * const ATTR_MULTIPLE_TASKS_PER_PVMD  = "MultipleTasksPerPvmd";
-
-const char * const ATTR_UPDATESTATS_TOTAL		 = "UpdatesTotal";
-const char * const ATTR_UPDATESTATS_SEQUENCED	 = "UpdatesSequenced";
-const char * const ATTR_UPDATESTATS_LOST			 = "UpdatesLost";
-const char * const ATTR_UPDATESTATS_HISTORY		 = "UpdatesHistory";
-
-const char * const ATTR_QUILL_ENABLED		= "QuillEnabled";
-const char * const ATTR_QUILL_NAME		= "QuillName";
-const char * const ATTR_QUILL_IS_REMOTELY_QUERYABLE	= "QuillIsRemotelyQueryable";
-const char * const ATTR_QUILL_DB_IP_ADDR	= "QuillDatabaseIpAddr";
-const char * const ATTR_QUILL_DB_NAME		= "QuillDatabaseName";
-const char * const ATTR_QUILL_DB_QUERY_PASSWORD	= "QuillDatabaseQueryPassword";
-
-const char * const ATTR_QUILL_SQL_TOTAL		= "NumSqlTotal";
-const char * const ATTR_QUILL_SQL_LAST_BATCH	= "NumSqlLastBatch";
-
-const char * const ATTR_CHECKPOINT_PLATFORM			= "CheckpointPlatform";
-const char * const ATTR_LAST_CHECKPOINT_PLATFORM	= "LastCheckpointPlatform";
-const char * const ATTR_IS_VALID_CHECKPOINT_PLATFORM  = "IsValidCheckpointPlatform";
-
-const char * const ATTR_WITHIN_RESOURCE_LIMITS  = "WithinResourceLimits";
-
-const char * const ATTR_HAD_IS_ACTIVE			= "HadIsActive";
-const char * const ATTR_HAD_LIST   			= "HadList";
-const char * const ATTR_HAD_INDEX   			= "HadIndex";
-const char * const ATTR_HAD_SELF_ID   			= "HadSelfID";
-const char * const ATTR_HAD_CONTROLLEE_NAME    = "HadControlleeName";
-const char * const ATTR_TERMINATION_PENDING	= "TerminationPending";
-const char * const ATTR_TERMINATION_EXITREASON	= "TerminationExitReason";
-
-const char * const ATTR_REPLICATION_LIST      = "ReplicationList";
-
-// Attributes used in clasads that go back and forth between a submitting
-// client, the schedd, and the transferd while negotiating for a place to
-// put/get a sandbox of files and then for when actually putting/getting the
-// files themselves..
-const char * const ATTR_TREQ_DIRECTION = "TransferDirection";
-const char * const ATTR_TREQ_INVALID_REQUEST = "InvalidRequest";
-const char * const ATTR_TREQ_INVALID_REASON = "InvalidReason";
-const char * const ATTR_TREQ_HAS_CONSTRAINT = "HasConstraint";
-const char * const ATTR_TREQ_JOBID_LIST = "JobIDList";
-const char * const ATTR_TREQ_PEER_VERSION = "PeerVersion";
-const char * const ATTR_TREQ_FTP = "FileTransferProtocol"; 
-const char * const ATTR_TREQ_TD_SINFUL = "TDSinful"; 
-const char * const ATTR_TREQ_TD_ID = "TDID"; 
-const char * const ATTR_TREQ_CONSTRAINT = "Constraint";
-const char * const ATTR_TREQ_JOBID_ALLOW_LIST = "JobIDAllowList";
-const char * const ATTR_TREQ_JOBID_DENY_LIST = "JobIDDenyList";
-const char * const ATTR_TREQ_WILL_BLOCK = "WillBlock";
-const char * const ATTR_TREQ_CAPABILITY = "Capability";
-const char * const ATTR_TREQ_NUM_TRANSFERS = "NumberOfTransfers";
-const char * const ATTR_TREQ_UPDATE_STATUS = "UpdateStatus";
-const char * const ATTR_TREQ_UPDATE_REASON = "UpdateReason";
-const char * const ATTR_TREQ_SIGNALED = "Signaled";
-const char * const ATTR_TREQ_SIGNAL = "Signal";
-const char * const ATTR_TREQ_EXIT_CODE = "ExitCode";
-const char * const ATTR_NEGOTIATOR_MATCH_EXPR = "NegotiatorMatchExpr";
-
-// This is a record of the job exit status from a standard universe job exit
-// via waitpid. It is in the job ad to implement the terminate_pending
-// feature. It has to be here because of rampant global variable usage in the
-// standard universe shadow. It saved a tremendous amount of code to just
-// put this value in the job ad.
-const char * const ATTR_WAITPID_STATUS	= "WaitpidStatus";
-const char * const ATTR_TERMINATION_REASON	= "TerminationReason";
-
-// VM universe
-const char * const ATTR_VM_TYPE    = "VM_Type";
-const char * const ATTR_VM_MEMORY = "VM_Memory";
-const char * const ATTR_VM_NETWORKING = "VM_Networking";
-const char * const ATTR_VM_NETWORKING_TYPES = "VM_Networking_Types";
-const char * const ATTR_VM_HARDWARE_VT = "VM_HardwareVT";
-const char * const ATTR_VM_AVAIL_NUM = "VM_AvailNum";
-const char * const ATTR_VM_ALL_GUEST_MACS = "VM_All_Guest_Macs";
-const char * const ATTR_VM_ALL_GUEST_IPS = "VM_All_Guest_IPs";
-const char * const ATTR_VM_GUEST_MAC = "VM_Guest_Mac";
-const char * const ATTR_VM_GUEST_IP = "VM_Guest_IP";
-const char * const ATTR_VM_GUEST_MEM = "VM_Guest_Mem";
-const char * const ATTR_VM_CKPT_MAC = "VM_CkptMac";
-const char * const ATTR_VM_CKPT_IP = "VM_CkptIP";
-
-// End VM universe
-
-const char * const ATTR_REQUEST_CPUS = "RequestCpus";
-const char * const ATTR_REQUEST_MEMORY = "RequestMemory";
-const char * const ATTR_REQUEST_DISK = "RequestDisk";
-
-// machine resource prefixes
-const char * const ATTR_REQUEST_PREFIX = "Request";
-const char * const ATTR_DETECTED_PREFIX = "Detected";
-const char * const ATTR_TOTAL_PREFIX = "Total";
-const char * const ATTR_TOTAL_SLOT_PREFIX = "TotalSlot";
-const char * const ATTR_MACHINE_RESOURCES = "MachineResources";
-
-// Valid settings for ATTR_JOB_MANAGED.
-	// Managed by an external process (gridmanager)
-const char * const MANAGED_EXTERNAL				 = "External";
-	// Schedd should manage as normal
-const char * const MANAGED_SCHEDD				 = "Schedd";
-	// Schedd should manage as normal.  External process doesn't want back.
-const char * const MANAGED_DONE				 = "ScheddDone";
-const char * const  COLLECTOR_REQUIREMENTS = "COLLECTOR_REQUIREMENTS";
-const char * const ATTR_PREV_LAST_HEARD_FROM	= "PrevLastHeardFrom";
-
-const char * const ATTR_TRY_AGAIN = "TryAgain";
-const char * const ATTR_DOWNLOADING = "Downloading";
-const char * const ATTR_TIMEOUT = "Timeout";
-const char * const ATTR_CCBID = "CCBID";
-const char * const ATTR_REQUEST_ID = "RequestID";
-const char * const ATTR_SESSION_INFO = "SessionInfo";
-const char * const ATTR_SSH_PUBLIC_SERVER_KEY = "SSHPublicServerKey";
-const char * const ATTR_SSH_PRIVATE_CLIENT_KEY = "SSHPrivateClientKey";
-const char * const ATTR_SHELL = "Shell";
-const char * const ATTR_RETRY = "Retry";
-const char * const ATTR_SSH_KEYGEN_ARGS = "SSHKeyGenArgs";
-const char * const ATTR_SOCK = "sock";
-const char * const ATTR_JOB_AD_INFORMATION_ATTRS = "JobAdInformationAttrs";
-
-//************* Added for EC2 Jobs ***************************//
-const char * const ATTR_EC2_ACCESS_KEY_ID = "EC2AccessKeyId";
-const char * const ATTR_EC2_SECRET_ACCESS_KEY = "EC2SecretAccessKey";
-const char * const ATTR_EC2_AMI_ID = "EC2AmiID";
-const char * const ATTR_EC2_SECURITY_GROUPS = "EC2SecurityGroups";
-const char * const ATTR_EC2_KEY_PAIR = "EC2KeyPair";
-const char * const ATTR_EC2_KEY_PAIR_FILE = "EC2KeyPairFile";
-const char * const ATTR_EC2_USER_DATA = "EC2UserData";
-const char * const ATTR_EC2_USER_DATA_FILE = "EC2UserDataFile";
-const char * const ATTR_EC2_REMOTE_VM_NAME = "EC2RemoteVirtualMachineName";
-const char * const ATTR_EC2_INSTANCE_TYPE = "EC2InstanceType";
-const char * const ATTR_EC2_INSTANCE_NAME = "EC2InstanceName";
-const char * const ATTR_EC2_ELASTIC_IP = "EC2ElasticIp";
-const char * const ATTR_EC2_EBS_VOLUMES = "EC2ElasticBlockStorageVolumes";
-const char * const ATTR_EC2_AVAILABILITY_ZONE = "EC2AvailabilityZone";
-const char * const ATTR_EC2_VPC_SUBNET = "EC2VpcSubnet";
-const char * const ATTR_EC2_VPC_IP = "EC2VpcIp";
-const char * const ATTR_EC2_TAG_NAMES = "EC2TagNames";
-const char * const ATTR_EC2_TAG_PREFIX = "EC2Tag";
-const char * const ATTR_EC2_SPOT_PRICE = "EC2SpotPrice";
-const char * const ATTR_EC2_SPOT_REQUEST_ID = "EC2SpotRequestID";
-//************* End of changes for EC2 Jobs *****************//
-
-//************* Added for Lease Manager *******************//
-const char * const ATTR_LEASE_MANAGER_IP_ADDR = "LeaseManagerIpAddr";
-//************* End of Lease Manager    *******************//
-
-const char * const ATTR_LAST_NEGOTIATION_CYCLE_TIME = "LastNegotiationCycleTime";
-const char * const ATTR_LAST_NEGOTIATION_CYCLE_END = "LastNegotiationCycleEnd";
-const char * const ATTR_LAST_NEGOTIATION_CYCLE_PERIOD = "LastNegotiationCyclePeriod";
-const char * const ATTR_LAST_NEGOTIATION_CYCLE_DURATION = "LastNegotiationCycleDuration";
-const char * const ATTR_LAST_NEGOTIATION_CYCLE_DURATION_PHASE1 = "LastNegotiationCyclePhase1Duration";
-const char * const ATTR_LAST_NEGOTIATION_CYCLE_DURATION_PHASE2 = "LastNegotiationCyclePhase2Duration";
-const char * const ATTR_LAST_NEGOTIATION_CYCLE_DURATION_PHASE3 = "LastNegotiationCyclePhase3Duration";
-const char * const ATTR_LAST_NEGOTIATION_CYCLE_DURATION_PHASE4 = "LastNegotiationCyclePhase4Duration";
-const char * const ATTR_LAST_NEGOTIATION_CYCLE_TOTAL_SLOTS = "LastNegotiationCycleTotalSlots";
-const char * const ATTR_LAST_NEGOTIATION_CYCLE_TRIMMED_SLOTS = "LastNegotiationCycleTrimmedSlots";
-const char * const ATTR_LAST_NEGOTIATION_CYCLE_CANDIDATE_SLOTS = "LastNegotiationCycleCandidateSlots";
-const char * const ATTR_LAST_NEGOTIATION_CYCLE_SLOT_SHARE_ITER = "LastNegotiationCycleSlotShareIter";
-const char * const ATTR_LAST_NEGOTIATION_CYCLE_MATCHES = "LastNegotiationCycleMatches";
-const char * const ATTR_LAST_NEGOTIATION_CYCLE_REJECTIONS = "LastNegotiationCycleRejections";
-const char * const ATTR_LAST_NEGOTIATION_CYCLE_SUBMITTERS_SHARE_LIMIT = "LastNegotiationCycleSubmittersShareLimit";
-const char * const ATTR_LAST_NEGOTIATION_CYCLE_SUBMITTERS_FAILED = "LastNegotiationCycleSubmittersFailed";
-const char * const ATTR_LAST_NEGOTIATION_CYCLE_SUBMITTERS_OUT_OF_TIME = "LastNegotiationCycleSubmittersOutOfTime";
-const char * const ATTR_LAST_NEGOTIATION_CYCLE_ACTIVE_SUBMITTER_COUNT = "LastNegotiationCycleActiveSubmitterCount";
-const char * const ATTR_LAST_NEGOTIATION_CYCLE_MATCH_RATE = "LastNegotiationCycleMatchRate";
-const char * const ATTR_LAST_NEGOTIATION_CYCLE_MATCH_RATE_SUSTAINED = "LastNegotiationCycleMatchRateSustained";
-const char * const ATTR_LAST_NEGOTIATION_CYCLE_NUM_SCHEDULERS = "LastNegotiationCycleNumSchedulers";
-const char * const ATTR_LAST_NEGOTIATION_CYCLE_NUM_IDLE_JOBS = "LastNegotiationCycleNumIdleJobs";
-const char * const ATTR_LAST_NEGOTIATION_CYCLE_NUM_JOBS_CONSIDERED = "LastNegotiationCycleNumJobsConsidered";
-
-const char * const ATTR_JOB_MACHINE_ATTRS = "JobMachineAttrs";
-const char * const ATTR_MACHINE_ATTR_PREFIX = "MachineAttr";
-const char * const ATTR_JOB_MACHINE_ATTRS_HISTORY_LENGTH = "JobMachineAttrsHistoryLength";
-const char * const ATTR_JOB_MACHINE_ATTR_SLOT_WEIGHT0 = "MachineAttrSlotWeight0";
-const char * const ATTR_CUMULATIVE_SLOT_TIME = "CumulativeSlotTime";
-const char * const ATTR_COMMITTED_SLOT_TIME = "CommittedSlotTime";
-
-const char * const ATTR_HASH_NAME = "HashName";
-const char * const ATTR_AUTHENTICATED_IDENTITY = "AuthenticatedIdentity";
-const char * const ATTR_DELEGATE_JOB_GSI_CREDENTIALS_LIFETIME = "DelegateJobGSICredentialsLifetime";
-
-//.NET attributes
-const char * const ATTR_DOTNET_VERSIONS = "DotNetVersions";
-
-const char * const ATTR_TRANSFER_QUEUE_NUM_UPLOADING = "TransferQueueNumUploading";
-const char * const ATTR_TRANSFER_QUEUE_NUM_DOWNLOADING = "TransferQueueNumDownloading";
-const char * const ATTR_TRANSFER_QUEUE_MAX_UPLOADING = "TransferQueueMaxUploading";
-const char * const ATTR_TRANSFER_QUEUE_MAX_DOWNLOADING = "TransferQueueMaxDownloading";
-const char * const ATTR_TRANSFER_QUEUE_NUM_WAITING_TO_UPLOAD = "TransferQueueNumWaitingToUpload";
-const char * const ATTR_TRANSFER_QUEUE_NUM_WAITING_TO_DOWNLOAD = "TransferQueueNumWaitingToDownload";
-const char * const ATTR_TRANSFER_QUEUE_UPLOAD_WAIT_TIME = "TransferQueueUploadWaitTime";
-const char * const ATTR_TRANSFER_QUEUE_DOWNLOAD_WAIT_TIME = "TransferQueueDownloadWaitTime";
-const char * const ATTR_MACHINE_MAX_VACATE_TIME = "MachineMaxVacateTime";
-const char * const ATTR_JOB_MAX_VACATE_TIME = "JobMaxVacateTime";
-const char * const ATTR_WANT_GRACEFUL_REMOVAL = "WantGracefulRemoval";
-const char * const ATTR_HOW_FAST = "HowFast";
-const char * const ATTR_RESUME_ON_COMPLETION = "ResumeOnCompletion";
-const char * const ATTR_DRAINING = "Draining";
-const char * const ATTR_DRAINING_REQUEST_ID = "DrainingRequestId";
-const char * const ATTR_EXPECTED_MACHINE_GRACEFUL_DRAINING_COMPLETION = "ExpectedMachineGracefulDrainingCompletion";
-const char * const ATTR_EXPECTED_MACHINE_QUICK_DRAINING_COMPLETION = "ExpectedMachineQuickDrainingCompletion";
-const char * const ATTR_EXPECTED_MACHINE_GRACEFUL_DRAINING_BADPUT = "ExpectedMachineGracefulDrainingBadput";
-const char * const ATTR_EXPECTED_MACHINE_QUICK_DRAINING_BADPUT = "ExpectedMachineQuickDrainingBadput";
-const char * const ATTR_TOTAL_MACHINE_DRAINING_BADPUT = "TotalMachineDrainingBadput";
-const char * const ATTR_TOTAL_MACHINE_DRAINING_UNCLAIMED_TIME = "TotalMachineDrainingUnclaimedTime";
-const char * const ATTR_CHECK_EXPR = "CheckExpr";
-const char * const ATTR_PROJECTION = "Projection";
-const char * const ATTR_LAST_DRAIN_START_TIME = "LastDrainStartTime";
-
-// temporary attributes for raw utsname info
-extern const char * const ATTR_UTSNAME_SYSNAME = "UtsnameSysname";
-extern const char * const ATTR_UTSNAME_NODENAME = "UtsnameNodename";
-extern const char * const ATTR_UTSNAME_RELEASE = "UtsnameRelease";
-extern const char * const ATTR_UTSNAME_VERSION = "UtsnameVersion";
-extern const char * const ATTR_UTSNAME_MACHINE = "UtsnameMachine";
-
-const char* const ATTR_GROUP_QUOTA = "GroupQuota";
-const char* const ATTR_GROUP_RESOURCES_ALLOCATED = "GroupResourcesAllocated";
-const char* const ATTR_GROUP_RESOURCES_IN_USE = "GroupResourcesInUse";
-const char* const ATTR_SORT_EXPR = "SortExpr";
-const char* const ATTR_SORT_EXPR_STRING = "SortExprString";
-
-const char* const ATTR_QUERY_EXPIRES = "Expires";
-=======
->>>>>>> ee01cde7
