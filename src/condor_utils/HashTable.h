/***************************************************************
 *
 * Copyright (C) 1990-2007, Condor Team, Computer Sciences Department,
 * University of Wisconsin-Madison, WI.
 * 
 * Licensed under the Apache License, Version 2.0 (the "License"); you
 * may not use this file except in compliance with the License.  You may
 * obtain a copy of the License at
 * 
 *    http://www.apache.org/licenses/LICENSE-2.0
 * 
 * Unless required by applicable law or agreed to in writing, software
 * distributed under the License is distributed on an "AS IS" BASIS,
 * WITHOUT WARRANTIES OR CONDITIONS OF ANY KIND, either express or implied.
 * See the License for the specific language governing permissions and
 * limitations under the License.
 *
 ***************************************************************/

#ifndef HASH_H
#define HASH_H

#include "condor_common.h"
#include "condor_debug.h"
#include "MyString.h"

#include <utility>

// a generic hash bucket class

template <class Index, class Value>
class HashBucket {
 public:
  Index       index;                         // stored index
  Value      value;                          // associated value
  HashBucket<Index, Value> *next;            // next node in the hash table
};

template <class Index, class Value> class HashTable;

template< class Index, class Value >
class HashIterator : std::iterator<std::input_iterator_tag, std::pair<Index, Value> >
{
public:
	HashIterator(const HashIterator &original) {
		m_parent = original.m_parent;
		m_idx = original.m_idx;
		m_cur = original.m_cur;
		m_parent->register_iterator(this);
	}

	~HashIterator() {
		m_parent->remove_iterator(this);
	}

	std::pair<Index, Value> operator *() const {
<<<<<<< HEAD
		return std::pair<Index, Value>(m_cur->index, m_cur->value);
	}

	std::pair<Index, Value> operator ->() const {
		return std::pair<Index, Value>(m_cur->index, m_cur->value);
	}

	HashIterator operator++(int) {
		HashIterator<Index,Value> result = *this;
=======
		return std::pair<Index, Value>(m_cur ? m_cur->index : NULL, m_cur ? m_cur->value : NULL);
	}

	std::pair<Index, Value> operator ->() const {
		return std::pair<Index, Value>(m_cur ? m_cur->index : NULL, m_cur ? m_cur->value : NULL);
	}

	/*
	 * Move the iterator forward by one entry in the hashtable.
	 * Unlike the '++' operator, this has no side-effects outside
	 * this object.
	 */
	void advance() {
		if (m_idx == -1) { return; }
>>>>>>> c98d1290
		if (m_cur) m_cur = m_cur->next;
		while (!m_cur) {
			if (m_idx == m_parent->tableSize-1) {
				m_idx = -1;
				break;
			} else {
				m_cur = m_parent->ht[++m_idx];
			}
		}
<<<<<<< HEAD
=======
	}

	HashIterator operator++(int) {
		// Note the copy constructor has the side-effect of
		// registering a new iterator with the parent.  Do not
		// call this from within the parent table itself.
		HashIterator<Index,Value> result = *this;
		advance();
>>>>>>> c98d1290
		return result;
	}

	bool operator==(const HashIterator &rhs) const {
		if (this->m_parent != rhs.m_parent) {
			return false;
		}
		if (this->m_idx != rhs.m_idx) {
			return false;
		}
		if (this->m_cur != rhs.m_cur) {
			return false;
		}
		return true;
	}

private:
	friend class HashTable<Index, Value>;

	HashIterator(HashTable<Index, Value> *parent, int idx)
	  : m_parent(parent), m_idx(idx), m_cur(NULL)
	{
		if (idx == -1) return;
		m_cur = m_parent->ht[m_idx];
		while (!m_cur) {
			if (m_idx == m_parent->tableSize-1) {
				m_idx = -1;
				break;
			} else {
				m_cur = m_parent->ht[++m_idx];
			}
		}
<<<<<<< HEAD
=======
		m_parent->register_iterator(this);
>>>>>>> c98d1290
	}

	HashTable<Index, Value> *m_parent;
	int m_idx;
	HashBucket<Index, Value> *m_cur;
};

// a generic hash table class

// various options for what we do when someone tries to insert a new
// bucket with a key (index) that already exists in the table
typedef enum {
	allowDuplicateKeys,   // original (inarguably broken) default behavior
	rejectDuplicateKeys,
	updateDuplicateKeys,
} duplicateKeyBehavior_t;

// IMPORTANT NOTE: Index must be a class on which == works.

template <class Index, class Value>
class HashTable {
 public:
  typedef HashIterator<Index, Value> iterator;
  friend class HashIterator<Index, Value>;

    // the first constructor takes a tableSize that isn't used, it's left in
	// for compatibility reasons
  HashTable( int tableSize,
			 unsigned int (*hashfcn)( const Index &index ),
			 duplicateKeyBehavior_t behavior = allowDuplicateKeys );
    // with this constructor, duplicateKeyBehavior_t is ALWAYS set to
    // rejectDuplicateKeys.  To have it work like updateDuplicateKeys,
    // use replace() instead of insert().
  HashTable( unsigned int (*hashfcn)( const Index &index ));
  void initialize( unsigned int (*hashfcn)( const Index &index ),
			 duplicateKeyBehavior_t behavior );
  HashTable( const HashTable &copy);
  const HashTable& operator=(const HashTable &copy);
  ~HashTable();

  int insert(const Index &index, const Value &value);
  /*
  Replace the old value with a new one.  Returns the old value, or NULL if it
  didn't previously exist.
  */
  int lookup(const Index &index, Value &value) const;
  int lookup(const Index &index, Value* &value) const;
	  // returns 0 if exists, -1 otherwise
  int exists(const Index &index) const;
  int getNext(const Index &index, void *current, Value &value,
	      void *&next) const;
  int remove(const Index &index);  
  int getNumElements( ) const { return numElems; }
  int getTableSize( ) const { return tableSize; }
  int clear();

  void startIterations (void);
  int  iterate (Value &value);
  int  getCurrentKey (Index &index);
  int  iterate (Index &index, Value &value);

  iterator begin() {return iterator(this, 0);}
  iterator end() {return iterator(this, -1);}

  /*
  Walk the table, calling walkfunc() on every member.
  If walkfunc() ever returns zero, the walk is stopped.
  Returns true if all walkfuncs() succeed, false
  if stopped. Walk() is provided so that multiple walks
  can be done even if a startIterations() is in progress.
  */
  int walk( int (*walkfunc) ( Value value ) );


 private:
  void register_iterator(iterator* it);
  void remove_iterator(iterator* it);

  /* Deeply copy the hash table. */
  void copy_deep(const HashTable<Index, Value> &copy);
  /*
  Determines if the table needs to be resized based on the current load factor.
  */
  int needs_resizing();
  /*
  Resize the hash table to the given size, or a default of the next (2^n)-1.
  */
  void resize_hash_table(int newsize = -1);
  /*
  Adds an item, ignoring the possibility of duplicates.  Used in insert() and
  replace() internally.
  */
  int addItem(const Index &index, const Value &value);
#ifdef DEBUGHASH
  void dump();                                  // dump contents of hash table
#endif

  int tableSize;                                // size of hash table
  int numElems; // number of elements in the hashtable
  HashBucket<Index, Value> **ht;                // actual hash table
  unsigned int (*hashfcn)(const Index &index);  // user-provided hash function
  double maxLoadFactor;			// average number of elements per bucket list
  duplicateKeyBehavior_t duplicateKeyBehavior;        // duplicate key behavior
  int currentBucket;
  HashBucket<Index, Value> *currentItem;
<<<<<<< HEAD
  int numElems; // number of elements in the hashtable
=======
>>>>>>> c98d1290
  std::vector<iterator*> activeIterators;
};

// The two normal hash table constructors call initialize() to set everything up
// In the first constructor, tableSz is ignored as it is no longer used, it is
// left in for compatability reasons.
template <class Index, class Value>
HashTable<Index,Value>::HashTable( int /* tableSz */,
								   unsigned int (*hashF)( const Index &index ),
								   duplicateKeyBehavior_t behavior ) {
	initialize(hashF, behavior);
}

template <class Index, class Value>
HashTable<Index,Value>::HashTable( unsigned int (*hashF)( const Index &index )) {
	initialize(hashF, rejectDuplicateKeys);
}




// Construct hash table. Allocate memory for hash table and
// initialize its elements.

template <class Index, class Value>
void HashTable<Index,Value>::initialize( unsigned int (*hashF)( const Index &index ),
								         duplicateKeyBehavior_t behavior ) {
  int i;

  hashfcn = hashF;

  maxLoadFactor = 0.8;		// default "table density"

  // You MUST specify a hash function.
  // Try hashFuncInt (int), hashFuncUInt (uint), hashFuncJobIdStr (string of "cluster.proc"),
  // or MyStringHash (MyString)
  ASSERT(hashfcn != 0);

  // if the value for maxLoadFactor is negative or 0, use the default of 50

  // set tableSize before everything else b/c it's needed for the array declarations
  tableSize = 7;

  if (!(ht = new HashBucket<Index, Value>* [tableSize])) {
    EXCEPT("Insufficient memory for hash table");
  }
  for(i = 0; i < tableSize; i++) {
    ht[i] = NULL;
  }
  currentBucket = -1;
  currentItem = 0;
  numElems = 0;
  duplicateKeyBehavior = behavior;
}

// Copy constructor

template <class Index, class Value>
HashTable<Index,Value>::HashTable( const HashTable<Index,Value>& copy ) {
  copy_deep(copy);
}

// Assignment

template <class Index, class Value>
const HashTable<Index,Value>& HashTable<Index,Value>::operator=( const HashTable<Index,Value>& copy ) {
  // don't copy ourself!
  if (this != &copy) {
    clear();
    delete [] ht;
    copy_deep(copy);
  }

  // return a reference to ourself
  return *this;
}

// Register an iterator
template <class Index, class Value>
void
HashTable<Index,Value>::register_iterator(typename HashTable<Index,Value>::iterator* it) {
	activeIterators.push_back(it);
}

template <class Index, class Value>
void
HashTable<Index,Value>::remove_iterator(typename HashTable<Index,Value>::iterator* dead_it) {
	typename std::vector<iterator*>::iterator it;
	for (it = activeIterators.begin();
		it != activeIterators.end();
		++it)
	{
		if (dead_it == *it) {
			activeIterators.erase(it);
			break;
		}
	}
	if(needs_resizing()) {
		resize_hash_table();
	}
}

// Do a deep copy into ourself

template <class Index, class Value>
void HashTable<Index,Value>::copy_deep( const HashTable<Index,Value>& copy ) {
  // we don't need to verify that tableSize is valid and prime, as this will
  // already have been taken care of when the copy was constructed.
  tableSize = copy.tableSize;

  if (!(ht = new HashBucket<Index, Value>* [tableSize])) {
    EXCEPT("Insufficient memory for hash table");
  }
  currentItem = 0; // Ensure set, even if unset/invalid in source copy.
  for(int i = 0; i < tableSize; i++) {
    // duplicate this chain
    HashBucket<Index, Value> **our_next = &ht[i];
    HashBucket<Index, Value> *copy_next = copy.ht[i];
    while (copy_next) {
      // copy this bucket
      *our_next = new HashBucket<Index, Value>(*copy_next);

      // if this is the copy's current item, make it ours as well,
	  // but point to _our_ bucket, not the copy's.
      if (copy_next == copy.currentItem) {
        currentItem = *our_next;
      }

      // move to the next item
      our_next = &((*our_next)->next);
      copy_next = copy_next->next;
    }

    // terminate the chain
    *our_next = NULL;

  }

  // take the rest of the object (it's all shallow data)
  currentBucket = copy.currentBucket;
  numElems = copy.numElems;
  hashfcn = copy.hashfcn;
  duplicateKeyBehavior = copy.duplicateKeyBehavior;
  maxLoadFactor = copy.maxLoadFactor;
}

// Insert entry into hash table mapping Index to Value.
// Returns 0 if OK, -1 if rejectDuplicateKeys is set (the default for the
// single-argument constructor) and the item already exists.

template <class Index, class Value>
int HashTable<Index,Value>::insert(const Index &index,const  Value &value)
{
  int idx = (int)(hashfcn(index) % tableSize);

  HashBucket<Index, Value> *bucket;

  // if rejectDuplicateKeys is set and a bucket already exists in the
  // table with this key, return -1

  if ( duplicateKeyBehavior == rejectDuplicateKeys ) {
	  bucket = ht[idx];
	  while (bucket) {
		  if (bucket->index == index) {
			  // found!  return error because rejectDuplicateKeys is set
			  return -1;
		  }
		  bucket = bucket->next;
	  }
  }

  // if updateDuplicateKeys is set and a bucket already exists in the
  // table with this key, update the bucket's value

  else if( duplicateKeyBehavior == updateDuplicateKeys ) {

    bucket = ht[idx];
    while( bucket ) {
      if( bucket->index == index ) {
        bucket->value = value;
        return 0;
      }
      bucket = bucket->next;
    }
  }

  addItem(index, value);
  return 0;
}

template <class Index, class Value>
int HashTable<Index,Value>::addItem(const Index &index,const  Value &value) {
  int idx = (int)(hashfcn(index) % tableSize);

  HashBucket<Index, Value> *bucket;

  // don't worry about whether a bucket already exists with this key,
  // just go ahead and insert another one...

  if (!(bucket = new HashBucket<Index, Value>)) {
    EXCEPT("Insufficient memory");
  }

  bucket->index = index;
  bucket->value = value;
  bucket->next = ht[idx];
  ht[idx] = bucket;

#ifdef DEBUGHASH
  dump();
#endif

  numElems++;
   // bucket successfully added, now check to see if the table is too full
  if(needs_resizing()) {
    resize_hash_table();
  }
  return 0;
}

// Check if Index is currently in the hash table. If so, return
// corresponding value and OK status (0). Otherwise return -1.

template <class Index, class Value>
int HashTable<Index,Value>::lookup(const Index &index, Value &value) const
{
  if ( numElems == 0 ) {
	return -1;
  }

  int idx = (int)(hashfcn(index) % tableSize);

  HashBucket<Index, Value> *bucket = ht[idx];
  while(bucket) {
#ifdef DEBUGHASH
    cerr << "%%  Comparing " << *(long *)&bucket->index
         << " vs. " << *(long *)index << endl;
#endif
    if (bucket->index == index) {
      value = bucket->value;
      return 0;
    }
    bucket = bucket->next;
  }

#ifdef DEBUGHASH
  dump();
#endif

  return -1;
}

// This lookup() is the same as above, but it expects (and returns) a
// _pointer_ reference to the value.  

template <class Index, class Value>
int HashTable<Index,Value>::lookup(const Index &index, Value* &value ) const
{
  if ( numElems == 0 ) {
	return -1;
  }

  int idx = (int)(hashfcn(index) % tableSize);

  HashBucket<Index, Value> *bucket = ht[idx];
  while(bucket) {
#ifdef DEBUGHASH
    cerr << "%%  Comparing " << *(long *)&bucket->index
         << " vs. " << *(long *)index << endl;
#endif
    if (bucket->index == index) {
      value = (Value *) &(bucket->value);
      return 0;
    }
    bucket = bucket->next;
  }

#ifdef DEBUGHASH
  dump();
#endif

  return -1;
}


// Check if Index is currently in the hash table. If so, return
// OK status (0). Otherwise return -1.
template <class Index, class Value>
int HashTable<Index,Value>::exists(const Index &index) const
{
  if ( numElems == 0 ) {
	return -1;
  }

  int idx = (int)(hashfcn(index) % tableSize);

  HashBucket<Index, Value> *bucket = ht[idx];
  while(bucket) {
#ifdef DEBUGHASH
    cerr << "%%  Comparing " << *(long *)&bucket->index
         << " vs. " << *(long *)index << endl;
#endif
    if (bucket->index == index) {
      return 0;
    }
    bucket = bucket->next;
  }

#ifdef DEBUGHASH
  dump();
#endif

  return -1;
}

// A function which allows duplicate Indices to be retrieved
// iteratively. The first match is returned in next if current
// is NULL. Upon subsequent calls, caller should set
// current = next before calling again. If Index not found,
// returns -1.
/*	This function doesn't appear to be used the the Condor sources,
	no unit test written.
*/
template <class Index, class Value>
int HashTable<Index,Value>::getNext(const Index &index, void *current,
				    Value &value, void *&next) const
{
  HashBucket<Index, Value> *bucket;

  if (!current) {
    int idx = (int)(hashfcn(index) % tableSize);
    bucket = ht[idx];
  } else {
    bucket = (HashBucket<Index, Value> *)current;
    bucket = bucket->next;
  }

  while(bucket) {
    if (bucket->index == index) {
      value = bucket->value;
      next = bucket;
      return 0;
    }
    bucket = bucket->next;
  }

#ifdef DEBUGHASH
  dump();
#endif

  return -1;
}

// Delete Index entry from hash table. Return OK (0) if index was found.
// Else return -1.

template <class Index, class Value>
int HashTable<Index,Value>::remove(const Index &index)
{
  	int idx = (int)(hashfcn(index) % tableSize);

  	HashBucket<Index, Value> *bucket = ht[idx];
  	HashBucket<Index, Value> *prevBuc = ht[idx];

  	while(bucket) 
	{
    	if (bucket->index == index) 
		{
      		if (bucket == ht[idx]) 
			{
				ht[idx] = bucket->next;

				// if the item being deleted is being iterated, ensure that
				// next iteration returns the object "after" this one
				if (bucket == currentItem)
				{
					currentItem = 0;
					if (--currentBucket < 0) currentBucket = 0;
<<<<<<< HEAD
				}
				for (typename std::vector<iterator*>::iterator it=activeIterators.begin();
					it != activeIterators.end();
					it++)
				{
					if (bucket == (*it)->m_cur)
					{
						if (--(*it)->m_idx < 0) (*it)->m_idx = 0;
						(*it)->m_cur = ht[(*it)->m_idx];
						
					}
=======
>>>>>>> c98d1290
				}
			}
      		else
			{
				prevBuc->next = bucket->next;

				// Again, take care of the iterator
				if (bucket == currentItem)
				{
					currentItem = prevBuc;
				}
				for (typename std::vector<iterator*>::iterator it=activeIterators.begin();
					it != activeIterators.end();
					it++)
				{
					if (bucket == (*it)->m_cur)
					{
						(*it)->m_cur = prevBuc;
					}
				}
			}

			// Invalidate all active iterators that point to this object.
			for (typename std::vector<iterator*>::iterator it=activeIterators.begin();
				it != activeIterators.end();
				it++)
			{
				if (bucket == (*it)->m_cur)
				{
					// These iterators must move forward!  The current iterator may be dereferenced
					// before being incremented.  Hence, it must point at a valid object and it must
					// not return a value already seen
					(*it)->advance();
				}
			}

      		delete bucket;

#			ifdef DEBUGHASH
      		dump();
#			endif

			numElems--;
      		return 0;
    	}

    	prevBuc = bucket;
    	bucket = bucket->next;
  	}

  	return -1;
}

// Clear hash table by deallocating hash buckets in table.

template <class Index, class Value>
int HashTable<Index,Value>::clear()
{
  for(int i = 0; i < tableSize; i++) {
    HashBucket<Index, Value> *tmpBuf = ht[i];
    while(ht[i]) {
      tmpBuf = ht[i];
      ht[i] = ht[i]->next;
      delete tmpBuf;
    }
  }

	// Change all existing iterators to point at the end.
	for (typename std::vector<iterator*>::iterator it=activeIterators.begin();
		it != activeIterators.end();
		it++)
	{
		(*it)->m_idx = -1;
		(*it)->m_cur = NULL;
	}

  numElems = 0;

  return 0;
}

template <class Index, class Value>
void HashTable<Index,Value>::
startIterations (void)
{
    currentBucket = -1;
	currentItem = 0;
}


template <class Index, class Value>
int HashTable<Index,Value>::
iterate (Value &v)
{
    	// try to get next item in the current bucket chain ...
    if (currentItem) {
        currentItem = currentItem->next;
    
        // ... if successful, return OK
        if (currentItem) {
            v = currentItem->value;
            return 1;
       }
    }

		// the current bucket chain is expended, so find the next non-NULL
		// bucket and continue from there
	do {
		currentBucket++;
		if (currentBucket >= tableSize) {
			// end of hash table ... no more entries
			currentBucket = -1;
			currentItem = 0;

			return 0;
		}
		currentItem = ht[currentBucket];
	} while ( !currentItem );

	v = currentItem->value;
	return 1;
}

template <class Index, class Value>
int HashTable<Index,Value>::
getCurrentKey (Index &index)
{
    if (!currentItem) return -1;
    index = currentItem->index;
    return 0;
}


template <class Index, class Value>
int HashTable<Index,Value>::
iterate (Index &index, Value &v)
{
    	// try to get next item in the current bucket chain ...
    if (currentItem) {
        currentItem = currentItem->next;
    
        // ... if successful, return OK
        if (currentItem) {
			index = currentItem->index;
            v = currentItem->value;
            return 1;
       }
    }

		// the current bucket chain is expended, so find the next non-NULL
		// bucket and continue from there
	do {
		currentBucket++;
		if (currentBucket >= tableSize) {
			// end of hash table ... no more entries
			currentBucket = -1;
			currentItem = 0;

			return 0;
		}
		currentItem = ht[currentBucket];
	} while ( !currentItem );

	index = currentItem->index;
	v = currentItem->value;
	return 1;
}


template <class Index, class Value>
int HashTable<Index,Value>::walk( int (*walkfunc) ( Value value ) )
{
	HashBucket<Index,Value> *current;
	int i;

	for( i=0; i<tableSize; i++ ) {
		for( current=ht[i]; current; current=current->next ) {
			if(!walkfunc( current->value )) return 0;
		}
	}

	return 1;
}


// Delete hash table by deallocating hash buckets in table and then
// deleting table itself.

template <class Index, class Value>
HashTable<Index,Value>::~HashTable()
{
  clear();
  delete [] ht;
}

// Determine if the hash table should be resized and reindexed
template <class Index, class Value>
int HashTable<Index, Value>::needs_resizing() {
		// Resizing destroys active iterators.
	if (activeIterators.size()) return 0;
	if(((double) numElems / (double) tableSize) >= maxLoadFactor) {
		return 1;
	}
	return 0;
}

// Resize and reindex the hash table
template <class Index, class Value>
void HashTable<Index, Value>::resize_hash_table(int newsize) {
	if(newsize <= 0) {
			// default to next 2^n-1 value
		newsize = tableSize + 1;
		newsize *= 2;
		newsize--;
	}
	HashBucket<Index, Value> **htcopy;
	if (!(htcopy = new HashBucket<Index, Value>* [newsize])) {
		EXCEPT("Insufficient memory for hash table resizing");
	}
	int i;
	for(i = 0; i < newsize; i++) {
		htcopy[i] = NULL;
	}

	HashBucket<Index, Value> *temp = NULL;
	HashBucket<Index, Value> *cur= NULL;
	for( i=0; i<tableSize; i++ ) {
		for( cur=ht[i]; cur; cur=temp ) {
			int idx = (int)(hashfcn(cur->index) % newsize);
				// put it at htcopy[idx]
				// if htcopy[idx] wasn't NULL then put whatever was there as its next value...
				// if it was NULL then set current->next to NULL, so I guess just copy the value no matter what
			temp = cur->next;
			cur->next = htcopy[idx];
			htcopy[idx] = cur;
		}
	}
	delete[] ht;
	ht = htcopy;
	currentItem = 0;
	currentBucket = -1;
	tableSize = newsize;
} 

#ifdef DEBUGHASH
// Dump hash table contents.

template <class Index, class Value>
void HashTable<Index,Value>::dump()
{
  for(int i = 0; i < tableSize; i++) {
    HashBucket<Index, Value> *tmpBuf = ht[i];
    int hasStuff = (tmpBuf != NULL);
    if (hasStuff)
      cerr << "%%  Hash value " << i << ": ";
    while(tmpBuf) {
      cerr << tmpBuf->value << " ";
      tmpBuf = ht[i]->next;
    }
    if (hasStuff)
      cerr << endl;
  }
}
#endif // DEBUGHASH

/// basic hash function for an unpredictable integer key
unsigned int hashFuncInt( const int& n );

/// basic hash function for an unpredictable integer key
unsigned int hashFuncLong( const long& n );

/// basic hash function for an unpredictable unsigned integer key
unsigned int hashFuncUInt( const unsigned int& n );

/// hash function for string versions of job id's ("cluster.proc")
unsigned int hashFuncJobIdStr( char* const & key );

/// hash function for char* string
unsigned int hashFuncChars( char const *key );

/// hash function for Mystring string
unsigned int hashFuncMyString( const MyString &key );

/// hash function for a pointer
unsigned int hashFuncVoidPtr( void* const & pv );

#endif // HASH_H<|MERGE_RESOLUTION|>--- conflicted
+++ resolved
@@ -54,17 +54,6 @@
 	}
 
 	std::pair<Index, Value> operator *() const {
-<<<<<<< HEAD
-		return std::pair<Index, Value>(m_cur->index, m_cur->value);
-	}
-
-	std::pair<Index, Value> operator ->() const {
-		return std::pair<Index, Value>(m_cur->index, m_cur->value);
-	}
-
-	HashIterator operator++(int) {
-		HashIterator<Index,Value> result = *this;
-=======
 		return std::pair<Index, Value>(m_cur ? m_cur->index : NULL, m_cur ? m_cur->value : NULL);
 	}
 
@@ -79,7 +68,6 @@
 	 */
 	void advance() {
 		if (m_idx == -1) { return; }
->>>>>>> c98d1290
 		if (m_cur) m_cur = m_cur->next;
 		while (!m_cur) {
 			if (m_idx == m_parent->tableSize-1) {
@@ -89,8 +77,6 @@
 				m_cur = m_parent->ht[++m_idx];
 			}
 		}
-<<<<<<< HEAD
-=======
 	}
 
 	HashIterator operator++(int) {
@@ -99,7 +85,6 @@
 		// call this from within the parent table itself.
 		HashIterator<Index,Value> result = *this;
 		advance();
->>>>>>> c98d1290
 		return result;
 	}
 
@@ -132,10 +117,7 @@
 				m_cur = m_parent->ht[++m_idx];
 			}
 		}
-<<<<<<< HEAD
-=======
 		m_parent->register_iterator(this);
->>>>>>> c98d1290
 	}
 
 	HashTable<Index, Value> *m_parent;
@@ -241,10 +223,6 @@
   duplicateKeyBehavior_t duplicateKeyBehavior;        // duplicate key behavior
   int currentBucket;
   HashBucket<Index, Value> *currentItem;
-<<<<<<< HEAD
-  int numElems; // number of elements in the hashtable
-=======
->>>>>>> c98d1290
   std::vector<iterator*> activeIterators;
 };
 
@@ -623,20 +601,6 @@
 				{
 					currentItem = 0;
 					if (--currentBucket < 0) currentBucket = 0;
-<<<<<<< HEAD
-				}
-				for (typename std::vector<iterator*>::iterator it=activeIterators.begin();
-					it != activeIterators.end();
-					it++)
-				{
-					if (bucket == (*it)->m_cur)
-					{
-						if (--(*it)->m_idx < 0) (*it)->m_idx = 0;
-						(*it)->m_cur = ht[(*it)->m_idx];
-						
-					}
-=======
->>>>>>> c98d1290
 				}
 			}
       		else
@@ -647,15 +611,6 @@
 				if (bucket == currentItem)
 				{
 					currentItem = prevBuc;
-				}
-				for (typename std::vector<iterator*>::iterator it=activeIterators.begin();
-					it != activeIterators.end();
-					it++)
-				{
-					if (bucket == (*it)->m_cur)
-					{
-						(*it)->m_cur = prevBuc;
-					}
 				}
 			}
 
