/***************************************************************
 *
 * Copyright (C) 1990-2007, Condor Team, Computer Sciences Department,
 * University of Wisconsin-Madison, WI.
 *
 * Licensed under the Apache License, Version 2.0 (the "License"); you
 * may not use this file except in compliance with the License.  You may
 * obtain a copy of the License at
 *
 *    http://www.apache.org/licenses/LICENSE-2.0
 *
 * Unless required by applicable law or agreed to in writing, software
 * distributed under the License is distributed on an "AS IS" BASIS,
 * WITHOUT WARRANTIES OR CONDITIONS OF ANY KIND, either express or implied.
 * See the License for the specific language governing permissions and
 * limitations under the License.
 *
 ***************************************************************/



#include "condor_common.h"
#include "condor_debug.h"
#include "condor_config.h"
#include "internet.h"
#include "my_hostname.h"
#include "condor_attributes.h"
#include "condor_netdb.h"
#include "ipv6_hostname.h"
#include "condor_sinful.h"

static bool enable_convert_default_IP_to_socket_IP = false;
static std::set< std::string > configured_network_interface_ips;
static bool network_interface_matches_all;

//static void init_hostnames();

// Return our hostname in a static data buffer.
const char *
my_hostname()
{
//	if( ! hostnames_initialized ) {
//		init_hostnames();
//	}
//	return hostname;
    static MyString __my_hostname;
    __my_hostname = get_local_hostname();
    return __my_hostname.Value();
}


// Return our full hostname (with domain) in a static data buffer.
const char* my_full_hostname() {
    static MyString __my_full_hostname;
    __my_full_hostname = get_local_fqdn();
    return __my_full_hostname.Value();
}

const char* my_ip_string() {
    static MyString __my_ip_string;
    __my_ip_string = get_local_ipaddr().to_ip_string();
    return __my_ip_string.Value();
}

//void
//init_full_hostname()
//{
//	char *tmp;
//
//	tmp = get_full_hostname( hostname );
//
//	if( full_hostname ) {
//		free( full_hostname );
//	}
//	if( tmp ) {
//			// Found it, use it.
//		full_hostname = strdup( tmp );
//		delete [] tmp;
//	} else {
//			// Couldn't find it, just use what we've already got.
//		full_hostname = strdup( hostname );
//	}
//}

bool
network_interface_to_ip(char const *interface_param_name,char const *interface_pattern,std::string & ipv4, std::string & ipv6, std::string & ipbest, std::set< std::string > *network_interface_ips)
{
	ASSERT( interface_pattern );
	if( !interface_param_name ) {
		interface_param_name = "";
	}

	if( network_interface_ips ) {
		network_interface_ips->clear();
	}

	condor_sockaddr addr;
	if (addr.from_ip_string(interface_pattern)) {
		if(addr.is_ipv4()) {
			ipv4 = interface_pattern;
		} else {
			ASSERT(addr.is_ipv6());
			ipv6 = interface_pattern;
		}
		if( network_interface_ips ) {
			network_interface_ips->insert( interface_pattern );
		}

		dprintf(D_HOSTNAME,"%s=%s, so choosing IP %s\n",
				interface_param_name,
				interface_pattern,
				addr.to_ip_string().Value());

		return true;
	}

	StringList pattern(interface_pattern);

	std::string matches_str;
	std::vector<NetworkDeviceInfo> dev_list;
	std::vector<NetworkDeviceInfo>::iterator dev;

	bool want_v4 = param_boolean("ENABLE_IPV4", true);
	bool want_v6 = param_boolean("ENABLE_IPV6", true);
	sysapi_get_network_device_info(dev_list, want_v4, want_v6);

		// Order of preference:
		//   * non-private IP
		//   * private IP (e.g. 192.168.*)
		//   * loopback
		// In case of a tie, choose the first device in the list.

	int best_so_far_v4 = -1;
	int best_so_far_v6 = -1;
	int best_overall = -1;

	for(dev = dev_list.begin();
		dev != dev_list.end();
		dev++)
	{
		bool matches = false;
		if( strcmp(dev->name(),"")!=0 &&
			pattern.contains_anycase_withwildcard(dev->name()) )
		{
			matches = true;
		}
		else if( strcmp(dev->IP(),"")!=0 &&
				 pattern.contains_anycase_withwildcard(dev->IP()) )
		{
			matches = true;
		}

		if( !matches ) {
			dprintf(D_HOSTNAME,"Ignoring network interface %s (%s) because it does not match %s=%s.\n",
					dev->name(), dev->IP(), interface_param_name, interface_pattern);
			continue;
		}

		condor_sockaddr this_addr;
		if (!this_addr.from_ip_string(dev->IP())) {
			dprintf(D_HOSTNAME,"Ignoring network interface %s (%s) because it does not have a useable IP address.\n",
					dev->name(), dev->IP());
			continue;
		}

		if( matches_str.size() ) {
			matches_str += ", ";
		}
		matches_str += dev->name();
		matches_str += " ";
		matches_str += dev->IP();

		if( network_interface_ips ) {
			network_interface_ips->insert( dev->IP() );
		}

		int desireability = this_addr.desirability();
		if(dev->is_up()) { desireability *= 10; }

		int * best_so_far = 0;
		std::string * ip = 0;
		if(this_addr.is_ipv4()) {
			best_so_far = & best_so_far_v4;
			ip = & ipv4;
		} else {
			ASSERT(this_addr.is_ipv6());
			best_so_far = & best_so_far_v6;
			ip = & ipv6;
		}

		//dprintf(D_HOSTNAME, "Considering %s (Ranked at %d) as possible local hostname versus %s (%d)\n", addr.to_ip_string().Value(), desireability, ip.c_str(), desireability);

		if( desireability > *best_so_far ) {
			*best_so_far = desireability;
			*ip = dev->IP();
		}

		if( desireability > best_overall ) {
			best_overall = desireability;
			ipbest = dev->IP();
		}

	}

	if( best_overall < 0 ) {
		dprintf(D_ALWAYS,"Failed to convert %s=%s to an IP address.\n",
				interface_param_name ? interface_param_name : "",
				interface_pattern);
		return false;
	}

	dprintf(D_HOSTNAME,"%s=%s matches %s, choosing IP %s\n",
			interface_param_name,
			interface_pattern,
			matches_str.c_str(),
			ipbest.c_str());

	return true;
}

void
init_network_interfaces( int config_done )
{
	dprintf( D_HOSTNAME, "Trying to getting network interface informations (%s)\n",
		 config_done ? "after reading config" : "config file not read" );

	std::string network_interface;

	if( config_done ) {
		param(network_interface,"NETWORK_INTERFACE");
	}
	if( network_interface.empty() ) {
		network_interface = "*";
	}

	network_interface_matches_all = (network_interface == "*");

	std::string network_interface_ipv4;
	std::string network_interface_ipv6;
	std::string network_interface_best;
	bool ok;
	ok = network_interface_to_ip(
		"NETWORK_INTERFACE",
		network_interface.c_str(),
		network_interface_ipv4,
		network_interface_ipv6,
		network_interface_best,
		&configured_network_interface_ips);

	if( !ok ) {
		EXCEPT("Failed to determine my IP address using NETWORK_INTERFACE=%s",
			   network_interface.c_str());
	}
}

//void
//init_ipaddr( int config_done )
//{
//    if( ! hostname ) {
//		init_hostnames();
//	}
//
//	dprintf( D_HOSTNAME, "Trying to initialize local IP address (%s)\n",
//		 config_done ? "after reading config" : "config file not read" );
//
//	std::string network_interface;
//
//	if( config_done ) {
//		param(network_interface,"NETWORK_INTERFACE");
//	}
//	if( network_interface.empty() ) {
//		network_interface = "*";
//	}
//
//	network_interface_matches_all = (network_interface == "*");
//
//	std::string network_interface_ip;
//	bool ok;
//	ok = network_interface_to_ip(
//		"NETWORK_INTERFACE",
//		network_interface.c_str(),
//		network_interface_ip,
//		&configured_network_interface_ips);
//
//	if( !ok ) {
//		EXCEPT("Failed to determine my IP address using NETWORK_INTERFACE=%s",
//			   network_interface.c_str());
//	}
//
//	if(!is_ipaddr(network_interface_ip.c_str(), &sin_addr) )
//	{
//		EXCEPT("My IP address is invalid: %s",network_interface_ip.c_str());
//	}
//
//	has_sin_addr = true;
//	ip_addr = ntohl( sin_addr.s_addr );
//	ipaddr_initialized = TRUE;
//}

#ifdef WIN32
	// see below comment in init_hostname() to learn why we must
	// include condor_io in this module.
#include "condor_io.h"
#endif

//void
//init_hostnames()
//{
//    char *tmp, hostbuf[MAXHOSTNAMELEN];
//    hostbuf[0]='\0';
//#ifdef WIN32
//	// There are a  tools in Condor, like
//	// condor_history, which do not use any CEDAR sockets but which call
//	// some socket helper functions like gethostbyname().  These helper
//	// functions will fail unless WINSOCK is initialized.  WINSOCK
//	// is initialized via a global constructor in CEDAR, so we must
//	// make certain we call at least one CEDAR function so the linker
//	// brings in the global constructor to initialize WINSOCK!
//	// In addition, some global constructors end up calling
//	// init_hostnames(), and thus will fail if the global constructor
//	// in CEDAR is not called first.  Instead of relying upon a
//	// specified global constructor ordering (which we cannot),
//	// we explicitly invoke SockInitializer::init() right here -Todd T.
//	SockInitializer startmeup;
//	startmeup.init();
//#endif
//
//    if( hostname ) {
//        free( hostname );
//    }
//    if( full_hostname ) {
//        free( full_hostname );
//        full_hostname = NULL;
//    }
//
//	dprintf( D_HOSTNAME, "Finding local host information, "
//			 "calling gethostname()\n" );
//
//        // Get our local hostname, and strip off the domain if
//        // gethostname returns it.
//    if( condor_gethostname(hostbuf, sizeof(hostbuf)) == 0 ) {
//        if( hostbuf[0] ) {
//            if( (tmp = strchr(hostbuf, '.')) ) {
//                    // There's a '.' in the hostname, assume we've got
//                    // the full hostname here, save it, and trim the
//                    // domain off and save that as the hostname.
//                full_hostname = strdup( hostbuf );
//				dprintf( D_HOSTNAME, "gethostname() returned fully "
//						 "qualified name \"%s\"\n", hostbuf );
//                *tmp = '\0';
//            } else {
//				dprintf( D_HOSTNAME, "gethostname() returned a host "
//						 "with no domain \"%s\"\n", hostbuf );
//			}
//            hostname = strdup( hostbuf );
//        } else {
//            EXCEPT( "gethostname succeeded, but hostbuf is empty" );
//        }
//    } else {
//        EXCEPT( "gethostname failed, errno = %d",
//#ifndef WIN32
//                errno );
//#else
//                WSAGetLastError() );
//#endif
//    }
//    if( ! full_hostname ) {
//		init_full_hostname();
//	}
//	hostnames_initialized = TRUE;
//}

// Returns true if given attribute is used by Condor to advertise the
// IP address of the sender.  This is used by
// ConvertDefaultIPToSocketIP().

static bool is_sender_ip_attr(char const *attr_name)
{
    if(strcasecmp(attr_name,ATTR_MY_ADDRESS) == 0) return true;
    if(strcasecmp(attr_name,ATTR_TRANSFER_SOCKET) == 0) return true;
	size_t attr_name_len = strlen(attr_name);
    if(attr_name_len >= 6 && strcasecmp(attr_name+attr_name_len-6,"IpAddr") == 0)
	{
        return true;
    }
    return false;
}

void ConfigConvertDefaultIPToSocketIP()
{
		// do not need to call init_ipaddr() since init_ipaddr() has no effect
		// on this function.
//	if( ! ipaddr_initialized ) {
//		init_ipaddr(0);
//	}

	if(daemonCore == NULL) {
		dprintf(D_FULLDEBUG,"Disabling ConvertDefaultIPToSocketIP() because a full DaemonCore object is not available.\n");
		enable_convert_default_IP_to_socket_IP = false;
		return;
	}

	enable_convert_default_IP_to_socket_IP = true;

	/*
	  When using TCP_FORWARDING_HOST, if we rewrite addresses, we will
	  insert the IP address of the local IP address in place of
	  the forwarding IP address.
	*/
	char *str = param("TCP_FORWARDING_HOST");
	if( str && *str ) {
		enable_convert_default_IP_to_socket_IP = false;
		dprintf(D_FULLDEBUG,"Disabling ConvertDefaultIPToSocketIP() because TCP_FORWARDING_HOST is defined.\n");
	}
	free( str );

	if( configured_network_interface_ips.size() <= 1 ) {
		enable_convert_default_IP_to_socket_IP = false;
		dprintf(D_FULLDEBUG,"Disabling ConvertDefaultIPToSocketIP() because NETWORK_INTERFACE does not match multiple IPs.\n");
	}

	if( !param_boolean("ENABLE_ADDRESS_REWRITING",true) ) {
		enable_convert_default_IP_to_socket_IP = false;
		dprintf(D_FULLDEBUG,"Disabling ConvertDefaultIPToSocketIP() because ENABLE_ADDRESS_REWRITING is false.\n");
	}
}

static bool IPMatchesNetworkInterfaceSetting(char const *ip)
{
		// Just in case our mechanism for iterating through the interfaces
		// is not perfect, treat NETWORK_INTERFACE=* specially here so we
		// are guaranteed to return true.
	return network_interface_matches_all ||
		configured_network_interface_ips.count(ip) != 0;
}


#include "condor_daemon_core.h"
void ConvertDefaultIPToSocketIP(char const *attr_name,std::string &expr_string,Stream& s)
{
	if( ! enable_convert_default_IP_to_socket_IP ) { return; }

    if( ! is_sender_ip_attr(attr_name) ) { return; }

	if(expr_string.length() < 5) { return; } // Skip. Implausibly short.

	// Skip if Stream doesn't have address associated with it
	condor_sockaddr my_sockaddr;
	if( ! my_sockaddr.from_ip_string(s.my_ip_str()) ) { return; }

	// my_sockaddr's port is whatever we happen to be using at the moment;
	// that will be meaningless if we established the connection.  What we
	// want is the port someone could contact us on.  Go rummage for one.
	int port = 0;
<<<<<<< HEAD
	daemonCore->find_interface_command_port_do_not_use(my_sockaddr);
=======
	if( daemonCore ) {
		port = daemonCore->find_interface_command_port_do_not_use(my_sockaddr);
	}
>>>>>>> 3d423c73
	// If port is 0, there is no matching listen socket. There is nothing 
	// useful we can rewrite it do, so just give up and hope the default
	// is useful to someone.
	if(port == 0) { return; }
	my_sockaddr.set_port(port);

	
	// Skip if we're talking over loopback; advertising loopback
	// isn't useful to anyone.
	//if( my_sockaddr.is_loopback() ) { return; } // DISABLED FOR DEBUGGING

	// Skip if we shouldn't be using this interface.
	if( !IPMatchesNetworkInterfaceSetting(my_sockaddr.to_ip_string(false).Value()) ) { return; }

	// Skip if it's not a string literal.
	if(*(expr_string.rbegin()) != '"') { return; }

	const char * delimiter = " = \"";
	size_t delimpos = expr_string.find(delimiter);
	// Skip if doesn't look like a string
	if(delimpos == std::string::npos) { return; }

	size_t string_start_pos = delimpos + strlen(delimiter);
	// string_end_pos is one beyond last character of String literal.
	size_t string_end_pos = expr_string.length() - 1;
	size_t string_len = string_end_pos - string_start_pos;

	// Skip if it doesn't look like a Sinful
	if(expr_string[string_start_pos] != '<') { return; }
	if(expr_string[string_end_pos - 1] != '>') { return; }

	std::string old_addr = expr_string.substr(string_start_pos, string_len);

	Sinful sin(old_addr.c_str());
	if(!sin.valid()) { return; } // Skip. Not a Sinful apparently.

	condor_sockaddr old_sockaddr;
	old_sockaddr.from_sinful(sin.getSinful());

	// Skip if my default address isn't present.
	if( ! daemonCore->is_command_port_do_not_use(old_sockaddr)) { return; }

	MyString my_sock_ip = my_sockaddr.to_ip_string(true);
	sin.setHost(my_sock_ip.Value());
	sin.setPort(my_sockaddr.get_port());

	std::string new_expr = expr_string.substr(0, string_start_pos);
	new_expr.append(sin.getSinful());
	new_expr.append(expr_string.substr(string_end_pos));

	expr_string = new_expr;

	dprintf(D_NETWORK,"Replaced default IP %s with connection IP %s "
			"in outgoing ClassAd attribute %s.\n",
			old_addr.c_str(), sin.getSinful(), attr_name);
}<|MERGE_RESOLUTION|>--- conflicted
+++ resolved
@@ -451,14 +451,7 @@
 	// my_sockaddr's port is whatever we happen to be using at the moment;
 	// that will be meaningless if we established the connection.  What we
 	// want is the port someone could contact us on.  Go rummage for one.
-	int port = 0;
-<<<<<<< HEAD
-	daemonCore->find_interface_command_port_do_not_use(my_sockaddr);
-=======
-	if( daemonCore ) {
-		port = daemonCore->find_interface_command_port_do_not_use(my_sockaddr);
-	}
->>>>>>> 3d423c73
+	int port = daemonCore->find_interface_command_port_do_not_use(my_sockaddr);
 	// If port is 0, there is no matching listen socket. There is nothing 
 	// useful we can rewrite it do, so just give up and hope the default
 	// is useful to someone.
