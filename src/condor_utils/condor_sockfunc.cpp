#include "condor_common.h"
#include "MyString.h"
#include "condor_sockfunc.h"
#include "ipv6_hostname.h"
#include "ipv6_interface.h"
#include "condor_debug.h"

int condor_connect(int sockfd, const condor_sockaddr& addr)
{
	if (addr.is_ipv6() && addr.is_link_local()) {
		condor_sockaddr connect_addr = addr;
		connect_addr.set_scope_id(ipv6_get_scope_id());
		return connect(sockfd, connect_addr.to_sockaddr(), connect_addr.get_socklen());
	}
	return connect(sockfd, addr.to_sockaddr(), addr.get_socklen());
}

int condor_accept(int sockfd, condor_sockaddr& addr)
{
	sockaddr_storage st;
	socklen_t len = sizeof(st);
	int ret = accept(sockfd, (sockaddr*)&st, &len);
	
	if (ret >= 0) {
		addr = condor_sockaddr((sockaddr*)&st);
	}
	return ret;

}

int condor_bind(int sockfd, const condor_sockaddr& addr)
{
	if (addr.is_ipv6() && addr.is_link_local()) {
		condor_sockaddr bind_addr = addr;
		bind_addr.set_scope_id(ipv6_get_scope_id());
		return bind(sockfd, bind_addr.to_sockaddr(), bind_addr.get_socklen());
	}
	return bind(sockfd, addr.to_sockaddr(), addr.get_socklen());
}

int condor_inet_pton(const char* src, condor_sockaddr& dest)
{
	int ret;
	const char* colon = strchr(src, ':');
	if (!colon) {
		in_addr inaddr;
		ret = inet_pton(AF_INET, src, (void*)&inaddr);
		//printf("inet_pton ipv4 path, ret=%d sin=%08x\n", ret, inaddr.s_addr);
		if (ret)
			dest = condor_sockaddr(inaddr);
	}
	else
	{
		in6_addr in6addr;
		ret = inet_pton(AF_INET6, src, (void*)&in6addr);
		if (ret)
			dest = condor_sockaddr(in6addr);
	}
	return ret;
}

//int condor_socket(int socket_type, int protocol)
//{
//#ifdef CONDOR_IPV6
//	return socket(AF_INET6, socket_type, protocol);
//#else
//	return socket(AF_INET, socket_type, protocol);
//#endif
//}

int condor_sendto(int sockfd, const void* buf, size_t len, int flags,
				  const condor_sockaddr& addr)
{
	int ret;
	if (addr.is_ipv6() && addr.is_link_local()) {
		condor_sockaddr send_addr = addr;
		send_addr.set_scope_id(ipv6_get_scope_id());
		ret = sendto(sockfd, (const char*)buf, len, flags, send_addr.to_sockaddr(),
				 send_addr.get_socklen());
	} else {
		ret = sendto(sockfd, (const char*)buf, len, flags, addr.to_sockaddr(),
					 addr.get_socklen());
	}
	return ret;
}


int condor_recvfrom(int sockfd, void* buf, size_t buf_size, int flags,
		        condor_sockaddr& addr)
{
		// we can further optimize it by passing addr into recvfrom() directly
	sockaddr_storage ss;
	int ret;
	socklen_t fromlen = sizeof(ss);
	memset(&ss, 0, sizeof(ss));

	ret = recvfrom(sockfd, (char*)buf, buf_size, flags, (sockaddr*)&ss, 
		&fromlen);
	if (ret>=0) {
		addr = condor_sockaddr( (sockaddr*)&ss );
	}
	return ret;
}

int condor_getnameinfo (const condor_sockaddr& addr,
		                char * __host, socklen_t __hostlen,
		                char * __serv, socklen_t __servlen,
		                unsigned int __flags)
{
	sockaddr* sa = addr.to_sockaddr();
	socklen_t len = addr.get_socklen();
	int ret;

	ret = getnameinfo( sa, len, __host, __hostlen, __serv, __servlen, __flags);
	return ret;
}

int condor_getaddrinfo(const char *node,
		                const char *service,
		                const addrinfo *hints,
		                addrinfo **res)
{
	int ret;

	ret = getaddrinfo(node, service, hints, res);
	return ret;
}

hostent* condor_gethostbyaddr_ipv6(const condor_sockaddr& addr)
{
	sockaddr* sa = addr.to_sockaddr();
	int type = sa->sa_family;
	hostent* ret;
	const char* p_addr = NULL;
	int len;

	if (type == AF_INET) {
		sockaddr_in* sin4 = (sockaddr_in*)sa;
		p_addr = (const char*)&sin4->sin_addr;
		len = sizeof(in_addr);
	} else if (type == AF_INET6) {
		sockaddr_in6* sin6 = (sockaddr_in6*)sa;
		p_addr = (const char*)&sin6->sin6_addr;
		len = sizeof(in6_addr);
	} else {
<<<<<<< HEAD
		// Taking a guess at the error code.
		// h_errno is not a lvalue on windows
		//h_errno = NO_ADDRESS;
		return NULL;
=======
		dprintf(D_ALWAYS, "condor_gethostbyaddr_ipv6 was passed an sa_family of %d. Only AF_INET (%d) and AF_INET6 (%d) can be handled.", type, int(AF_INET), int(AF_INET6));
		sockaddr_in* sin4 = (sockaddr_in*)sa;
		p_addr = (const char*)&sin4->sin_addr;
		len = 0;
>>>>>>> 95ea4693
	}

	ret = gethostbyaddr(p_addr, len, type);
	return ret;
}

int condor_getsockname_ex(int sockfd, condor_sockaddr& addr)
{
	int ret;
	ret = condor_getsockname(sockfd, addr);
	if (ret == 0 && addr.is_addr_any()) {
		unsigned short portno = addr.get_port();
		addr = get_local_ipaddr();
		addr.set_port(portno);
	}

	return ret;
}



//const char* ipv6_addr_to_hostname(const condor_sockaddr& addr, char* buf, int len)
//{
//    struct hostent  *hp;
//    struct sockaddr_in caddr;
//
//	if ( !addr.is_valid() ) return NULL;
//
//	hp = condor_gethostbyaddr_ipv6(addr);
//	if (!hp) return NULL;
//	return hp->h_name;
//}

//int ipv6_is_ipaddr(const char* host, condor_sockaddr& addr)
//{
//	int ret = FALSE;
//	in_addr v4_addr;
//	in6_addr v6_addr;
//
//	if ( inet_pton( AF_INET, host, &v4_addr) > 0 ) {
//		addr = condor_sockaddr(v4_addr, 0);
//		ret = TRUE;
//	}
//	else if ( inet_pton( AF_INET6, host, &v6_addr ) > 0 ) {
//		addr = condor_sockaddr(v6_addr, 0);
//		ret = TRUE;
//	}
//
//	return ret;
//}<|MERGE_RESOLUTION|>--- conflicted
+++ resolved
@@ -143,17 +143,10 @@
 		p_addr = (const char*)&sin6->sin6_addr;
 		len = sizeof(in6_addr);
 	} else {
-<<<<<<< HEAD
-		// Taking a guess at the error code.
-		// h_errno is not a lvalue on windows
-		//h_errno = NO_ADDRESS;
-		return NULL;
-=======
 		dprintf(D_ALWAYS, "condor_gethostbyaddr_ipv6 was passed an sa_family of %d. Only AF_INET (%d) and AF_INET6 (%d) can be handled.", type, int(AF_INET), int(AF_INET6));
 		sockaddr_in* sin4 = (sockaddr_in*)sa;
 		p_addr = (const char*)&sin4->sin_addr;
 		len = 0;
->>>>>>> 95ea4693
 	}
 
 	ret = gethostbyaddr(p_addr, len, type);
