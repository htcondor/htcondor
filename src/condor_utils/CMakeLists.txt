--- conflicted
+++ resolved
@@ -21,7 +21,7 @@
 # utils library
 file( GLOB RmvSrcs y.tab* lex.yy* ckpt_server_api_stubs* libcondorapi_stubs* 
 soap_helpers* test_* *.t.cpp *test.cpp cat_url.cpp *Test* param_info_init.c
-state_machine_driver.unix.cpp)
+state_machine_driver.unix.cpp signames.cpp)
 # exclude state_machine_driver.unix.cpp because it pulls in undefined symbols
 # (e.g. TransFuncNames src/condor_starter.std/starter.h) that do not become
 # part of libutils.
@@ -37,26 +37,17 @@
 add_custom_target (utils_genparams ALL DEPENDS ${CMAKE_CURRENT_BINARY_DIR}/param_info_init.c)
 ############ end generate params
 
-<<<<<<< HEAD
-condor_static_lib( utils "${HeaderFiles};${SourceFiles}" )
+condor_static_lib( utils "${HeaderFiles};${SourceFiles};${SAFE_OPEN_SRC}" )
 add_dependencies(utils utils_genparams syscall_numbers )
 # this shouldn't be linked against libdaemon_core, because it introduces
 # undefined symbols that can only be resolved by actual daemons, but it needs
 # some part
 target_link_libraries(utils sysapi procapi privsep procd_client daemon_client daemon_core qmgmt cedar ${CLASSADS_FOUND} ${PCRE_FOUND} ${GLOBUS_FOUND} ${POSTGRESQL_FOUND})
-if (WANT_CONTRIB)
-    if (HAVE_EXT_POSTGRESQL)
-        target_link_libraries(utils tt)
-    endif (HAVE_EXT_POSTGRESQL)
-endif(WANT_CONTRIB)
-=======
-condor_static_lib( utils "${HeaderFiles};${SourceFiles};${SAFE_OPEN_SRC}" )
 if(WINDOWS)
 	add_dependencies(utils utils_genparams syscall_numbers )
 else()
 	add_dependencies(utils utils_genparams syscall_numbers configure_safefile)
 endif()
->>>>>>> 86881b21
 
 ##################################################
 # condorapi & tests
