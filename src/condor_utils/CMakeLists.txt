 ###############################################################
 # 
 # Copyright 2011 Red Hat, Inc. 
 # 
 # Licensed under the Apache License, Version 2.0 (the "License"); you 
 # may not use this file except in compliance with the License.  You may 
 # obtain a copy of the License at 
 # 
 #    http://www.apache.org/licenses/LICENSE-2.0 
 # 
 # Unless required by applicable law or agreed to in writing, software 
 # distributed under the License is distributed on an "AS IS" BASIS, 
 # WITHOUT WARRANTIES OR CONDITIONS OF ANY KIND, either express or implied.
 # See the License for the specific language governing permissions and 
 # limitations under the License. 
 # 
 ############################################################### 

condor_exe( condor_testingd "testingd.cpp" ${C_LIBEXEC} "${CONDOR_LIBS}" OFF )
condor_exe( condor_sinful "sinful-tool.cpp" ${C_LIBEXEC} "${CONDOR_LIBS}" OFF )
condor_exe( test_user_mapping "test_user_mapping.cpp" ${C_LIBEXEC} "${CONDOR_LIBS}" OFF )

##################################################
# utils library
if(WINDOWS)
  file( GLOB RmvSrcs y.tab* lex.yy* ckpt_server_api_stubs* libcondorapi_stubs* dprintf_syslog*
<<<<<<< HEAD
  testingd.cpp sinful-tool.cpp
  test_* *.t.cpp *test.cpp cat_url.cpp *Test* param_info_hash.cpp param_info_init.c )
else()
  file( GLOB RmvSrcs y.tab* lex.yy* ckpt_server_api_stubs* libcondorapi_stubs* 
  testingd.cpp sinful-tool.cpp
  test_* *.t.cpp *test.cpp cat_url.cpp *Test* param_info_hash.cpp param_info_init.c )
=======
  testingd.cpp sinful-tool.cpp test_user_mapping.cpp
  soap_helpers* test_* *.t.cpp *test.cpp cat_url.cpp *Test* param_info_hash.cpp param_info_init.c )
else()
  file( GLOB RmvSrcs y.tab* lex.yy* ckpt_server_api_stubs* libcondorapi_stubs* 
  testingd.cpp sinful-tool.cpp test_user_mapping.cpp
  soap_helpers* test_* *.t.cpp *test.cpp cat_url.cpp *Test* param_info_hash.cpp param_info_init.c )
>>>>>>> 2a928239
endif()

condor_glob( HeaderFiles SourceFiles "${RmvSrcs}" )

############ generate params
add_custom_command (OUTPUT ${CMAKE_CURRENT_BINARY_DIR}/command_name_tables.h
		COMMAND perl
		ARGS ${CMAKE_CURRENT_SOURCE_DIR}/command_table_generator.pl -i ${CMAKE_CURRENT_SOURCE_DIR}/../condor_includes/condor_commands.h -o ${CMAKE_CURRENT_BINARY_DIR}/command_name_tables.h
		DEPENDS ${CMAKE_CURRENT_SOURCE_DIR}/../condor_includes/condor_commands.h ${CMAKE_CURRENT_SOURCE_DIR}/command_table_generator.pl)

add_custom_command (OUTPUT ${CMAKE_CURRENT_BINARY_DIR}/param_info_tables.h
		COMMAND perl
		ARGS ${CMAKE_CURRENT_SOURCE_DIR}/param_table_generator.pl -i ${CMAKE_CURRENT_SOURCE_DIR}/param_info.in -o ${CMAKE_CURRENT_BINARY_DIR}/param_info_tables.h -p ${PLATFORM}
		DEPENDS ${CMAKE_CURRENT_SOURCE_DIR}/param_info.in ${CMAKE_CURRENT_SOURCE_DIR}/param_table_generator.pl)

add_custom_target (utils_genparams ALL DEPENDS ${CMAKE_CURRENT_BINARY_DIR}/param_info_tables.h ${CMAKE_CURRENT_BINARY_DIR}/command_name_tables.h)

if(UNIX)
	set_source_files_properties(param_info.cpp PROPERTIES COMPILE_FLAGS -Wno-unused-parameter)
endif(UNIX)

############ end generate params


# These are source files that reside in other directories that we want to
# include in libcondor_utils. They used to be in separate libraries.
set( EXTRA_SRCS "${SAFE_OPEN_SRC};${ANALYSIS_UTIL_SRCS};${CCB_UTIL_SRCS};${CEDAR_UTIL_SRCS};${CKPT_SERVER_UTIL_SRCS};${DAEMON_CLIENT_UTIL_SRCS};${DAEMON_CORE_UTIL_SRCS};${PRIVSEP_UTIL_SRCS};${PROCAPI_UTIL_SRCS};${PROCD_CLIENT_UTIL_SRCS};${QMGMT_UTIL_SRCS};${SYSAPI_UTIL_SRCS}" )
if (UNIX)
set_source_files_properties(../condor_sysapi/clinpack.cpp PROPERTIES COMPILE_FLAGS -w)
set_source_files_properties(../condor_daemon_core.V6/self_monitor.cpp ../classad_analysis/analysis.cpp ../classad_analysis/interval.cpp generic_stats.cpp generic_query.cpp PROPERTIES COMPILE_FLAGS -Wno-float-equal)
endif(UNIX)

# Turn off the OpenSSL deprecation warnings until we decide on the long-term direction with OpenSSL on Mac.
if (DARWIN)
	set_source_files_properties(condor_base64.cpp PROPERTIES COMPILE_FLAGS -Wno-deprecated-declarations)
	set_source_files_properties(condor_dh.cpp PROPERTIES COMPILE_FLAGS -Wno-deprecated-declarations)
	set_source_files_properties(condor_md.cpp PROPERTIES COMPILE_FLAGS -Wno-deprecated-declarations)
	set_source_files_properties(../condor_io/condor_auth_passwd.cpp PROPERTIES COMPILE_FLAGS -Wno-deprecated-declarations)
	set_source_files_properties(../condor_io/condor_auth_ssl.cpp PROPERTIES COMPILE_FLAGS -Wno-deprecated-declarations)
	set_source_files_properties(../condor_io/condor_crypt.cpp PROPERTIES COMPILE_FLAGS -Wno-deprecated-declarations)
	set_source_files_properties(../condor_io/condor_crypt_3des.cpp PROPERTIES COMPILE_FLAGS -Wno-deprecated-declarations)
	set_source_files_properties(../condor_io/condor_crypt_blowfish.cpp PROPERTIES COMPILE_FLAGS -Wno-deprecated-declarations)
endif()

condor_shared_lib( condor_utils "${HeaderFiles};${SourceFiles};${EXTRA_SRCS}" )
add_dependencies(condor_utils utils_genparams syscall_numbers )
if ( ${PACKAGE_VERSION} MATCHES "([0-9]+)[.]([0-9]+)[.]([0-9]+)" )
	set( UTILS_LIB_NAME "condor_utils_${CMAKE_MATCH_1}_${CMAKE_MATCH_2}_${CMAKE_MATCH_3}" )
else()
	message(FATAL_ERROR "Can't determine Condor version!")
endif()
set_target_properties( condor_utils PROPERTIES OUTPUT_NAME "${UTILS_LIB_NAME}" )
if (HAVE_GNU_LD)
	target_link_libraries( condor_utils -Wl,--wrap,exit )
endif()

# for linux also make a static version of condor_utils
#
if (LINUX OR DARWIN)
   condor_static_lib( condor_utils_s "${HeaderFiles};${SourceFiles};${EXTRA_SRCS}" )
   add_dependencies( condor_utils_s utils_genparams syscall_numbers )
   set_target_properties( condor_utils_s PROPERTIES OUTPUT_NAME "${UTILS_LIB_NAME}" )
   if (HAVE_GNU_LD)
	target_link_libraries( condor_utils_s -Wl,--wrap,exit )
   endif()
endif(LINUX OR DARWIN)


# Brain twister:
#
# If you dynamicly load a library which links against libcondor_utils (such as
# a python module), the dprintf inside libcondor_utils will be linked against
# the libc dprintf.  Hilarity ensues as internal condor functions use the libc
# dprintf.
#
# The magic below will cause internal references to dprintf to be changed to
# __wrap_dprintf, which is also provided by condor_utils.  Hence, when
# dynamically loaded, Condor's __wrap_dprintf (identical to Condor's dprintf)
# is used instead of libc's.  Condor's dprintf is still exported, meaning
# linking executables against condor_utils still works.
#
# Voodoo, that's what this is.  Never overload libc functions!
#
if ( LINUX )
  set_target_properties( condor_utils PROPERTIES LINK_FLAGS "-Wl,--wrap=dprintf" )
endif()

if (DLOPEN_GSI_LIBS)
	target_link_libraries(condor_utils ${RT_FOUND} ${CLASSADS_FOUND} ${PCRE_FOUND} ${OPENSSL_FOUND} ${KRB5_FOUND} ${MUNGE_FOUND} )
else()
	target_link_libraries(condor_utils ${RT_FOUND} ${CLASSADS_FOUND} ${PCRE_FOUND} ${VOMS_FOUND} ${GLOBUS_FOUND} ${OPENSSL_FOUND} ${KRB5_FOUND} ${MUNGE_FOUND} )
endif()
if ( DARWIN )
	target_link_libraries( condor_utils ${IOKIT_FOUND} ${COREFOUNDATION_FOUND} resolv )
	set_target_properties( condor_utils PROPERTIES INSTALL_NAME_DIR ${CMAKE_CURRENT_BINARY_DIR} )
	install( CODE "execute_process(COMMAND ${CMAKE_SOURCE_DIR}/src/condor_scripts/macosx_rewrite_libs \$ENV{DESTDIR}/${CMAKE_INSTALL_PREFIX}/${C_LIB}/lib${UTILS_LIB_NAME}.dylib)" )
endif()
add_dependencies(condor_utils utils_genparams syscall_numbers )

##################################################
# condorapi & tests

condor_selective_glob("my_username.*;condor_event.*;misc_utils.*;user_log_header.*;write_user_log*;get_last_error_string.*;read_user_log*;iso_dates.*;file_lock.*;format_time.*;utc_time.*;stat_wrapper*;log_rotate.*;dprintf.cpp;dprintf_c*;dprintf_setup.cpp;sig_install.*;basename.*;mkargv.*;except.*;strupr.*;lock_file.*;rotate_file.*;strcasestr.*;strnewp.*;condor_environ.*;setsyscalls.*;passwd_cache.*;uids.c*;chomp.*;subsystem_info.*;my_subsystem.*;distribution.*;my_distribution.*;get_random_num.*;libcondorapi_stubs.*;seteuid.*;setegid.*;condor_open.*;classad_merge.*;condor_attributes.*;simple_arg.*;compat_classad.*;compat_classad_util.*;classad_oldnew.*;condor_snutils.*;stringSpace.*;string_list.*;stl_string_utils.*;MyString.*;condor_xml_classads.*;directory*;filename_tools_cpp.*;filename_tools.*;stat_info.*;consumption_policy.*;env.*;condor_arglist.*;setenv.*;condor_ver_info.*;HashTable.*;condor_version.*;${SAFE_OPEN_SRC}" ApiSrcs)
if(WINDOWS)
    condor_selective_glob("directory.WINDOWS.*;directory_util.*;dynuser.WINDOWS.*;lock_file.WINDOWS.*;lsa_mgr.*;my_dynuser.*;ntsysinfo.WINDOWS.*;posix.WINDOWS.*;stat.WINDOWS.*;token_cache.WINDOWS.*;truncate.WINDOWS.*" ApiSrcs)
    set_property( TARGET utils_genparams PROPERTY FOLDER "libraries" )
else()
    condor_selective_glob("dprintf_syslog*" ApiSrcs)
endif()

if(LINUX)
    condor_selective_glob("../condor_sysapi/kernel_version.*;../condor_sysapi/sysapi.*;../condor_sysapi/reconfig.*" ApiSrcs)
endif()

condor_static_lib( condorapi "${ApiSrcs}" )
add_dependencies( condorapi condor_utils )

if (HAVE_LIBDL)
	set(APILIBDEP dl)
endif()

if (HAVE_OLD_SCANDIR)
	add_definitions(-DHAVE_OLD_SCANDIR)
endif()


target_link_libraries(condorapi ${CLASSADS_FOUND};${APILIBDEP};${RT_FOUND})

if (LINUX OR DARWIN)
	condor_shared_lib( condorapi_shared "${ApiSrcs}" )
	add_dependencies( condorapi_shared condor_utils )
	target_link_libraries(condorapi_shared ${CLASSADS_FOUND};${APILIBDEP};${RT_FOUND})
	set_target_properties( condorapi_shared PROPERTIES OUTPUT_NAME condorapi )
endif()

if (WANT_FULL_DEPLOYMENT)
	install (FILES MyString.h
			 condor_event.h
			 condor_holdcodes.h
			 read_user_log.h
			 user_log.c++.h
			 user_log.README
			 write_user_log.h
			 compat_classad.h
			 compat_classad_list.h
			 compat_classad_util.h
			 stl_string_utils.h
			DESTINATION ${C_INCLUDE})

    install ( TARGETS condorapi DESTINATION ${C_LIB} )
    if (LINUX OR DARWIN)
        install ( TARGETS condorapi_shared DESTINATION ${C_LIB} )
    endif()
endif(WANT_FULL_DEPLOYMENT)

add_definitions(-DENABLE_STATE_DUMP)
condor_exe_test(test_log_reader "test_log_reader.cpp" "${CONDOR_TOOL_LIBS}")
condor_exe_test(test_log_reader_state "test_log_reader_state.cpp" "${CONDOR_TOOL_LIBS}")
condor_exe_test(test_log_writer "test_log_writer.cpp" "${CONDOR_TOOL_LIBS}")
condor_exe_test(test_libcondorapi "test_libcondorapi.cpp" "condorapi")

condor_exe_test(test_sinful "test_sinful.cpp" "${CONDOR_TOOL_LIBS}" )
condor_exe_test(test_macro_expand "test_macro_expand.cpp" "${CONDOR_TOOL_LIBS}" )

##################################################
# std universe stubgen stuff
if (STD_UNIVERSE)
	command_target(y.tab yacc "-d;${CMAKE_CURRENT_SOURCE_DIR}/stub_gen_yacc.y" y.tab.c)
	command_target(lex.yy lex "${CMAKE_CURRENT_SOURCE_DIR}/stub_gen_lex.l" lex.yy.c)
	condor_exe(stub_gen "lex.yy.c;y.tab.c;lex.yy.c" OFF "" OFF)
endif(STD_UNIVERSE)
##################################################
<|MERGE_RESOLUTION|>--- conflicted
+++ resolved
@@ -24,21 +24,12 @@
 # utils library
 if(WINDOWS)
   file( GLOB RmvSrcs y.tab* lex.yy* ckpt_server_api_stubs* libcondorapi_stubs* dprintf_syslog*
-<<<<<<< HEAD
-  testingd.cpp sinful-tool.cpp
+  testingd.cpp sinful-tool.cpp test_user_mapping.cpp
   test_* *.t.cpp *test.cpp cat_url.cpp *Test* param_info_hash.cpp param_info_init.c )
-else()
-  file( GLOB RmvSrcs y.tab* lex.yy* ckpt_server_api_stubs* libcondorapi_stubs* 
-  testingd.cpp sinful-tool.cpp
-  test_* *.t.cpp *test.cpp cat_url.cpp *Test* param_info_hash.cpp param_info_init.c )
-=======
-  testingd.cpp sinful-tool.cpp test_user_mapping.cpp
-  soap_helpers* test_* *.t.cpp *test.cpp cat_url.cpp *Test* param_info_hash.cpp param_info_init.c )
 else()
   file( GLOB RmvSrcs y.tab* lex.yy* ckpt_server_api_stubs* libcondorapi_stubs* 
   testingd.cpp sinful-tool.cpp test_user_mapping.cpp
-  soap_helpers* test_* *.t.cpp *test.cpp cat_url.cpp *Test* param_info_hash.cpp param_info_init.c )
->>>>>>> 2a928239
+  test_* *.t.cpp *test.cpp cat_url.cpp *Test* param_info_hash.cpp param_info_init.c )
 endif()
 
 condor_glob( HeaderFiles SourceFiles "${RmvSrcs}" )
