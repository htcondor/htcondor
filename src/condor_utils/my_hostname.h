/***************************************************************
 *
 * Copyright (C) 1990-2007, Condor Team, Computer Sciences Department,
 * University of Wisconsin-Madison, WI.
 * 
 * Licensed under the Apache License, Version 2.0 (the "License"); you
 * may not use this file except in compliance with the License.  You may
 * obtain a copy of the License at
 * 
 *    http://www.apache.org/licenses/LICENSE-2.0
 * 
 * Unless required by applicable law or agreed to in writing, software
 * distributed under the License is distributed on an "AS IS" BASIS,
 * WITHOUT WARRANTIES OR CONDITIONS OF ANY KIND, either express or implied.
 * See the License for the specific language governing permissions and
 * limitations under the License.
 *
 ***************************************************************/

#ifndef MY_HOSTNAME_H
#define MY_HOSTNAME_H

<<<<<<< HEAD
#if defined( __cplusplus )
extern "C" {
#endif

// every func here is obsolete.
=======
>>>>>>> d66f5266
extern	char*	my_hostname( void );
extern	char*	my_full_hostname( void );
extern	unsigned int	my_ip_addr( void );
extern	struct in_addr*	my_sin_addr( void );
extern	char*	my_ip_string( void );
extern  void	init_full_hostname( void );
extern  void	init_ipaddr( int config_done );

#include "stream.h"
#include <string>
#include <set>

// If the specified attribute name is recognized as an attribute used
// to publish a daemon IP address, this function replaces any
// reference to the default host IP with the actual connection IP in
// the attribute's expression string.  If no replacement happens,
// new_expr_string will be NULL.  Otherwise, it will be a new buffer
// allocated with malloc().  The caller should free it.

// You might consider this a dirty hack (and it is), but of the
// methods that were considered, this was the one with the lowest
// maintainance, least overhead, and least likelihood to have
// unintended side-effects.

void ConvertDefaultIPToSocketIP(char const *attr_name,char const *old_expr_string,char **new_expr_string,Stream& s);

void ConfigConvertDefaultIPToSocketIP();

// This is a convenient interface to ConvertDefaultIPToSocketIP().
// If a replacement occurs, expr_string will be freed and replaced
// with a new buffer allocated with malloc().  The caller should free it.

void ConvertDefaultIPToSocketIP(char const *attr_name,char **expr_string,Stream& s);

// This interface to ConvertDefaultIPToSocketIP() takes a std::string
// and modifies its contents.
void ConvertDefaultIPToSocketIP(char const *attr_name,std::string &expr_string,Stream& s);

bool network_interface_to_ip(
	char const *interface_param_name,
	char const *interface_pattern,
	std::string &ip,
	std::set< std::string > *network_interface_ips = NULL);

#endif /* MY_HOSTNAME_H */<|MERGE_RESOLUTION|>--- conflicted
+++ resolved
@@ -20,14 +20,7 @@
 #ifndef MY_HOSTNAME_H
 #define MY_HOSTNAME_H
 
-<<<<<<< HEAD
-#if defined( __cplusplus )
-extern "C" {
-#endif
-
-// every func here is obsolete.
-=======
->>>>>>> d66f5266
+// every func here will be obsolete.
 extern	char*	my_hostname( void );
 extern	char*	my_full_hostname( void );
 extern	unsigned int	my_ip_addr( void );
