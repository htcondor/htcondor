[ENABLE_KERNEL_TUNING]
default=false
type=bool
review=?

[KERNEL_TUNING_LOG]
default=$(LOG)/KernelTuning.log
type=path
review=?

[LINUX_KERNEL_TUNING_SCRIPT]
default=$(LIBEXEC)/linux_kernel_tuning
type=path
review=?

[COLLECTOR_ENVIRONMENT]
# XXX follows pattern of %s_ENVIRONMENT
default=
type=string
reconfig=true
customization=seldom
friendly_name=Collector Environment
review=?

[MASTER]
default=$(SBIN)/condor_master
win32_default=$(SBIN)\condor_master.exe
type=path
customization=seldom
friendly_name=full path of the Master binary
review=?

[MASTER_ENVIRONMENT]
# XXX follows pattern of %s_ENVIRONMENT
default=
type=string
reconfig=true
customization=seldom
friendly_name=Master Environment
review=?

[MASTER_FLAG]
# XXX follows pattern of %s_FLAG
default=
type=string
reconfig=true
customization=seldom
friendly_name=Master Flag
review=?

[COLLECTOR_FLAG]
# XXX follows pattern of %s_FLAG
default=
type=string
reconfig=true
customization=seldom
friendly_name=Collector Flag
review=?

[SHUTDOWN_FAST_TIMEOUT]
default=300
type=int
reconfig=true
customization=seldom
friendly_name=Shutdown Fast Timeout
review=?

[PREEN_INTERVAL]
default=86400
type=int
reconfig=true
customization=seldom
friendly_name=Preen Interval
review=?

[MASTER_NEW_BINARY_DELAY]
default=120
type=int
reconfig=true
customization=seldom
friendly_name=Master New Binary Delay
review=?

[MASTER_NEW_BINARY_RESTART]
default=GRACEFUL
type=string
reconfig=true
customization=seldom
friendly_name=Master New Binary Restart Mode
review=?

[MASTER_CHECK_NEW_EXEC_INTERVAL]
default=300
type=int
reconfig=true
customization=seldom
friendly_name=Master Check New Exec Interval
review=?

[MASTER_UPDATE_INTERVAL]
default=300
type=int
reconfig=true
customization=seldom
friendly_name=Master Update Interval
review=?

[MASTER_RECOVER_FACTOR]
default=300
type=int
reconfig=true
customization=seldom
friendly_name=Master Recover Ceiling
review=?

[MASTER_BACKOFF_FACTOR]
default=2.0
type=double
reconfig=true
customization=seldom
friendly_name=Master Backoff Factor
review=?

[MASTER_BACKOFF_CEILING]
default=3600
type=int
reconfig=true
customization=seldom
friendly_name=Master Backoff Ceiling
review=?

[MASTER_BACKOFF_CONSTANT]
# XXX is this right?
default=9
type=int
reconfig=true
customization=seldom
friendly_name=Master Backoff Constant
review=?

[MASTER_SQLLOG]
default=
type=string
reconfig=true
customization=seldom
friendly_name=Master SQL Log
review=?

[CCB_ADDRESS]
default=
type=string
reconfig=true
customization=normal
friendly_name=CCB Address
review=?

[SETTABLE_ATTRS_ADVERTISE_MASTER]
# Eeewwww. This follows a form of SETTABLE_ATTRS_<PERM-LEVEL>
default=
type=string
reconfig=true
customization=seldom
friendly_name=Settable Attribute Advertise Master
review=?

[SETTABLE_ATTRS_ADVERTISE_SCHEDD]
# Eeewwww. This follows a form of SETTABLE_ATTRS_<PERM-LEVEL>
default=
type=string
reconfig=true
customization=seldom
friendly_name=Settable Attribute Advertise Schedd
review=?

[SETTABLE_ATTRS_ADVERTISE_STARTD]
# Eeewwww. This follows a form of SETTABLE_ATTRS_<PERM-LEVEL>
default=
type=string
reconfig=true
customization=seldom
friendly_name=Settable Attribute Advertise Startd
review=?

[SETTABLE_ATTRS_CLIENT]
# Eeewwww. This follows a form of SETTABLE_ATTRS_<PERM-LEVEL>
default=
type=string
reconfig=true
customization=seldom
friendly_name=Settable Attribute Client
review=?

[SETTABLE_ATTRS_DEFAULT]
# Eeewwww. This follows a form of SETTABLE_ATTRS_<PERM-LEVEL>
default=
type=string
reconfig=true
customization=seldom
friendly_name=Settable Attribute Default
review=?

[SETTABLE_ATTRS_SOAP]
# Eeewwww. This follows a form of SETTABLE_ATTRS_<PERM-LEVEL>
default=
type=string
reconfig=true
customization=seldom
friendly_name=Settable Attribute Soap
review=?

[SETTABLE_ATTRS_DAEMON]
# Eeewwww. This follows a form of SETTABLE_ATTRS_<PERM-LEVEL>
default=
type=string
reconfig=true
customization=seldom
friendly_name=Settable Attribute Daemon
review=?

[SETTABLE_ATTRS_CONFIG]
# Eeewwww. This follows a form of SETTABLE_ATTRS_<PERM-LEVEL>
default=
type=string
reconfig=true
customization=seldom
friendly_name=Settable Attribute Config
review=?

[SETTABLE_ATTRS_OWNER]
# Eeewwww. This follows a form of SETTABLE_ATTRS_<PERM-LEVEL>
default=
type=string
reconfig=true
customization=seldom
friendly_name=Settable Attribute Owner
review=?

[SETTABLE_ATTRS_ADMINISTRATOR]
# Eeewwww. This follows a form of SETTABLE_ATTRS_<PERM-LEVEL>
default=
type=string
reconfig=true
customization=seldom
friendly_name=Settable Attribute Administrator
review=?

[SETTABLE_ATTRS_NEGOTIATOR]
# Eeewwww. This follows a form of SETTABLE_ATTRS_<PERM-LEVEL>
default=
type=string
reconfig=true
customization=seldom
friendly_name=Settable Attribute Negotiator
review=?

[SETTABLE_ATTRS_WRITE]
# Eeewwww. This follows a form of SETTABLE_ATTRS_<PERM-LEVEL>
default=
type=string
reconfig=true
customization=seldom
friendly_name=Settable Attribute Write
review=?

[SETTABLE_ATTRS_READ]
# Eeewwww. This follows a form of SETTABLE_ATTRS_<PERM-LEVEL>
default=
type=string
reconfig=true
customization=seldom
friendly_name=Settable Attribute Read
review=?

[MASTER_TIMEOUT_MULTIPLIER]
# This follows a form of <SUBSYS>_TIMEOUT_MULTIPLIER
default=0
type=int
reconfig=true
customization=seldom
friendly_name=Master Timeout Multiplier
review=?

[DNS_CACHE_REFRESH]
default=28800
type=int
reconfig=true
customization=seldom
friendly_name=DNS Cache Refresh
review=?

[MASTER_INSTANCE_LOCK]
default=
type=string
reconfig=true
customization=seldom
friendly_name=Instance Lock File
review=?

[MASTER_DAEMON_AD_FILE]
default=
type=string
reconfig=true
customization=seldom
friendly_name=Daemon Ad File
review=?

[COLLECTOR_TCP_SOCKET_BUFSIZE]
default=128*1024
range=1024,
type=int
reconfig=false
customization=seldom
friendly_name=Outgoing traffic TCP write size for Collector
review=?

[COLLECTOR_PORT]
default=9618
range=0,65535
type=int
reconfig=true
customization=seldom
friendly_name=Default collector port
review=?

[SOCKET_LISTEN_BACKLOG]
default=500
range=1,
type=int
reconfig=false
customization=seldom
friendly_name=Socket Listen Backlog
review=?

[SOAP_SSL_PORT]
default=0
type=int
reconfig=true
customization=seldom
friendly_name=Soap SSL Port
review=?

[CONDOR_CREDENTIAL_DIR]
default=/tmp
type=string
reconfig=true
customization=seldom
friendly_name=Condor Credential Directory
review=?

[QUERY_TIMEOUT]
default=60
type=int
reconfig=true
customization=seldom
friendly_name=Query Timeout
review=?

[GSI_DAEMON_DIRECTORY]
default=
type=path
reconfig=true
customization=seldom
friendly_name=GSI Daemon Directory
review=?

[GSI_DAEMON_PROXY]
default=
type=string
reconfig=true
customization=seldom
friendly_name=GSI Daemon Proxy
review=?

[GSI_DAEMON_CERT]
default=
type=string
reconfig=true
customization=seldom
friendly_name=GSI Daemon Cert
review=?

[GSI_DAEMON_KEY]
default=
type=string
reconfig=true
customization=seldom
friendly_name=GSI Daemon Key
review=?

[GSS_ASSIST_GRIDMAP_CACHE_EXPIRATION]
default=0
type=int
reconfig=true
customization=seldom

[VMWARE_NETWORKING_TYPE]
default=
type=string
reconfig=true
customization=seldom
friendly_name=Vmware Networking Type
review=?
tags=vm-gahp,vmware_type

[VMWARE_PERL]
default=
type=string
reconfig=true
customization=seldom
friendly_name=Vmware Perl
review=?
tags=vm-gahp,vmware_type

[VMWARE_SCRIPT]
default=$(SBIN)/condor_vm_vmware
# there is no win32 default for this item, we DON'T want it to have a .exe extension
type=string
reconfig=true
customization=seldom
friendly_name=Vmware Script
review=?
tags=vm-gahp,vmware_type

[LIBVIRT_XML_SCRIPT]
default=$(LIBEXEC)/libvirt_simple_script.awk

[VM_GAHP_SERVER]
default=$(SBIN)/condor_vm-gahp
win32_default=$(SBIN)\condor_vm-gahp.exe
type=path
reconfig=true
customization=seldom
friendly_name=Vm Gahp Server
review=?
tags=vm-gahp,vmgahp

[VM_GAHP_LOG]
default=$(LOG)/VMGahpLog
type=path
reconfig=true
customization=seldom
friendly_name=Vm Gahp Log
usage=$(LOG)/VMGahpLogs/VMGahpLog.$(USERNAME)
review=?
tags=vm-gahp,vmgahp_main

[MAX_VM_GAHP_LOG]
default=$(MAX_DEFAULT_LOG)
review=?
tags=vm-gahp,vmgahp_main

[XEN_BRIDGE_SCRIPT]
default=
type=string
reconfig=true
customization=seldom
friendly_name=Xen Bridge Script
review=?
tags=vm-gahp,xen_type

[XEN_BOOTLOADER]
default=
type=string
reconfig=true
customization=seldom
friendly_name=Xen Bootloader
review=?
tags=vm-gahp,xen_type

[XEN_ALLOW_HARDWARE_VT_SUSPEND]
default=false
type=bool
reconfig=true
customization=seldom
friendly_name=Xen Allow Hardware Vt Suspend
review=?
tags=vm-gahp,xen_type

[XEN_SCRIPT]
default=
type=string
reconfig=true
customization=seldom
friendly_name=Xen Script
review=?
tags=vm-gahp,xen_type

[VM_TYPE]
default=
type=string
reconfig=true
customization=seldom
friendly_name=Vm Type
review=?
tags=vm-gahp,vmgahp_config

[VM_MAX_MEMORY]
default=0
type=int
reconfig=true
customization=seldom
friendly_name=Vm Max Memory
review=?
tags=vm-gahp,vmgahp_config

[VM_NETWORKING]
default=false
type=bool
reconfig=true
customization=seldom
friendly_name=Vm Networking
review=?
tags=vm-gahp,vmgahp_config

[VM_NETWORKING_TYPE]
default=
type=string
reconfig=true
customization=seldom
friendly_name=Vm Networking Type
review=?
tags=vm-gahp,vmgahp_config

[VM_NETWORKING_DEFAULT_TYPE]
default=
type=string
reconfig=true
customization=seldom
friendly_name=Vm Networking Default Type
review=?
tags=vm-gahp,vmgahp_config

[VM_NETWORKING_MAC_PREFIX]
default=
type=string
reconfig=true
customization=seldom
friendly_name=Vm Networking Mac Prefix
review=?
tags=vm-gahp,vmgahp_config

[VM_HARDWARE_VT]
default=false
type=bool
reconfig=true
customization=seldom
friendly_name=Vm Hardware Vt
review=?
tags=vm-gahp,vmgahp_config

[USE_SCRIPT_TO_CREATE_CONFIG]
default=false
type=bool
reconfig=true
customization=seldom
friendly_name=Use Script To Create Config
review=?
tags=vm-gahp,vm_type

[PROCD_ADDRESS]
default=$(LOCK)/procd_pipe
win32_default=\\.\pipe\condor_procd_pipe
type=string
reconfig=true
customization=seldom
friendly_name=Procd Address
review=?
tags=starter,user_proc

[BIND_ALL_INTERFACES]
default=true
type=bool
reconfig=true
customization=seldom
friendly_name=Bind All Interfaces
review=?
tags=starter,user_proc

[EXECUTE]
default=$(LOCAL_DIR)/execute
type=path
reconfig=true
customization=seldom
friendly_name=Execute
review=?
tags=starter,starter

[UID_DOMAIN]
default=$(FULL_HOSTNAME)
type=string
reconfig=true
customization=seldom
friendly_name=Uid Domain
usage=to specify that each machine has its own UID space.
review=?
tags=starter,starter

[TRUST_UID_DOMAIN]
default=
type=string
reconfig=true
customization=seldom
friendly_name=Trust Uid Domain
review=?
tags=starter,starter

[STARTER_LOCAL_LOGGING]
default=
type=string
reconfig=true
customization=seldom
friendly_name=Starter Local Logging
review=?
tags=starter,starter

[FILESYSTEM_DOMAIN]
default=$(FULL_HOSTNAME)
type=string
reconfig=true
customization=seldom
friendly_name=Filesystem Domain
usage=to specify that each machine has its own file system.
review=?
tags=starter,starter

[CKPT_SERVER_HOST]
default=
type=string
reconfig=true
customization=seldom
friendly_name=Ckpt Server Host
review=?
tags=starter,starter

[ARCH]
default=
type=string
reconfig=true
customization=seldom
friendly_name=Arch
review=?
tags=starter,starter

[OPSYS]
default=
type=string
reconfig=true
customization=seldom
friendly_name=Opsys
review=?
tags=starter,starter

[STARTER_LOG]
default=$(LOG)/StarterLog
type=path
reconfig=true
customization=seldom
friendly_name=Starter Log
review=?
tags=starter,starter_common

[STARTER_DEBUG]
default=D_PID
type=string
reconfig=true
customization=seldom
friendly_name=Starter Debug
review=?
tags=starter,starter_common

[STARTER_LOG_NAME_APPEND]
friendly_name=controls what to append StarterLog, may be: false, true, Slot, Cluster, or JobId, true or undef gives 8.0 compatible behavior.
default=
type=string
reconfig=true
customization=seldom
tags=starter

[USER_JOB_WRAPPER]
default=
type=string
reconfig=true
customization=seldom
friendly_name=User Job Wrapper
review=?
tags=starter,starter_common

[SOFT_UID_DOMAIN]
default=
type=string
reconfig=true
customization=seldom
friendly_name=Soft Uid Domain
review=?
tags=starter,starter_common

[ALLOW_VM_CRUFT]
default=false
type=bool
reconfig=true
customization=seldom
friendly_name=Allow Vm Cruft
review=?
tags=starter,starter_common

[EVENT_LIST]
default=
type=string
reconfig=true
customization=seldom
friendly_name=Event List
review=?
tags=eventd,eventd

[EVENTD_INTERVAL]
default=900
type=int
reconfig=true
customization=seldom
friendly_name=Eventd Interval
review=?
tags=eventd,eventd

[EVENTD_MAX_PREPARATION]
default=0
type=int
reconfig=true
customization=seldom
friendly_name=Eventd Max Preparation
review=?
tags=eventd,eventd

[EVENTD_SHUTDOWN_SLOW_START_INTERVAL]
default=0
type=int
reconfig=true
customization=seldom
friendly_name=Eventd Shutdown Slow Start Interval
review=?
tags=eventd,scheduled_event

[EVENTD_ROUTING_INFO]
default=
type=string
reconfig=true
customization=seldom
friendly_name=Eventd Routing Info
review=?
tags=eventd,scheduled_event

[EVENTD_CAPACITY_INFO]
default=
type=string
reconfig=true
customization=seldom
friendly_name=Eventd Capacity Info
review=?
tags=eventd,scheduled_event

[EVENTD_SIMULATE_SHUTDOWNS]
default=
type=string
reconfig=true
customization=seldom
friendly_name=Eventd Simulate Shutdowns
review=?
tags=eventd,scheduled_event

[UPDATE_INTERVAL]
default=300
type=int
reconfig=true
customization=seldom
friendly_name=Update Interval
review=?
tags=eventd,scheduled_event

[EVENTD_MIN_RESCHEDULE_INTERVAL]
default=60
type=int
reconfig=true
customization=seldom
friendly_name=Eventd Min Reschedule Interval
review=?
tags=eventd,scheduled_event

[EVENTD_SHUTDOWN_CLEANUP_INTERVAL]
default=3600
type=int
reconfig=true
customization=seldom
friendly_name=Eventd Shutdown Cleanup Interval
review=?
tags=eventd,scheduled_event

[DAGMAN_LOG_ON_NFS_IS_ERROR]
default=true
type=bool
reconfig=false
customization=seldom
friendly_name=Dagman Log On Nfs Is Error
review=?
tags=dagman,dagman_multi_dag

[DAGMAN_RESET_RETRIES_UPON_RESCUE]
default=true
type=bool
reconfig=false
customization=seldom
friendly_name=Dagman Reset Retries Upon Rescue
review=?
tags=dagman,dag

[DAGMAN_INSERT_SUB_FILE]
default=
type=path
reconfig=false
customization=seldom
friendly_name=Dagman Insert Sub File
review=?
tags=dagman,condor_submit_dag

[DAGMAN_AUTO_RESCUE]
default=true
type=bool
reconfig=false
customization=seldom
friendly_name=Dagman Auto Rescue
review=?
tags=dagman,condor_submit_dag

[DAGMAN_ON_EXIT_REMOVE]
default=(ExitSignal =?= 11 || (ExitCode =!= UNDEFINED && ExitCode >=0 && ExitCode <= 2))
type=string
reconfig=false
customization=seldom
friendly_name=Dagman On Exit Remove
review=?
tags=dagman,condor_submit_dag

[DAGMAN_CONFIG_FILE]
default=
type=path
reconfig=false
customization=seldom
friendly_name=Dagman Config File
review=?
tags=dagman,dagman_main,condor_submit_dag

[DAGMAN_DEBUG_CACHE_ENABLE]
default=false
type=bool
reconfig=false
customization=seldom
friendly_name=Dagman Debug Cache Enable
review=?
tags=dagman,dagman_main

[DAGMAN_STARTUP_CYCLE_DETECT]
default=false
type=bool
reconfig=false
customization=seldom
friendly_name=Dagman Startup Cycle Detect
review=?
tags=dagman,dagman_main

[DAGMAN_ALLOW_EVENTS]
# XXX 114 is really CheckEvents::ALLOW_TERM_ABORT | CheckEvents::ALLOW_EXEC_BEFORE_SUBMIT | CheckEvents::ALLOW_DOUBLE_TERMINATE | CheckEvents::ALLOW_DUPLICATE_EVENTS
default=114
type=int
reconfig=false
customization=expert
friendly_name=Dagman Allow Events
review=?
tags=dagman,dagman_main

[DAGMAN_RETRY_SUBMIT_FIRST]
default=true
type=bool
reconfig=false
customization=seldom
friendly_name=Dagman Retry Submit First
review=?
tags=dagman,dagman_main

[DAGMAN_RETRY_NODE_FIRST]
default=false
type=bool
reconfig=false
customization=seldom
friendly_name=Dagman Retry Node First
review=?
tags=dagman,dagman_main

[DAGMAN_MUNGE_NODE_NAMES]
default=true
type=bool
reconfig=false
customization=expert
friendly_name=Dagman Munge Node Names
review=?
tags=dagman,dagman_main

[DAGMAN_PROHIBIT_MULTI_JOBS]
default=false
type=bool
reconfig=false
customization=seldom
friendly_name=Dagman Prohibit Multi Jobs
review=?
tags=dagman,dagman_main

[DAGMAN_SUBMIT_DEPTH_FIRST]
default=false
type=bool
reconfig=false
customization=normal
friendly_name=Dagman Submit Depth First
review=?
tags=dagman,dagman_main

[DAGMAN_CONDOR_SUBMIT_EXE]
default=$(BIN)/condor_submit
win32_default=$(BIN)\condor_submit.exe
type=path
reconfig=false
customization=expert
friendly_name=Dagman Condor Submit Exe
review=?
tags=dagman,dagman_main

[DAGMAN_CONDOR_RM_EXE]
default=$(BIN)/condor_rm
win32_default=$(BIN)\condor_rm.exe
type=path
reconfig=false
customization=expert
friendly_name=Dagman Condor Rm Exe
review=?
tags=dagman,dagman_main

[DAGMAN_ABORT_DUPLICATES]
default=true
type=bool
reconfig=false
customization=expert
friendly_name=Dagman Abort Duplicates
review=?
tags=dagman,dagman_main

[DAGMAN_ABORT_ON_SCARY_SUBMIT]
default=true
type=bool
reconfig=false
customization=expert
friendly_name=Dagman Abort On Scary Submit
review=?
tags=dagman,dagman_main

[DAGMAN_PENDING_REPORT_INTERVAL]
default=600
type=int
reconfig=false
customization=seldom
friendly_name=Dagman Pending Report Interval
review=?
tags=dagman,dagman_main

[DAGMAN_ALLOW_LOG_ERROR]
default=false
type=bool
reconfig=false
customization=seldom
friendly_name=Dagman Allow Log Error
review=?
tags=dagman,dagman_main

[DAGMAN_ALWAYS_RUN_POST]
default=true
type=bool
reconfig=false
customization=seldom
friendly_name=Dagman Always Run Post
review=?
tags=dagman,dagman_main

[DAGMAN_COPY_TO_SPOOL]
default=false
type=bool
reconfig=false
customization=expert
friendly_name=Dagman Copy To Spool
review=?
tags=dagman,dagman_main

[DAGMAN_DEBUG]
default=
type=string
reconfig=false
customization=normal
friendly_name=Dagman Debug
review=?
tags=dagman,dagman_main

[DAGMAN_DEBUG_CACHE_SIZE]
default=5*1024*1024
type=int
reconfig=false
customization=seldom
friendly_name=Dagman Debug Cache Size
review=?
tags=dagman,dagman_main

[DAGMAN_DEFAULT_NODE_LOG]
default=@(DAG_DIR)/@(DAG_FILE).nodes.log
type=path
reconfig=false
customization=expert
friendly_name=Dagman Default Node Log
review=?
tags=dagman,dagman_main

[DAGMAN_DEFAULT_PRIORITY]
default=0
type=int
reconfig=false
customization=normal
friendly_name=Dagman Default Priority
review=?
tags=dagman,dagman_main

[DAGMAN_GENERATE_SUBDAG_SUBMITS]
default=true
type=bool
reconfig=false
customization=seldom
friendly_name=Dagman Generate SubDAG Submits
review=?
tags=dagman,dagman_main

[DAGMAN_HOLD_CLAIM_TIME]
default=20
type=int
reconfig=false
customization=normal
friendly_name=Dagman Claim Hold Time
review=?
tags=dagman,dagman_main

[DAGMAN_MAX_JOB_HOLDS]
default=100
type=int
reconfig=false
customization=seldom
friendly_name=Dagman Max Job Holds
review=?
tags=dagman,dagman_main

[DAGMAN_MAX_JOBS_IDLE]
default=1000
type=int
reconfig=false
customization=normal
friendly_name=Dagman Max Jobs Idle
review=?
tags=dagman,dagman_main

[DAGMAN_MAX_JOBS_SUBMITTED]
default=0
type=int
reconfig=false
customization=normal
friendly_name=Dagman Max Jobs Submitted
review=?
tags=dagman,dagman_main

[DAGMAN_MAX_POST_SCRIPTS]
default=20
type=int
reconfig=false
customization=normal
friendly_name=Dagman Max Post Scripts
review=?
tags=dagman,dagman_main

[DAGMAN_MAX_PRE_SCRIPTS]
default=20
type=int
reconfig=false
customization=normal
friendly_name=Dagman Max Pre Scripts
review=?
tags=dagman,dagman_main

[DAGMAN_MAX_RESCUE_NUM]
default=100
type=int
reconfig=false
customization=seldom
friendly_name=Dagman Max Rescue Num
review=?
tags=dagman,dagman_main

[DAGMAN_MAX_SUBMIT_ATTEMPTS]
default=6
type=int
reconfig=false
customization=seldom
friendly_name=Dagman Max Submit Attempts
review=?
tags=dagman,dagman_main

[DAGMAN_MAX_SUBMITS_PER_INTERVAL]
default=5
type=int
reconfig=false
customization=seldom
friendly_name=Dagman Max Submits Per Interval
review=?
tags=dagman,dagman_main

[DAGMAN_PEGASUS_REPORT_METRICS]
default=$(LIBEXEC)/condor_dagman_metrics_reporter
win32_default=$(BIN)\condor_dagman_metrics_reporter.exe
type=path
reconfig=false
customization=expert
friendly_name=Dagman Pegasus Report Metrics
review=?
tags=dagman,dagman_main

[DAGMAN_PEGASUS_REPORT_TIMEOUT]
default=100
type=int
reconfig=false
customization=seldom
friendly_name=Dagman Pegasus Report Timeout
review=?
tags=dagman,dagman_main

[DAGMAN_SUBMIT_DELAY]
default=0
type=int
reconfig=false
customization=seldom
friendly_name=Dagman Submit Delay
review=?
tags=dagman,dagman_main

[DAGMAN_SUPPRESS_NOTIFICATION]
default=true
type=bool
reconfig=false
customization=normal
friendly_name=Dagman Suppress Notification
review=?
tags=dagman,dagman_main

[DAGMAN_USER_LOG_SCAN_INTERVAL]
default=5
type=int
reconfig=false
customization=seldom
friendly_name=Dagman User Log Scan Interval
review=?
tags=dagman,dagman_main

[DAGMAN_USE_STRICT]
default=1
type=int
reconfig=false
customization=normal
friendly_name=Dagman Use Strict
review=?
tags=dagman,dagman_main

[DAGMAN_VERBOSITY]
default=3
type=int
reconfig=false
customization=normal
friendly_name=Dagman Verbosity
review=?
tags=dagman,dagman_main

[DAGMAN_WRITE_PARTIAL_RESCUE]
default=true
type=bool
reconfig=false
customization=expert
friendly_name=Dagman Write Partial Rescue
review=?
tags=dagman,dagman_main

[CKPT_SERVER_DIR]
default=
type=string
reconfig=true
customization=seldom
friendly_name=Ckpt Server Dir
review=?
tags=ckpt_server,server2

[CKPT_SERVER_REPLICATION_LEVEL]
default=0
type=int
reconfig=true
customization=seldom
friendly_name=Ckpt Server Replication Level
review=?
tags=ckpt_server,server2

[CKPT_SERVER_INTERVAL]
default=300
type=int
reconfig=true
customization=seldom
friendly_name=Ckpt Server Interval
review=?
tags=ckpt_server,server2

[CKPT_SERVER_CLASSAD_FILE]
default=
type=string
reconfig=true
customization=seldom
friendly_name=Ckpt Server Classad File
review=?
tags=ckpt_server,server2

[CKPT_SERVER_CLEAN_INTERVAL]
default=86400
type=int
reconfig=true
customization=seldom
friendly_name=Ckpt Server Clean Interval
review=?
tags=ckpt_server,server2

[CKPT_SERVER_CHECK_PARENT_INTERVAL]
default=120
type=int
reconfig=true
customization=seldom
friendly_name=Ckpt Server Check Parent Interval
review=?
tags=ckpt_server,server2

[CKPT_SERVER_SOCKET_BUFSIZE]
default=65536
type=int
reconfig=true
customization=seldom
friendly_name=Ckpt Server Socket Bufsize
review=?
tags=ckpt_server,server2

[CKPT_SERVER_MAX_PROCESSES]
default=50
type=int
reconfig=true
customization=seldom
friendly_name=Ckpt Server Max Processes
review=?
tags=ckpt_server,server2

[CKPT_SERVER_MAX_STORE_PROCESSES]
default=50
type=int
reconfig=true
customization=seldom
friendly_name=Ckpt Server Max Store Processes
review=?
tags=ckpt_server,server2

[CKPT_SERVER_MAX_RESTORE_PROCESSES]
default=50
type=int
reconfig=true
customization=seldom
friendly_name=Ckpt Server Max Restore Processes
review=?
tags=ckpt_server,server2

[CKPT_SERVER_HOSTS]
default=
type=string
reconfig=true
customization=seldom
friendly_name=Ckpt Server Hosts
review=?
tags=ckpt_server,server2

[LIBEXEC]
default=$(RELEASE_DIR)/libexec
win32_default=$(BIN)
type=string
reconfig=true
customization=seldom
friendly_name=Libexec
review=?

[LOG]
default=$(LOCAL_DIR)/log
type=path
reconfig=true
customization=seldom
friendly_name=Location of Log directory
review=?

[INCLUDE]
default=$(RELEASE_DIR)/include
type=path
review=?

[ETC]
default=$(RELEASE_DIR)/etc
type=path
friendly_name=etc

[XAUTHORITY_USERS]
default=
type=string
reconfig=true
customization=seldom
friendly_name=Xauthority Users
review=?
tags=kbdd,XInterface

[GROUP_NAMES]
default=
type=string
reconfig=true
customization=seldom
friendly_name=Group Names
review=?
tags=accountant,Accountant

[PRIORITY_HALFLIFE]
default=86400
range=0.00001,
type=double
reconfig=true
customization=seldom
friendly_name=Priority Halflife
review=?
tags=accountant,Accountant

[NICE_USER_PRIO_FACTOR]
default=1e10
type=double
reconfig=true
customization=seldom
friendly_name=Nice User Prio Factor
review=?
tags=accountant,Accountant

[REMOTE_PRIO_FACTOR]
default=1e7
type=double
reconfig=true
customization=seldom
friendly_name=Remote Prio Factor
review=?
tags=accountant,Accountant

[DEFAULT_PRIO_FACTOR]
default=1000
type=double
reconfig=true
customization=seldom
friendly_name=Default Prio Factor
review=?
tags=accountant,Accountant

[ACCOUNTANT_LOCAL_DOMAIN]
default=
type=string
reconfig=true
customization=seldom
friendly_name=Accountant Local Domain
review=?
tags=accountant,Accountant

[MAX_ACCOUNTANT_DATABASE_SIZE]
default=1000000
type=int
reconfig=true
customization=seldom
friendly_name=Max Accountant Database Size
review=?
tags=accountant,Accountant

[SPOOL]
default=$(LOCAL_DIR)/spool
type=path
reconfig=true
customization=seldom
friendly_name=Spool
review=?
tags=accountant,Accountant

[NEGOTIATOR_DISCOUNT_SUSPENDED_RESOURCES]
default=false
type=bool
reconfig=true
customization=seldom
friendly_name=Negotiator Discount Suspended Resources
review=?
tags=accountant,Accountant

[CONCURRENCY_LIMIT_DEFAULT]
default=2308032
type=int
reconfig=true
customization=seldom
friendly_name=Concurrency Limit Default
review=?
tags=accountant,Accountant

[QUILL_ENABLED]
default=false
type=bool
reconfig=true
customization=devel
friendly_name=Quill Enabled
review=?
tags=q,queue

[QUILL_NAME]
default=
type=string
reconfig=true
customization=devel
friendly_name=Quill Name
review=?
tags=q,queue

[QUILL_DB_IP_ADDR]
default=
type=string
reconfig=true
customization=devel
friendly_name=Quill Db Ip Addr
review=?
tags=q,queue

[QUILL_DB_NAME]
default=
type=string
reconfig=true
customization=devel
friendly_name=Quill Db Name
review=?
tags=q,queue

[QUILL_DB_QUERY_PASSWORD]
default=
type=string
reconfig=true
customization=devel
friendly_name=Quill Db Query Password
review=?
tags=q,queue

[REAL_TIME_JOB_SUSPEND_UPDATES]
default=
type=string
reconfig=true
customization=seldom
friendly_name=Real Time Job Suspend Updates
review=?
tags=q,queue

[PREEMPTION_REQUIREMENTS]
default=False
type=string
reconfig=true
customization=seldom
friendly_name=Preemption Requirements
review=?
usage=(e.g. if a job is in the pre-empting stage for too long)
tags=q,queue

[GLEXEC_STARTER]
default=false
type=bool
reconfig=true
customization=seldom
friendly_name=Glexec Starter
review=?
tags=shadow,remoteresource

[SEC_ENABLE_MATCH_PASSWORD_AUTHENTICATION]
default=true
type=bool
reconfig=true
customization=seldom
friendly_name=Sec Enable Match Password Authentication
review=?
tags=shadow,remoteresource

[DELEGATE_JOB_GSI_CREDENTIALS]
default=true
type=bool
reconfig=true
customization=seldom
friendly_name=Delegate Job Gsi Credentials
review=?
tags=shadow,remoteresource

[USE_AFS]
default=
type=string
reconfig=true
customization=seldom
friendly_name=Use Afs
review=?
tags=shadow,pseudo_ops

[USE_NFS]
default=
type=string
reconfig=true
customization=seldom
friendly_name=Use Nfs
review=?
tags=shadow,pseudo_ops

[USE_CKPT_SERVER]
default=
type=string
reconfig=true
customization=seldom
friendly_name=Use Ckpt Server
review=?
tags=shadow,baseshadow

[ALWAYS_USE_LOCAL_CKPT_SERVER]
default=false
type=bool
reconfig=false
customization=seldom
friendly_name=Always Use local Ckpt Server
review=?
tags=shadow,baseshadow

[RECONNECT_BACKOFF_CEILING]
default=300
type=int
reconfig=true
customization=seldom
friendly_name=Reconnect Backoff Ceiling
review=?
tags=shadow,baseshadow

[SHADOW_MAX_JOB_CLEANUP_RETRIES]
default=5
type=int
reconfig=true
customization=seldom
friendly_name=Shadow Max Job Cleanup Retries
review=?
tags=shadow,baseshadow

[SHADOW_JOB_CLEANUP_RETRY_DELAY]
default=30
type=int
reconfig=true
customization=seldom
friendly_name=Shadow Job Cleanup Retry Delay
review=?
tags=shadow,baseshadow

[SHADOW_LAZY_QUEUE_UPDATE]
default=true
type=bool
reconfig=true
customization=seldom
friendly_name=Shadow Lazy Queue Update
review=?
tags=shadow,baseshadow

[RESERVED_SWAP]
default=0
type=int
reconfig=true
customization=seldom
friendly_name=Reserved Swap
review=?
tags=shadow,baseshadow

[QUILL_MANAGE_VACUUM]
default=false
type=bool
reconfig=true
customization=devel
friendly_name=Quill Manage Vacuum
review=?
tags=quill,jobqueuedbmanager

[QUILL_POLLING_PERIOD]
default=10
type=int
reconfig=true
customization=devel
friendly_name=Quill Polling Period
review=?
tags=quill,jobqueuedbmanager

[QUILL_HISTORY_DURATION]
default=180
type=int
reconfig=true
customization=devel
friendly_name=Quill History Duration
review=?
tags=quill,jobqueuedbmanager

[QUILL_HISTORY_CLEANING_INTERVAL]
default=24
type=int
reconfig=true
customization=devel
friendly_name=Quill History Cleaning Interval
review=?
tags=quill,jobqueuedbmanager

[QUILL_SHOULD_REINDEX]
default=true
type=bool
reconfig=true
customization=devel
friendly_name=Quill Should Reindex
review=?
tags=quill,jobqueuedbmanager

[RECONNECT_BACKOFF_CEILING]
default=300
type=int
reconfig=true
customization=seldom
friendly_name=Reconnect Backoff Ceiling
review=?
tags=shadow,baseshadow

[SHADOW_MAX_JOB_CLEANUP_RETRIES]
default=5
type=int
reconfig=true
customization=seldom
friendly_name=Shadow Max Job Cleanup Retries
review=?
tags=shadow,baseshadow

[SHADOW_JOB_CLEANUP_RETRY_DELAY]
default=30
type=int
reconfig=true
customization=seldom
friendly_name=Shadow Job Cleanup Retry Delay
review=?
tags=shadow,baseshadow

[SHADOW_LAZY_QUEUE_UPDATE]
default=true
type=bool
reconfig=true
customization=seldom
friendly_name=Shadow Lazy Queue Update
review=?
tags=shadow,baseshadow

[RESERVED_SWAP]
default=0
type=int
reconfig=true
customization=seldom
friendly_name=Reserved Swap
review=?
tags=shadow,baseshadow

[QUILL_MANAGE_VACUUM]
default=false
type=bool
reconfig=true
customization=devel
friendly_name=Quill Manage Vacuum
review=?
tags=quill,jobqueuedbmanager

[QUILL_POLLING_PERIOD]
default=10
type=int
reconfig=true
customization=devel
friendly_name=Quill Polling Period
review=?
tags=quill,jobqueuedbmanager

[QUILL_HISTORY_DURATION]
default=180
type=int
reconfig=true
customization=devel
friendly_name=Quill History Duration
review=?
tags=quill,jobqueuedbmanager

[QUILL_HISTORY_CLEANING_INTERVAL]
default=24
type=int
reconfig=true
customization=devel
friendly_name=Quill History Cleaning Interval
review=?
tags=quill,jobqueuedbmanager

[QUILL_SHOULD_REINDEX]
default=true
type=bool
reconfig=true
customization=devel
friendly_name=Quill Should Reindex
review=?
tags=quill,jobqueuedbmanager

[SCHEDD_NAME]
default=
type=string
reconfig=true
customization=seldom
friendly_name=Schedd Name
review=?
tags=quill,jobqueuedbmanager

[QUILL_IS_REMOTELY_QUERYABLE]
default=true
type=bool
reconfig=true
customization=devel
friendly_name=Quill Is Remotely Queryable
review=?
tags=quill,jobqueuedbmanager

[COUNT_HYPERTHREAD_CPUS]
default=true
type=bool
reconfig=true
customization=seldom
friendly_name=Count Hyperthread Cpus
review=?
tags=sysapi,test

# we expect this to be overwritten by the config system, this is here just in case and to save space
[DETECTED_CPUS]
default=1
type=int
reconfig=false
customization=devel
usage=Number of detected cpus, includes hyperthreads if COUNT_HYPERTHREAD_CPUS
tags=

[DETECTED_PHYSICAL_CPUS]
default=1
type=int
reconfig=false
customization=devel
usage=Number of detected cpus. does not include hyperthreads

[DETECTED_CORES]
default=1
type=int
reconfig=false
customization=devel
usage=Number of detected cpus. does not include hyperthreads

[NUM_CPUS]
default=$(DETECTED_CPUS)
type=int
reconfig=true
customization=normal
usage=Number of CPUs to provision in the startd
tags=sysapi,reconfig

[CONSOLE_DEVICES]
default=mouse, console
type=string
reconfig=true
customization=seldom
friendly_name=Console Devices
review=?
usage="/dev/" portion of the pathname.
tags=sysapi,reconfig

[STARTD_HAS_BAD_UTMP]
# XXX This should be a bool
default=0
type=int
reconfig=true
customization=seldom
friendly_name=Startd Has Bad Utmp
review=?
tags=sysapi,reconfig

[RESERVE_AFS_CACHE]
default=false
type=bool
reconfig=true
customization=seldom
friendly_name=Reserve Afs Cache
review=?
tags=sysapi,reconfig

[CHECKPOINT_PLATFORM]
default=
type=string
reconfig=true
customization=seldom
friendly_name=Checkpoint Platform
review=?
tags=sysapi,reconfig

[SYSAPI_GET_LOADAVG]
default=1
type=int
reconfig=true
customization=seldom
friendly_name=Sysapi Get Loadavg
review=?
tags=sysapi,reconfig

[CKPT_PROBE]
default=$(LIBEXEC)/condor_ckpt_probe
type=path
reconfig=true
customization=seldom
friendly_name=Ckpt Probe
review=?

[RELEASE_DIR]
default=/tmp/condorinstall0
win32_default=c:\condor
type=string
reconfig=true
customization=seldom
friendly_name=Release Dir
usage=Where have you installed the bin, sbin and lib condor directories?
review=?

[PRIVSEP_ENABLED]
default=false
type=bool
reconfig=true
customization=seldom
friendly_name=Privsep Enabled
review=?
tags=privsep,privsep_client.WINDOWS

[PRIVSEP_SWITCHBOARD]
default=
type=string
reconfig=true
customization=seldom
friendly_name=Privsep Switchboard
review=?
tags=privsep,privsep_client.UNIX

[HAD_USE_PRIMARY]
default=
type=string
reconfig=true
customization=seldom
friendly_name=Had Use Primary
review=?
tags=had,StateMachine

[HAD_LIST]
default=
type=string
reconfig=true
customization=seldom
friendly_name=Had List
review=?
tags=had,StateMachine

[HAD_STAND_ALONE_DEBUG]
default=
type=string
reconfig=true
customization=seldom
friendly_name=Had Stand Alone Debug
review=?
tags=had,StateMachine

[HAD_CONNECTION_TIMEOUT]
default=5
type=string
reconfig=true
customization=seldom
friendly_name=Had Connection Timeout
review=?
tags=had,StateMachine

[HAD_USE_REPLICATION]
default=
type=string
reconfig=true
customization=seldom
friendly_name=Had Use Replication
review=?
tags=had,StateMachine

[HAD_UPDATE_INTERVAL]
default=300
type=string
reconfig=true
customization=seldom
friendly_name=Had Update Interval
review=?
tags=had,StateMachine

[REPLICATION_LIST]
default=
type=string
reconfig=true
customization=seldom
friendly_name=Replication List
review=?
tags=had,StateMachine

[NEGOTIATOR_STATE_FILE]
default=
type=string
reconfig=true
customization=seldom
friendly_name=Negotiator State File
review=?
tags=had,AbstractReplicatorStateMachine

[MAX_TRANSFER_LIFETIME]
default=300
type=int
reconfig=true
customization=seldom
friendly_name=Max Transfer Lifetime
review=?
tags=had,BaseReplicaTransferer

[STARTD_FACTORY_SCRIPT_AVAILABLE_PARTITIONS]
default=
type=string
reconfig=true
customization=seldom
friendly_name=Startd Factory Script Available Partitions
review=?
tags=startd_factory,startd_factory

[STARTD_FACTORY_SCRIPT_QUERY_WORK_LOADS]
default=
type=string
reconfig=true
customization=seldom
friendly_name=Startd Factory Script Query Work Loads
review=?
tags=startd_factory,startd_factory

[STARTD_FACTORY_SCRIPT_GENERATE_PARTITION]
default=
type=string
reconfig=true
customization=seldom
friendly_name=Startd Factory Script Generate Partition
review=?
tags=startd_factory,startd_factory

[STARTD_FACTORY_SCRIPT_DESTROY_PARTITION]
default=
type=string
reconfig=true
customization=seldom
friendly_name=Startd Factory Script Destroy Partition
review=?
tags=startd_factory,startd_factory

[STARTD_FACTORY_SCRIPT_BOOT_PARTITION]
default=
type=string
reconfig=true
customization=seldom
friendly_name=Startd Factory Script Boot Partition
review=?
tags=startd_factory,startd_factory

[STARTD_FACTORY_SCRIPT_SHUTDOWN_PARTITION]
default=
type=string
reconfig=true
customization=seldom
friendly_name=Startd Factory Script Shutdown Partition
review=?
tags=startd_factory,startd_factory

[STARTD_FACTORY_SCRIPT_BACK_PARTITION]
default=
type=string
reconfig=true
customization=seldom
friendly_name=Startd Factory Script Back Partition
review=?
tags=startd_factory,startd_factory

[ENABLE_SOAP_SSL]
default=false
type=bool
reconfig=true
customization=seldom
friendly_name=Enable Soap Ssl
review=?
tags=daemon_core,soap_core

[SOAP_SSL_SERVER_KEYFILE]
default=
type=string
reconfig=true
customization=seldom
friendly_name=Soap Ssl Server Keyfile
review=?

[SOAP_SSL_SERVER_KEYFILE_PASSWORD]
default=96hoursofmattslife
type=string
reconfig=true
customization=seldom
friendly_name=Soap Ssl Server Keyfile Password
review=?
tags=daemon_core,soap_core

[SOAP_SSL_CA_FILE]
default=
type=string
reconfig=true
customization=seldom
friendly_name=Soap Ssl Ca File
review=?
tags=daemon_core,soap_core

[SOAP_SSL_CA_DIR]
default=
type=string
reconfig=true
customization=seldom
friendly_name=Soap Ssl Ca Dir
review=?
tags=daemon_core,soap_core

[SOAP_SSL_DH_FILE]
default=
type=string
reconfig=true
customization=seldom
friendly_name=Soap Ssl Dh File
review=?
tags=daemon_core,soap_core

[SOAP_SSL_SKIP_HOST_CHECK]
default=false
type=bool
reconfig=true
customization=seldom
friendly_name=Soap Ssl Skip Host Check
review=?
tags=daemon_core,daemon_core

[WEB_ROOT_DIR]
default=
type=string
reconfig=true
customization=seldom
friendly_name=Web Root Dir
review=?
tags=daemon_core,soap_core

[PID_SNAPSHOT_INTERVAL]
default=15
type=int
reconfig=true
customization=seldom
friendly_name=Pid Snapshot Interval
review=?
tags=daemon_core,HookClientMgr

[MASTER.PID_SNAPSHOT_INTERVAL]
default=60
type=int
friendly_name=Master Pid Snapshot Interval

[SEC_DEBUG_PRINT_KEYS]
default=false
type=bool
reconfig=true
customization=seldom
friendly_name=Sec Debug Print Keys
review=?
tags=daemon_core,daemon_core

[SEC_DEFAULT_AUTHENTICATION_TIMEOUT]
default=20
type=int
reconfig=true
customization=seldom
friendly_name=Default timeout for all authentication methods
tags=daemon_core,security

[WANT_UDP_COMMAND_SOCKET]
default=true
type=bool
reconfig=true
customization=seldom
friendly_name=Want Udp Command Socket
review=?
tags=daemon_core,daemon_core

[NETWORK_MAX_PENDING_CONNECTS]
default=0
type=int
reconfig=true
customization=seldom
friendly_name=Network Max Pending Connects
review=?
tags=daemon_core,daemon_core

[TCP_FORWARDING_HOST]
default=
type=string
reconfig=true
customization=seldom
friendly_name=Tcp Forwarding Host
review=?
tags=daemon_core,daemon_core

[PRIVATE_NETWORK_INTERFACE]
default=
type=string
reconfig=true
customization=seldom
friendly_name=Private Network Interface
review=?
tags=daemon_core,daemon_core

[PRIVATE_NETWORK_NAME]
default=$(FULL_HOSTNAME)
type=string
reconfig=true
customization=seldom
friendly_name=Private Network Name
review=?
tags=daemon_core,daemon_core

[USE_CLONE_TO_CREATE_PROCESSES]
default=true
type=bool
reconfig=true
customization=seldom
friendly_name=Use Clone To Create Processes
review=?
tags=daemon_core,daemon_core

[SEC_INVALIDATE_SESSIONS_VIA_TCP]
default=true
type=bool
reconfig=true
customization=seldom
friendly_name=Sec Invalidate Sessions Via Tcp
review=?
tags=daemon_core,daemon_core

[ENABLE_SOAP]
default=false
type=bool
reconfig=true
customization=seldom
friendly_name=Enable Soap
review=?
tags=daemon_core,daemon_core

[ENABLE_WEB_SERVER]
default=false
type=bool
reconfig=true
customization=seldom
friendly_name=Enable Web Server
review=?
tags=daemon_core,daemon_core

[CERTIFICATE_MAPFILE]
default=
type=string
reconfig=true
customization=seldom
friendly_name=Certificate Mapfile
review=?
tags=daemon_core,daemon_core

[USER_MAPFILE]
default=
type=string
reconfig=true
customization=seldom
friendly_name=User Mapfile
review=?
tags=daemon_core,daemon_core

[NOT_RESPONDING_TIMEOUT]
default=3600
range=1,
type=int
reconfig=true
customization=seldom
friendly_name=Not Responding Timeout
review=?
tags=daemon_core,daemon_core

[ENABLE_STDOUT_TESTING]
default=false
type=bool
reconfig=true
customization=seldom
friendly_name=Enable Stdout Testing
review=?
tags=daemon_core,daemon_core

[EXCEPT_ON_ERROR]
default=
type=string
reconfig=true
customization=seldom
friendly_name=Except On Error
review=?
tags=daemon_core,daemon_core

[DISABLE_AUTHENTICATION_IP_CHECK]
default=false
type=bool
reconfig=true
customization=seldom
friendly_name=Disable Authentication Ip Check
review=?
tags=daemon_core,daemon_core

[SEC_SESSION_DURATION_SLOP]
default=20
range=0,
type=int
reconfig=true
customization=seldom
friendly_name=Sec Session Duration Slop
review=?
tags=daemon_core,daemon_core

[GLEXEC_JOB]
default=false
type=bool
reconfig=true
customization=seldom
friendly_name=Glexec Job
review=?
tags=daemon_core,daemon_core

[GLEXEC_HOLD_ON_INITIAL_FAILURE]
default=true
type=bool
reconfig=true
customization=seldom
friendly_name=Glexec Hold on Initial Failure
review=?
tags=daemon_core,daemon_core

[WINDOWS_SOFTKILL]
default=
win32_default=$(SBIN)\condor_softkill.exe
type=path
reconfig=true
customization=seldom
friendly_name=Windows Softkill
review=?
tags=daemon_core,daemon_core

[WINDOWS_RMDIR]
default=
win32_default=$(SBIN)\condor_rmdir.exe
friendly_name=Agressive directory removal for Windows
type=path

[USE_PROCESS_GROUPS]
default=true
type=bool
reconfig=true
customization=seldom
friendly_name=Use Process Groups
review=?
tags=daemon_core,daemon_core

[USE_VISIBLE_DESKTOP]
default=false
type=string
reconfig=true
customization=seldom
friendly_name=Use Visible Desktop
review=?
tags=daemon_core,daemon_core

[MAX_PID_COLLISION_RETRY]
default=9
range=0,
type=int
reconfig=true
customization=seldom
friendly_name=Max Pid Collision Retry
review=?
tags=daemon_core,daemon_core

[COLLECTOR_SOCKET_BUFSIZE]
default=10000*1024
type=int
range=1024,
reconfig=false
customization=seldom
friendly_name=Collector read buffer size for incoming UDP traffic
review=?
tags=daemon_core,daemon_core,collector

[PIPE_BUFFER_MAX]
default=10240
type=int
reconfig=false
customization=seldom
friendly_name=Maximum buffer size for stdout/err pipes
tags=daemon_core,daemon_core

[TOUCH_LOG_INTERVAL]
default=60
type=int
reconfig=true
customization=seldom
friendly_name=Touch Log Interval
review=?
tags=daemon_core,daemon_core_main

[BIN]
default=$(RELEASE_DIR)/bin
win32_default=$(RELEASE_DIR)\bin
type=path
reconfig=true
customization=seldom
friendly_name=Bin
review=?
tags=daemon_core,daemon_core_main

[CREATE_CORE_FILES]
default=true
type=bool
reconfig=true
customization=seldom
friendly_name=Create Core Files
review=?
tags=daemon_core,daemon_core_main

[CORE_FILE_NAME]
default=core.$(SUBSYSTEM)
win32_default=core.$(SUBSYSTEM).WIN32
type=string
usage=filename (not path) for daemon core files
review=?
tags=daemon_core

[DROP_CORE_ON_RECONFIG]
default=
type=string
reconfig=true
customization=seldom
friendly_name=Drop Core On Reconfig
review=?
tags=daemon_core,daemon_core_main

[SHUTDOWN_GRACEFUL_TIMEOUT]
default=
type=string
reconfig=true
customization=seldom
friendly_name=Shutdown Graceful Timeout
review=?
tags=daemon_core,daemon_core_main

[QUILL_USE_SQL_LOG]
default=false
type=bool
reconfig=true
customization=devel
friendly_name=Quill Use Sql Log
review=?
tags=daemon_core,daemon_core_main

[COLLECTOR_NAME]
default=My Pool - $(CONDOR_HOST)
type=string
reconfig=true
customization=seldom
friendly_name=Collector Name
usage=the UW-Madison Computer Science Condor Pool is ``UW-Madison CS''.
review=?
tags=collector,collector

[COLLECTOR_UPDATE_INTERVAL]
default=900
type=int
reconfig=true
customization=seldom
friendly_name=Collector Update Interval
review=?
tags=collector,collector

[CONDOR_VIEW_HOST]
default=
type=string
reconfig=true
customization=seldom
friendly_name=Condor View Host
review=?
tags=collector,collector

[CONDOR_VIEW_CLASSAD_TYPES]
default=
type=string
reconfig=true
customization=seldom
friendly_name=Condor View Classad Types
review=?
tags=collector,collector

[COLLECTOR_STATS_SWEEP]
default=14400
type=int
reconfig=true
customization=seldom
friendly_name=Collector Stats Sweep
review=?
tags=collector,collector

[CONDOR_ADMIN]
default=
type=string
reconfig=true
customization=seldom
friendly_name=Condor Admin
review=?
tags=collector,collector

[COLLECTOR_REPEAT_STARTD_ADS]
default=0
type=int
reconfig=true
customization=seldom
friendly_name=Collector Repeat Startd Ads
review=?
tags=collector,collector_engine

[KEEP_POOL_HISTORY]
default=
type=string
reconfig=true
customization=seldom
friendly_name=Keep Pool History
review=?
tags=collector,view_server

[POOL_HISTORY_SAMPLING_INTERVAL]
default=60
type=int
reconfig=true
customization=seldom
friendly_name=Pool History Sampling Interval
review=?
tags=collector,view_server

[POOL_HISTORY_MAX_STORAGE]
default=10000000
type=int
reconfig=true
customization=seldom
friendly_name=Pool History Max Storage
review=?
tags=collector,view_server

[POOL_HISTORY_DIR]
default=
type=string
reconfig=true
customization=seldom
friendly_name=Pool History Dir
review=?
tags=collector,view_server

[LOCAL_DIR]
default=$(TILDE)
win32_default=$(RELEASE_DIR)
type=string
reconfig=true
customization=NORMAL
friendly_name=Local Dir
review=?
tags=collector,view_server

[CRED_SUPER_USERS]
default=
type=string
reconfig=true
customization=seldom
friendly_name=Cred Super Users
review=?
tags=credd,credd

[CREDD_HOST]
default=
type=string
reconfig=true
customization=seldom
friendly_name=Credd Host
review=?
tags=credd,win_credd

[STRING]
default=input
type=string
reconfig=true
customization=devel
friendly_name=String
review=?
tags=unit_tests,FTEST_string_to_port

[IP]
default=input
type=string
reconfig=true
customization=devel
friendly_name=Ip
review=?
tags=unit_tests,FTEST_string_to_ip

[HOST]
default=input_host
type=string
reconfig=true
customization=devel
friendly_name=Host
review=?
tags=unit_tests,FTEST_host_in_domain

[DOMAIN]
default=input_domain
type=string
reconfig=true
customization=devel
friendly_name=Domain
review=?
tags=unit_tests,FTEST_host_in_domain

[SINFUL]
default=input
type=string
reconfig=true
customization=devel
friendly_name=Sinful
review=?
tags=unit_tests,FTEST_is_valid_sinful

[GRIDMANAGER_GAHPCLIENT_DEBUG]
default=true
type=bool
reconfig=true
customization=seldom
friendly_name=Gridmanager Gahpclient Debug
review=?
tags=gridmanager,gahp-client

[GRIDMANAGER_GAHPCLIENT_DEBUG_SIZE]
default=0
type=int
reconfig=true
customization=seldom
friendly_name=Gridmanager Gahpclient Debug Size
review=?
tags=gridmanager,gahp-client

[GAHP_DEBUG_HIDE_SENSITIVE_DATA]
default=true
type=bool
reconfig=true
customization=seldom
friendly_name=Gahp Debug Hide Sensitive Data
review=?
tags=gridmanager,gahp-client

[GRIDMANAGER_MAX_PENDING_REQUESTS]
default=50
type=int
reconfig=true
customization=seldom
friendly_name=Gridmanager Max Pending Requests
review=?
tags=gridmanager,gahp-client

[GRIDMANAGER_MAX_SUBMITTED_JOBS_PER_RESOURCE_EC2]
default=20
type=int

[GAHP]
default=
type=string
reconfig=true
customization=seldom
friendly_name=Gahp
review=?
tags=gridmanager,gahp-client

[GAHP_ARGS]
default=
type=string
reconfig=true
customization=seldom
friendly_name=Gahp Args
review=?
tags=gridmanager,gahp-client

[GLITE_LOCATION]
default=$(LIBEXEC)/glite
type=string
reconfig=true
customization=seldom
friendly_name=Glite Location
review=?
tags=gridmanager,gahp-client

[BATCH_GAHP]
default=$(GLITE_LOCATION)/bin/batch_gahp
type=string
reconfig=true
customization=seldom
friendly_name=Batch Gahp
review=?
tags=gridmanager,infnbatchjob

[REMOTE_GAHP]
default=$(SBIN)/remote_gahp
win32_default=$(SBIN)\remote_gahp.exe
type=path
reconfig=true
customization=seldom
friendly_name=Remote Gahp
review=?
tags=gridmanager,infnbatchjob

[NORDUGRID_GAHP]
default=$(SBIN)/nordugrid_gahp
win32_default=$(SBIN)\nordugrid_gahp.exe
type=path
reconfig=true
customization=seldom
friendly_name=Nordugrid Gahp
review=?
tags=gridmanager,nordugridjob

[FULL_HOSTNAME]
default=
type=string
reconfig=true
customization=seldom
friendly_name=Full Hostname
review=?
tags=gridmanager,nordugridjob

[GRIDMANAGER_CONTACT_SCHEDD_DELAY]
default=5
type=int
reconfig=true
customization=seldom
friendly_name=Gridmanager Contact Schedd Delay
review=?
tags=gridmanager,gridmanager

[JOB_PROXY_OVERRIDE_FILE]
default=
type=string
reconfig=true
customization=seldom
friendly_name=Job Proxy Override File
review=?
tags=gridmanager,proxymanager

[GRIDMANAGER_PROXY_REFRESH_TIME]
default=21600
type=string
reconfig=true
customization=seldom
friendly_name=Gridmanager Proxy Refresh Time
review=?
tags=gridmanager,proxymanager

[CONDOR_GAHP]
default=$(SBIN)/condor_c-gahp
win32_default=$(SBIN)\condor_c-gahp.exe
type=path
reconfig=true
customization=seldom
friendly_name=Condor Gahp
review=?
tags=gridmanager,condorresource

[JAVA_EXTRA_ARGUMENTS]
default=
type=string
reconfig=true
customization=seldom
friendly_name=Java Extra Arguments
review=?
tags=gridmanager,unicore_gahp_wrapper

[GRIDMANAGER_CONNECT_FAILURE_RETRY_COUNT]
default=3
type=int
reconfig=true
customization=seldom
friendly_name=Gridmanager Connect Failure Retry Count
review=?
tags=gridmanager,globusjob

[PERIODIC_EXPR_INTERVAL]
default=300
type=int
reconfig=true
customization=seldom
friendly_name=Periodic Expr Interval
review=?
tags=gridmanager,basejob

[ENABLE_GRID_MONITOR]
default=true
type=bool
reconfig=true
customization=seldom
friendly_name=Enable Grid Monitor
review=?
tags=gridmanager,globusjob

[GRIDMANAGER_JM_EXIT_LIMIT]
default=30
type=int
reconfig=true
customization=seldom
friendly_name=Gridmanager Jm Exit Limit
review=?
tags=gridmanager,globusjob

[GRIDMANAGER_CONNECT_FAILURE_RETRY_INTERVAL]
default=5
type=int
reconfig=true
customization=seldom
friendly_name=Gridmanager Connect Failure Retry Interval
review=?
tags=gridmanager,globusjob

[GRIDSHELL]
default=
type=string
reconfig=true
customization=seldom
friendly_name=Gridshell
review=?
tags=gridmanager,globusjob

[GRIDMANAGER_GLOBUS_COMMIT_TIMEOUT]
default=600
type=int
reconfig=true
customization=seldom
friendly_name=Gridmanager Globus Commit Timeout
review=?
tags=gridmanager,globusjob

[GRIDMANAGER_MAX_PENDING_SUBMITS_PER_RESOURCE]
default=
type=string
reconfig=true
customization=seldom
friendly_name=Gridmanager Max Pending Submits Per Resource
review=?
tags=gridmanager,baseresource

[GRIDMANAGER_MAX_PENDING_SUBMITS]
default=
type=string
reconfig=true
customization=seldom
friendly_name=Gridmanager Max Pending Submits
review=?
tags=gridmanager,baseresource

[GRIDMANAGER_MAX_SUBMITTED_JOBS_PER_RESOURCE]
default=1000
type=int
reconfig=true
customization=seldom
friendly_name=Gridmanager Max Submitted Jobs Per Resource
review=?
tags=gridmanager,baseresource

[GRIDMANAGER_GAHP_CALL_TIMEOUT_CONDOR]
default=28800
type=int
reconfig=true
customization=seldom
friendly_name=Gridmanager Gahp Call Timeout Condor
review=?
tags=gridmanager,condorjob

[CONDORC_ATTRS_TO_COPY]
default=
type=string
reconfig=true
customization=seldom
friendly_name=Condorc Attrs To Copy
review=?
tags=gridmanager,condorjob

[CREAM_GAHP]
default=
type=string
reconfig=true
customization=seldom
friendly_name=Cream Gahp
review=?
tags=gridmanager,creamjob

[DELTACLOUD_GAHP]
default=
type=string
reconfig=true
customization=seldom
friendly_name=Deltacloud Gahp
review=?
tags=gridmanager,deltacloudjob

[COLLECTOR_HOST]
default=$(CONDOR_HOST)
type=string
reconfig=true
customization=seldom
friendly_name=Collector Host
review=?
tags=gridmanager

# The STARTD_ATTRS entry allows you to have the startd advertise arbitrary attributes from the config file into it's ClassAd
[STARTD_ATTRS]
default=COLLECTOR_HOST_STRING
review=?
# support the "$$(COLLECTOR_HOST)" syntax in the submit file
[COLLECTOR_HOST_STRING]
default="$(COLLECTOR_HOST)"
review=?

[UNICORE_GAHP]
default=$(SBIN)/unicore_gahp
win32_default=$(SBIN)\unicore_gahp.exe
type=path
reconfig=true
customization=seldom
friendly_name=Unicore Gahp
review=?
tags=gridmanager,unicorejob

[GRIDMANAGER_MAX_JOBMANAGERS_PER_RESOURCE]
default=10
type=int
reconfig=true
customization=seldom
friendly_name=Gridmanager Max Jobmanagers Per Resource
review=?
tags=gridmanager,globusresource

[GRID_MONITOR_HEARTBEAT_TIMEOUT]
default=300
type=int
reconfig=true
customization=seldom
friendly_name=Grid Monitor Heartbeat Timeout
review=?
tags=gridmanager,globusresource

[GRID_MONITOR_RETRY_DURATION]
default=900
type=int
reconfig=true
customization=seldom
friendly_name=Grid Monitor Retry Duration
review=?
tags=gridmanager,globusresource

[GRID_MONITOR]
default=$(SBIN)/grid_monitor
win32_default=$(SBIN)\grid_monitor.exe
type=path
reconfig=true
customization=seldom
friendly_name=Grid Monitor
review=?
tags=gridmanager,globusresource

[NO_DNS]
default=false
type=bool
reconfig=true
customization=seldom
friendly_name=No Dns
review=?

[NETWORK_HOSTNAME]
default=
type=string
reconfig=false
customization=seldom
friendly_name=Network Hostname
review=?

[NETWORK_INTERFACE]
default=*
type=string
reconfig=false
customization=seldom
friendly_name=Network Interface
review=?

[DEFAULT_DOMAIN_NAME]
default=
type=string
reconfig=true
customization=seldom
friendly_name=Default Domain Name
review=?

[OUT_LOWPORT]
default=
type=string
reconfig=true
customization=seldom
friendly_name=Out Lowport
review=?

[IN_LOWPORT]
default=
type=string
reconfig=true
customization=seldom
friendly_name=In Lowport
review=?

[CRED_MIN_TIME_LEFT]
default=120
type=string
reconfig=true
customization=seldom
friendly_name=Cred Min Time Left
review=?

[ALL_DEBUG]
default=
type=string
reconfig=true
customization=seldom
friendly_name=All Debug
review=?

[LOGS_USE_TIMESTAMP]
default=false
type=bool
reconfig=true
customization=seldom
friendly_name=Logs Use Timestamp
review=?

[FILE_LOCK_VIA_MUTEX]
default=true
type=bool
reconfig=true
customization=seldom
friendly_name=File Lock Via Mutex
review=?

[IGNORE_NFS_LOCK_ERRORS]
default=false
type=string
reconfig=true
customization=seldom
friendly_name=Ignore Nfs Lock Errors
review=?

[SENDMAIL]
# default location for mail on RHEL is /bin/mail, default on debian is /usr/bin/mail
default=sendmail
win32_default=
type=path
reconfig=true
customization=seldom
friendly_name=Path to sendmail
review=?
tags=MAIL,

[MAIL]
# default location for mail on RHEL is /bin/mail, default on debian is /usr/bin/mail
default=/bin/mail
win32_default=$(BIN)\condor_mail.exe
type=path
reconfig=true
customization=seldom
friendly_name=Mail
review=?
tags=MAIL,

[SMTP_SERVER]
default=
type=string
reconfig=true
customization=seldom
friendly_name=Smtp Server
review=?

[CONDOR_SUPPORT_EMAIL]
default=
type=string
reconfig=true
customization=seldom
friendly_name=Condor Support Email
review=?

[STARTD_RESOURCE_PREFIX]
default=
type=string
reconfig=true
customization=seldom
friendly_name=Startd Resource Prefix
review=?
tags=startd,Resource

[STARTD_JOB_HOOK_KEYWORD]
default=
type=string
reconfig=true
customization=seldom
friendly_name=Startd Job Hook Keyword
review=?
tags=startd,Resource

[STARTER_LIST]
default=STARTER, STARTER_STANDARD
win32_default=STARTER
type=string
reconfig=true
customization=seldom
friendly_name=Starter List
review=?
tags=startd,starter_mgr

[SBIN]
default=$(RELEASE_DIR)/sbin
win32_default=$(BIN)
type=string
reconfig=true
customization=seldom
friendly_name=Sbin
review=?
tags=startd,starter_mgr

[GLEXEC]
default=
type=string
reconfig=true
customization=seldom
friendly_name=Glexec
review=?
tags=startd,glexec_starter

[GLEXEC_USER_DIR]
default=
type=string
reconfig=true
customization=seldom
friendly_name=Glexec User Dir
review=?
tags=startd,command

[STARTD_SENDS_ALIVES]
default=peer
type=string
reconfig=true
customization=seldom
friendly_name=Startd Sends Alives
review=?
tags=startd,command

[STARTER_HANDLES_ALIVES]
default=true
type=bool
reconfig=true
customization=seldom
friendly_name=Startd should only send alives when slot idle
review=?
tags=schedd,claim

[VM_GAHP_CONFIG]
default=
type=string
reconfig=true
customization=seldom
friendly_name=Vm Gahp Config
review=?
tags=startd,vmuniverse_mgr

[VM_MAX_NUMBER]
default=
type=string
reconfig=true
customization=seldom
friendly_name=Vm Max Number
review=?
tags=startd,vmuniverse_mgr

[VM_MEMORY]
default=
type=string
reconfig=true
customization=seldom
friendly_name=Vm Memory
review=?
tags=startd,vmuniverse_mgr

[VM_RECHECK_INTERVAL]
default=600
type=int
reconfig=true
customization=seldom
friendly_name=Vm Recheck Interval
review=?
tags=startd,vmuniverse_mgr

[LOCK]
default=$(LOG)
type=string
reconfig=true
customization=seldom
friendly_name=Lock
review=?
tags=startd,Starter

[VM_KILLING_TIMEOUT]
default=60
type=int
reconfig=true
customization=seldom
friendly_name=Vm Killing Timeout
review=?
tags=startd,Starter

[RunBenchmarks]
default=LastBenchmark == 0
type=string
reconfig=true
customization=seldom
friendly_name=Expression that when true, causes the STARTD to run benchmarks
review=?
tags=startd,startd_main

[POLLING_INTERVAL]
default=5
type=int
reconfig=true
customization=seldom
friendly_name=Polling Interval
review=?
tags=startd,startd_main

[ACCOUNTANT_HOST]
default=
type=string
reconfig=true
customization=seldom
friendly_name=Accountant Host
review=?
tags=startd,startd_main

[MATCH_TIMEOUT]
default=120
type=int
reconfig=true
customization=seldom
friendly_name=Match Timeout
review=?
tags=startd,startd_main

[KILLING_TIMEOUT]
default=30
range=0,
type=int
reconfig=true
customization=seldom
friendly_name=Killing Timeout
review=?
tags=startd,startd_main

[MAX_CLAIM_ALIVES_MISSED]
default=6
type=int
reconfig=true
customization=seldom
friendly_name=Max Claim Alives Missed
review=?
tags=startd,startd_main

[STARTD_JOB_EXPRS]
default=ImageSize, ExecutableSize, JobUniverse, NiceUser
type=string
reconfig=true
customization=seldom
friendly_name=Startd Job Exprs
review=?
tags=startd,startd_main

[STARTD_SLOT_ATTRS]
default=
type=string
reconfig=true
customization=seldom
friendly_name=Startd Slot Attrs
review=?
tags=startd,startd_main

[STARTD_SLOT_EXPRS]
default=
type=string
reconfig=true
customization=seldom
friendly_name=Startd Slot Exprs
review=?
tags=startd,startd_main

[STARTD_VM_ATTRS]
default=
type=string
reconfig=true
customization=seldom
friendly_name=Startd Vm Attrs
review=?
tags=startd,startd_main

[STARTD_VM_EXPRS]
default=
type=string
reconfig=true
customization=seldom
friendly_name=Startd Vm Exprs
review=?
tags=startd,startd_main

[KEYBOARD_CPUS]
default=1
type=int
reconfig=true
customization=seldom
friendly_name=Keyboard Cpus
review=?
tags=startd,startd_main

[DISCONNECTED_KEYBOARD_IDLE_BOOST]
default=1200
type=int
reconfig=true
customization=seldom
friendly_name=Disconnected Keyboard Idle Boost
review=?
tags=startd,startd_main

[STARTD_NOCLAIM_SHUTDOWN]
default=0
type=int
reconfig=true
customization=seldom
friendly_name=Startd Noclaim Shutdown
review=?
tags=startd,startd_main

[STARTD_COMPUTE_AVAIL_STATS]
default=false
type=bool
reconfig=true
customization=seldom
friendly_name=Startd Compute Avail Stats
review=?
tags=startd,startd_main

[STARTD_NAME]
default=
type=string
reconfig=true
customization=seldom
friendly_name=Startd Name
review=?
tags=startd,startd_main

[VALID_COD_USERS]
default=
type=string
reconfig=true
customization=seldom
friendly_name=Valid Cod Users
review=?
tags=startd,startd_main

[VMP_HOST_MACHINE]
default=
type=string
reconfig=true
customization=seldom
friendly_name=Vmp Host Machine
review=?
tags=startd,startd_main

[VMP_VM_LIST]
default=
type=string
reconfig=true
customization=seldom
friendly_name=Vmp Vm List
review=?
tags=startd,startd_main

[STARTD_MAX_AVAIL_PERIOD_SAMPLES]
default=100
type=int
reconfig=true
customization=seldom
friendly_name=Startd Max Avail Period Samples
review=?
tags=startd,AvailStats

[STARTD_SHOULD_WRITE_CLAIM_ID_FILE]
default=true
type=bool
reconfig=true
customization=seldom
friendly_name=Startd Should Write Claim Id File
review=?
tags=startd,claim

[START]
default=True
type=string
reconfig=true
customization=seldom
friendly_name=Start
review=?
tags=startd,Reqexp

[IS_VALID_CHECKPOINT_PLATFORM]
default=
type=string
reconfig=true
customization=seldom
friendly_name=Is Valid Checkpoint Platform
review=?
tags=startd,Reqexp

[ENABLE_BACKFILL]
default=false
type=bool
reconfig=true
customization=seldom
friendly_name=Enable Backfill
review=?
tags=startd,ResMgr

[BACKFILL_SYSTEM]
default=
type=string
reconfig=true
customization=seldom
friendly_name=Backfill System
review=?
tags=startd,ResMgr

[MAX_VIRTUAL_MACHINE_TYPES]
default=10
type=int
reconfig=true
customization=seldom
friendly_name=Max Virtual Machine Types
review=?
tags=startd,ResMgr

[MAX_SLOT_TYPES]
default=10
type=int
reconfig=true
customization=seldom
friendly_name=Max Slot Types
review=?
tags=startd,ResMgr

[STARTD_CRON_NAME]
default=
type=string
reconfig=true
customization=seldom
friendly_name=Startd Cron Name
review=?
tags=startd,startd_cronmgr

[STARTD_CRON_AUTOPUBLISH]
default=
type=string
reconfig=true
customization=seldom
friendly_name=Startd Cron Autopublish
review=?
tags=startd,startd_cronmgr

[CLASSAD_USER_LIBS]
default=
type=string
reconfig=true
customization=seldom
friendly_name=Classad Lib Path
review=?
tags=classad,ast

[CLASSAD_USER_PYTHON_LIB]
default=$(LIBEXEC)/libclassad_python_user.so
type=string
reconfig=true
customization=seldom
friendly_name=ClassAd python library path
review=?
tags=classad

[CLASSAD_USER_PYTHON_MODULES]
default=
type=string
reconfig=true
customization=seldom
friendly_name=ClassAd python modules
review=?
tags=classad

[ENABLE_CLASSAD_CACHING]
default=true
win32_default=false
type=bool
reconfig=true
customization=seldom
friendly_name=Enable ClassAd Caching
tags=classad

[MASTER.ENABLE_CLASSAD_CACHING]
type=bool
default=false

[SHADOW.ENABLE_CLASSAD_CACHING]
type=bool
default=false

[STARTER.ENABLE_CLASSAD_CACHING]
type=bool
default=false

[QUILL_MAINTAIN_DB_CONN]
default=true
type=bool
reconfig=true
customization=devel
friendly_name=Quill Maintain Db Conn
review=?
tags=tt,ttmanager

[QUILL_MAINTAIN_SOFT_STATE]
default=true
type=bool
reconfig=true
customization=devel
friendly_name=Quill Maintain Soft State
review=?
tags=tt,ttmanager

[QUILL_USE_TEMP_TABLE]
default=false
type=bool
reconfig=true
customization=devel
friendly_name=Quill Use Temp Table
review=?
tags=tt,ttmanager

[WANT_XML_LOG]
default=false
type=bool
reconfig=true
customization=seldom
friendly_name=Want Xml Log
review=?
tags=tt,ttmanager

[QUILL_DB_USER]
default=
type=string
reconfig=true
customization=devel
friendly_name=Quill Db User
review=?
tags=tt,jobqueuedbmanager

[SUBMIT_SKIP_FILECHECKS]
default=
type=string
reconfig=true
customization=seldom
friendly_name=Submit Skip Filechecks
review=?
tags=submit,submit

[SUBMIT_SEND_RESCHEDULE]
default=true
type=bool
reconfig=true
customization=seldom
friendly_name=Submit Send Reschedule
review=?
tags=submit,submit

[DEFAULT_UNIVERSE]
default=
type=string
reconfig=true
customization=seldom
friendly_name=Default Universe
review=?
tags=submit,submit

[DEFAULT_IO_BUFFER_SIZE]
default=
type=string
reconfig=true
customization=seldom
friendly_name=Default Io Buffer Size
review=?
tags=submit,submit

[DEFAULT_IO_BUFFER_BLOCK_SIZE]
default=
type=string
reconfig=true
customization=seldom
friendly_name=Default Io Buffer Block Size
review=?
tags=submit,submit

[SCHEDD_INTERVAL]
default=
type=string
reconfig=true
customization=seldom
friendly_name=Schedd Interval
review=?
tags=submit,submit

[DEFAULT_RANK_STANDARD]
default=
type=string
reconfig=true
customization=seldom
friendly_name=Default Rank Standard
review=?
tags=submit,submit

[APPEND_RANK_STANDARD]
default=
type=string
reconfig=true
customization=seldom
friendly_name=Append Rank Standard
review=?
tags=submit,submit

[DEFAULT_RANK_VANILLA]
default=
type=string
reconfig=true
customization=seldom
friendly_name=Default Rank Vanilla
review=?
tags=submit,submit

[APPEND_RANK_VANILLA]
default=
type=string
reconfig=true
customization=seldom
friendly_name=Append Rank Vanilla
review=?
tags=submit,submit

[DEFAULT_RANK]
default=
type=string
reconfig=true
customization=seldom
friendly_name=Default Rank
review=?
tags=submit,submit

[APPEND_RANK]
default=
type=string
reconfig=true
customization=seldom
friendly_name=Append Rank
review=?
tags=submit,submit

[LOG_ON_NFS_IS_ERROR]
default=false
type=bool
reconfig=true
customization=seldom
friendly_name=Log On Nfs Is Error
review=?
tags=submit,submit

[SUBMIT_EXPRS]
default=
type=string
reconfig=true
customization=seldom
friendly_name=Submit Exprs
review=?
tags=submit,submit

[APPEND_REQ_VANILLA]
default=
type=string
reconfig=true
customization=seldom
friendly_name=Append Req Vanilla
review=?
tags=submit,submit

[APPEND_REQ_STANDARD]
default=
type=string
reconfig=true
customization=seldom
friendly_name=Append Req Standard
review=?
tags=submit,submit

[APPEND_REQ_VM]
default=
type=string
reconfig=true
customization=seldom
friendly_name=Append Req Vm
review=?
tags=submit,submit

[APPEND_REQUIREMENTS]
default=
type=string
reconfig=true
customization=seldom
friendly_name=Append Requirements
review=?
tags=submit,submit

[SANDBOX_TRANSFER_METHOD]
default=
type=string
reconfig=true
customization=seldom
friendly_name=Sandbox Transfer Method
review=?
tags=submit,submit

[WARN_ON_UNUSED_SUBMIT_FILE_MACROS]
default=
type=string
reconfig=true
customization=seldom
friendly_name=Warn On Unused Submit File Macros
review=?
tags=submit,submit

[MAX_XML_LOG]
# XXX Um, how does this default work in terms of the emitted C?
default=1900000000
type=long
reconfig=true
customization=seldom
friendly_name=Max Xml Log
review=?
tags=c++_util,file_xml

[QUILL_DB_TYPE]
default=PGSQL
type=string
reconfig=true
customization=devel
friendly_name=Quill Db Type
review=?
tags=c++_util,jobqueuesnapshot

[WINDOWS_FIREWALL_FAILURE_RETRY]
default=2
type=int
reconfig=true
customization=seldom
friendly_name=Windows Firewall Failure Retry
review=?
tags=c++_util,windows_firewall

[CREDD_CACHE_LOCALLY]
default=false
type=bool
reconfig=true
customization=seldom
friendly_name=Credd Cache Locally
review=?
tags=c++_util,uids

[Q_QUERY_TIMEOUT]
default=20
type=int
reconfig=true
customization=seldom
friendly_name=Q Query Timeout
review=?
tags=c++_util,condor_q

[PROCD_LOG]
default=$(LOG)/ProcLog
type=path
reconfig=true
customization=seldom
friendly_name=Procd Log
review=?
tags=c++_util,proc_family_proxy

[PROCD]
default=$(SBIN)/condor_procd
win32_default=$(SBIN)\condor_procd.exe
type=path
reconfig=true
customization=seldom
friendly_name=Procd
review=?
tags=c++_util,proc_family_proxy

[PROCD_MAX_SNAPSHOT_INTERVAL]
default=60
type=string
reconfig=true
customization=seldom
friendly_name=Procd Max Snapshot Interval
review=?
tags=c++_util,proc_family_proxy

[PROCD_DEBUG]
default=false
type=bool
reconfig=true
customization=seldom
friendly_name=Procd Debug
review=?
tags=c++_util,proc_family_proxy

[USE_GID_PROCESS_TRACKING]
default=false
type=bool
reconfig=true
customization=seldom
friendly_name=Use Gid Process Tracking
review=?
tags=c++_util,proc_family_proxy

[MIN_TRACKING_GID]
default=0
type=int
reconfig=true
customization=seldom
friendly_name=Min Tracking Gid
review=?
tags=c++_util,proc_family_proxy

[MAX_TRACKING_GID]
default=0
type=int
reconfig=true
customization=seldom
friendly_name=Max Tracking Gid
review=?
tags=c++_util,proc_family_proxy

[RESTART_PROCD_ON_ERROR]
default=true
type=bool
reconfig=true
customization=seldom
friendly_name=Restart Procd On Error
review=?
tags=c++_util,proc_family_proxy

[LOCAL_CONFIG_DIR]
default=
type=string
reconfig=true
customization=seldom
friendly_name=Local Config Dir
review=?
tags=c++_util,condor_config

[ABORT_ON_EXCEPTION]
default=false
type=bool
reconfig=true
customization=seldom
friendly_name=Abort On Exception
review=?
tags=c++_util,condor_config

[REQUIRE_LOCAL_CONFIG_FILE]
default=true
win32_default=false
type=bool
reconfig=true
customization=seldom
friendly_name=Require Local Config File
review=?
tags=c++_util,condor_config

[LOCAL_CONFIG_FILE]
default=
type=string
reconfig=true
customization=seldom
friendly_name=Location of Local Config File
review=?
tags=c++_util,condor_config

[ENABLE_RUNTIME_CONFIG]
default=false
type=bool
reconfig=true
customization=seldom
friendly_name=Enable Runtime Config
review=?
tags=c++_util,condor_config

[RUNTIME_CONFIG_ADMIN]
default=
type=string
reconfig=true
customization=seldom
friendly_name=Runtime Config Admin
review=?
tags=c++_util,condor_config

[USER_CONFIG_FILE]
default=user_config
type=string
reconfig=true
customization=seldom
friendly_name=Name of User Config File
tags=condor_config

[ENABLE_PERSISTENT_CONFIG]
default=false
type=bool
reconfig=true
customization=seldom
friendly_name=Enable Persistent Config
review=?
tags=c++_util,condor_config

[PERSISTENT_CONFIG_DIR]
default=
type=string
reconfig=true
customization=seldom
friendly_name=Persistent Config Dir
review=?
tags=c++_util,condor_config

[USE_PROCD]
# All daemons want a procd (except for the master, defined above)
default=true
type=bool
reconfig=true
customization=seldom
friendly_name=Use Procd
review=?
tags=c++_util,proc_family_interface

[PLUGINS]
default=
type=string
reconfig=true
customization=seldom
friendly_name=Plugins
review=?
tags=c++_util,LoadPlugins

[PLUGIN_DIR]
default=
type=string
reconfig=true
customization=seldom
friendly_name=Plugin Dir
review=?
tags=c++_util,LoadPlugins

[JAVA]
default=/usr/bin/java
win32_default=java
type=string
reconfig=true
customization=seldom
friendly_name=Java
review=?
tags=c++_util,java_config

[JAVA_MAXHEAP_ARGUMENT]
default=-Xmx
type=string
reconfig=true
customization=seldom
friendly_name=Java Maxheap Argument
usage=typically 64 MB.  The default (-Xmx) works with the Sun JVM.
review=?
tags=c++_util,java_config

[JAVA_CLASSPATH_ARGUMENT]
default=-classpath
type=string
reconfig=true
customization=seldom
friendly_name=Java Classpath Argument
review=?
tags=c++_util,java_config

[JAVA_CLASSPATH_SEPARATOR]
default=:
win32_default=;
type=string
reconfig=true
customization=seldom
friendly_name=Java Classpath Separator
review=?
tags=c++_util,java_config

[JAVA_CLASSPATH_DEFAULT]
default=$(LIB) $(LIB)/scimark2lib.jar .
win32_default=$(BIN) $(BIN)/scimark2lib.jar .
type=string
reconfig=true
customization=seldom
friendly_name=Java Classpath Default
review=?
tags=c++_util,java_config

[TMP_DIR]
default=
type=string
reconfig=true
customization=seldom
friendly_name=Tmp Dir
review=?
tags=c++_util,directory

[TEMP_DIR]
default=
type=string
reconfig=true
customization=seldom
friendly_name=Temp Dir
review=?
tags=c++_util,directory

[SSH_KEYGEN]
default=
type=string
reconfig=true
customization=seldom
friendly_name=Ssh Keygen
review=?
tags=c++_util,sshd_wrapper

[SSH_KEYGEN_ARGS]
default=
type=string
reconfig=true
customization=seldom
friendly_name=Ssh Keygen Args
review=?
tags=c++_util,sshd_wrapper

[SSHD]
default=
type=string
reconfig=true
customization=seldom
friendly_name=Sshd
review=?
tags=c++_util,sshd_wrapper

[SSHD_ARGS]
default=
type=string
reconfig=true
customization=seldom
friendly_name=Sshd Args
review=?
tags=c++_util,sshd_wrapper

[SCP]
default=
type=string
reconfig=true
customization=seldom
friendly_name=Scp
review=?
tags=c++_util,sshd_wrapper

[ENABLE_USERLOG_LOCKING]
default=false
type=bool
reconfig=true
customization=seldom
friendly_name=Enable Userlog Locking
review=?
tags=c++_util,read_user_log

[ALWAYS_CLOSE_USERLOG]
default=false
type=bool
reconfig=true
customization=seldom
friendly_name=Always Close Userlog
review=?
tags=c++_util,read_user_log

[EVENT_LOG]
default=
type=string
reconfig=true
customization=seldom
friendly_name=Event Log
review=?
tags=c++_util,user_log

[EVENT_LOG_USE_XML]
default=false
type=bool
reconfig=true
customization=seldom
friendly_name=Event Log Use Xml
review=?
tags=c++_util,user_log

[EVENT_LOG_LOCKING]
default=false
type=bool
reconfig=true
customization=seldom
friendly_name=Event Log Locking
review=?
tags=c++_util,user_log

[EVENT_LOG_ROTATION_LOCK]
default=$(LOCK)/EventLogLock
type=string
reconfig=true
customization=seldom
friendly_name=Event Log Rotation Lock
review=?
tags=c++_util,user_log

[EVENT_LOG_MAX_SIZE]
default=1000000
type=long
reconfig=true
customization=seldom
friendly_name=Maximum size of the event log in bytes
review=?
tags=c++_util,user_log

[EVENT_LOG_MAX_ROTATIONS]
default=1
type=long
reconfig=true
customization=seldom
friendly_name=Number of rotated event log files to keep
review=?
tags=c++_util,user_log

[EVENT_LOG_FSYNC]
default=false
type=bool
reconfig=true
customization=seldom
friendly_name=Event Log Fsync
review=?
tags=c++_util,user_log

[EVENT_LOG_COUNT_EVENTS]
default=false
type=bool
reconfig=true
customization=seldom
friendly_name=Event Log Count Events
review=?
tags=c++_util,user_log

[EVENT_LOG_JOB_AD_INFORMATION_ATTRS]
default=
type=string
reconfig=true
customization=seldom
friendly_name=Event Log Job Ad Information Attrs
review=?
tags=c++_util,user_log

[REUSE_CONDOR_RUN_ACCOUNT]
default=
type=string
reconfig=true
customization=seldom
friendly_name=Reuse Condor Run Account
review=?
tags=c++_util,dynuser

[PASSWD_CACHE_REFRESH]
default=72000
type=int
reconfig=true
customization=seldom
friendly_name=Passwd Cache Refresh
review=?
tags=c++_util,passwd_cache

[STARTD_CLAIM_ID_FILE]
default=
type=string
reconfig=true
customization=seldom
friendly_name=Startd Claim Id File
review=?
tags=c++_util,misc_utils

[SEC_PASSWORD_FILE]
default=
type=string
reconfig=true
customization=seldom
friendly_name=Sec Password File
review=?
tags=c++_util,store_cred

[EMAIL_DOMAIN]
default=
type=string
reconfig=true
customization=seldom
friendly_name=Email Domain
review=?
tags=c++_util,email

[EVENTD_SHUTDOWN_TIME]
default=
type=string
reconfig=true
customization=seldom
friendly_name=Eventd Shutdown Time
review=?
tags=eventd,admin_event

[EVENTD_ADMIN_MEGABITS_SEC]
default=
type=string
reconfig=true
customization=seldom
friendly_name=Eventd Admin Megabits Sec
review=?
tags=eventd,admin_event

[EVENTD_SHUTDOWN_CONSTRAINT]
default=
type=string
reconfig=true
customization=seldom
friendly_name=Eventd Shutdown Constraint
review=?
tags=eventd,admin_event

[SEC_TCP_SESSION_TIMEOUT]
default=20
type=int
reconfig=true
customization=seldom
friendly_name=Sec Tcp Session Timeout
review=?
tags=io,condor_secman

[SEC_CLAIMTOBE_USER]
default=
type=string
reconfig=true
customization=seldom
friendly_name=Sec Claimtobe User
review=?
tags=io,condor_auth_claim

[SEC_CLAIMTOBE_INCLUDE_DOMAIN]
default=false
type=bool
reconfig=true
customization=seldom
friendly_name=Sec Claimtobe Include Domain
review=?
tags=io,condor_auth_claim

[FS_REMOTE_DIR]
default=
type=string
reconfig=true
customization=seldom
friendly_name=Fs Remote Dir
review=?
tags=io,condor_auth_fs

[FS_LOCAL_DIR]
default=
type=string
reconfig=true
customization=seldom
friendly_name=Fs Local Dir
review=?
tags=io,condor_auth_fs

[FS_ALLOW_UNSAFE]
default=false
type=bool
reconfig=true
customization=seldom
friendly_name=Fs Allow Unsafe
review=?
tags=io,condor_auth_fs

[KERBEROS_MAP_FILE]
default=
type=string
reconfig=true
customization=seldom
friendly_name=Kerberos Map File
review=?
tags=io,condor_auth_kerberos

[ENCRYPT_SECRETS]
default=true
type=bool
reconfig=true
customization=seldom
friendly_name=Encrypt Secrets
review=?
tags=io,cedar_no_ckpt

[CONDOR_GATEKEEPER]
default=
type=string
reconfig=true
customization=seldom
friendly_name=Condor Gatekeeper
review=?
tags=io,credential

[GSI_DAEMON_NAME]
default=
type=string
reconfig=true
customization=seldom
friendly_name=Gsi Daemon Name
review=?
tags=io,condor_auth_x509

[STARTER_UPLOAD_TIMEOUT]
default=300
type=int
reconfig=true
customization=seldom
friendly_name=Starter Upload Timeout
review=?
tags=starter,jic_shadow

[ALWAYS_VM_UNIV_USE_NOBODY]
default=false
type=bool
reconfig=true
customization=seldom
friendly_name=Always Vm Univ Use Nobody
review=?
tags=starter,jic_shadow

[VM_UNIV_NOBODY_USER]
default=
type=string
reconfig=true
customization=seldom
friendly_name=Vm Univ Nobody User
review=?
tags=starter,jic_shadow

[VM_GAHP_SEND_ALL_CLASSAD]
default=true
type=bool
reconfig=true
customization=seldom
friendly_name=Vm Gahp Send All Classad
review=?
tags=starter,vm_gahp_server

[STARTER_INITIAL_UPDATE_INTERVAL]
default=8
type=int
reconfig=true
customization=seldom
friendly_name=Starter Initial Update Interval
review=?
tags=starter,job_info_communicator

[ENCRYPT_EXECUTE_DIRECTORY]
default=false
type=bool
reconfig=true
customization=seldom
friendly_name=Encrypt Execute Directory
review=?
tags=startd,starter

[ENCRYPT_EXECUTE_DIRECTORY_FILENAMES]
default=false
type=bool
reconfig=true
customization=seldom
friendly_name=Encrypt Filenames Inside Execute Directory
review=?
tags=startd,starter

[STARTER_JOB_ENVIRONMENT]
default=
type=string
reconfig=true
customization=seldom
friendly_name=Starter Job Environment
review=?
tags=starter,os_proc

[JOB_RENICE_INCREMENT]
default=0
win32_default=10
type=string
reconfig=true
customization=seldom
friendly_name=Job Renice Increment
review=?
tags=starter,os_proc

[JOB_INHERITS_STARTER_ENVIRONMENT]
default=false
type=bool
reconfig=true
customization=seldom
friendly_name=Job Inherits Starter Environment
review=?
tags=starter,os_proc

[MPI_CONDOR_RSH_PATH]
default=
type=string
reconfig=true
customization=seldom
friendly_name=Mpi Condor Rsh Path
review=?
tags=starter,mpi_master_proc

[LOCAL_UNIVERSE_MAX_JOB_CLEANUP_RETRIES]
default=5
type=int
reconfig=true
customization=seldom
friendly_name=Local Universe Max Job Cleanup Retries
review=?
tags=starter,jic_local_schedd

[LOCAL_UNIVERSE_JOB_CLEANUP_RETRY_DELAY]
default=30
type=int
reconfig=true
customization=seldom
friendly_name=Local Universe Job Cleanup Retry Delay
review=?
tags=starter,jic_local_schedd

[STARTER_JOB_HOOK_KEYWORD]
default=
type=string
reconfig=true
customization=seldom
friendly_name=Starter Job Hook Keyword
review=?
tags=starter,StarterHookMgr

[JAVA_BENCHMARK_TIME]
default=2
type=int
reconfig=true
customization=seldom
friendly_name=Java Benchmark Time
usage=If this time is zero or undefined, no Java benchmarks will be run.
review=?
tags=starter,java_detect

[VM_STATUS_INTERVAL]
default=60
type=int
reconfig=true
customization=seldom
friendly_name=Vm Status Interval
review=?
tags=starter,vm_proc

[VM_STATUS_MAX_ERROR]
default=5
type=int
reconfig=true
customization=seldom
friendly_name=Vm Status Max Error
review=?
tags=starter,vm_proc

[VM_GAHP_REQ_TIMEOUT]
default=300
type=int
reconfig=true
customization=seldom
friendly_name=Vm Gahp Req Timeout
review=?
tags=starter,vm_proc

[VM_SOFT_SUSPEND]
default=false
type=bool
reconfig=true
customization=seldom
friendly_name=Vm Soft Suspend
review=?
tags=starter,vm_proc

[CONDOR_GAHP_WORKER]
default=$(SBIN)/condor_c-gahp_worker_thread
win32_default=$(SBIN)\condor_c-gahp_worker_thread.exe
type=path
reconfig=true
customization=seldom
friendly_name=Condor Gahp Worker
review=?
tags=c-gahp,io_loop

[REPLICATION_INTERVAL]
default=300
type=int
reconfig=true
customization=seldom
friendly_name=Replication Interval
review=?
tags=had,ReplicatorStateMachine

[NEGOTIATOR_INTERVAL]
default=60
type=int
reconfig=true
customization=seldom
friendly_name=Negotiator Interval
review=?
tags=negotiator,matchmaker

[NEGOTIATOR_UPDATE_AFTER_CYCLE]
default=false
type=bool
reconfig=true
customization=seldom
friendly_name=Negotiator Update After Cycle
review=?
tags=negotiator,matchmaker

[NEGOTIATOR_UPDATE_INTERVAL]
default=300
type=int
reconfig=true
customization=seldom
friendly_name=Negotiator Update Interval
review=?

[NEGOTIATOR_TRIM_SHUTDOWN_THRESHOLD]
default=0
type=int
reconfig=true
customization=seldom
friendly_name=Negotiator Trim Shutdown Threshold
review=?
tags=negotiator,matchmaker

[NEGOTIATOR_TIMEOUT]
default=30
type=int
reconfig=true
customization=seldom
friendly_name=Negotiator Timeout
review=?
tags=negotiator,matchmaker

[NEGOTIATOR_MAX_TIME_PER_SUBMITTER]
default=31536000
type=int
reconfig=true
customization=seldom
friendly_name=Negotiator Max Time Per Submitter
review=?
tags=negotiator,matchmaker

[NEGOTIATOR_MAX_TIME_PER_PIESPIN]
default=31536000
type=int
reconfig=true
customization=seldom
friendly_name=Negotiator Max Time Per Piespin
review=?
tags=negotiator,matchmaker

[NEGOTIATOR_MATCH_EXPRS]
default=
type=string
reconfig=true
customization=seldom
friendly_name=Negotiator Match Exprs
review=?
tags=negotiator,matchmaker

[PREEMPTION_RANK]
default=(RemoteUserPrio * 1000000) - ifThenElse(isUndefined(TotalJobRuntime), 0, TotalJobRuntime)
type=string
reconfig=true
customization=seldom
friendly_name=Preemption Rank
review=?
tags=negotiator,matchmaker

[NEGOTIATOR_PRE_JOB_RANK]
default=(10000000 * My.Rank) + (1000000 * (RemoteOwner =?= UNDEFINED)) - (100000 * Cpus) - Memory
type=string
reconfig=true
customization=seldom
friendly_name=Negotiator Pre Job Rank
review=?
tags=negotiator,matchmaker

[NEGOTIATOR_POST_JOB_RANK]
default=(RemoteOwner =?= UNDEFINED) * (ifthenElse(isUndefined(KFlops), 1000, Kflops) - SlotID - 1.0e10*(Offline=?=True))
type=string
reconfig=true
customization=seldom
friendly_name=Negotiator Post Job Rank
review=?
tags=negotiator,matchmaker

[NEGOTIATOR_MATCHLIST_CACHING]
default=true
type=bool
reconfig=true
customization=seldom
friendly_name=Negotiator Matchlist Caching
review=?
tags=negotiator,matchmaker

[NEGOTIATOR_CONSIDER_PREEMPTION]
default=true
type=bool
reconfig=true
customization=seldom
friendly_name=Negotiator Consider Preemption
review=?
tags=negotiator,matchmaker

[NEGOTIATOR_CONSIDER_EARLY_PREEMPTION]
default=false
type=bool
reconfig=true
customization=seldom
friendly_name=Negotiator Consider Early Preemption
review=?
tags=negotiator,matchmaker

[NEGOTIATOR_INFORM_STARTD]
default=false
type=bool
reconfig=true
customization=seldom
friendly_name=Negotiator Inform Startd
review=?
tags=negotiator,matchmaker

[NEGOTIATOR_USE_NONBLOCKING_STARTD_CONTACT]
default=true
type=bool
reconfig=true
customization=seldom
friendly_name=Negotiator Use Nonblocking Startd Contact
review=?
tags=negotiator,matchmaker

[NEGOTIATOR_USE_WEIGHTED_DEMAND]
default=true
type=bool
reconfig=true
customization=seldom
friendly_name=Negotiator Use Weighted Demand
review=?
tags=negotiator,matchmaker

[NEGOTIATOR_SLOT_POOLSIZE_CONSTRAINT]
aliases=GROUP_DYNAMIC_MACH_CONSTRAINT
default=
type=string
reconfig=true
customization=seldom
friendly_name=Group Dynamic Mach Constraint
review=?
tags=negotiator,matchmaker

[NEGOTIATOR_SLOT_CONSTRAINT]
aliases=GROUP_DYNAMIC_MACH_CONSTRAINT
default=
type=string
reconfig=true
customization=seldom
friendly_name=Constrain Negotiator Query for Startd Ads
review=?
tags=negotiator,matchmaker

[GROUP_AUTOREGROUP]
default=false
type=bool
reconfig=true
customization=seldom
friendly_name=Group Autoregroup
review=?
tags=negotiator,matchmaker

[GROUP_ACCEPT_SURPLUS]
default=false
type=bool
reconfig=true
customization=seldom
friendly_name=Group Accept Surplus
review=?
tags=negotiator,matchmaker

[NEGOTIATOR_USE_SLOT_WEIGHTS]
default=true
type=bool
reconfig=true
customization=seldom
friendly_name=Use Slot Weights
review=?
tags=negotiator,matchmaker

[NEGOTIATOR_ALLOW_QUOTA_OVERSUBSCRIPTION]
default=true
type=bool
reconfig=true
customization=seldom
friendly_name=Allow Quota Oversubscription
review=?
tags=negotiator,matchmaker

[GROUP_QUOTA_MAX_ALLOCATION_ROUNDS]
default=3
range=1,1000000000
type=int
reconfig=true
customization=seldom
friendly_name=Group Quota Maximum Allocation Rounds
review=?
tags=negotiator,matchmaker

[GROUP_QUOTA_ROUND_ROBIN_RATE]
default=1.0e100
range=1.0,1.0e100
type=double
reconfig=true
customization=seldom
friendly_name=Group Quota Round Robin Rate
review=?
tags=negotiator,matchmaker

[STARTD_AD_REEVAL_EXPR]
default=
type=string
reconfig=true
customization=seldom
friendly_name=Startd Ad Reeval Expr
review=?
tags=negotiator,matchmaker

[NEGOTIATOR_IGNORE_USER_PRIORITIES]
default=false
type=bool
reconfig=true
customization=seldom
friendly_name=Negotiator Ignore User Priorities
review=?
tags=negotiator,matchmaker

[RECEIVE_MSGS_DURATION]
default=250
type=int
reconfig=true
customization=devel
friendly_name=DaemonCore Receive Messages Duration
usage=how long to keep processing callback messages before returing to the pump. For the SCHEDD, how long to keep processing matches from the negotiator before checking for other work.
tags=daemon_core,schedd

[NONBLOCKING_COLLECTOR_UPDATE]
default=true
type=bool
reconfig=true
customization=seldom
friendly_name=Nonblocking Collector Update
review=?
tags=daemon_client,dc_collector

[TCP_UPDATE_COLLECTORS]
default=
type=string
reconfig=true
customization=seldom
friendly_name=Tcp Update Collectors
review=?
tags=daemon_client,dc_collector

[UPDATE_COLLECTOR_WITH_TCP]
default=true
type=bool
reconfig=true
customization=seldom
friendly_name=Update Collector With Tcp
review=?
tags=daemon_client,dc_collector

[UPDATE_VIEW_COLLECTOR_WITH_TCP]
default=false
type=bool
reconfig=true
customization=seldom
friendly_name=Update View Collector With Tcp
review=?
tags=daemon_client,dc_collector

[DEAD_COLLECTOR_MAX_AVOIDANCE_TIME]
default=3600
type=int
reconfig=true
customization=seldom
friendly_name=Dead Collector Max Avoidance Time
review=?
tags=daemon_client,dc_collector

[CM_IP_ADDR]
default=
type=string
reconfig=true
customization=seldom
friendly_name=Cm Ip Addr
review=?
tags=daemon_client,daemon

[HISTORY]
default=$(SPOOL)/history
type=string
reconfig=true
customization=seldom
friendly_name=History
review=?
tags=tools,preen

[PREEN_ADMIN]
default=
type=string
reconfig=true
customization=seldom
friendly_name=Preen Admin
review=?
tags=tools,preen

[SYSTEM_VALID_SPOOL_FILES]
default=job_queue.log, job_queue.log.tmp, history, Accountant.log, Accountantnew.log, local_univ_execute, .quillwritepassword, .pgpass, .schedd_address, .schedd_address.super, .schedd_classad, OfflineLog
type=string
reconfig=true
customization=const
friendly_name=System defined Valid Spool Files
usage=What HTCondor created files should condor_preen leave in the spool directory?
review=tj
tags=tools,preen

[VALID_SPOOL_FILES]
default=
friendly_name=User defined Valid Spool Files
reconfig=true
customization=seldom
usage=What user files should condor_preen leave in the spool directory?
review=tj
tags=tools,preen

[INVALID_LOG_FILES]
default=
type=string
reconfig=true
customization=seldom
friendly_name=Invalid Log Files
usage=What files should condor_preen remove from the log directory?
review=?
tags=tools,preen

[LIB]
default=$(RELEASE_DIR)/lib
type=path
reconfig=true
customization=seldom
friendly_name=Lib
review=?
tags=tools,version

[SEC_PASSWORD_DOMAIN]
default=
type=string
reconfig=true
customization=seldom
friendly_name=Sec Password Domain
review=?
tags=tools,store_cred_main

[STARTER_CHOOSES_CKPT_SERVER]
default=
type=string
reconfig=true
customization=seldom
friendly_name=Starter Chooses Ckpt Server
review=?
tags=shadow,shadow

[MAX_DISCARDED_RUN_TIME]
default=3600
type=int
reconfig=true
customization=seldom
friendly_name=Max Discarded Run Time
review=?
tags=shadow,shadow

[COMPRESS_PERIODIC_CKPT]
default=false
type=bool
reconfig=true
customization=seldom
friendly_name=Compress Periodic Ckpt
review=?
tags=shadow,shadow

[PERIODIC_MEMORY_SYNC]
default=false
type=bool
reconfig=true
customization=seldom
friendly_name=Periodic Memory Sync
review=?
tags=shadow,shadow

[COMPRESS_VACATE_CKPT]
default=false
type=bool
reconfig=true
customization=seldom
friendly_name=Compress Vacate Ckpt
review=?
tags=shadow,shadow

[SLOW_CKPT_SPEED]
default=0
type=int
reconfig=true
customization=seldom
friendly_name=Slow Ckpt Speed
review=?
tags=shadow,shadow

[SHADOW_ALLOW_UNSAFE_REMOTE_EXEC]
default=
type=string
reconfig=true
customization=seldom
friendly_name=Shadow Allow Unsafe Remote Exec
review=?
tags=shadow,pseudo_ops

[EMAIL_NOTIFICATION_CC]
default=
type=string
reconfig=true
customization=seldom
friendly_name=Email Notification Cc
review=?
tags=shadow,shadow_common

[DBMSMANAGER_NAME]
default=
type=string
reconfig=true
customization=seldom
friendly_name=Dbmsmanager Name
review=?
tags=dbmsd,DBMSManager

[DATABASE_PURGE_INTERVAL]
default=
type=string
reconfig=true
customization=seldom
friendly_name=Database Purge Interval
review=?
tags=dbmsd,DBMSManager

[DATABASE_REINDEX_INTERVAL]
default=
type=string
reconfig=true
customization=seldom
friendly_name=Database Reindex Interval
review=?
tags=dbmsd,DBMSManager

[QUILL_RESOURCE_HISTORY_DURATION]
default=
type=string
reconfig=true
customization=devel
friendly_name=Quill Resource History Duration
review=?
tags=dbmsd,ManagedDatabase

[QUILL_RUN_HISTORY_DURATION]
default=
type=string
reconfig=true
customization=devel
friendly_name=Quill Run History Duration
review=?
tags=dbmsd,ManagedDatabase

[QUILL_JOB_HISTORY_DURATION]
default=
type=string
reconfig=true
customization=devel
friendly_name=Quill Job History Duration
review=?
tags=dbmsd,ManagedDatabase

[QUILL_DBSIZE_LIMIT]
default=
type=string
reconfig=true
customization=devel
friendly_name=Quill Dbsize Limit
review=?
tags=dbmsd,ManagedDatabase

[JOB_ROUTER_SOURCE_JOB_CONSTRAINT]
default=
type=string
reconfig=true
customization=seldom
friendly_name=Job Router Source Job Constraint
review=?
tags=schedd,JobRouter

[MAX_JOB_MIRROR_UPDATE_LAG]
default=600
type=int
reconfig=true
customization=seldom
friendly_name=Max Job Mirror Update Lag
review=?
tags=schedd,JobRouter

[JOB_ROUTER_POLLING_PERIOD]
default=10
type=int
reconfig=true
customization=seldom
friendly_name=Job Router Polling Period
review=?
tags=schedd,JobRouter

[JOB_ROUTER_NAME]
default=jobrouter
type=string
reconfig=true
customization=seldom
friendly_name=Job Router Name
review=?
tags=schedd,JobRouter

[JOB_ROUTER_LOCK]
default=$(LOCK)/$(JOB_ROUTER_NAME)Lock
type=string
reconfig=true
customization=seldom
friendly_name=Job Router Lock
review=?
tags=JobRouter

[POLLING_PERIOD]
default=
type=string
reconfig=true
customization=seldom
friendly_name=Polling Period
review=?
tags=schedd,Scheduler

[TRANSFERD]
default=
type=string
reconfig=true
customization=seldom
friendly_name=Transferd
review=?
tags=schedd,tdman

[QUEUE_SUPER_USERS]
default=root, condor
win32_default=condor, SYSTEM
type=string
reconfig=true
customization=seldom
friendly_name=Queue Super Users
review=?
tags=schedd,qmgmt

[QUEUE_SUPER_USER_MAY_IMPERSONATE]
default=
type=string
reconfig=true
customization=seldom
friendly_name=Queue Super Users
review=?
tags=schedd,qmgmt

[QUEUE_ALL_USERS_TRUSTED]
default=false
type=bool
reconfig=true
customization=seldom
friendly_name=Queue All Users Trusted
review=?
tags=schedd,qmgmt

[GLOBAL_JOB_ID_WITH_TIME]
default=true
type=bool
reconfig=true
customization=seldom
friendly_name=Global Job Id With Time
review=?
tags=schedd,qmgmt

[BIOTECH]
default=
type=string
reconfig=true
customization=seldom
friendly_name=Biotech
review=?
tags=schedd,qmgmt

[CLAIM_RECYCLING_CONSIDER_LIMITS]
default=true
type=bool
reconfig=true
customization=seldom
friendly_name=Claim Recycling Consider Limits
review=?
tags=schedd,qmgmt

[UNUSED_CLAIM_TIMEOUT]
default=600
type=int
reconfig=true
customization=seldom
friendly_name=Unused Claim Timeout
review=?
tags=schedd,dedicated_scheduler

[SCHEDD_PREEMPTION_REQUIREMENTS]
default=
type=string
reconfig=true
customization=seldom
friendly_name=Schedd Preemption Requirements
review=?
tags=schedd,dedicated_scheduler

[SCHEDD_PREEMPTION_RANK]
default=
type=string
reconfig=true
customization=seldom
friendly_name=Schedd Preemption Rank
review=?
tags=schedd,dedicated_scheduler

[SCHEDD_RESTART_REPORT]
default=$(LOG)/ScheddRestartReport
type=string
reconfig=true
customization=seldom
friendly_name=Schedd Restart Report
review=?
tags=schedd,dedicated_scheduler

[DEDICATED_SCHEDULER_USE_FIFO]
default=true
type=bool
reconfig=true
customization=seldom
friendly_name=Dedicated Scheduler Use Fifo
review=?
tags=schedd,dedicated_scheduler

[MPI_MASTER_IP]
default=
type=string
reconfig=true
customization=seldom
friendly_name=Mpi Master Ip
review=?
tags=schedd,dedicated_scheduler

[SHADOW_LIST]
default=SHADOW, SHADOW_STANDARD
win32_default=SHADOW
type=string
reconfig=true
customization=seldom
friendly_name=Shadow List
review=?
tags=schedd,shadow_mgr

[SOAP_LEAVE_IN_QUEUE]
default=
type=string
reconfig=true
customization=seldom
friendly_name=Soap Leave In Queue
review=?
tags=schedd,soap_scheddStub

[SHADOW]
default=$(SBIN)/condor_shadow
win32_default=$(SBIN)\condor_shadow.exe
type=path
reconfig=true
customization=seldom
friendly_name=Shadow
review=?
tags=schedd,schedd

[SHADOW_STANDARD]
default=$(SBIN)/condor_shadow.std
win32_default=
type=path
tags=schedd,schedd

[SHADOW_RENICE_INCREMENT]
default=0
type=int
reconfig=true
customization=seldom
friendly_name=Shadow Renice Increment
review=?
tags=schedd,schedd

[STARTER_LOCAL]
default=$(SBIN)/condor_starter
win32_default=$(SBIN)\condor_starter.exe
type=path
reconfig=true
customization=seldom
friendly_name=Starter Local
review=?
tags=schedd,schedd

[LOCAL_UNIV_EXECUTE]
default=$(SPOOL)/local_univ_execute
type=string
reconfig=true
customization=seldom
friendly_name=Local Univ Execute
review=?
tags=schedd,schedd

[SCHED_UNIV_RENICE_INCREMENT]
default=0
type=int
reconfig=true
customization=seldom
friendly_name=Sched Univ Renice Increment
review=?
tags=schedd,schedd

[SCHEDD_SEND_VACATE_VIA_TCP]
default=true
type=bool
reconfig=true
customization=seldom
friendly_name=Schedd Send Vacate Via Tcp
review=?
tags=schedd,schedd

[KEEP_OUTPUT_SANDBOX]
default=false
type=bool
reconfig=true
customization=seldom
friendly_name=Keep Output Sandbox
review=?
tags=schedd,schedd

[ENABLE_HISTORY_ROTATION]
default=true
type=bool
reconfig=true
customization=seldom
friendly_name=Enable History Rotation
review=?
tags=schedd,schedd

[PER_JOB_HISTORY_DIR]
default=
type=string
reconfig=true
customization=seldom
friendly_name=Per Job History Dir
review=?
tags=schedd,schedd

[SCHEDD_MIN_INTERVAL]
default=5
type=int
reconfig=true
customization=seldom
friendly_name=Schedd Min Interval
review=?
tags=schedd,schedd

[JOB_START_DELAY]
default=0
type=int
reconfig=true
customization=seldom
friendly_name=Job Start Delay
review=?
tags=schedd,schedd

[MAX_JOBS_RUNNING]
default=MIN({$(DETECTED_MEMORY), 10000})
win32_default=MIN({($(DETECTED_MEMORY)-200)/10, 2000})
type=int
reconfig=true
customization=seldom
friendly_name=Max Jobs Running
review=?
tags=schedd,schedd

[CURB_MATCHMAKING]
default=false
type=string
reconfig=true
customization=seldom
friendly_name=Curb Expression for Matchmaking
tags=schedd,schedd

[START_LOCAL_UNIVERSE]
default=TotalLocalJobsRunning < 200
type=string
reconfig=true
customization=seldom
friendly_name=Start Local Universe
review=?
tags=schedd,schedd

[START_SCHEDULER_UNIVERSE]
default=TotalSchedulerJobsRunning < 200
type=string
reconfig=true
customization=seldom
friendly_name=Start Scheduler Universe
review=?
tags=schedd,schedd

[MAX_JOBS_SUBMITTED]
default=2147483647
type=int
reconfig=true
customization=seldom
friendly_name=Max Jobs Submitted
review=?
tags=schedd,schedd

[MAX_JOBS_PER_OWNER]
default=100000
type=int
reconfig=true
customization=normal
friendly_name=Max jobs in the SCHEDD's queue from a single owner.
usage=Ensure that a single user does not fill the SCHEDD
tags=schedd,schedd

[MAX_JOBS_PER_SUBMISSION]
default=20000
type=int
reconfig=true
customization=normal
friendly_name=Max jobs in a single submit
usage=Circuit breaker to prevent an excessive number of a jobs in a single submission. Use to reject one form of mistake
tags=schedd,schedd

[NEGOTIATE_ALL_JOBS_IN_CLUSTER]
default=
type=string
reconfig=true
customization=seldom
friendly_name=Negotiate All Jobs In Cluster
review=?
tags=schedd,schedd

[STARTD_CONTACT_TIMEOUT]
default=45
type=int
reconfig=true
customization=seldom
friendly_name=Startd Contact Timeout
review=?
tags=schedd,schedd

[FLOCK_COLLECTOR_HOSTS]
default=$(FLOCK_TO)
type=string
reconfig=true
customization=seldom
friendly_name=Flock Collector Hosts
review=?
tags=schedd,schedd

[FLOCK_NEGOTIATOR_HOSTS]
default=$(FLOCK_TO)
type=string
reconfig=true
customization=seldom
friendly_name=Flock Negotiator Hosts
review=?
tags=schedd,schedd

[SHADOW_SIZE_ESTIMATE]
default=125
type=int
reconfig=true
customization=seldom
friendly_name=Shadow Size Estimate
review=?
tags=schedd,schedd

[MAX_SHADOW_EXCEPTIONS]
default=5
type=int
reconfig=true
customization=seldom
friendly_name=Max Shadow Exceptions
review=?
tags=schedd,schedd

[GRIDMANAGER_PER_JOB]
default=false
type=bool
reconfig=true
customization=seldom
friendly_name=Gridmanager Per Job
review=?
tags=schedd,schedd

[MAX_JOB_QUEUE_LOG_ROTATIONS]
default=1
type=int
reconfig=true
customization=seldom
friendly_name=Max Job Queue Log Rotations
review=?
tags=schedd,schedd

[GRIDMANAGER]
default=$(SBIN)/condor_gridmanager
win32_default=$(SBIN)\condor_gridmanager.exe
type=path
reconfig=true
customization=seldom
friendly_name=Gridmanager
review=?
tags=schedd,grid_universe

[GRIDMANAGER_ARGS]
default=
type=string
reconfig=true
customization=seldom
friendly_name=Gridmanager Args
review=?
tags=schedd,grid_universe

[SCHEDD_CRON_NAME]
default=
type=string
reconfig=true
customization=seldom
friendly_name=Schedd Cron Name
review=?
tags=schedd,schedd_cronmgr

[SCHEDD_BACKUP_SPOOL]
default=
type=string
reconfig=true
customization=seldom
friendly_name=Schedd Backup Spool
review=?
tags=schedd,schedd_main

[SCHEDD_QUERY_WORKERS]
default=8
type=int
reconfig=true
customization=seldom
friendly_name=Schedd forked workers
review=?
tags=schedd

[X_RUNS_HERE]
default=
type=string
reconfig=true
customization=seldom
friendly_name=X Runs Here
review=?
tags=master,daemon

[HA_LOCK_URL]
default=
type=string
reconfig=true
customization=seldom
friendly_name=Ha Lock Url
review=?
tags=master,daemon

[HA_LOCK_HOLD_TIME]
default=
type=string
reconfig=true
customization=seldom
friendly_name=Ha Lock Hold Time
review=?
tags=master,daemon

[HA_POLL_PERIOD]
default=
type=string
reconfig=true
customization=seldom
friendly_name=Ha Poll Period
review=?
tags=master,daemon

[MASTER_NAME]
default=
type=string
reconfig=true
customization=seldom
friendly_name=Master Name
review=?
tags=master,master

[START_MASTER]
default=
type=string
reconfig=true
customization=seldom
friendly_name=Start Master
review=?
tags=master,master

[START_DAEMONS]
default=
type=string
reconfig=true
customization=seldom
friendly_name=Start Daemons
review=?
tags=master,master

[PUBLISH_OBITUARIES]
default=
type=string
reconfig=true
customization=seldom
friendly_name=Publish Obituaries
review=?
tags=master,master

[OBITUARY_LOG_LENGTH]
default=20
type=int
reconfig=true
customization=seldom
friendly_name=Obituary Log Length
review=?
tags=master,master

[ALLOW_ADMIN_COMMANDS]
default=true
type=bool
reconfig=true
customization=seldom
friendly_name=Allow Admin Commands
review=?
tags=master,master

[PREEN]
default=$(SBIN)/condor_preen
win32_default=$(SBIN)\condor_preen.exe
type=path
reconfig=true
customization=seldom
friendly_name=Preen
review=?
tags=master,master

[DC_DAEMON_LIST]
default=
type=string
reconfig=true
customization=seldom
friendly_name=Dc Daemon List
review=?
tags=master,master

[MASTER_HA_LIST]
default=
type=string
reconfig=true
customization=seldom
friendly_name=Master Ha List
review=?
tags=master,master

[DAEMON_LIST]
default=MASTER
type=string
reconfig=true
customization=normal
friendly_name=Daemon List
review=?
tags=master,master

[PREEN_ARGS]
default=-m -r
type=string
reconfig=true
customization=seldom
friendly_name=Preen Args
review=?
tags=master,master

[COLLECTOR_LOG]
default=$(LOG)/CollectorLog
type=path
reconfig=true
customization=seldom
friendly_name=Collector Log
review=?
tags=collector,log

[KBDD_LOG]
default=$(LOG)/KbdLog
type=path
reconfig=true
customization=seldom
friendly_name=Kbd Log
review=?
tags=kbdd,log

[MASTER_LOG]
default=$(LOG)/MasterLog
type=path
reconfig=true
customization=seldom
friendly_name=Master Log
review=?
tags=master,log

[NEGOTIATOR_LOG]
default=$(LOG)/NegotiatorLog
type=path
reconfig=true
customization=seldom
friendly_name=Negotiator Log
review=?
tags=negotiator,log

[NEGOTIATOR_MATCH_LOG]
default=$(LOG)/MatchLog
type=path
friendly_name=Negotiator Log of Matches
review=?
tags=negotiator,log

[SCHEDD_LOG]
default=$(LOG)/SchedLog
type=path
reconfig=true
customization=seldom
friendly_name=Sched Log
review=?
tags=sched,log

[SHADOW_LOG]
default=$(LOG)/ShadowLog
type=path
reconfig=true
customization=seldom
friendly_name=Shadow Log
review=?
tags=shadow,log

[STARTD_LOG]
default=$(LOG)/StartLog
type=path
reconfig=true
customization=seldom
friendly_name=Start Log
review=?
tags=startd,log

[JOB_ROUTER_LOG]
default=$(LOG)/JobRouterLog
type=path
reconfig=true
customization=seldom
friendly_name=Job Router Log
review=?
tags=job,router,log

[ROOSTER_LOG]
default=$(LOG)/RoosterLog
type=path
reconfig=true
customization=seldom
friendly_name=Rooster Log
review=?
tags=rooster,log

[SHARED_PORT_LOG]
default=$(LOG)/SharedPortLog
type=path
reconfig=true
customization=seldom
friendly_name=Shared Port Log
review=?
tags=shared,port,log

[HAD_LOG]
default=$(LOG)/HADLog
type=path
reconfig=true
customization=seldom
friendly_name=HAD Log
review=?
tags=had,log

[REPLICATION_LOG]
default=$(LOG)/ReplicationLog
type=path
reconfig=true
customization=seldom
friendly_name=Replication Log
review=?
tags=replication,log

[TRANSFERER_LOG]
default=$(LOG)/TransfererLog
type=path
reconfig=true
customization=seldom
friendly_name=Transferer Log
review=?
tags=transferer,log

[HDFS]
default=$(SBIN)/condor_hdfs
win32_default=$(SBIN)\condor_hdfs.exe
type=path
friendly_name=location of condor_hdfs binary
review=?

[HDFS_LOG]
default=$(LOG)/HDFSLog
type=path
reconfig=true
customization=seldom
friendly_name=HDFS Log
review=?
tags=master,master

[ADD_WINDOWS_FIREWALL_EXCEPTION]
default=true
type=bool
reconfig=true
customization=seldom
friendly_name=Add Windows Firewall Exception
review=?
tags=master,master

[SCHEDD]
default=$(SBIN)/condor_schedd
win32_default=$(SBIN)\condor_schedd.exe
type=path
reconfig=true
customization=seldom
friendly_name=Schedd
review=?
tags=master,master

[STARTD]
default=$(SBIN)/condor_startd
win32_default=$(SBIN)\condor_startd.exe
type=path
reconfig=true
customization=seldom
friendly_name=Startd
review=?
tags=master,master

[QUILL]
default=$(SBIN)/condor_quill
win32_default=$(SBIN)\condor_quill.exe
type=path
reconfig=true
customization=devel
friendly_name=Quill
review=?
tags=master,master

[DBMSD]
default=$(SBIN)/condor_dbmsd
win32_default=$(SBIN)\condor_dbmsd.exe
type=path
reconfig=true
customization=devel
friendly_name=Dbmsd
review=?
tags=master,master

[CCB_POLLING_TIMESLICE]
default=0.05
type=double
reconfig=true
customization=seldom
friendly_name=CCB Polling Timeslice
review=?
tags=ccb,ccb

[CCB_POLLING_INTERVAL]
default=20
type=int
reconfig=true
customization=seldom
friendly_name=CCB Polling Interval
review=?
tags=ccb,ccb

[CCB_POLLING_MAX_INTERVAL]
default=600
type=int
reconfig=true
customization=seldom
friendly_name=CCB Polling Maximum Interval
review=?
tags=ccb,ccb

[CCB_SERVER_READ_BUFFER]
default=2048
type=int
reconfig=true
customization=seldom
friendly_name=CCB Server Read Buffer
review=?
tags=ccb,ccb

[CCB_SERVER_WRITE_BUFFER]
default=2048
type=int
reconfig=true
customization=seldom
friendly_name=CCB Server Write Buffer
review=?
tags=ccb,ccb

[CCB_SWEEP_INTERVAL]
default=1200
type=int
reconfig=true
customization=seldom
friendly_name=CCB Sweep Interval
review=?
tags=ccb,ccb

[CCB_RECONNECT_FILE]
default=
type=string
reconfig=true
customization=seldom
friendly_name=CCB Reconnect File
review=?
tags=ccb,ccb

[GRIDMAP]
default=
type=string
reconfig=true
customization=seldom
friendly_name=Gridmap file
review=?
tags=ccb,ccb

[GSI_DAEMON_TRUSTED_CA_DIR]
default=
type=string
reconfig=true
customization=seldom
friendly_name=GSI Daemon Trusted Certificate Authority Directory
usage=the directory that contains the public keys and signing policies of trusted certificate authorities
review=?
tags=ccb,ccb

[GSI_SKIP_HOST_CHECK_CERT_REGEX]
default=
type=string
reconfig=true
customization=seldom
friendly_name=GSI Skip Host Check Cert Regex
review=?
tags=ccb,ccb

[GSI_SKIP_HOST_CHECK]
default=false
type=bool
reconfig=true
customization=seldom
friendly_name=GSI Skip Host Check
review=?
tags=ccb,ccb

[TRUNC_MASTER_LOG_ON_OPEN]
default=false
type=bool
reconfig=true
customization=seldom
friendly_name=Truncate Master Log on Open
review=?
tags=ccb,ccb

[TRUNC_NEGOTIATOR_LOG_ON_OPEN]
default=false
type=bool
reconfig=true
customization=seldom
friendly_name=Truncate Negotiator Log on Open
review=?
tags=ccb,ccb

[TRUNC_COLLECTOR_LOG_ON_OPEN]
default=false
type=bool
reconfig=true
customization=seldom
friendly_name=Truncate Collector Log on Open
review=?
tags=ccb,ccb

[TRUNC_SCHED_LOG_ON_OPEN]
default=false
type=bool
reconfig=true
customization=seldom
friendly_name=Truncate Sched Log on Open
review=?
tags=ccb,ccb

[TRUNC_STARTER_LOG_ON_OPEN]
default=false
type=bool
reconfig=true
customization=seldom
friendly_name=Truncate Starter Log on Open
review=?
tags=ccb,ccb

[TRUNC_SHADOW_LOG_ON_OPEN]
default=false
type=bool
reconfig=true
customization=seldom
friendly_name=Truncate Shadow Log on Open
review=?
tags=ccb,ccb

[TRUNC_MATCH_LOG_ON_OPEN]
default=false
type=bool
reconfig=true
customization=seldom
friendly_name=Truncate Match Log on Open
review=?
tags=ccb,ccb

[SHADOW_LOCK]
default=$(LOCK)/ShadowLock
type=path
reconfig=true
customization=seldom
friendly_name=Lock file for locking the shadow log file
review=?
tags=ccb,ccb

[DEBUG_TIME_FORMAT]
# The default used to have a trailing space, it was removed in 8.3.2
default=%m/%d/%y %H:%M:%S
type=string
reconfig=true
customization=seldom
friendly_name=Debug Log Time Format
review=?
tags=ccb,ccb

[MASTER_DEBUG_WAIT]
default=false
type=bool
reconfig=true
customization=devel
friendly_name=Master Debug Wait
review=?
tags=ccb,ccb

[SHADOW_DEBUG_WAIT]
default=false
type=bool
reconfig=true
customization=devel
friendly_name=Shadow Debug Wait
review=?
tags=ccb,ccb

[SCHED_DEBUG_WAIT]
default=false
type=bool
reconfig=true
customization=devel
friendly_name=Sched Debug Wait
review=?
tags=ccb,ccb

[STARTER_DEBUG_WAIT]
default=false
type=bool
reconfig=true
customization=devel
friendly_name=Starter Debug Wait
review=?
tags=ccb,ccb

[COLLECTOR_DEBUG_WAIT]
default=false
type=bool
reconfig=true
customization=devel
friendly_name=Collector Debug Wait
review=?
tags=ccb,ccb

[NEGOTIATOR_DEBUG_WAIT]
default=false
type=bool
reconfig=true
customization=devel
friendly_name=Negotiator Debug Wait
review=?
tags=ccb,ccb

[NEGOTIATOR_READ_CONFIG_BEFORE_CYCLE]
default=false
type=bool
reconfig=true
customization=devel
friendly_name=Negotiator Read Config Before Cycle
review=?
tags=negotiator

[SCHEDD_JOB_QUEUE_LOG_FLUSH_DELAY]
default=5
version=7.4.0
type=int
reconfig=true
customization=seldom
friendly_name=Schedd Job Queue Log Flush Delay
review=?
tags=schedd

[DAEMON_SOCKET_DIR]
default=auto
type=string
reconfig=true
customization=seldom
friendly_name=Daemon Socket Dir
review=?

[SHARED_PORT_DAEMON_AD_FILE]
default=$(LOCK)/shared_port_ad
type=string
reconfig=true
customization=seldom
friendly_name=Shared Port Daemon Ad File
review=?

[USE_SHARED_PORT]
default=false
version=7.5.0
type=bool
reconfig=true
customization=seldom
friendly_name=Use Shared Port
review=?

[SHARED_PORT_PORT]
default=$(COLLECTOR_PORT)
type=int
reconfig=true
customization=seldom
friendly_name=TCP port used by condor_shared_port

[AUTO_INCLUDE_SHARED_PORT_IN_DAEMON_LIST]
default=true
version=8.1.1
type=bool
reconfig=true
customization=expert
friendly_name=Auto Include Shared Port In Daemon List
review=?

[COLLECTOR_USES_SHARED_PORT]
default=true
version=8.1.4
type=bool
reconfig=true
customization=expert

[SHARED_PORT_DEFAULT_ID]
default=
version=8.1.4
type=string
reconfig=true
customization=expert

[CCB_HEARTBEAT_INTERVAL]
default=300
version=7.5.0
range=0,
type=int
reconfig=true
customization=seldom
friendly_name=Interval between CCB protocol heartbeats
review=?
tags=ccb

[ROOSTER_INTERVAL]
default=300
version=7.4.0
range=0,
type=int
reconfig=true
customization=seldom
friendly_name=Rooster interval
review=?
tags=rooster

[ROOSTER_UNHIBERNATE]
default=Offline && Unhibernate
type=string
reconfig=true
customization=seldom
friendly_name=Rooster unhibernate
review=?
tags=rooster

[ROOSTER_WAKEUP_CMD]
default="$(BIN)/condor_power -d -i"
type=string
reconfig=true
customization=seldom
friendly_name=Rooster wakeup command
review=?
tags=rooster

[ROOSTER_MAX_UNHIBERNATE]
default=0
version=7.5.3
range=0,
type=int
reconfig=true
customization=seldom
friendly_name=Rooster max unhibernate per cycle
review=?
tags=rooster

[ROOSTER_UNHIBERNATE_RANK]
default=
type=string
reconfig=true
customization=seldom
friendly_name=Rooster unhibernate rank
review=?
tags=rooster

# the procd gets passed it's log size as an argument, so scale suffix like MB or time rotation is not allowed.
[MAX_PROCD_LOG]
default=1000000
reconfig=true
customization=seldom
friendly_name=Max Procd Log (size rotation only, no scale suffix)
review=?
tags=c++_util,procd

[ENABLE_ADDRESS_REWRITING]
default=true
version=7.4.3
type=bool
reconfig=true
customization=seldom
friendly_name=Enable Address Rewriting
review=?
tags=c++_util

# This was an option "born deprecated"; it allows a single-host HTCondor instance (particularly, the HTCondor-CE) to provide a better dual-stack service by rewriting all ads in the collector.
[SHARED_PORT_ADDRESS_REWRITING]
default=false
version=8.3.4
type=bool
reconfig=true
customization=never

[SHADOW_WORKLIFE]
default=3600
version=7.5.3
type=int
reconfig=true
customization=seldom
friendly_name=Shadow Worklife
review=?
tags=shadow

[CLAIM_WORKLIFE]
default=1200
type=int
reconfig=true
customization=seldom
friendly_name=Claim Worklife
review=?
tags=startd

[NEGOTIATION_CYCLE_STATS_LENGTH]
default=3
version=7.5.3
range=0,100
type=int
reconfig=true
customization=seldom
friendly_name=Negotiation Cycle Stats Length
review=?
tags=negotiator

[SYSTEM_JOB_MACHINE_ATTRS]
default=Cpus,SlotWeight
type=string
reconfig=true
customization=seldom
friendly_name=System Job Machine Attrs
review=?
tags=schedd

[SYSTEM_JOB_MACHINE_ATTRS_HISTORY_LENGTH]
default=1
range=0,
type=int
reconfig=true
customization=seldom
friendly_name=System Job Machine Attrs History Length
review=?
tags=schedd

[GRAM_VERSION_DETECTION]
default=true
type=bool
reconfig=true
customization=seldom
friendly_name=Gram Version Detection
usage=true if gridmanager should automatically detect the version of GRAM servers, false otherwise
review=?
tags=gridmanager

[CREATE_LOCKS_ON_LOCAL_DISK]
default=true
type=bool
reconfig=true
customization=seldom
friendly_name=
usage=true if userlog file locks should be create in temp folder on local disk, false otherwise
review=?

[LOCAL_DISK_LOCK_DIR]
default=
type=string
reconfig=true
customization=seldom
friendly_name=
usage=/tmp-like directory to store lock files, /tmp/condorLocks is used otherwise
review=?

[LOCK_DEBUG_LOG_TO_APPEND]
default=false
type=bool
reconfig=true
customization=seldom
friendly_name=
review=?

[LOCAL_CONFIG_DIR_EXCLUDE_REGEXP]
default=^((\..*)|(.*~)|(#.*)|(.*\.rpmsave)|(.*\.rpmnew)|(.*\.dpkg-old)|(.*\.dpkg-dist)|(.*\.cfsaved))$
type=string
reconfig=true
customization=seldom
friendly_name=Local Config Dir Exclude Regex
review=?
tags=c++_util,condor_config

[PARROT]
default=
type=string
reconfig=true
customization=seldom
friendly_name=Parrot
usage=run job within parrot
review=?
tags=parrot

[DELEGATE_JOB_GSI_CREDENTIALS_REFRESH]
default=0.25
range=0,1
type=double
reconfig=true
customization=seldom
friendly_name=Delegate Job GSI Credentials Refresh
review=?

[DELEGATE_JOB_GSI_CREDENTIALS_LIFETIME]
default=86400
type=int
reconfig=true
customization=seldom
friendly_name=Delegate Job GSI Credentials Lifetime
review=?

[STATISTICS_WINDOW_QUANTUM]
default=240
range=1,1000000000
type=int
reconfig=true
customization=expert
friendly_name=Size of Internal Statistics Ring Buffer In Seconds
review=?
tags=scheduler

[STATISTICS_WINDOW_QUANTUM_DC]
default=
type=string
reconfig=true
customization=expert
friendly_name=Size of Internal Statistics Ring Buffer In Seconds for DaemonCore Stats
review=?
tags=scheduler

[STATISTICS_WINDOW_QUANTUM_SCHEDD]
default=
type=string
reconfig=true
customization=expert
friendly_name=Size of Internal Statistics Ring Buffer In Seconds for Scheduler Stats
review=?
tags=scheduler

[STATISTICS_WINDOW_SECONDS]
default=1200
range=1,1000000000
type=int
reconfig=true
customization=seldom
friendly_name=Size of Recent Statistics Window
review=?
tags=scheduler

[DCSTATISTICS_TIMESPANS]
default=4m:240 20m:1200 4h:14400
version=8.1.6
type=string
reconfig=true
customization=seldom
friendly_name=List of timespans for reporting DC exponential moving average statistics
review=?
tags=schedd

[DCSTATISTICS_WINDOW_SECONDS]
default=
type=string
reconfig=true
customization=seldom
friendly_name=Size of Recent Statistics Window for DaemonCore Stats
review=?
tags=scheduler

[TCP_KEEPALIVE_INTERVAL]
default=360
range=-1,
type=int
reconfig=true
customization=expert
friendly_name=Setting for TCP keepalive probe interval

[SHADOW_CHECKPROXY_INTERVAL]
default=600
range=1,
type=int
reconfig=true
customization=seldom
friendly_name=Shadow Check Proxy Interval
review=?

[SHADOW_RUN_UNKNOWN_USER_JOBS]
default=false
type=bool
reconfig=false
customization=seldom
friendly_name=Shadow Run Unknown User Jobs
review=?
tags=shadow

[SCHEDD_ROUND_ATTR_ProportionalSetSizeKb]
default=25%
type=string
reconfig=false
customization=seldom
friendly_name=
review=?
tags=schedd

[SCHEDD_ROUND_ATTR_ResidentSetSize]
default=25%
type=string
reconfig=false
customization=seldom
friendly_name=
review=?
tags=schedd

[SCHEDD_ROUND_ATTR_ExecutableSize]
default=25%
type=string
reconfig=false
customization=seldom
friendly_name=
review=?
tags=schedd

[SCHEDD_ROUND_ATTR_ImageSize]
default=25%
type=string
reconfig=false
customization=seldom
friendly_name=
review=?
tags=schedd

[SCHEDD_ROUND_ATTR_DiskUsage]
default=25%
type=string
reconfig=false
customization=seldom
friendly_name=
review=?
tags=schedd

[SCHEDD_ROUND_ATTR_NumCkpts]
default=4
type=string
reconfig=false
customization=seldom
friendly_name=
review=?
tags=schedd

[ENABLE_VERSIONED_OPSYS]
default=true
win32_default=false
type=bool
reconfig=true
customization=devel
friendly_name=Append OS version to the value of OPSYS
review=?
tags=schedd

[WANT_SUSPEND]
default=False
[WANT_VACATE]
default=True
[SUSPEND]
default=False
[CONTINUE]
default=True
[PREEMPT]
default=False
[KILL]
default=False

[MachineMaxVacateTime]
default=600
type=int
reconfig=true
customization=seldom
friendly_name=
review=?
tags=startd

[PERIODIC_CHECKPOINT]
default=((time() - LastPeriodicCheckpoint)/60.0) > (180.0 + $RANDOM_INTEGER(-30,30,1))
type=string
reconfig=true
tags=startd

[DEFRAG_REQUIREMENTS]
default=PartitionableSlot && Offline=!=True
type=string
reconfig=true
customization=seldom
friendly_name=
review=?
tags=defrag

[DEFRAG_CANCEL_REQUIREMENTS]
default=$(DEFRAG_WHOLE_MACHINE_EXPR)
type=string
reconfig=true
customization=seldom
friendly_name=
review=?
tags=defrag

[DEFRAG_WHOLE_MACHINE_EXPR]
default=Cpus == TotalCpus && Offline=!=True
type=string
reconfig=true
customization=normal
friendly_name=
review=?
tags=defrag

[DEFRAG_STATE_FILE]
default=$(LOCK)/defrag_state
type=string
reconfig=true
customization=seldom
friendly_name=
review=?
tags=defrag

[DEFRAG_LOG]
default=$(LOG)/DefragLog
type=path
reconfig=true
customization=seldom
friendly_name=Collector Log
review=?
tags=defrag,log

[DEFRAG_INTERVAL]
default=600
type=int
reconfig=true
customization=seldom
friendly_name=Collector Log
review=?
tags=defrag,log

[DEFRAG_DRAINING_MACHINES_PER_HOUR]
default=0
range=0,
type=int
reconfig=true
customization=normal
friendly_name=Collector Log
review=?
tags=defrag,log

[DEFRAG_MAX_CONCURRENT_DRAINING]
default=-1
range=-1,
type=int
reconfig=true
customization=seldom
friendly_name=Collector Log
review=?
tags=defrag,log

[DEFRAG_MAX_WHOLE_MACHINES]
default=-1
range=-1,
type=int
reconfig=true
customization=seldom
friendly_name=Collector Log
review=?
tags=defrag,log

[DEFRAG_RANK]
default=-ExpectedMachineGracefulDrainingBadput
type=string
reconfig=true
customization=seldom
friendly_name=Collector Log
review=?
tags=defrag,log

[DEFRAG_DRAINING_SCHEDULE]
default=graceful
type=string
reconfig=true
customization=seldom
friendly_name=Collector Log
review=?
tags=defrag,log

[DEFRAG_UPDATE_INTERVAL]
default=300
type=int
reconfig=true
customization=seldom
friendly_name=Job Queue Log file
review=?
tags=defrag

[DEFRAG_NAME]
default=
type=string
reconfig=true
customization=seldom
friendly_name=
review=?
tags=defrag

[GROUP_SORT_EXPR]
default=ifThenElse(AccountingGroup=?="<none>",3.4e+38,ifThenElse(GroupQuota>0,GroupResourcesInUse/GroupQuota,3.3e+38))
type=string
reconfig=true
customization=seldom
friendly_name=Accounting Group Sorting Expression
review=?
tags=negotiator

[CLAIM_PARTITIONABLE_LEFTOVERS]
default=$(NEGOTIATOR_USE_SLOT_WEIGHTS)
version=7.7.5
type=string
reconfig=true
customization=seldom
friendly_name=Claim Parititionable Leftovers
review=?
tags=schedd,startd,claim

[MOUNT_UNDER_SCRATCH]
default=
version=7.7.5
type=string
reconfig=true
customization=seldom
friendly_name=Mount Under Scratch
review=?
tags=starter

[NAMED_CHROOT]
default=
version=7.7.5
type=string
reconfig=true
customization=seldom
friendly_name=Named Chroot
review=?
tags=starter

[MEMORY_USAGE_METRIC]
default=((ResidentSetSize+1023)/1024)
version=7.7.6
type=string
reconfig=true
customization=expert
friendly_name=MemoryUsage metric
review=?
tags=starter

[MEMORY_USAGE_METRIC_VM]
default=VM_Memory
version=7.7.6
type=string
reconfig=true
customization=expert
friendly_name=MemoryUsage metric for VM Universe jobs
review=?
tags=starter

[JOB_DEFAULT_REQUESTMEMORY]
default=ifthenelse(MemoryUsage =!= UNDEFINED,MemoryUsage,(ImageSize+1023)/1024)
version=7.7.6
type=string
reconfig=true
customization=seldom
friendly_name=Default RequestMemory expression if not specified in submit file
review=?
tags=submit,submit

[JOB_DEFAULT_REQUESTDISK]
default=DiskUsage
version=7.7.6
type=string
reconfig=true
customization=seldom
friendly_name=Default RequestDisk expression if not specified in submit file
review=?
tags=submit,submit

[JOB_DEFAULT_REQUESTCPUS]
default=1
version=7.7.6
type=string
reconfig=true
customization=seldom
friendly_name=Default RequestCpus expression if not specified in submit file
review=?
tags=submit,submit

[MUST_MODIFY_REQUEST_EXPRS]
default=false
version=7.7.6
type=bool
reconfig=true
customization=seldom
friendly_name=Should startd modify request exprs even if it causes match failure
review=?
tags=startd

[MODIFY_REQUEST_EXPR_REQUESTCPUS]
default=quantize(RequestCpus,{1})
version=7.7.6
type=string
reconfig=true
customization=seldom
friendly_name=Default modification to a cpu resource request
review=?
tags=startd

[MODIFY_REQUEST_EXPR_REQUESTMEMORY]
default=quantize(RequestMemory,{128})
version=7.7.6
type=string
reconfig=true
customization=seldom
friendly_name=Default modification to a memory resource request
review=?
tags=startd

[MODIFY_REQUEST_EXPR_REQUESTDISK]
default=quantize(RequestDisk,{1024})
version=7.7.6
type=string
reconfig=true
customization=seldom
friendly_name=Default modification to a disk resource request
review=?
tags=startd

[CONSUMPTION_POLICY]
default=false
version=7.7.6
type=bool
reconfig=true
customization=seldom
friendly_name=Does a slot ad support a consumption policy?
review=?
tags=startd

[CONSUMPTION_CPUS]
default=quantize(target.RequestCpus,{1})
version=7.7.6
type=string
reconfig=true
customization=seldom
friendly_name=Consumption policy for cpu resource assets
review=?
tags=startd,negotiator

[CONSUMPTION_MEMORY]
default=quantize(target.RequestMemory,{128})
version=7.7.6
type=string
reconfig=true
customization=seldom
friendly_name=Consumption policy for memory resource assets
review=?
tags=startd,negotiator

[CONSUMPTION_DISK]
default=quantize(target.RequestDisk,{1024})
version=7.7.6
type=string
reconfig=true
customization=seldom
friendly_name=Consumption policy for disk resource assets
review=?
tags=startd,negotiator

[SLOT_WEIGHT]
default=Cpus
version=7.7.6
type=string
reconfig=true
customization=seldom
friendly_name=Slot weight expression, resides on SlotWeight attribute
review=?
tags=negotiator

[ENABLE_DEPRECATION_WARNINGS]
default=true
version=7.7.6
type=bool
reconfig=true
customization=seldom
friendly_name=Enable warnings about the use of deprecated features
review=?
tags=startd

[CLASSAD_LOG_STRICT_PARSING]
default=true
version=7.9.0
type=bool
reconfig=true
customization=seldom
friendly_name=Enable strict parse checking of classad RHS expressions in classad log files
review=?
tags=classad_log

[STARTER_RLIMIT_AS]
default=0
version=7.8.1
type=int
reconfig=true
customization=seldom
friendly_name=Classad expression used to set virtual memory rlimit for job
review=?
tags=starter

[INTERACTIVE_SUBMIT_FILE]
default=$(LIBEXEC)/interactive.sub
version=7.9.0
type=string
reconfig=true
customization=seldom
friendly_name=Location of default submit file for condor_submit -i
review=?
tags=submit

[MAX_GLOBAL_JOB_PRIOS]
default=500
version=7.9.1
type=int
reconfig=true
customization=seldom
friendly_name=Maximum size of JobPrioArray in submitter ad
review=?
tags=schedd

[USE_GLOBAL_JOB_PRIOS]
default=false
version=7.9.1
type=bool
reconfig=true
customization=seldom
friendly_name=Consider job priorities across multiple schedds
review=?
tags=schedd

[TRANSFER_QUEUE_USER_EXPR]
default=strcat("Owner_",Owner)
version=7.9.1
type=string
reconfig=true
customization=seldom
friendly_name=
review=?
tags=schedd

[MAX_TRANSFER_INPUT_MB]
default=-1
version=7.9.2
type=int
reconfig=true
customization=seldom
friendly_name=Maximum size of transferred input files
review=?
tags=schedd

[MAX_TRANSFER_OUTPUT_MB]
default=-1
version=7.9.2
type=int
reconfig=true
customization=seldom
friendly_name=Maximum size of transferred output files
review=?
tags=schedd

[TRANSFER_IO_REPORT_INTERVAL]
default=10
version=7.9.4
range=0,
type=int
reconfig=true
customization=seldom
friendly_name=Interval between reports from file transfer processes to the transfer queue manager
review=?
tags=schedd

[TRANSFER_IO_REPORT_TIMESPANS]
default=1m:60 5m:300 1h:3600 1d:86400
version=7.9.4
type=string
reconfig=true
customization=seldom
friendly_name=List of timespans for reporting file transfer I/O statistics
review=?
tags=schedd

[GLEXEC_RETRIES]
default=3
version=7.8.8
range=0,
type=int
reconfig=true
customization=seldom
friendly_name=number of times to retry calls to glexec
review=?
tags=startd

[GLEXEC_RETRY_DELAY]
default=5
version=7.8.8
range=0,
type=int
reconfig=true
customization=seldom
friendly_name=minimum time delay in exponential backoff
review=?
tags=startd

[GRACEFULLY_REMOVE_JOBS]
default=true
version=7.9.0
type=bool
reconfig=true
customization=seldom
friendly_name=Determines if jobs should be removed gracefully by default.
review=?
tags=shadow,baseshadow

[BASE_CGROUP]
default=
version=7.9.0
type=string
reconfig=true
customization=seldom
friendly_name=Enables and names the base kernel cgroup for job management
review=?
tags=starter

[CGROUP_MEMORY_LIMIT_POLICY]
aliases=
default=soft
version=7.9.0
type=string
reconfig=true
customization=seldom
friendly_name=Determines whether cgroup base memory enforcement should happen
review=?
tags=starter

[BATCH_GAHP_CHECK_STATUS_ATTEMPTS]
default=5
version=7.9.5
type=int
reconfig=true
customization=seldom
friendly_name=Determines how many failed check status attempts before failing an infn gahp job.
review=?
tags=gridmanager,infnbatchjob

[PER_JOB_NAMESPACES]
default=true
version=7.9.6
type=bool
reconfig=true
customization=seldom
friendly_name=Determines if job creates their own namespace
review=?
tags=starter

[CHIRP_DELAYED_UPDATE_PREFIX]
default=Chirp*
version=8.1.0
type=string
is_macro=true
reconfig=true
customization=seldom
friendly_name=Determines the required prefix for remote updates from the running job
review=?
tags=starter,shadow

[ENABLE_CHIRP_IO]
default=true
version=8.1.0
type=bool
reconfig=true
customization=seldom
friendly_name=Enables IO from the running job back to the submitter machine
review=?
tags=starter

[ENABLE_CHIRP_UPDATES]
default=true
version=8.1.0
type=bool
reconfig=true
customization=seldom
friendly_name=Enables job updates (inserting values into the job log or qedits) from the running job back to the submitter machine
review=?
tags=starter

[ENABLE_CHIRP_DELAYED]
default=true
version=8.1.0
type=bool
reconfig=true
customization=seldom
friendly_name=Enables delayed job updates (inserting qedits) with a required prefix at little resource cost from the running job back to the submitter machine.  The safest of the ENABLE_CHIRP_* settings
review=?
tags=starter

[GANGLIA_GMETRIC]
default=
type=string
reconfig=true
customization=seldom
friendly_name=Ganglia gmetric Executable
review=?
tags=c++_util,condor_config

[GANGLIA_LIB]
default=
type=string
reconfig=true
customization=seldom
friendly_name=Ganglia Library
review=?
tags=c++_util,condor_config

[GANGLIA_LIB_PATH]
default=/lib,/usr/lib,/usr/local/lib
type=string
reconfig=true
customization=seldom
friendly_name=Ganglia Library Search Path
review=?
tags=c++_util,condor_config

[GANGLIA_LIB64_PATH]
default=/lib64,/usr/lib64,/usr/local/lib64
type=string
reconfig=true
customization=seldom
friendly_name=Ganglia 64-bit Library Search Path
review=?
tags=c++_util,condor_config

[GANGLIA_CONFIG]
default=/etc/ganglia/gmond.conf
type=string
reconfig=true
customization=seldom
friendly_name=Ganglia Configuration
review=?
tags=c++_util,condor_config

[GANGLIA_GSTAT_COMMAND]
default=gstat --all --mpifile --gmond_ip=localhost --gmond_port=8649
type=string
reconfig=true
customization=seldom
friendly_name=Ganglia gstat Command
review=?
tags=c++_util,condor_config

[GANGLIAD_METRICS_CONFIG_DIR]
default=/etc/condor/ganglia.d
type=path
reconfig=true
customization=seldom
friendly_name=Ganglia metric config dir
review=?
tags=c++_util,condor_config

[GANGLIAD_VERBOSITY]
default=0
type=int
reconfig=true
customization=seldom
friendly_name=Ganglia Verbosity
review=?
tags=c++_util,condor_config

[GANGLIAD_INTERVAL]
default=60
type=int
reconfig=true
customization=seldom
friendly_name=Ganglia Interval
review=?
tags=c++_util,condor_config

[GANGLIAD_LOG]
default=$(LOG)/GangliadLog
type=path
reconfig=true
customization=seldom
friendly_name=Gangliad Log
review=?
tags=gangliad

[MAX_GANGLIAD_LOG]
default=$(MAX_DEFAULT_LOG)
reconfig=true
customization=seldom
friendly_name=Max Gangliad Log
review=?
tags=c++_util,gangliad

[GANGLIAD_REQUIREMENTS]
default=
type=string
reconfig=true
customization=seldom
friendly_name=Requirements to be met by all monitored ads
review=?
tags=c++_util,gangliad

[GANGLIAD_PER_EXECUTE_NODE_METRICS]
default=true
type=bool
reconfig=true
customization=seldom
friendly_name=Publish metrics for individual execute nodes
review=?
tags=c++_util,gangliad

[GANGLIA_SEND_DATA_FOR_ALL_HOSTS]
default=false
type=bool
reconfig=true
customization=seldom
friendly_name=Send metrics for all hosts
review=?
tags=c++_util,gangliad

[ECRYPTFS_ADD_PASSPHRASE]
default=ecryptfs-add-passphrase
type=path
reconfig=true
customization=expert
friendly_name=Name of ecryptfs tool to add a passphrase
review=toddt
tags=ecryptfs

[ECRYPTFS_KEY_TIMEOUT]
default=3600
range=600,86400
type=int
reconfig=true
customization=expert
friendly_name=Duration in seconds for key timeout
review=toddt
tags=ecryptfs

[FILE_TRANSFER_DISK_LOAD_THROTTLE]
default=
type=string
reconfig=true
customization=seldom
friendly_name=
review=?
tags=c++_util,schedd

[FILE_TRANSFER_DISK_LOAD_THROTTLE_SHORT_HORIZON]
default=1m
type=string
reconfig=true
customization=seldom
friendly_name=
review=?
tags=c++_util,schedd

[FILE_TRANSFER_DISK_LOAD_THROTTLE_LONG_HORIZON]
default=5m
type=string
reconfig=true
customization=seldom
friendly_name=
review=?
tags=c++_util,schedd

[FILE_TRANSFER_DISK_LOAD_THROTTLE_WAIT_BETWEEN_INCREMENTS]
default=60
type=int
reconfig=true
customization=seldom
friendly_name=
review=?
tags=c++_util,schedd

[RUN_FILETRANSFER_PLUGINS_WITH_ROOT]
default=false
type=bool
reconfig=true
customization=seldom
friendly_name=Whether to invoke file transfer plugins as user or as root
review=?

[COLLECTOR_MAX_FILE_DESCRIPTORS]
default=10240
range=0,
type=int
reconfig=false
customization=seldom
friendly_name=Collector Max File Descriptors
usage=Set the limit on file descriptor usage for the collector.
review=?

[SCHEDD_MAX_FILE_DESCRIPTORS]
default=4096
range=0,
type=int
reconfig=false
customization=seldom
friendly_name=Schedd Max File Descriptors
usage=Set the limit on file descriptor usage for the scheduler.
review=?

[SHARED_PORT_MAX_FILE_DESCRIPTORS]
default=4096
range=0,
type=int
reconfig=false
customization=seldom
friendly_name=Shared Port Max File Descriptors
usage=Set the limit on file descriptor usage for condor_shared_port.
review=?

[USE_RESOURCE_REQUEST_COUNTS]
default=true
type=bool
reconfig=true
customization=seldom
friendly_name=Use Resource Request Counts
review=?
tags=negotiator,matchmaker

[NEGOTIATOR_RESOURCE_REQUEST_LIST_SIZE]
default=20
range=1,
type=int
reconfig=true
customization=seldom
friendly_name=Size of Resource Request List
review=?
tags=negotiator,matchmaker

[HISTORY_HELPER_MAX_HISTORY]
default=10000
range=0,
type=int
reconfig=true
customization=seldom
friendly_name=History Helper max number of history ads
usage=Set the limit on the number of history ads remote history will consider
review=?

[HISTORY_HELPER_MAX_CONCURRENCY]
default=2
range=0,
type=int
reconfig=true
customization=seldom
friendly_name=History Helper max number of helper sub-processes
usage=Set the limit on the number of condor_history_helper sub-processes
review=?

[CONDOR_Q_USE_V3_PROTOCOL]
default=true
type=bool
reconfig=false
customization=devel
friendly_name=Control use of V3 query protocol for condor_q
usage=Set to false to disable V3 query protocol for condor_q.

[ENABLE_IPV6]
default=false
type=bool
reconfig=true
customization=seldom
friendly_name=Enable IPv6
usage=Should HTCondor listen on IPv6 interfaces?
tags=daemon_core

[ENABLE_IPV4]
default=true
version=8.1.3
type=bool
reconfig=true
customization=seldom
friendly_name=Enable IPv4
usage=Should HTCondor listen on IPv4 interfaces?
tags=daemon_core

[JOB_EXECDIR_PERMISSIONS]
default=user
version=8.1.3
type=string
reconfig=true
customization=seldom
friendly_name=Permissions on the job's execute directory
review=?
tags=starter

[PANDAD]
default=$(LIBEXEC)/condor_pandad
win32_default=
type=path
customization=seldom
review=tlmiller
reconfig=false

[PANDA_UPDATE_TIMEOUT]
default=0
type=int
review=tlmiller
reconfig=true

[PANDA_QUEUE_SIZE]
default=131072
type=int
review=tlmiller
reconfig=true

[PANDA_QUEUE_GRACE]
default=3
type=int
reivew=tlmiller
reconfig=false

[PANDA_STATISTICS_LOG]
default=/tmp/pandaStatisticsLog
type=string
review=tlmiller
reconfig=true

[RUN_FILETRANSFER_PLUGINS_WITH_ROOT]
default=false
type=bool
reconfig=true
customization=seldom
friendly_name=Whether to invoke file transfer plugins as user or as root
review=?

[DISCARD_SESSION_KEYRING_ON_STARTUP]
default=true
type=bool
reconfig=false
customization=expert
friendly_name=Will master discard session keyring on startup
review=toddt
tags=ecryptfs,master

[DOCKER]
default=/usr/bin/docker
win32_default=docker
type=string
reconfig=true
customization=seldom
friendly_name=Docker
review=?

[SUBMIT_REQUIREMENT_NAMES]
default=
type=string
reconfig=true
friendly_name=Names of the submit requirements.
review=tlmiller

[IS_OWNER]
default=(START =?= False)
version=8.2.8
type=string
friendly_name=When a slot should be in Owner state
review=?

[FILETRANSFER_PLUGINS]
default=$(LIBEXEC)/curl_plugin, $(LIBEXEC)/data_plugin
win32_default=$(LIBEXEC)\curl_plugin.exe, $(LIBEXEC)\data_plugin.exe
customization=seldom
friendly_name=List of installed file transfer plugins
tags=startd
review=?

[CONDOR_ADMIN]
default=root@$(FULL_HOSTNAME)
customization=normal
friendly_name=HTCondor sends email to this address on pool failure
review=?

# daemons that run as user can't write to $(LOG) and there is no /tmp on windows
[C_GAHP_LOG]
default=/tmp/CGAHPLog.$(USERNAME)
win32_default=NUL
review=?
[C_GAHP_LOCK]
default=/tmp/CGAHPLock.$(USERNAME)
win32_default=NUL
review=?
[C_GAHP_WORKER_THREAD_LOG]
default=/tmp/CGAHPWorkerLog.$(USERNAME)
win32_default=NUL
review=?
[C_GAHP_WORKER_THREAD_LOCK]
default=/tmp/CGAHPWorkerLock.$(USERNAME)
win32_default=NUL
review=?

[KBDD]
default=$(SBIN)/condor_kbdd
win32_default=$(SBIN)\condor_kbdd.exe
friendly_name=Location of keyboard daemon binary
type=path
review=?
[KBDD_ADDRESS_FILE]
default=$(LOG)/.kbdd_address
type=path
review=?

[NEGOTIATOR]
default=$(SBIN)/condor_negotiator
win32_default=$(SBIN)\condor_negotiator.exe
friendly_name=Location of Negotiator daemon binary
type=path
review=?

[COLLECTOR]
default=$(SBIN)/condor_collector
win32_default=$(SBIN)\condor_collector.exe
friendly_name=Location of Collector daemon binary
type=path
review=?

[CKPT_SERVER]
default=$(SBIN)/condor_ckpt_server
win32_default=$(SBIN)\condor_ckpt_server.exe
friendly_name=Location of Checkpoint server binary
type=path
review=?

[CKPT_PROBE]
default=$(LIBEXEC)/condor_ckpt_probe
win32_default=$(LIBEXEC)\condor_ckpt_probe.exe
review=?

[JOB_ROUTER]
default=$(LIBEXEC)/condor_job_router
win32_default=$(LIBEXEC)\condor_job_router.exe
friendly_name=Location of Job Router binary
type=path
review=?

[ROOSTER]
default=$(LIBEXEC)/condor_rooster
win32_default=$(LIBEXEC)\condor_rooster.exe
friendly_name=Location of the Machine Hybernation/Wake daemon
type=path
review=?

[SHARED_PORT]
default=$(LIBEXEC)/condor_shared_port
win32_default=$(LIBEXEC)\condor_shared_port.exe
friendly_name=Location of the Shared Port daemon
type=path
review=?

[TRANSFERER]
default=$(LIBEXEC)/condor_transferer
win32_default=$(LIBEXEC)\condor_transferer.exe
friendly_name=Location of the Transfer daemon
type=path
review=?

[DEFRAG]
default=$(LIBEXEC)/condor_defrag
win32_default=$(LIBEXEC)\condor_defrag.exe
friendly_name=Location of the Machine Slot Defrag daemon
type=path
review=?

[GANGLIAD]
default=$(LIBEXEC)/condor_gangliad
win32_default=$(LIBEXEC)\condor_gangliad.exe
friendly_name=Location of the Gangila daemon
type=path
review=?

[STARTER]
default=$(SBIN)/condor_starter
win32_default=$(SBIN)\condor_starter.exe
friendly_name=Location of the Vanilla Starter
type=path
review=?

[STARTER_STANDARD]
default=$(SBIN)/condor_starter.std
win32_default=
friendly_name=Location of the Standard Universe Starter
type=path
review=?

[MASTER_ADDRESS_FILE]
default=$(LOG)/.master_address
friendly_name=Location of the master_address file
type=path
review=?

[COLLECTOR_ADDRESS_FILE]
default=$(LOG)/.collector_address
friendly_name=Location of the collector_address file
type=path
review=?

[COLLECTOR_SUPER_ADDRESS_FILE]
default=$(LOG)/.collector_address.super
friendly_name=Location of the collector super address file
type=path
review=?

[STARTD_ADDRESS_FILE]
default=$(LOG)/.startd_address
friendly_name=Location of the startd_address file
type=path
review=?

[SCHEDD_ADDRESS_FILE]
default=$(SPOOL)/.schedd_address
friendly_name=Location of the schedd_address file
type=path
review=?

[SCHEDD_SUPER_ADDRESS_FILE]
default=$(SPOOL)/.schedd_address.super
friendly_name=Location of the schedd super address file
type=path
review=?

[SCHEDD_DAEMON_AD_FILE]
default=$(SPOOL)/.schedd_classad
friendly_name=Location of the schedd_classad file
type=string
review=?

# defaults for debug logs
[MAX_DEFAULT_LOG]
default=10 Mb
friendly_name=Default max size of a daemon log

[COLLECTOR_DEBUG]
default=
review=?
[MAX_COLLECTOR_LOG]
default=$(MAX_DEFAULT_LOG)
review=?

[KBDD_DEBUG]
default=
review=?
[MAX_KBDD_LOG]
default=$(MAX_DEFAULT_LOG)
review=?

[NEGOTIATOR_DEBUG]
default=D_MATCH
review=?
[MAX_NEGOTIATOR_LOG]
default=$(MAX_DEFAULT_LOG)
review=?

[MAX_NEGOTIATOR_MATCH_LOG]
default=$(MAX_DEFAULT_LOG)
review=?

[SCHEDD_DEBUG]
default=D_PID
review=?
[MAX_SCHEDD_LOG]
default=$(MAX_DEFAULT_LOG)
review=?

[SHADOW_DEBUG]
default=
review=?
[MAX_SHADOW_LOG]
default=$(MAX_DEFAULT_LOG)
review=?

[STARTD_DEBUG]
default=
review=?
[MAX_STARTD_LOG]
default=$(MAX_DEFAULT_LOG)
review=?

[MAX_STARTER_LOG]
default=$(MAX_DEFAULT_LOG)
review=?

[MASTER_DEBUG]
default=
review=?
[MAX_MASTER_LOG]
default=$(MAX_DEFAULT_LOG)
review=?

[JOB_ROUTER_DEBUG]
default=
review=?
[MAX_JOB_ROUTER_LOG]
default=$(MAX_DEFAULT_LOG)
review=?

[ROOSTER_DEBUG]
default=
review=?
[MAX_ROOSTER_LOG]
default=$(MAX_DEFAULT_LOG)
review=?

[SHARED_PORT_DEBUG]
default=
review=?
[MAX_SHARED_PORT_LOG]
default=$(MAX_DEFAULT_LOG)
review=?

[HDFS_DEBUG]
default=
review=?
[MAX_HDFS_LOG]
default=$(MAX_DEFAULT_LOG)
review=?

[HAD_DEBUG]
default=
review=?
[MAX_HAD_LOG]
default=$(MAX_DEFAULT_LOG)
review=?

[REPLICATION_DEBUG]
default=
review=?
[MAX_REPLICATION_LOG]
default=$(MAX_DEFAULT_LOG)
review=?

[TRANSFERER_DEBUG]
default=
review=?
[MAX_TRANSFERER_LOG]
default=$(MAX_DEFAULT_LOG)
review=?

[GRIDMANAGER_DEBUG]
default=
review=?
[MAX_GRIDMANAGER_LOG]
default=$(MAX_DEFAULT_LOG)
review=?

[GRIDMANAGER_LOG]
default=$(LOG)/GridmanagerLog.$(USERNAME)
type=path
review=?

[GRIDMANAGER_LOCK]
default=$(LOCK)/GridmanagerLock.$(USERNAME)
type=string
review=?

[MAX_C_GAHP_LOG]
default=$(MAX_DEFAULT_LOG)
review=?

[EC2_GAHP_LOG]
default=/tmp/EC2GahpLog.$(USERNAME)
win32_default=NUL
review=?

[GT2_GAHP]
default=$(SBIN)/gahp_server
review=?
[GRID_MONITOR]
default=$(SBIN)/grid_monitor
review=?
[UNICORE_GAHP]
default=$(SBIN)/unicore_gahp
review=?
[NORDUGRID_GAHP]
default=$(SBIN)/nordugrid_gahp
review=?
[CREAM_GAHP]
default=$(SBIN)/cream_gahp
review=?
[DELTACLOUD_GAHP]
default=$(SBIN)/deltacloud_gahp
review=?
[EC2_GAHP]
default=$(SBIN)/ec2_gahp
review=?

[GCE_GAHP]
default=$(SBIN)/gce_gahp
review=?

[GCE_GAHP_LOG]
default=/tmp/GceGahpLog.$(USERNAME)
win32_default=NUL
review=?

[CREDD]
default=$(SBIN)/condor_credd
win32_default=$(SBIN)\condor_credd.exe
type=path
review=?

[CREDD_ADDRESS_FILE]
default=$(LOG)/.credd_address
type=path
review=?

[CREDD_PORT]
default=9620
review=?

[CRED_STORE_DIR]
default=$(LOCAL_DIR)/cred_dir
type=path
review=?
[CREDD_ARGS]
default=-p $(CREDD_PORT) -f
review=?
[CREDD_LOG]
default=$(LOG)/CredLog
type=path
review=?
[CREDD_DEBUG]
default=D_FULLDEBUG
review=?
[MAX_CREDD_LOG]
default=$(MAX_DEFAULT_LOG)
review=?

# benchmarking knobs
[BenchmarkTimer]
default=(time() - LastBenchmark)
review=?
[BENCHMARKS_JOBLIST]
default=mips kflops
review=?
[BENCHMARKS_MAX_JOB_LOAD]
default=1.0
review=?
[BENCHMARKS_MIPS_EXECUTABLE]
default=$(LIBEXEC)/condor_mips
win32_default=$(LIBEXEC)\condor_mips.exe
type=path
review=?
[BENCHMARKS_MIPS_JOB_LOAD]
default=1.0
review=?
[BENCHMARKS_KFLOPS_EXECUTABLE]
default=$(LIBEXEC)/condor_kflops
win32_default=$(LIBEXEC)\condor_kflops.exe
type=path
review=?
[BENCHMARKS_KFLOPS_JOB_LOAD]
default=1.0
review=?

# Useful constants
[IsWindows]
default=false
win32_default=true
type=bool
customization=const

[IsMaster]
default=false
type=bool
customization=const
[MASTER.IsMaster]
default=true
type=bool
customization=const

[IsCollector]
default=false
type=bool
customization=const
[COLLECTOR.IsCollector]
default=true
type=bool
customization=const

[IsNegotiator]
default=false
type=bool
customization=const
[NEGOTIATOR.IsNegotiator]
default=true
type=bool
customization=const

[IsSchedd]
default=false
type=bool
customization=const
[SCHEDD.IsSchedd]
default=true
type=bool
customization=const

[IsStartd]
default=false
type=bool
customization=const
[STARTD.IsStartd]
default=true
type=bool
customization=const

[IsStarter]
default=false
type=bool
customization=const
[STARTER.IsStarter]
default=true
type=bool
customization=const

[IsShadow]
default=false
type=bool
customization=const
[SHADOW.IsShadow]
default=true
type=bool
customization=const

[IsTool]
default=false
type=bool
customization=const
[TOOL.IsTool]
default=true
type=bool
customization=const

[CONDOR_VERSION]
macro=CONDOR_VERSION
default=8.*
type=string
customization=const

[CONDOR_BUILD_PLATFORM]
macro=PLATFORM
default=undefined
type=string
customization=const

[HAVE_EXT_GLOBUS]
macro=HAVE_EXT_GLOBUS
default=0
type=int
customization=const

[HAVE_EXT_KRB5]
macro=HAVE_EXT_KRB5
default=0
type=int
customization=const

[MINUTE]
default=60
customization=const
[HOUR]
default=(60 * $(MINUTE))
customization=const

[STANDARD]
default=1
customization=const
[IsStandard]
default=(TARGET.JobUniverse == $(STANDARD))

[VANILLA]
default=5
customization=const
[IsVanilla]
default=(TARGET.JobUniverse == $(VANILLA))

[MPI]
default=8
customization=const
[IsMPI]
default=(TARGET.JobUniverse == $(MPI))

[VM]
default=13
customization=const
[IsVM]
default=(TARGET.JobUniverse == $(VM))

[TESTINGMODE_WANT_SUSPEND]
default=False
[TESTINGMODE_WANT_VACATE]
default=True
[TESTINGMODE_START]
default=True
[TESTINGMODE_SUSPEND]
default=False
[TESTINGMODE_CONTINUE]
default=True
[TESTINGMODE_PREEMPT]
default=False
[TESTINGMODE_KILL]
default=False
[TESTINGMODE_PERIODIC_CHECKPOINT]
default=False
[TESTINGMODE_PREEMPTION_REQUIREMENTS]
default=False
[TESTINGMODE_PREEMPTION_RANK]
default=0
[TESTINGMODE_CLAIM_WORKLIFE]
default=1200

# simple policy expressions useful in creating the desktop preemption policy
[StateTimer]
default=(time() - EnteredCurrentState)
[ActivityTimer]
default=(time() - EnteredCurrentActivity)
[ActivationTimer]
default=ifThenElse(JobStart =!= UNDEFINED, (time() - JobStart), 0)
[LastCkpt]
default=(time() - LastPeriodicCheckpoint)
[NonCondorLoadAvg]
default=(LoadAvg - CondorLoadAvg)
[BackgroundLoad]
default=0.3
[HighLoad]
default=0.5
[StartIdleTime]
default=15 * $(MINUTE)
[ContinueIdleTime]
default=5 * $(MINUTE)
[MaxSuspendTime]
default=10 * $(MINUTE)
[MaxVacateTime]
default=10 * $(MINUTE)
[KeyboardBusy]
default=(KeyboardIdle < $(MINUTE))
[ConsoleBusy]
default=(ConsoleIdle  < $(MINUTE))
[CPUIdle]
default=($(NonCondorLoadAvg) <= $(BackgroundLoad))
[CPUBusy]
default=($(NonCondorLoadAvg) >= $(HighLoad))
[KeyboardNotBusy]
default=($(KeyboardBusy) == False)
[BigJob]
default=(TARGET.ImageSize >= (50 * 1024))
[MediumJob]
default=(TARGET.ImageSize >= (15 * 1024) && TARGET.ImageSize < (50 * 1024))
[SmallJob]
default=(TARGET.ImageSize <  (15 * 1024))
[JustCPU]
default=($(CPUBusy) && ($(KeyboardBusy) == False))
[MachineBusy]
default=($(CPUBusy) || $(KeyboardBusy))
[IS_OWNER]
default=(START =?= False)

# define UWCS_xxx desktop preemption policy that can be referenced in START, PREEMPT, etc
[UWCS_WANT_SUSPEND]
default=( $(SmallJob) || $(KeyboardNotBusy) || $(IsVanilla) ) && ( $(SUSPEND) )
[UWCS_WANT_VACATE]
default=( $(ActivationTimer) > 10 * $(MINUTE) || $(IsVanilla) )
[UWCS_START]
default=( (KeyboardIdle > $(StartIdleTime)) && ( $(CPUIdle) || (State != "Unclaimed" && State != "Owner")) )
[UWCS_SUSPEND]
default=( $(KeyboardBusy) || ( (CpuBusyTime > 2 * $(MINUTE)) && $(ActivationTimer) > 90 ) )
[UWCS_CONTINUE]
default=( $(CPUIdle) && ($(ActivityTimer) > 10) && (KeyboardIdle > $(ContinueIdleTime)) )
[UWCS_PREEMPT]
default=( ((Activity == "Suspended") && ($(ActivityTimer) > $(MaxSuspendTime))) || (SUSPEND && (WANT_SUSPEND == False)) )
[UWCS_MaxJobRetirementTime]
default=0
[MachineMaxVacateTime]
default=$(MaxVacateTime)
[UWCS_KILL]
default=false
[UWCS_PERIODIC_CHECKPOINT]
default=$(LastCkpt) > (3 * $(HOUR) + $RANDOM_INTEGER(-30,30,1) * $(MINUTE) )
[UWCS_NEGOTIATOR_PRE_JOB_RANK]
default=(10000000 * My.Rank) + (1000000 * (RemoteOwner =?= UNDEFINED)) - (100000 * Cpus) - Memory
[UWCS_NEGOTIATOR_POST_JOB_RANK]
default=(RemoteOwner =?= UNDEFINED) * (ifthenElse(isUndefined(KFlops), 1000, Kflops) - SlotID - 1.0e10*(Offline=?=True))
[UWCS_PREEMPTION_REQUIREMENTS]
default=((SubmitterGroup =?= RemoteGroup) && ($(StateTimer) > (1 * $(HOUR))) && (RemoteUserPrio > TARGET.SubmitterUserPrio * 1.2)) || (MY.NiceUser == True)
[UWCS_PREEMPTION_RANK]
default=(RemoteUserPrio * 1000000) - ifThenElse(isUndefined(TotalJobRuntime), 0, TotalJobRuntime)

# obsolete config file knobs to discard on upgrade
[$UPGRADE.DISCARD]
friendly_name=Config file knobs that should be ignored on upgrade
default : @end
	LeaseManager
	LeaseManger_ADDRESS_FILE
	LeaseManager_LOG
	LeaseManager_DEBUG
	MAX_LeaseManager_LOG
	LeaseManager.GETADS_INTERVAL
	LeaseManager.PRUNE_INTERVAL
	LeaseManager.DEBUG_ADS
	LeaseManager.CLASSAD_LOG
	QUILL_LOG
	QUILL_ADDRESS_FILE
	DBMSD_ARGS
	DBMSD_LOG
	STORK
	STORK_ADDRESS_FILE
	STORK_LOG_BASE
	STORK_LOG
	STORK_DEBUG
	MAX_STORK_LOG
	STORK_PORT
	STORK_ARGS
@end

[$UPGRADE.DISCARDX]
friendly_name=Platform specific file knobs that should be ignored on upgrade
default=
win32_default : @end
	GT2_GAHP
	UNICORE_GAHP
	NORDUGRID_GAHP
	CREAM_GAHP
	DELTACLOUD_GAHP
	LIBVIRT_XML_SCRIPT
	STARTER_STANDARD
	SHADOW_STANDARD
	CKPT_PROBE
@end

# use this table to detect knobs that have not been changed by the user when the default knob value HAS been changed since 8.0
[$UPGRADE.DISCARDIF]
friendly_name=Knobs that should be ignored on upgrade if they match the given value
default : @end
	RESERVED_DISK=5
	ALL_DEBUG=
	MAX_COLLECTOR_LOG=1000000
	MAX_KBDD_LOG=1000000
	MAX_MASTER_LOG=1000000
	MAX_NEGOTIATOR_LOG=1000000
	MAX_NEGOTIATOR_MATCH_LOG=1000000
	MAX_SCHEDD_LOG=1000000
	MAX_SHADOW_LOG=1000000
	MAX_SHARED_PORT_LOG=1000000
	MAX_STARTD_LOG=1000000
	MAX_STARTER_LOG=1000000
	MAX_JOB_ROUTER_LOG=1000000
	MAX_REPLICATION_LOG=1000000
	MAX_ROOSTER_LOG=1000000
	MAX_HDFS_LOG=1000000
	MAX_HAD_LOG=1000000
	MAX_TRANSFERER_LOG=1000000
	MAX_GRIDMANAGER_LOG=1000000
	MAX_C_GAHP_LOG=1000000
	MAX_VM_GAHP_LOG=1000000
	MAX_CREDD_LOG=4000000
	VALID_SPOOL_FILES=job_queue.log, job_queue.log.tmp, history, Accountant.log, Accountantnew.log, local_univ_execute, .quillwritepassword, .pgpass, .schedd_address, .schedd_classad
	VALID_SPOOL_FILES=job_queue.log, job_queue.log.tmp, history, Accountant.log, Accountantnew.log, local_univ_execute, .quillwritepassword, .pgpass, .schedd_address, .schedd_classad, OfflineLog
@end

# This table is for platform-specific knobs that fit the rules for $UPGRADE.DISCARDIF above
[$UPGRADE.DISCARDIFX]
friendly_name=Platform specific knobs that should be ignored on upgrade if they match the given value
default : @end
	QUEUE_SUPER_USERS=root, condor
@end
win32_default : @end
	QUEUE_SUPER_USERS=condor, SYSTEM
	EC2_GAHP_LOG=/tmp/EC2GahpLog.$(USERNAME)
	MAIL_FROM=
	VMWARE_SCRIPT=$(SBIN)\condor_vm_vmware.exe
	JAVA_CLASSPATH_SEPARATOR=:
	FILETRANSFER_PLUGINS=$(LIBEXEC)/curl_plugin, $(LIBEXEC)/data_plugin
	INVALID_LOG_FILES=core
	HDFS_NAMENODE=hdfs://example.com:9000
	HDFS_NAMENODE_WEB=example.com:8000
	HDFS_BACKUPNODE=hdfs://example.com:50100
	HDFS_BACKUPNODE_WEB=example.com:50105
	HDFS_NODETYPE=HDFS_DATANODE
	HDFS_NAMENODE_ROLE=ACTIVE
	HDFS_NAMENODE_DIR=/tmp/hadoop_name
	HDFS_DATANODE_DIR=/scratch/tmp/hadoop_data
	GLIDEIN_SERVER_URLS=http://www.cs.wisc.edu/condor/glidein/binaries
@end

[$UPGRADE.DISCARDIF_VMWARE]
friendly_name=Platform specific file knobs that should be ignored on upgrade if they match the given value
default=
win32_default : @end
	VM_MEMORY=128
	VM_NETWORKING_DEFAULT_TYPE=nat
	VM_NETWORKING_TYPE=nat
	VM_MAX_NUMBER=$(NUM_CPUS)
	VMWARE_PERL=perl
	VMWARE_SCRIPT=$(SBIN)\condor_vm_vmware
	VMWARE_SCRIPT=$(SBIN)/condor_vm_vmware.exe
	VMWARE_SCRIPT=$(SBIN)/condor_vm_vmware.pl.exe
	VMWARE_NAT_NETWORKING_TYPE=nat
	VMWARE_BRIDGE_NETWORKING_TYPE=bridged
	VMWARE_NETWORKING_TYPE=nat
	VMWARE_LOCAL_SETTINGS_FILE=$(RELEASE_DIR)\condor_vmware_local_settings
	VMWARE_LOCAL_SETTINGS_FILE=$(RELEASE_DIR)/condor_vmware_local_settings
@end

# use the UWCS desktop preemption policy
[$POLICY.DESKTOP]
friendly_name=Use the UWCS preemption policy
default : @end
	WANT_SUSPEND=($(SmallJob) || $(KeyboardNotBusy) || $(IsVanilla) ) && ( $(SUSPEND))
	WANT_VACATE=$(ActivationTimer) > 600 || $(IsVanilla)
	SUSPEND=($(KeyboardBusy) || ( (CpuBusyTime > 120) && $(ActivationTimer) > 90))
	CONTINUE=($(CPUIdle) && ($(ActivityTimer) > 10) && (KeyboardIdle > $(ContinueIdleTime)))
	PREEMPT=(((Activity == "Suspended") && ($(ActivityTimer) > $(MaxSuspendTime))) || (SUSPEND && (WANT_SUSPEND == False)))
	START=((KeyboardIdle > $(StartIdleTime)) && ( $(CPUIdle) || (State != "Unclaimed" && State != "Owner")) )
	KILL=False
	MaxJobRetirementTime=0
	CLAIM_WORKLIFE=
@end
review=?

# no-preemption policy, formerly called TESTINGMODE_
[$POLICY.ALWAYS_RUN_JOBS]
friendly_name=Use a no-preemption policy
default : @end
	WANT_SUSPEND=False
	WANT_VACATE=True
	SUSPEND=False
	CONTINUE=True
	PREEMPT=False
	START=True
	KILL=False
	PREEMPTION_REQUIREMENTS=False
	NEGOTIATOR_CONSIDER_PREEMPTION=False
	MaxJobRetirementTime=0
	CLAIM_WORKLIFE=1200
@end
review=?

[$POLICY.UWCS_DESKTOP]
friendly_name=Run jobs only when the user is away from their machine
default : @end
	WANT_SUSPEND=$(UWCS_WANT_SUSPEND)
	WANT_VACATE=$(UWCS_WANT_VACATE)
	SUSPEND=$(UWCS_SUSPEND)
	CONTINUE=$(UWCS_CONTINUE)
	PREEMPT=$(UWCS_PREEMPT)
	START=$(UWCS_START)
	KILL=$(UWCS_KILL)
	PERIODIC_CHECKPOINT=$(UWCS_PERIODIC_CHECKPOINT)
	PREEMPTION_REQUIREMENTS=$(UWCS_PREEMPTION_REQUIREMENTS)
	PREEMPTION_RANK=$(UWCS_PREEMPTION_RANK)
	NEGOTIATOR_PRE_JOB_RANK=$(UWCS_NEGOTIATOR_PRE_JOB_RANK)
	NEGOTIATOR_POST_JOB_RANK=$(UWCS_NEGOTIATOR_POST_JOB_RANK)
	MaxJobRetirementTime=$(UWCS_MaxJobRetirementTime)
	CLAIM_WORKLIFE=$(UWCS_CLAIM_WORKLIFE)
@end
review=?

[$POLICY.LIMIT_JOB_RUNTIMES]
friendly_name=Limit job runtimes to 24 hours
default : @end
	MAX_JOB_RUNTIME=24*3600
	PREMPT=(Activity == "Busy") && ((time() - EnteredCurrentActivity) > $(MAX_JOB_RUNTIME))
@end
review=?

[$ROLE.Personal]
friendly_name=Settings for Personal HTCondor (i.e. the whole pool is on a single machine)
default : @end
	CONDOR_HOST=127.0.0.1
	COLLECTOR_HOST=$(CONDOR_HOST):0
	DAEMON_LIST=MASTER COLLECTOR NEGOTIATOR STARTD SCHEDD
	RunBenchmarks=0
@end
review=?

[$ROLE.Execute]
friendly_name=Settings for HTCondor Execute node
default : @end
	DAEMON_LIST=$(DAEMON_LIST) STARTD
@end
review=?

[$ROLE.Submit]
friendly_name=Settings for HTCondor Execute node
default : @end
	DAEMON_LIST=$(DAEMON_LIST) SCHEDD
@end
review=?

[$ROLE.CentralManager]
friendly_name=Settings for HTCondor Execute node
default : @end
	DAEMON_LIST=$(DAEMON_LIST) COLLECTOR NEGOTIATOR
@end
review=?

# default security policy
[$SECURITY.HOST_BASED]
friendly_name=Default (host based) Authorization policy based on IPs and DNS names
default : @end
	ALLOW_ADMINISTRATOR=$(CONDOR_HOST)
	ALLOW_OWNER=$(FULL_HOSTNAME) $(IP_ADDRESS)
	ALLOW_READ=*
	ALLOW_WRITE=$(FULL_HOSTNAME) $(IP_ADDRESS)
	ALLOW_NEGOTIATOR=$(CONDOR_HOST)
	ALLOW_NEGOTIATOR_SCHEDD=$(ALLOW_NEGOTIATOR) $(FLOCK_NEGOTIATOR_HOSTS)
	ALLOW_WRITE_COLLECTOR=$(ALLOW_WRITE) $(FLOCK_FROM)
	ALLOW_WRITE_STARTD=$(ALLOW_WRITE) $(FLOCK_FROM)
	ALLOW_READ_COLLECTOR=$(ALLOW_READ) $(FLOCK_FROM)
	ALLOW_READ_STARTD=$(ALLOW_READ) $(FLOCK_FROM)
@end
review=?

[$SECURITY.WITH_AUTHENTICATION]
friendly_name=Enable
default : @end
	SEC_DEFAULT_AUTHENTICATION=required
	SEC_DEFAULT_INTEGRITY=required
@end
review=?

[$SECURITY.STRONG]
friendly_name=Enable
default : @end
	SEC_DEFAULT_ENCRYPTION=required
	SEC_DEFAULT_INTEGRITY=required
	SEC_DEFAULT_AUTHENTICATION=required
@end
review=?

[$SECURITY.USER_BASED]
friendly_name=Enable
default : @end
	if $(CondorIsAdmin)
	  authuser=condor
	else
	  authuser=$(USERNAME)
	endif
	ALLOW_ADMINISTRATOR=$(authuser)@$(CONDOR_HOST)
	ALLOW_OWNER=$(authuser)@$(FULL_HOSTNAME) $(authuser)@$(IP_ADDRESS)
	ALLOW_READ=*
	ALLOW_WRITE=$(authuser)@$(FULL_HOSTNAME) $(authuser)@$(IP_ADDRESS)
	ALLOW_NEGOTIATOR=$(authuser)@$(CONDOR_HOST)
	ALLOW_NEGOTIATOR_SCHEDD=$(ALLOW_NEGOTIATOR) $(FLOCK_NEGOTIATOR_HOSTS)
	ALLOW_WRITE_COLLECTOR=$(ALLOW_WRITE) $(FLOCK_FROM)
	ALLOW_WRITE_STARTD=$(ALLOW_WRITE) $(FLOCK_FROM)
	ALLOW_READ_COLLECTOR=$(ALLOW_READ) $(FLOCK_FROM)
	ALLOW_READ_STARTD=$(ALLOW_READ) $(FLOCK_FROM)
	use SECURITY : WITH_AUTHENTICATION
@end
review=?

[$FEATURE.REMOTE_RUNTIME_CONFIG]
friendly_name=Enable runtime configuration of HTCondor daemons
default : @end
	ENABLE_RUNTIME_CONFIG=True
	ALLOW_CONFIG=$(ALLOW_ADMINISTRATOR)
	# the value of this attribute defines which parameters can be set remotely
	#SETTABLE_ATTRS_CONFIG=*
@end
review=?

[$FEATURE.REMOTE_CONFIG]
friendly_name=Enable runtime and persistent configuration of HTCondor daemons
default : @end
	ENABLE_PERSISTENT_CONFIG=True
	PERSISTENT_CONFIG_DIR=$(SPOOL)
	use FEATURE : REMOTE_RUNTIME_CONFIG
@end
review=?

# note vm_vmware script is perl so it doesn't get a .exe extension on Windows.
[$FEATURE.VMWARE]
friendly_name=Settings for to use VMWARE with VM Universe
default : @end
	VM_TYPE=vmware
	VM_MEMORY=$(DETECTED_MEMORY)/($(NUM_CPUS)+1)
	VM_MAX_NUMBER=$(NUM_CPUS)
	VM_NETWORKING_TYPE=nat
	VM_NETWORKING_DEFAULT_TYPE=nat
	VMWARE_PERL=perl
	VMWARE_SCRIPT=$(SBIN)/condor_vm_vmware
	VMWARE_NAT_NETWORKING_TYPE=nat
	VMWARE_BRIDGE_NETWORKING_TYPE=bridged
	VMWARE_NETWORKING_TYPE=nat
	#VMWARE_LOCAL_SETTINGS_FILE=$(RELEASE_DIR)/condor_vmware_local_settings
@end
review=?

[$FEATURE.GPUs]
friendly_name=Settings for to detect and use GPUs as custom resources
default : @end
	MACHINE_RESOURCE_INVENTORY_GPUs=$(LIBEXEC)/condor_gpu_discovery -properties $(GPU_DISCOVERY_EXTRA)
	ENVIRONMENT_FOR_AssignedGPUs=GPU_DEVICE_ORDINAL=/(CUDA|OCL)//  CUDA_VISIBLE_DEVICES
	ENVIRONMENT_VALUE_FOR_UnAssignedGPUs=10000
@end
review=?

[$EXPERIMENTAL.ASYNC_STAGEOUT]
friendly_name=Knobs to enable the async stage-out hack for CMS
default: @end
	ALLOW_SLOT_PAIRING=true
	# don't append slot name to StarterLog, may be: Cluster, JobId, false or true. true gives 8.0 compatible behavior.
	STARTER_LOG_NAME_APPEND=false
	# create a hidden type2 xfer slot for every type1 slot
	NUM_SLOTS_TYPE_1 = $(NUM_CPUS)
	NUM_SLOTS_TYPE_2 = $(NUM_SLOTS_TYPE_1)
	SLOT_TYPE_2 = minimal cpus=0.1 memory=100 disk=auto
	SLOT_TYPE_2_NAME_PREFIX = xfer
	SLOT_TYPE_2_PAIRED_WITH = SLOT_TYPE_1
	SLOT_TYPE_2_HIDDEN = true
	SLOT_TYPE_2_START = TARGET.JobTransferringOutput  && splitslotname(TARGET.RemoteHost)[1] == splitslotname(MY.Name)[1]
	# cross-advertise these slot attributes in all other slots
	STARTD_SLOT_ATTRS = $(STARTD_SLOT_ATTRS) State Activity EnteredCurrentActivity JobId GlobalJobId
@end
<<<<<<< HEAD

# ^^^^ TJ SEZ: do NOT insert new param knobs here. insert meta knobs just above this banner, and regular knobs near to related knobs way up there ^^^^
=======
>>>>>>> 0eb9b141
<|MERGE_RESOLUTION|>--- conflicted
+++ resolved
@@ -8351,8 +8351,5 @@
 	# cross-advertise these slot attributes in all other slots
 	STARTD_SLOT_ATTRS = $(STARTD_SLOT_ATTRS) State Activity EnteredCurrentActivity JobId GlobalJobId
 @end
-<<<<<<< HEAD
-
-# ^^^^ TJ SEZ: do NOT insert new param knobs here. insert meta knobs just above this banner, and regular knobs near to related knobs way up there ^^^^
-=======
->>>>>>> 0eb9b141
+
+# ^^^^ TJ SEZ: do NOT insert new param knobs here. insert meta knobs just above this banner, and regular knobs near to related knobs way up there ^^^^