--- conflicted
+++ resolved
@@ -6702,7 +6702,6 @@
 	DAEMON_LIST=$(DAEMON_LIST),ADSTASH
 @end
 
-<<<<<<< HEAD
 [$FEATURE.CommonCloudAttributesGoogle]
 description=Enable an execute node to advertise common cloud attributes on Google
 default : @end
@@ -6719,7 +6718,7 @@
 default : @end
 	SYSTEM_JOB_MACHINE_ATTRS = $(SYSTEM_JOB_MACHINE_ATTRS) InstanceID
 @end
-=======
+
 [$FEATURE.CommonCloudAttributesAWS]
 description=Enable an execute node to advertise common cloud attributes on AWS
 default : @end
@@ -6730,6 +6729,5 @@
     endif
     STARTD_CRON_cloud_PREFIX = Cloud
 @end
->>>>>>> 11056fb7
 
 # ^^^^ TJ SEZ: do NOT insert new param knobs here. insert meta knobs just above this banner, and regular knobs near to related knobs way up there ^^^^