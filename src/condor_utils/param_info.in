--- conflicted
+++ resolved
@@ -7646,32 +7646,6 @@
 [$EXPERIMENTAL.ASYNC_STAGEOUT]
 friendly_name=Knobs to enable the async stage-out hack for CMS
 default: @end
-<<<<<<< HEAD
-	# append cluster ID to StarterLog, may be: Cluster, JobId, false or true. true gives 8.0 compatible behavior.
-	STARTER_LOG_NAME_APPEND=Cluster
-	ALLOW_SLOT_CLAIM_SWAP=true
-@end
-
-[PANDAD]
-default=$(LIBEXEC)/condor_pandad
-win32_default=
-type=path
-customization=seldom
-review=tlmiller
-reconfig=false
-
-[PANDA_UPDATE_TIMEOUT]
-default=0
-type=int
-review=tlmiller
-reconfig=false
-
-[PANDA_QUEUE_SIZE]
-default=16384
-type=int
-review=tlmiller
-reconfig=false
-=======
 	ALLOW_SLOT_PAIRING=true
 	# don't append slot name to StarterLog, may be: Cluster, JobId, false or true. true gives 8.0 compatible behavior.
 	STARTER_LOG_NAME_APPEND=false
@@ -7686,4 +7660,23 @@
 	# cross-advertise these slot attributes in all other slots
 	STARTD_SLOT_ATTRS = $(STARTD_SLOT_ATTRS) State Activity EnteredCurrentActivity JobId GlobalJobId
 @end
->>>>>>> ac269908
+
+[PANDAD]
+default=$(LIBEXEC)/condor_pandad
+win32_default=
+type=path
+customization=seldom
+review=tlmiller
+reconfig=false
+
+[PANDA_UPDATE_TIMEOUT]
+default=0
+type=int
+review=tlmiller
+reconfig=false
+
+[PANDA_QUEUE_SIZE]
+default=16384
+type=int
+review=tlmiller
+reconfig=false