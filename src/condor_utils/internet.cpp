--- conflicted
+++ resolved
@@ -424,20 +424,6 @@
 }
 
 
-<<<<<<< HEAD
-#if defined(__cplusplus)
-}
-=======
-int generate_sinful(char* buf, int len, const char* ip, int port) {
-	if (strchr(ip, ':')) {
-		return snprintf(buf, len, "<[%s]:%d>", ip, port);
-	} else {
-		return snprintf(buf, len, "<%s:%d>", ip, port);
-	}
-}
-
->>>>>>> a15a2b9b
-
 std::string generate_sinful(const char* ip, int port) {
 	std::string buf;
 	if (strchr(ip, ':')) {
@@ -446,17 +432,4 @@
 		formatstr(buf, "<%s:%d>", ip, port);
 	}
 	return buf;
-}
-
-<<<<<<< HEAD
-#endif
-=======
-
-bool sinful_to_ipstr(const char * addr, MyString & ipout)
-{
-	condor_sockaddr sa;
-	if(!sa.from_sinful(addr)) { return false; }
-	ipout = sa.to_ip_string();
-	return true;
-}
->>>>>>> a15a2b9b
+}