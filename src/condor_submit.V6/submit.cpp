/***************************************************************
 *
 * Copyright (C) 1990-2014, Condor Team, Computer Sciences Department,
 * University of Wisconsin-Madison, WI.
 * 
 * Licensed under the Apache License, Version 2.0 (the "License"); you
 * may not use this file except in compliance with the License.  You may
 * obtain a copy of the License at
 * 
 *    http://www.apache.org/licenses/LICENSE-2.0
 * 
 * Unless required by applicable law or agreed to in writing, software
 * distributed under the License is distributed on an "AS IS" BASIS,
 * WITHOUT WARRANTIES OR CONDITIONS OF ANY KIND, either express or implied.
 * See the License for the specific language governing permissions and
 * limitations under the License.
 *
 ***************************************************************/

#include "condor_common.h"
#include "condor_config.h"
#include "condor_debug.h"
#include "spooled_job_files.h"
#include "subsystem_info.h"
#include "env.h"
#include "basename.h"
#include "condor_getcwd.h"
#include <time.h>
#include "write_user_log.h"
#include "condor_classad.h"
#include "condor_attributes.h"
#include "condor_adtypes.h"
#include "condor_io.h"
#include "condor_distribution.h"
#include "condor_ver_info.h"
#if !defined(WIN32)
#include <pwd.h>
#include <sys/stat.h>
#endif
#include "store_cred.h"
#include "internet.h"
#include "my_hostname.h"
#include "domain_tools.h"
#include "get_daemon_name.h"
#include "sig_install.h"
#include "access.h"
#include "daemon.h"
#include "match_prefix.h"

#include "HashTable.h"
#include "MyString.h"
#include "string_list.h"
#include "sig_name.h"
#include "print_wrapped_text.h"
#include "dc_schedd.h"
#include "dc_collector.h"
#include "my_username.h"
#include "globus_utils.h"
#include "enum_utils.h"
#include "setenv.h"
#include "directory.h"
#include "filename_tools.h"
#include "fs_util.h"
#include "dc_transferd.h"
#include "condor_ftp.h"
#include "condor_crontab.h"
#include <scheduler.h>
#include "condor_holdcodes.h"
#include "condor_url.h"
#include "condor_version.h"
#include "NegotiationUtils.h"
#include <submit_utils.h>
#include <param_info.h> // for BinaryLookup

//uncomment this to have condor_submit use the new for 8.5 submit_utils classes
#define USE_SUBMIT_UTILS 1
#include "condor_qmgr.h"
#include "submit_internal.h"

#include "list.h"
#include "condor_vm_universe_types.h"
#include "vm_univ_utils.h"
#include "condor_md.h"
#include "my_popen.h"
#include "zkm_base64.h"

#include <algorithm>
#include <string>
#include <set>

#ifndef USE_SUBMIT_UTILS
#error "condor submit must use submit utils"
#endif

std::set<std::string> CheckFilesRead;
std::set<std::string> CheckFilesWrite;

#ifdef PLUS_ATTRIBS_IN_CLUSTER_AD
#else
StringList NoClusterCheckAttrs;
#endif

time_t submit_time = 0;

// Explicit template instantiation


char	*ScheddName = NULL;
std::string ScheddAddr;
AbstractScheddQ * MyQ = NULL;
char	*PoolName = NULL;
DCSchedd* MySchedd = NULL;

char	*My_fs_domain;

int		ExtraLineNo;
int		GotQueueCommand = 0;
int		GotNonEmptyQueueCommand = 0;
SandboxTransferMethod	STMethod = STM_USE_SCHEDD_ONLY;


const char	*MyName;
int 	dash_interactive = 0; /* true if job submitted with -interactive flag */
int 	InteractiveSubmitFile = 0; /* true if using INTERACTIVE_SUBMIT_FILE */
bool	verbose = false; // formerly: int Quiet = 1;
bool	terse = false; // generate parsable output
bool	debug = false;
SetAttributeFlags_t setattrflags = 0; // flags to SetAttribute()
bool	CmdFileIsStdin = false;
bool	NoCmdFileNeeded = false; // set if there is no need for a commmand file (i.e. -queue was specified on command line and at least 1 key=value pair)
bool	GotCmdlineKeys = false; // key=value or -append specifed on the command line
int		WarnOnUnusedMacros = 1;
int		DisableFileChecks = 0;
int		DashDryRun = 0;
int		DashMaxJobs = 0;	 // maximum number of jobs to create before generating an error
int		DashMaxClusters = 0; // maximum number of clusters to create before generating an error.
const char * DashDryRunOutName = NULL;
int		DumpSubmitHash = 0;
int		DumpSubmitDigest = 0;
int		MaxProcsPerCluster;
int	  ClusterId = -1;
int	  ProcId = -1;
int		ClustersCreated = 0;
int		JobsCreated = 0;
int		ActiveQueueConnection = FALSE;
bool	NewExecutable = false;
int		dash_remote=0;
int		dash_factory=0;
int		default_to_factory=0;
const char *create_local_factory_file=NULL; // create a copy of the submit digest in the current directory
bool	sim_current_condor_version=false; // don't bother to locate the schedd before creating a SimSchedd
int		sim_starting_cluster=0;			// initial clusterId value for a SimSchedd
#if defined(WIN32)
char* RunAsOwnerCredD = NULL;
#endif
char * batch_name_line = NULL;
char * batch_id_line = NULL;
bool sent_credential_to_credd = false;
bool allow_crlf_script = false;

// For mpi universe testing
bool use_condor_mpi_universe = false;

MyString LastExecutable; // used to pass executable between the check_file callback and SendExecutableb
bool     SpoolLastExecutable;

time_t get_submit_time()
{
	if ( ! submit_time) {
		submit_time = time(0);
	}
	return submit_time;
}

#define time(a) poison_time(a)

//
// The default polling interval for the schedd
//
extern const int SCHEDD_INTERVAL_DEFAULT;
//
// The default job deferral prep time
//
extern const int JOB_DEFERRAL_PREP_DEFAULT;

char* LogNotesVal = NULL;
char* UserNotesVal = NULL;
char* StackSizeVal = NULL;
List<const char> extraLines;  // lines passed in via -a argument
std::string queueCommandLine; // queue statement passed in via -q argument

SubmitHash submit_hash;

// these are used to keep track of the source of various macros in the table.
//const MACRO_SOURCE DefaultMacro = { true, false, 1, -2, -1, -2 }; // for macros set by default
//const MACRO_SOURCE ArgumentMacro = { true, false, 2, -2, -1, -2 }; // for macros set by command line
//const MACRO_SOURCE LiveMacro = { true, false, 3, -2, -1, -2 };    // for macros use as queue loop variables
MACRO_SOURCE FileMacroSource = { false, false, 0, 0, -1, -2 };

#define MEG	(1<<20)


//
// Dump ClassAd to file junk
//
const char * DumpFileName = NULL;
bool		DumpClassAdToFile = false;
FILE		*DumpFile = NULL;
bool		DumpFileIsStdout = 0;

void usage();
// this is in submit_help.cpp
void help_info(FILE* out, int num_topics, const char ** topics);
void init_params();
void reschedule();
int submit_jobs (
	FILE * fp,
	MACRO_SOURCE & source,
	int as_factory,                  // 0=not factory, 1=must be factory, 2=smart factory (max_materialize), 3=smart factory (all-but-single-proc)
	List<const char> & append_lines, // lines passed in via -a argument
	std::string & queue_cmd_line);   // queue statement passed in via -q argument
void check_umask();
void setupAuthentication();
const char * is_queue_statement(const char * line); // return ptr to queue args of this is a queue statement
int allocate_a_cluster();
void init_vars(SubmitHash & hash, int cluster_id, StringList & vars);
int set_vars(SubmitHash & hash, StringList & vars, char * item, int item_index, int options, const char * delims, const char * ws);
void cleanup_vars(SubmitHash & hash, StringList & vars);
bool IsNoClusterAttr(const char * name);
int  check_sub_file(void*pv, SubmitHash * sub, _submit_file_role role, const char * name, int flags);
bool is_crlf_shebang(const char * path);
int  SendLastExecutable();
static int MySendJobAttributes(const JOB_ID_KEY & key, const classad::ClassAd & ad, SetAttributeFlags_t saflags);
int  DoUnitTests(int options);

char *username = NULL;
char *myproxy_password = NULL;

int process_job_credentials();

extern DLL_IMPORT_MAGIC char **environ;

extern "C" {
int DoCleanup(int,int,const char*);
}

struct SubmitErrContext ErrContext = { PHASE_INIT, -1, -1, NULL, NULL };

// this will get called when the condor EXCEPT() macro is invoked.
// for the most part, we want to report the message, but to use submit file and
// line numbers rather and the source file and line numbers that are passed in.
void ReportSubmitException(const char * msg, int /*src_line*/, const char * /*src_file*/)
{
	char loc[100];
	switch (ErrContext.phase) {
	case PHASE_READ_SUBMIT: sprintf(loc, " on Line %d of submit file", FileMacroSource.line); break;
	case PHASE_DASH_APPEND: sprintf(loc, " with -a argument #%d", ExtraLineNo); break;
	case PHASE_QUEUE:       sprintf(loc, " at Queue statement on Line %d", FileMacroSource.line); break;
	case PHASE_QUEUE_ARG:   sprintf(loc, " with -queue argument"); break;
	default: loc[0] = 0; break;
	}

	fprintf( stderr, "ERROR%s: %s\n", loc, msg );
	if ((ErrContext.phase == PHASE_QUEUE || ErrContext.phase == PHASE_QUEUE_ARG) && ErrContext.step >= 0) {
		if (ErrContext.raw_macro_val && ErrContext.raw_macro_val[0]) {
			fprintf(stderr, "\t at Step %d, ItemIndex %d while expanding %s=%s\n",
				ErrContext.step, ErrContext.item_index, ErrContext.macro_name, ErrContext.raw_macro_val);
		} else {
			fprintf(stderr, "\t at Step %d, ItemIndex %d\n", ErrContext.step, ErrContext.item_index);
		}
	}
}


struct SubmitRec {
	int cluster;
	int firstjob;
	int lastjob;
};

std::vector <SubmitRec> SubmitInfo;

std::vector <ClassAd*> JobAdsArray;
size_t JobAdsArrayLastClusterIndex = 0;

// called by the factory submit to fill out the data structures that
// we use to print out the standard messages on complection.
void set_factory_submit_info(int cluster, int num_procs)
{
	SubmitInfo.push_back(SubmitRec());
	SubmitInfo.back().cluster = cluster;
	SubmitInfo.back().firstjob = 0;
	SubmitInfo.back().lastjob = num_procs-1;
}

void TestFilePermissions( const char *scheddAddr = NULL )
{
#ifdef WIN32
	// this isn't going to happen on Windows since:
	// 1. this uid/gid stuff isn't portable to windows
	// 2. The shadow runs as the user now anyways, so there's no
	//    need for condor to waste time finding out if SYSTEM can
	//    write to some path. The one exception is if the user
	//    submits from AFS, but we're documenting that as unsupported.
	
#else
	gid_t gid = getgid();
	uid_t uid = getuid();

	int result;
	std::set<std::string>::iterator name;

	for ( name = CheckFilesRead.begin(); name != CheckFilesRead.end(); name++ )
	{
		result = attempt_access(name->c_str(), ACCESS_READ, uid, gid, scheddAddr);
		if( result == FALSE ) {
			fprintf(stderr, "\nWARNING: File %s is not readable by condor.\n", 
					name->c_str());
		}
	}

	for ( name = CheckFilesWrite.begin(); name != CheckFilesWrite.end(); name++ )
	{
		result = attempt_access(name->c_str(), ACCESS_WRITE, uid, gid, scheddAddr );
		if( result == FALSE ) {
			fprintf(stderr, "\nWARNING: File %s is not writable by condor.\n",
					name->c_str());
		}
	}
#endif
}

static bool fnStoreWarning(void * pv, int code, const char * /*subsys*/, const char * message) {
	List<const char> & warns = *(List<const char> *)pv;
	if (message && ! code) {
		warns.InsertHead(message);
	}
	return 1;
}

void print_submit_parse_warnings(FILE* out, CondorError *errstack)
{
	if (errstack && ! errstack->empty()) {
		// put the warnings into a list so that we can print them int the order they were added (sigh)
		List<const char> warns;
		errstack->walk(fnStoreWarning, &warns);
		const char * msg;
		warns.Rewind();
		while ((msg = warns.Next())) { fprintf(out, "WARNING: %s", msg); }
		errstack->clear();
	}
}

void print_errstack(FILE* out, CondorError *errstack)
{
	if ( ! errstack)
		return;

	for (/*nothing*/ ; ! errstack->empty(); errstack->pop()) {
		int code = errstack->code();
		std::string msg(errstack->message());
		if (msg.size() && msg[msg.size()-1] != '\n') { msg += '\n'; }
		if (code) {
			fprintf(out, "ERROR: %s", msg.c_str());
		} else {
			fprintf(out, "WARNING: %s", msg.c_str());
		}
	}
}

#if 0 // moved to submit_utils
struct SubmitStepFromQArgs {

	SubmitStepFromQArgs(SubmitHash & h)
		: m_hash(h)
		, m_jidInit(0,0)
		, m_nextProcId(0)
		, m_step_size(0)
		, m_done(false)
	{} // this needs to be cheap because Submit.queue() will always invoke it, even if there is no foreach data

	~SubmitStepFromQArgs() {
		// disconnnect the hashtable from our livevars pointers
		unset_live_vars();
	}

	bool has_items() { return m_fea.items.number() > 0; }
	bool done() { return m_done; }

#if 0
	// populate the foreach data from the given queue arguments.
	void begin(const JOB_ID_KEY & id, const char * qargs, MacroStream & ms) {
		m_jidInit = id;
		m_nextProcId = id.proc;
		m_fea.clear();
		auto_free_ptr expanded_qargs(m_hash.expand_macro(qargs ? qargs : ""));
		if (expanded_qargs) {
			if (m_fea.parse_queue_args(expanded_qargs.ptr()) < 0)
		}
		m_step_size = m_fea.queue_num ? m_fea.queue_num : 1;
		for (const char * key = vars().first(); key != NULL; key = vars().next()) {
			m_hash.set_live_submit_variable(key, "", false);
		}
		m_hash.optimize();
		m_hash.load_inline_q_foreach_items(ms, m_fea, errmsg);
	}
#endif

	// returns < 0 on error
	// returns 0 if done iterating
	// returns 2 for first iteration
	// returns 1 for subsequent iterations
	int next(JOB_ID_KEY & jid, int & item_index, int & step)
	{
		if (m_done) return 0;

		int iter_index = (m_nextProcId - m_jidInit.proc);

		jid.cluster = m_jidInit.cluster;
		jid.proc = m_nextProcId;
		item_index = iter_index / m_step_size;
		step = iter_index % m_step_size;

		if (0 == step) { // have we started a new row?
			if (next_rowdata()) {
				set_live_vars();
			} else {
				// if no next row, then we are done iterating, unless it is the FIRST iteration
				// in which case we want to pretend there is a single empty item called "Item"
				if (0 == iter_index) {
					m_hash.set_live_submit_variable("Item", "", false);
				} else {
					m_done = true;
					return 0;
				}
			}
		}

		++m_nextProcId;
		return (0 == iter_index) ? 2 : 1;
	}

	StringList & vars() { return m_fea.vars; }

	// 
	void set_live_vars()
	{
		for (const char * key = vars().first(); key != NULL; key = vars().next()) {
			auto str = m_livevars.find(key);
			if (str != m_livevars.end()) {
				m_hash.set_live_submit_variable(key, str->second.c_str(), false);
			} else {
				m_hash.unset_live_submit_variable(key);
			}
		}
	}

	void unset_live_vars()
	{
		// set the pointers of the 'live' variables to the unset string (i.e. "")
		for (const char * key = vars().first(); key != NULL; key = vars().next()) {
			m_hash.unset_live_submit_variable(key);
		}
	}

	// load the next rowdata into livevars
	// but not into the SubmitHash
	int next_rowdata()
	{
		auto_free_ptr data(m_fea.items.pop());
		if ( ! data) {
			return 0;
		}

		// split the data in the reqired number of fields
		// then store that field data into the m_livevars set
		// NOTE: we don't use the SubmitForeachArgs::split_item method that takes a NOCASE_STRING_MAP
		// because it clears the map first, and that is only safe to do after we unset_live_vars()
		std::vector<const char*> splits;
		m_fea.split_item(data.ptr(), splits);
		int ix = 0;
		for (const char * key = vars().first(); key != NULL; key = vars().next()) {
			m_livevars[key] = splits[ix++];
		}
		return 1;
	}

	// return all of the live value data as a single 'line' using the given item separator and line terminator
	int get_rowdata(std::string & line, const char * sep, const char * eol)
	{
		// so that the separator and line terminators can be \0, we make the size strlen()
		// unless the first character is \0, then the size is 1
		int cchSep = sep ? (sep[0] ? strlen(sep) : 1) : 0;
		int cchEol = eol ? (eol[0] ? strlen(eol) : 1) : 0;
		line.clear();
		for (const char * key = vars().first(); key != NULL; key = vars().next()) {
			if ( ! line.empty() && sep) line.append(sep, cchSep);
			auto str = m_livevars.find(key);
			if (str != m_livevars.end() && ! str->second.empty()) {
				line += str->second;
			}
		}
		if (eol && ! line.empty()) line.append(eol, cchEol);
		return (int)line.size();
	}

	// this is called repeatedly when we are sending rowdata to the schedd
	static int send_row(void* pv, std::string & rowdata) {
		SubmitStepFromQArgs *sii = (SubmitStepFromQArgs*)pv;

		rowdata.clear();
		if (sii->done())
			return 0;

		// Split and write into the string using US (0x1f) a field separator and LF as record terminator
		if ( ! sii->get_rowdata(rowdata, "\x1F", "\n"))
			return 0;

		int rval = sii->next_rowdata();
		if (rval < 0) { return rval; }
		if (rval == 0) { sii->m_done = true; } // so subsequent iterations will return 0
		return 1;
	}


	SubmitHash & m_hash;         // the (externally owned) submit hash we are updating as we iterate
	JOB_ID_KEY m_jidInit;
	SubmitForeachArgs m_fea;
	NOCASE_STRING_MAP m_livevars; // holds live data for active vars
	int  m_nextProcId;
	int  m_step_size;
	bool m_done;
};
#endif

int
main( int argc, const char *argv[] )
{
	FILE	*fp;
	const char **ptr;
	const char *pcolon = NULL;
	const char *cmd_file = NULL;
	MyString method;

	setbuf( stdout, NULL );

	set_mySubSystem( "SUBMIT", SUBSYSTEM_TYPE_SUBMIT );

	MyName = condor_basename(argv[0]);
	myDistro->Init( argc, argv );
	set_priv_initialize(); // allow uid switching if root
	config();

	// We pass this in to submit_utils, but it isn't used to set the Owner attribute for remote submits
	// it's only used to set the default accounting user
	username = my_username();
	if( !username ) {
		username = strdup("unknown");
	}

	init_params();
	submit_hash.init();

	default_to_factory = param_boolean("SUBMIT_FACTORY_JOBS_BY_DEFAULT", default_to_factory);

		// If our effective and real gids are different (b/c the
		// submit binary is setgid) set umask(002) so that stdout,
		// stderr and the user log files are created writable by group
		// condor.
	check_umask();

	set_debug_flags(NULL, D_EXPR);

#if !defined(WIN32)
	install_sig_handler(SIGPIPE, (SIG_HANDLER)SIG_IGN );
#endif

	bool query_credential = true;

	for( ptr=argv+1,argc--; argc > 0; argc--,ptr++ ) {
		if( ptr[0][0] == '-' ) {
			if (MATCH == strcmp(ptr[0], "-")) { // treat a bare - as a submit filename, it means read from stdin.
				cmd_file = ptr[0];
			} else if (is_dash_arg_prefix(ptr[0], "verbose", 1)) {
				verbose = true; terse = false;
			} else if (is_dash_arg_prefix(ptr[0], "terse", 3)) {
				terse = true; verbose = false;
			} else if (is_dash_arg_prefix(ptr[0], "disable", 1)) {
				DisableFileChecks = 1;
			} else if (is_dash_arg_prefix(ptr[0], "debug", 2)) {
				// dprintf to console
				dprintf_set_tool_debug("TOOL", 0);
				debug = true;
			} else if (is_dash_arg_colon_prefix(ptr[0], "dry-run", &pcolon, 3)) {
				DashDryRun = 1;
				bool needs_file_arg = true;
				if (pcolon) { 
					StringList opts(++pcolon);
					for (const char * opt = opts.first(); opt; opt = opts.next()) {
						if (YourString(opt) == "hash") {
							DumpSubmitHash |= 0x100 | HASHITER_NO_DEFAULTS;
						} else if (YourString(opt) == "def") {
							DumpSubmitHash &= ~HASHITER_NO_DEFAULTS;
						} else if (YourString(opt) == "digest") {
							DumpSubmitDigest = 1;
						} else if (starts_with(opt, "cluster=")) {
							sim_current_condor_version = true;
							sim_starting_cluster = atoi(strchr(opt, '=') + 1);
							sim_starting_cluster = MAX(sim_starting_cluster - 1, 0);
						} else if (starts_with(opt, "oauth=")) {
							// log oauth request, 4 = succeed, 2 = fail
							DashDryRun = atoi(strchr(opt,'=')+1) ? 4 : 2;
						} else {
							int optval = atoi(opt);
							// if the argument is -dry:<number> and number is > 0x10,
							// then what we are actually doing triggering the unit tests.
							if (optval > 1) {  DashDryRun = optval; needs_file_arg = optval < 0x10; }
							else {
								fprintf(stderr, "unknown option %s for -dry-run:<opts>\n", opt);
								exit(1);
							}
						}
					}
				}
				if (needs_file_arg) {
					if (DumpClassAdToFile) {
						fprintf(stderr, "%s: -dry-run <file> and -dump <file> cannot be used together\n", MyName);
						exit(1);
					}
					const char * pfilearg = ptr[1];
					if ( ! pfilearg || (*pfilearg == '-' && (MATCH != strcmp(pfilearg,"-"))) ) {
						fprintf( stderr, "%s: -dry-run requires another argument\n", MyName );
						exit(1);
					}
					DashDryRunOutName = pfilearg;
					--argc; ++ptr;
				}

			} else if (is_dash_arg_prefix(ptr[0], "spool", 1)) {
				dash_remote++;
				DisableFileChecks = 1;
			} else if (is_dash_arg_prefix(ptr[0], "file", 2)) {
				if (!(--argc) || !(*(++ptr))) {
					fprintf(stderr, "%s: -file requires another argument\n", MyName);
					exit(1);
				}
				cmd_file = *ptr;
			} else if (is_dash_arg_prefix(ptr[0], "digest", 6)) {
				if (!(--argc) || !(*(++ptr)) || ((*ptr)[0] == '-')) {
					fprintf(stderr, "%s: -digest requires a filename argument that is not -\n", MyName);
					exit(1);
				}
				create_local_factory_file = *ptr;
			} else if (is_dash_arg_prefix(ptr[0], "factory", 2)) {
				dash_factory++;
				DisableFileChecks = 1;
			} else if (is_dash_arg_prefix(ptr[0], "generator", 1)) {
				dash_factory++;
				DisableFileChecks = 1;
			} else if (is_dash_arg_prefix(ptr[0], "address", 2)) {
				if( !(--argc) || !(*(++ptr)) ) {
					fprintf(stderr, "%s: -address requires another argument\n", MyName);
					exit(1);
				}
                if (!is_valid_sinful(*ptr)) {
                    fprintf(stderr, "%s: \"%s\" is not a valid address\n", MyName, *ptr);
                    fprintf(stderr, "Should be of the form <ip:port>\n");
                    fprintf(stderr, "For example: <123.456.789.123:6789>\n");
                    exit(1);
                }
                ScheddAddr = *ptr;
			} else if (is_dash_arg_prefix(ptr[0], "remote", 1)) {
				dash_remote++;
				DisableFileChecks = 1;
				if( !(--argc) || !(*(++ptr)) ) {
					fprintf( stderr, "%s: -remote requires another argument\n",
							 MyName );
					exit(1);
				}
				if( ScheddName ) {
					free(ScheddName);
				}
				if( !(ScheddName = get_daemon_name(*ptr)) ) {
					fprintf( stderr, "%s: unknown host %s\n",
							 MyName, get_host_part(*ptr) );
					exit(1);
				}
				query_credential = false;
			} else if (is_dash_arg_prefix(ptr[0], "name", 1)) {
				if( !(--argc) || !(*(++ptr)) ) {
					fprintf( stderr, "%s: -name requires another argument\n",
							 MyName );
					exit(1);
				}
				if( ScheddName ) {
					free(ScheddName);
				}
				if( !(ScheddName = get_daemon_name(*ptr)) ) {
					fprintf( stderr, "%s: unknown host %s\n",
							 MyName, get_host_part(*ptr) );
					exit(1);
				}
				query_credential = false;
			} else if (is_dash_arg_prefix(ptr[0], "append", 1)) {
				if( !(--argc) || !(*(++ptr)) ) {
					fprintf( stderr, "%s: -append requires another argument\n",
							 MyName );
					exit( 1 );
				}
				// if appended submit line looks like a queue statement, save it off for queue processing.
				if (is_queue_statement(ptr[0])) {
					if ( ! queueCommandLine.empty()) {
						fprintf(stderr, "%s: only one -queue command allowed\n", MyName);
						exit(1);
					}
					queueCommandLine = ptr[0];
				} else {
					extraLines.Append( *ptr );
					GotCmdlineKeys = true;
				}
			} else if (is_dash_arg_prefix(ptr[0], "batch-name", 1)) {
				if( !(--argc) || !(*(++ptr)) ) {
					fprintf( stderr, "%s: -batch-name requires another argument\n",
							 MyName );
					exit( 1 );
				}
				const char * bname = *ptr;
				MyString tmp; // if -batch-name was specified, this holds the string 'MY.JobBatchName = "name"'
				if (*bname == '"') {
					tmp.formatstr("MY.%s = %s", ATTR_JOB_BATCH_NAME, bname);
				} else {
					tmp.formatstr("MY.%s = \"%s\"", ATTR_JOB_BATCH_NAME, bname);
				}
				// if batch_name_line is not NULL,  we will leak a bit here, but that's better than
				// freeing something behind the back of the extraLines
				batch_name_line = strdup(tmp.c_str());
				extraLines.Append(batch_name_line);
			} else if (is_dash_arg_prefix(ptr[0], "batch-id", 1)) {
				if( !(--argc) || !(*(++ptr)) ) {
					fprintf( stderr, "%s: -batch-id requires another argument\n",
							 MyName );
					exit( 1 );
				}
				const char * bid = *ptr;
				MyString tmp; // if -batch-id was specified, this holds the string 'MY.JobBatchId = "id"'
				if (*bid == '"') {
					tmp.formatstr("MY.%s = %s", ATTR_JOB_BATCH_ID, bid);
				} else {
					tmp.formatstr("MY.%s = \"%s\"", ATTR_JOB_BATCH_ID, bid);
				}
				// if batch_id_line is not NULL,  we will leak a bit here, but that's better than
				// freeing something behind the back of the extraLines
				batch_id_line = strdup(tmp.c_str());
				extraLines.Append(batch_id_line);
			} else if (is_dash_arg_prefix(ptr[0], "queue", 1)) {
				if( !(--argc) || (!(*ptr[1]) || *ptr[1] == '-')) {
					fprintf( stderr, "%s: -queue requires at least one argument\n",
							 MyName );
					exit( 1 );
				}
				if ( ! queueCommandLine.empty()) {
					fprintf(stderr, "%s: only one -queue command allowed\n", MyName);
					exit(1);
				}

				// The queue command uses arguments until it sees one starting with -
				// we do this so that shell glob expansion behaves like you would expect.
				++ptr;
				queueCommandLine = "queue "; queueCommandLine += ptr[0];
				while (argc > 1) {
					bool is_dash = (MATCH == strcmp(ptr[1], "-"));
					if (is_dash || ptr[1][0] != '-') {
						queueCommandLine += " ";
						queueCommandLine += ptr[1];
						++ptr;
						--argc;
						if ( ! is_dash) continue;
					}
					break;
				}
			} else if (is_dash_arg_prefix (ptr[0], "maxjobs", 3)) {
				if( !(--argc) || !(*(++ptr)) ) {
					fprintf( stderr, "%s: -maxjobs requires another argument\n",
							 MyName );
					exit(1);
				}
				// read the next argument to set DashMaxJobs as an integer and
				// set it to the job limit.
				char *endptr;
				DashMaxJobs = strtol(*ptr, &endptr, 10);
				if (*endptr != '\0') {
					fprintf(stderr, "Error: Unable to convert argument (%s) to a number for -maxjobs.\n", *ptr);
					exit(1);
				}
				if (DashMaxJobs < -1) {
					fprintf(stderr, "Error: %d is not a valid for -maxjobs.\n", DashMaxJobs);
					exit(1);
				}
			} else if (is_dash_arg_prefix (ptr[0], "single-cluster", 3)) {
				DashMaxClusters = 1;
			} else if (is_dash_arg_prefix( ptr[0], "password", 1)) {
				if( !(--argc) || !(*(++ptr)) ) {
					fprintf( stderr, "%s: -password requires another argument\n",
							 MyName );
				}
				myproxy_password = strdup (*ptr);
			} else if (is_dash_arg_prefix(ptr[0], "pool", 2)) {
				if( !(--argc) || !(*(++ptr)) ) {
					fprintf( stderr, "%s: -pool requires another argument\n",
							 MyName );
					exit(1);
				}
				if( PoolName ) {
					free(PoolName);
				}
					// TODO We should try to resolve the name to a full
					//   hostname, but get_full_hostname() doesn't like
					//   seeing ":<port>" at the end, which is valid for a
					//   collector name.
				PoolName = strdup( *ptr );
			} else if (is_dash_arg_prefix(ptr[0], "stm", 1)) {
				if( !(--argc) || !(*(++ptr)) ) {
					fprintf( stderr, "%s: -stm requires another argument\n",
							 MyName );
					exit(1);
				}
				method = *ptr;
				string_to_stm(method, STMethod);
			} else if (is_dash_arg_prefix(ptr[0], "unused", 1)) {
				WarnOnUnusedMacros = WarnOnUnusedMacros == 1 ? 0 : 1;
				// TOGGLE? 
				// -- why not? if you set it to warn on unused macros in the 
				// config file, there should be a way to turn it off
			} else if (is_dash_arg_prefix(ptr[0], "dump", 2)) {
				if (DashDryRunOutName) {
					fprintf(stderr, "%s: -dump <file> and -dry-run <file> cannot be used together\n", MyName);
					exit(1);
				}
				if( !(--argc) || !(*(++ptr)) ) {
					fprintf( stderr, "%s: -dump requires another argument\n",
						MyName );
					exit(1);
				}
				DumpFileName = *ptr;
				DumpClassAdToFile = true;
				DumpFileIsStdout = (MATCH == strcmp(DumpFileName,"-"));
				// if we are dumping to a file, we never want to check file permissions
				// as this would initiate some schedd communication
				DisableFileChecks = 1;
				// we don't really want to do this because there is no real 
				// schedd to query the credentials from...
				query_credential = false;
			} else if (is_dash_arg_prefix(ptr[0], "force-mpi-universe", 7)) {
				use_condor_mpi_universe = true;
			} else if (is_dash_arg_prefix(ptr[0], "allow-crlf-script", 8)) {
				allow_crlf_script = true;
			} else if (is_dash_arg_prefix(ptr[0], "help")) {
				if (!(--argc) || !(*(++ptr))) {
					usage();
				}
				help_info(stdout, argc, ptr);
				exit( 0 );
			} else if (is_dash_arg_prefix(ptr[0], "interactive", 1)) {
				// we don't currently support -interactive on Windows, but we parse for it anyway.
				dash_interactive = 1;
				extraLines.Append( "+InteractiveJob=True" );
			} else {
				usage();
				exit( 1 );
			}
		} else if (strchr(ptr[0],'=')) {
			// loose arguments that contain '=' are attrib=value pairs.
			// so we split on the = into name and value and insert into the submit hashtable
			// we do this BEFORE parsing the submit file so that they can be referred to by submit.
			std::string name(ptr[0]);
			size_t ix = name.find('=');
			std::string value(name.substr(ix+1));
			name = name.substr(0,ix);
			trim(name); trim(value);
			if ( ! name.empty() && name[1] == '+') {
				name = "MY." + name.substr(1);
			}
			if (name.empty() || ! is_valid_param_name(name.c_str())) {
				fprintf( stderr, "%s: invalid attribute name '%s' for attrib=value assigment\n", MyName, name.c_str() );
				exit(1);
			}
			submit_hash.set_arg_variable(name.c_str(), value.c_str());
			GotCmdlineKeys = true; // there is no need for a command file.
		} else {
			cmd_file = *ptr;
		}
	}

	// Have reading the submit file from stdin imply -verbose. This is
	// for backward compatibility with HTCondor version 8.1.1 and earlier
	// -terse can be used to override the backward compatable behavior.
	CmdFileIsStdin = cmd_file && (MATCH == strcmp(cmd_file, "-"));
	if (CmdFileIsStdin && ! terse) {
		verbose = true;
	}

	// if we got both a queue statement and at least one key=value pair on the command line
	// we don't need a submit file at all.
	if (GotCmdlineKeys && ! queueCommandLine.empty()) {
		NoCmdFileNeeded = true;
	}

	// ensure I have a known transfer method
	if (STMethod == STM_UNKNOWN) {
		fprintf( stderr, 
			"%s: Unknown sandbox transfer method: %s\n", MyName, method.Value());
		usage();
		exit(1);
	}

	// we only want communication with the schedd to take place... because
	// that's the only type of communication we are interested in
	if ( DumpClassAdToFile && STMethod != STM_USE_SCHEDD_ONLY ) {
		fprintf( stderr, 
			"%s: Dumping ClassAds to a file is not compatible with sandbox "
			"transfer method: %s\n", MyName, method.Value());
		usage();
		exit(1);
	}

	if (!DisableFileChecks) {
		DisableFileChecks = param_boolean_crufty("SUBMIT_SKIP_FILECHECKS", true) ? 1 : 0;
	}

	MaxProcsPerCluster = param_integer("SUBMIT_MAX_PROCS_IN_CLUSTER", 0, 0);

	// the -dry argument takes a qualifier that I'm hijacking to do queue parsing unit tests for now the 8.3 series.
	if (DashDryRun > 0x10) { exit(DoUnitTests(DashDryRun)); }

	// we don't want a schedd instance if we are dumping to a file
	if ( !DumpClassAdToFile && !sim_current_condor_version) {
		// Instantiate our DCSchedd so we can locate and communicate
		// with our schedd.  
        if (!ScheddAddr.empty()) {
            MySchedd = new DCSchedd(ScheddAddr.c_str());
        } else {
            MySchedd = new DCSchedd(ScheddName, PoolName);
        }
		if( ! MySchedd->locate() ) {
			if (ScheddName) {
				fprintf(stderr, "\nERROR: Can't find address of schedd %s\n", ScheddName);
				exit(1);
			} else if ( ! DashDryRun) {
				fprintf(stderr, "\nERROR: Can't find address of local schedd\n");
				exit(1);
			} else {
				// delete the MySchedd so that -dry-run will assume the version of submit
				delete MySchedd; MySchedd = NULL;
			}
		}
	}


	// make sure our shadow will have access to our credential
	// (check is disabled for "-n" and "-r" submits)
	if (query_credential) {

#ifdef WIN32
		// setup the username to query
		MyString userdom;
		auto_free_ptr the_username(my_username());
		auto_free_ptr the_domainname(my_domainname());
		userdom = the_username;
		userdom += "@";
		if (the_domainname) { userdom += the_domainname.ptr(); }

		// if we have a credd, query it first
		bool cred_is_stored = false;
		int store_cred_result;
		Daemon my_credd(DT_CREDD);
		if (my_credd.locate()) {
			store_cred_result = do_store_cred(userdom.c_str(), NULL, QUERY_PWD_MODE, &my_credd);
			if ( store_cred_result == SUCCESS ||
							store_cred_result == FAILURE_NO_IMPERSONATE) {
				cred_is_stored = true;
			}
		}

		if (!cred_is_stored) {
			// query the schedd
			store_cred_result = do_store_cred(userdom.c_str(), NULL, QUERY_PWD_MODE, MySchedd);
			if ( store_cred_result == SUCCESS ||
							store_cred_result == FAILURE_NO_IMPERSONATE) {
				cred_is_stored = true;
			} else if (DashDryRun && (store_cred_result == FAILURE)) {
				// if we can't contact the schedd, just keep going.
				cred_is_stored = true;
			}
		}
		if (!cred_is_stored) {
			fprintf( stderr, "\nERROR: No credential stored for %s\n"
					"\n\tCorrect this by running:\n"
					"\tcondor_store_cred add\n", userdom.c_str() );
			exit(1);
		}
#endif
	}

	// if this is an interactive job, and no cmd_file was specified on the
	// command line, use a default cmd file as specified in the config table.
	if ( dash_interactive ) {
		if ( !cmd_file ) {
			cmd_file = param("INTERACTIVE_SUBMIT_FILE");
			if (cmd_file) {
				InteractiveSubmitFile = 1;
			} 
		}
		// If the user specified their own submit file for an interactive
		// submit, "rewrite" the job to run /bin/sleep.
		// But, if there's an active ssh, stay alive, in case we are
		// running in a container.
		// This effectively means executable, transfer_executable,
		// arguments, universe, and queue X are ignored from the submit
		// file and instead we rewrite to the values below.
		if ( !InteractiveSubmitFile ) {
			extraLines.Append( "executable=/bin/sh" );
			extraLines.Append( "arguments=\"-c 'sleep 180 && while test -d ${_CONDOR_SCRATCH_DIR}/.condor_ssh_to_job_1; do /bin/sleep 3; done'\"");
			extraLines.Append( "transfer_executable=false" );
		}
	}

	if ( ! cmd_file && (DashDryRunOutName || DumpFileName)) {
		const char * dump_name = DumpFileName ? DumpFileName : DashDryRunOutName;
		fprintf( stderr,
			"\nERROR: No submit filename was provided, and '%s'\n"
			"  was given as the output filename for -dump or -dry-run. Was this intended?\n"
			"  To to avoid confusing the output file with the submit file when using these\n"
			"  commands, an explicit submit filename argument must be given. You can use -\n"
			"  as the submit filename argument to read from stdin.\n",
			dump_name);
		exit(1);
	}

	bool has_late_materialize = false;
	CondorVersionInfo cvi(MySchedd ? MySchedd->version() : CondorVersion());
	if (cvi.built_since_version(8,7,1)) {
		has_late_materialize = true;
		if ( ! DumpClassAdToFile && ! DashDryRun && ! dash_interactive && default_to_factory) { dash_factory = true; }
	}
	if (dash_factory && ! has_late_materialize) {
		fprintf(stderr, "\nERROR: Schedd does not support late materialization\n");
		exit(1);
	} else if (dash_factory && dash_interactive) {
		fprintf(stderr, "\nERROR: Interactive jobs cannot be materialized late\n");
		exit(1);
	}

	// open submit file
	if (CmdFileIsStdin || ( ! cmd_file && ! NoCmdFileNeeded)) {
		// no file specified, read from stdin
		fp = stdin;
		submit_hash.insert_source("<stdin>", FileMacroSource);
	} else {
		const char * submit_filename = cmd_file;
	#ifdef WIN32
		if ( ! cmd_file && NoCmdFileNeeded) { cmd_file = "NUL"; submit_filename = "null"; }
	#else
		if ( ! cmd_file && NoCmdFileNeeded) { cmd_file = "/dev/null"; submit_filename = "null"; }
	#endif
		if( (fp=safe_fopen_wrapper_follow(cmd_file,"r")) == NULL ) {
			fprintf( stderr, "\nERROR: Failed to open command file (%s) (%s)\n",
						cmd_file, strerror(errno));
			exit(1);
		}
		// this does both insert_source, and also gives a values to the default $(SUBMIT_FILE) expansion
		submit_hash.insert_submit_filename(submit_filename, FileMacroSource);
	}

	// in case things go awry ...
	_EXCEPT_Reporter = ReportSubmitException;
	_EXCEPT_Cleanup = DoCleanup;

	submit_hash.setDisableFileChecks(DisableFileChecks);
	submit_hash.setFakeFileCreationChecks(DashDryRun);
	submit_hash.setScheddVersion(MySchedd ? MySchedd->version() : CondorVersion());
	if (myproxy_password) submit_hash.setMyProxyPassword(myproxy_password);
	submit_hash.init_base_ad(get_submit_time(), username);

	if ( !DumpClassAdToFile ) {
		if ( !CmdFileIsStdin && ! terse) {
			fprintf(stdout, DashDryRun ? "Dry-Run job(s)" : "Submitting job(s)");
		}
	} else if ( ! DumpFileIsStdout ) {
		// get the file we are to dump the ClassAds to...
		if ( ! terse) { fprintf(stdout, "Storing job ClassAd(s)"); }
		if( (DumpFile = safe_fopen_wrapper_follow(DumpFileName,"w")) == NULL ) {
			fprintf( stderr, "\nERROR: Failed to open file to dump ClassAds into (%s)\n",
				strerror(errno));
			exit(1);
		}
	}

	//  Parse the file and queue the jobs
	int as_factory = 0;
	if (has_late_materialize) {
		// turn dash_factory command line option and default_to_factory flag as bits
		// so submit_jobs can be clever about defaults
		// 0=not factory, 1=always factory, 2=smart factory (max_materialize), 3=smart factory (all but single-proc)
		as_factory = (dash_factory ? 1 : 0) | (default_to_factory ? (1|2) : 0);
	}
	int rval = submit_jobs(fp, FileMacroSource, as_factory, extraLines, queueCommandLine);
	if( rval < 0 ) {
		if( ExtraLineNo == 0 ) {
			fprintf( stderr,
					 "\nERROR: Failed to parse command file (line %d).\n",
					 FileMacroSource.line);
		}
		else {
			fprintf( stderr,
					 "\nERROR: Failed to parse -a argument line (#%d).\n",
					 ExtraLineNo );
		}
		exit(1);
	}

	if( !GotQueueCommand ) {
		fprintf(stderr, "\nERROR: \"%s\" doesn't contain any \"queue\" commands -- no jobs queued\n",
				CmdFileIsStdin ? "(stdin)" : cmd_file);
		exit( 1 );
	} else if ( ! GotNonEmptyQueueCommand && ! terse) {
		fprintf(stderr, "\nWARNING: \"%s\" has only empty \"queue\" commands -- no jobs queued\n",
				CmdFileIsStdin ? "(stdin)" : cmd_file);
	}

	// we can't disconnect from something if we haven't connected to it: since
	// we are dumping to a file, we don't actually open a connection to the schedd
	if (MyQ) {
		CondorError errstack;
		if ( !MyQ->disconnect(true, errstack) ) {
			fprintf(stderr, "\nERROR: Failed to commit job submission into the queue.\n");
			if (errstack.subsys())
			{
				fprintf(stderr, "ERROR: %s\n", errstack.message());
			}
			exit(1);
		}
		if(! errstack.empty()) {
			const char * message = errstack.message();
			fprintf( stderr, "\nWARNING: Committed job submission into the queue with the following warning(s):\n" );
			fprintf( stderr, "WARNING: %s\n", message );
		}
	}

	if ( ! CmdFileIsStdin && ! terse) {
		fprintf(stdout, "\n");
	}

	ErrContext.phase = PHASE_COMMIT;

	if ( ! verbose && ! DumpFileIsStdout) {
		if (terse) {
			size_t ixFirst = 0;
			for (size_t ix = 0; ix < SubmitInfo.size(); ++ix) {
				// fprintf(stderr, "\t%d.%d - %d\n", SubmitInfo[ix].cluster, SubmitInfo[ix].firstjob, SubmitInfo[ix].lastjob);
				if ((ix == (SubmitInfo.size()-1)) || SubmitInfo[ix].cluster != SubmitInfo[ix+1].cluster) {
					if (SubmitInfo[ixFirst].cluster >= 0) {
						fprintf(stdout, "%d.%d - %d.%d\n", 
							SubmitInfo[ixFirst].cluster, SubmitInfo[ixFirst].firstjob,
							SubmitInfo[ix].cluster, SubmitInfo[ix].lastjob);
					}
					ixFirst = ix+1;
				}
			}
		} else {
			int this_cluster = -1, job_count=0;
			for (size_t ix=0; ix < SubmitInfo.size(); ix++) {
				if (SubmitInfo[ix].cluster != this_cluster) {
					if (this_cluster != -1) {
						fprintf(stdout, "%d job(s) %s to cluster %d.\n", job_count, DashDryRun ? "dry-run" : "submitted", this_cluster);
						job_count = 0;
					}
					this_cluster = SubmitInfo[ix].cluster;
				}
				job_count += SubmitInfo[ix].lastjob - SubmitInfo[ix].firstjob + 1;
			}
			if (this_cluster != -1) {
				fprintf(stdout, "%d job(s) %s to cluster %d.\n", job_count, DashDryRun ? "dry-run" : "submitted", this_cluster);
			}
		}
	}

	ActiveQueueConnection = FALSE; 

    bool isStandardUni = false;
	isStandardUni = submit_hash.getUniverse() == CONDOR_UNIVERSE_STANDARD;

	if ( MySchedd && (!DisableFileChecks || isStandardUni)) {
		TestFilePermissions( MySchedd->addr() );
	}

	// we don't want to spool jobs if we are simply writing the ClassAds to 
	// a file, so we just skip this block entirely if we are doing this...
	if ( MySchedd && !DumpClassAdToFile ) {
		if ( dash_remote && JobAdsArray.size() > 0 ) {
			bool result;
			CondorError errstack;

			switch(STMethod) {
				case STM_USE_SCHEDD_ONLY:
					// perhaps check for proper schedd version here?
					result = MySchedd->spoolJobFiles( (int)JobAdsArray.size(),
											  JobAdsArray.data(),
											  &errstack );
					if ( !result ) {
						fprintf( stderr, "\n%s\n", errstack.getFullText(true).c_str() );
						fprintf( stderr, "ERROR: Failed to spool job files.\n" );
						exit(1);
					}
					break;

				case STM_USE_TRANSFERD:
					{ // start block

					fprintf(stdout,
							"Locating a Sandbox for %lu jobs.\n", (unsigned long)JobAdsArray.size());
					std::string td_sinful;
					std::string td_capability;
					ClassAd respad;
					int invalid;
					std::string reason;

					result = MySchedd->requestSandboxLocation( FTPD_UPLOAD, 
												(int)JobAdsArray.size(),
												JobAdsArray.data(), FTP_CFTP,
												&respad, &errstack );
					if ( !result ) {
						fprintf( stderr, "\n%s\n", errstack.getFullText(true).c_str() );
						fprintf( stderr, 
							"ERROR: Failed to get a sandbox location.\n" );
						exit(1);
					}

					respad.LookupInteger(ATTR_TREQ_INVALID_REQUEST, invalid);
					if (invalid == TRUE) {
						fprintf( stderr, 
							"Schedd rejected sand box location request:\n");
						respad.LookupString(ATTR_TREQ_INVALID_REASON, reason);
						fprintf( stderr, "\t%s\n", reason.c_str());
						return 0;
					}

					respad.LookupString(ATTR_TREQ_TD_SINFUL, td_sinful);
					respad.LookupString(ATTR_TREQ_CAPABILITY, td_capability);

					dprintf(D_ALWAYS, "Got td: %s, cap: %s\n", td_sinful.c_str(),
						td_capability.c_str());

					fprintf(stdout,"Spooling data files for %lu jobs.\n",
						(unsigned long)JobAdsArray.size());

					DCTransferD dctd(td_sinful.c_str());

					result = dctd.upload_job_files( (int)JobAdsArray.size(),
											  JobAdsArray.data(),
											  &respad, &errstack );
					if ( !result ) {
						fprintf( stderr, "\n%s\n", errstack.getFullText(true).c_str() );
						fprintf( stderr, "ERROR: Failed to spool job files.\n" );
						exit(1);
					}

					} // end block

					break;

				default:
					EXCEPT("PROGRAMMER ERROR: Unknown sandbox transfer method");
					break;
			}
		}
	}

	// don't try to reschedule jobs if we are dumping to a file, because, again
	// there will be not schedd present to reschedule thru.
	if ( !DumpClassAdToFile) {
		if( ProcId != -1 ) {
			reschedule();
		}
	}

	// Deallocate some memory just to keep Purify happy
	for (size_t idx=0;idx<JobAdsArray.size();idx++) {
		delete JobAdsArray[idx];
	}
	submit_hash.delete_job_ad();
	delete MySchedd;

	// look for warnings from parsing the submit file.
	print_submit_parse_warnings(stderr, submit_hash.error_stack());

	/*	print all of the parameters that were not actually expanded/used 
		in the submit file. but not if we never queued any jobs. since
		there would be a ton of false positives in that case.
	*/
	if (WarnOnUnusedMacros && GotNonEmptyQueueCommand) {
		if (verbose) { fprintf(stdout, "\n"); }
		submit_hash.warn_unused(stderr);
		// if there was an errorstack, then the above populates the errorstack rather than printing to stdout
		// so we now flush the errstack to stdout.
		print_errstack(stderr, submit_hash.error_stack());
	}

	// If this is an interactive job, spawn ssh_to_job -auto-retry -X, and also
	// with pool and schedd names if they were passed into condor_submit
#ifdef WIN32
	if (dash_interactive &&  ClusterId != -1) {
		fprintf( stderr, "ERROR: -interactive not supported on this platform.\n" );
		exit(1);
	}
#else
	if (dash_interactive &&  ClusterId != -1) {
		char jobid[40];
		int i,j,rval;
		const char* sshargs[15];

		for (i=0;i<15;i++) sshargs[i]=NULL; // init all points to NULL
		i=0;
		sshargs[i++] = "condor_ssh_to_job"; // note: this must be in the PATH
		sshargs[i++] = "-auto-retry";
		sshargs[i++] = "-remove-on-interrupt";
		sshargs[i++] = "-X";
		if (debug) {
			sshargs[i++] = "-debug";
		}
		if (PoolName) {
			sshargs[i++] = "-pool";
			sshargs[i++] = PoolName;
		}
		if (ScheddName) {
			sshargs[i++] = "-name";
			sshargs[i++] = ScheddName;
		}
		sprintf(jobid,"%d.0",ClusterId);
		sshargs[i++] = jobid;
		sleep(3);	// with luck, schedd will start the job while we sleep
		// We cannot fork before calling ssh_to_job, since ssh will want
		// direct access to the pseudo terminal. Since util functions like
		// my_spawn, my_popen, my_system and friends all fork, we cannot use
		// them. Since this is all specific to Unix anyhow, call exec directly.
		rval = execvp("condor_ssh_to_job", const_cast<char *const*>(sshargs));
		if (rval == -1 ) {
			int savederr = errno;
			fprintf( stderr, "ERROR: Failed to spawn condor_ssh_to_job" );
			// Display all args to ssh_to_job to stderr
			for (j=0;j<i;j++) {
				fprintf( stderr, " %s",sshargs[j] );
			}
			fprintf( stderr, " : %s\n",strerror(savederr));
			exit(1);
		}
	}
#endif

	return 0;
}

// check if path is a (broken) interpreter script with dos line endings
bool is_crlf_shebang(const char *path)
{
	char buf[128];     // BINPRM_BUF_SIZE from <linux/binfmts.h>; also:
	bool ret = false;  // execve(2) says the max #! line length is 127
	FILE *fp = safe_fopen_no_create(path, "rb");

	if (!fp) {
		// can't open, don't worry about it
		return false;
	}

	// check first line for CRLF ending if readable and starts with #!
	if (fgets(buf, sizeof buf, fp) && buf[0] == '#' && buf[1] == '!') {
		size_t len = strlen(buf);
		ret = (len > 2) && (buf[len-1] == '\n' && buf[len-2] == '\r');
	}

	fclose(fp);
	return ret;
}

// callback passed to make_job_ad on the submit_hash that gets passed each input or output file
// so we can choose to do file checks. 
int check_sub_file(void* /*pv*/, SubmitHash * sub, _submit_file_role role, const char * pathname, int flags)
{
	if ((pathname == NULL) && (role != SFR_PSEUDO_EXECUTABLE)) {
		fprintf(stderr, "\nERROR: NULL filename\n");
		return 1;
	}
	if (role == SFR_LOG) {
		if ( !DumpClassAdToFile && !DashDryRun ) {
			// check that the log is a valid path
			if ( !DisableFileChecks ) {
				FILE* test = safe_fopen_wrapper_follow(pathname, "a+", 0664);
				if (!test) {
					fprintf(stderr,
							"\nERROR: Invalid log file: \"%s\" (%s)\n", pathname,
							strerror(errno));
					return 1;
				} else {
					fclose(test);
				}
			}

			// Check that the log file isn't on NFS
			bool nfs_is_error = param_boolean("LOG_ON_NFS_IS_ERROR", false);
			bool nfs = false;

			if ( nfs_is_error ) {
				if ( fs_detect_nfs( pathname, &nfs ) != 0 ) {
					fprintf(stderr,
							"\nWARNING: Can't determine whether log file %s is on NFS\n",
							pathname );
				} else if ( nfs ) {

					fprintf(stderr,
							"\nERROR: Log file %s is on NFS.\nThis could cause"
							" log file corruption. Condor has been configured to"
							" prohibit log files on NFS.\n",
							pathname );

					return 1;

				}
			}
		}
		return 0;

	} else if (role == SFR_EXECUTABLE || role == SFR_PSEUDO_EXECUTABLE) {

		const char * ename = pathname;
		bool transfer_it = (flags & 1) != 0;

		if (!ename) transfer_it = false;

		LastExecutable = ename;
		SpoolLastExecutable = false;

		// ensure the executables exist and spool them only if no
		// $$(arch).$$(opsys) are specified  (note that if we are simply
		// dumping the class-ad to a file, we won't actually transfer
		// or do anything [nothing that follows will affect the ad])
		if ( transfer_it && !DumpClassAdToFile && !strstr(ename,"$$") ) {

			StatInfo si(ename);
			if ( SINoFile == si.Error () ) {
				fprintf ( stderr, "\nERROR: Executable file %s does not exist\n", ename );
				return 1; // abort
			}

			if (!si.Error() && (si.GetFileSize() == 0)) {
				fprintf( stderr, "\nERROR: Executable file %s has zero length\n", ename );
				return 1; // abort
			}

			if (is_crlf_shebang(ename)) {
				fprintf( stderr, "\n%s: Executable file %s is a script with "
					"CRLF (DOS/Windows) line endings.\n",
					allow_crlf_script ? "WARNING" : "ERROR", ename );
				if (!allow_crlf_script) {
					fprintf( stderr, "This generally doesn't work, and you "
						"should probably run 'dos2unix %s' -- or a similar "
						"tool -- before you resubmit.\n", ename );
					return 1; // abort
				}
			}

			if (role == SFR_EXECUTABLE) {
				bool param_exists;
				SpoolLastExecutable = sub->submit_param_bool( SUBMIT_KEY_CopyToSpool, "CopyToSpool", false, &param_exists );
				if ( ! param_exists) {
					if ( submit_hash.getUniverse() == CONDOR_UNIVERSE_STANDARD ) {
							// Standard universe jobs can't restore from a checkpoint
							// if the executable changes.  Therefore, it is deemed
							// too risky to have copy_to_spool=false by default
							// for standard universe.
						SpoolLastExecutable = true;
					}
					else {
							// In so many cases, copy_to_spool=true would just add
							// needless overhead.  Therefore, (as of 6.9.3), the
							// default is false.
						SpoolLastExecutable = false;
					}
				}
			}
		}
		return 0;
	}

	// Queue files for testing access if not already queued
	if( flags & O_WRONLY )
	{
		// add this file to our list; no-op if already there
		CheckFilesWrite.insert(pathname);
	}
	else
	{
		// add this file to our list; no-op if already there
		CheckFilesRead.insert(pathname);
	}
	return 0; // of the check is ok,  nonzero to abort
}

/*
** Send the reschedule command to the local schedd to get the jobs running
** as soon as possible.
*/
void
reschedule()
{
	if ( ! MySchedd)
		return;

	if ( param_boolean("SUBMIT_SEND_RESCHEDULE",true) ) {
		Stream::stream_type st = MySchedd->hasUDPCommandPort() ? Stream::safe_sock : Stream::reli_sock;
		if (DashDryRun) {
			if (DashDryRun & 2) {
				fprintf(stdout, "::sendCommand(RESCHEDULE, %s, 0)\n", 
					(st == Stream::safe_sock) ? "UDP" : "TCP");
			}
			return;
		}
		if ( ! MySchedd->sendCommand(RESCHEDULE, st, 0) ) {
			fprintf( stderr,
					 "Can't send RESCHEDULE command to condor scheduler\n" );
			DoCleanup(0,0,NULL);
		}
	}
}


// Check to see if this is a queue statement, if it is, return a pointer to the queue arguments.
// 
const char * is_queue_statement(const char * line)
{
	const int cchQueue = sizeof("queue")-1;
	if (starts_with_ignore_case(line, "queue") && (0 == line[cchQueue] || isspace(line[cchQueue]))) {
		const char * pqargs = line+cchQueue;
		while (*pqargs && isspace(*pqargs)) ++pqargs;
		return pqargs;
	}
	return NULL;
}


int iterate_queue_foreach(int queue_num, StringList & vars, StringList & items, qslice & slice)
{
	int rval;
	const char* token_seps = ", \t";
	const char* token_ws = " \t";

	int queue_item_opts = 0;
	if (submit_hash.submit_param_bool("SubmitWarnEmptyFields", "submit_warn_empty_fields", true)) {
		queue_item_opts |= QUEUE_OPT_WARN_EMPTY_FIELDS;
	}
	if (submit_hash.submit_param_bool("SubmitFailEmptyFields", "submit_fail_empty_fields", false)) {
		queue_item_opts |= QUEUE_OPT_FAIL_EMPTY_FIELDS;
	}

	if (queue_num > 0) {
		if ( ! MyQ) {
			int rval = queue_connect();
			if (rval < 0)
				return rval;
		}

		rval = queue_begin(vars, NewExecutable || (ClusterId < 0)); // called before iterating items
		if (rval < 0)
			return rval;

		char * item = NULL;
		if (items.isEmpty()) {
			rval = queue_item(queue_num, vars, item, 0, queue_item_opts, token_seps, token_ws);
		} else {
			int citems = items.number();
			items.rewind();
			int item_index = 0;
			while ((item = items.next())) {
				if (slice.selected(item_index, citems)) {
					rval = queue_item(queue_num, vars, item, item_index, queue_item_opts, token_seps, token_ws);
					if (rval < 0)
						break;
				}
				++item_index;
			}
		}

		// make sure vars don't continue to reference the o.items data that we are about to free.
		cleanup_vars(submit_hash, vars);
		if (rval < 0)
			return rval;
	}

	return 0;
}

//PRAGMA_REMIND("TODO: move this into submit_hash?")
int ParseDashAppendLines(List<const char> &exlines, MACRO_SOURCE& source, MACRO_SET& macro_set)
{
	MACRO_EVAL_CONTEXT ctx; ctx.init("SUBMIT");

	ErrContext.phase = PHASE_DASH_APPEND;
	ExtraLineNo = 0;
	exlines.Rewind();
	const char * exline;
	while (exlines.Next(exline)) {
		++ExtraLineNo;
		int rval = Parse_config_string(source, 1, exline, macro_set, ctx);
		if (rval < 0)
			return rval;
		rval = 0;
	}
	ExtraLineNo = 0;
	return 0;
}

MyString last_submit_executable;
MyString last_submit_cmd;

#if 0 // no longer used
int SpecialSubmitPreQueue(const char* queue_args, bool from_file, MACRO_SOURCE& source, MACRO_SET& macro_set, std::string & errmsg)
{
	MACRO_EVAL_CONTEXT ctx; ctx.init("SUBMIT");
	int rval = 0;

	GotQueueCommand = true;

	// parse the extra lines before doing $ expansion on the queue line
	rval = ParseDashAppendLines(extraLines, source, macro_set);
	if (rval < 0)
		return rval;
	ErrContext.phase = PHASE_QUEUE;
	ErrContext.step = -1;

	if (DashDryRun && DumpSubmitHash) {
		auto_free_ptr expanded_queue_args(expand_macro(queue_args, macro_set, ctx));
		char * pqargs = expanded_queue_args.ptr();
		ASSERT(pqargs);
		fprintf(stdout, "\n----- Queue arguments -----\nSpecified: %s\nExpanded : %s", queue_args, pqargs);
	}

	if ( ! queueCommandLine.empty() && from_file) {
		errmsg = "-queue argument conflicts with queue statement in submit file";
		return -1;
	}

	// HACK! the queue function uses a global flag to know whether or not to ask for a new cluster
	// In 8.2 this flag is set whenever the "executable" or "cmd" value is set in the submit file.
	// As of 8.3, we don't believe this is still necessary, but we are afraid to change it. This
	// code is *mostly* the same, but will differ in cases where the users is setting cmd or executble
	// to the *same* value between queue statements. - hopefully this is close enough.
	MyString cur_submit_executable(lookup_macro_exact_no_default(SUBMIT_KEY_Executable, macro_set, 0));
	if (last_submit_executable != cur_submit_executable) {
		NewExecutable = true;
		last_submit_executable = cur_submit_executable;
	}
	MyString cur_submit_cmd(lookup_macro_exact_no_default("cmd", macro_set, 0));
	if (last_submit_cmd != cur_submit_cmd) {
		NewExecutable = true;
		last_submit_cmd = cur_submit_cmd;
	}

	return rval;
}

int SpecialSubmitPostQueue()
{
	if (dash_interactive && !InteractiveSubmitFile) {
		// for interactive jobs, just one queue statement
		// a return of 1 tells it to stop scanning, but is not an error.
		return 1;
	}
	ErrContext.phase = PHASE_READ_SUBMIT;
	return 0;
}

#endif

bool CheckForNewExecutable(MACRO_SET& macro_set) {

	bool new_exe = false;

	// HACK! the queue function uses a global flag to know whether or not to ask for a new cluster
	// In 8.2 this flag is set whenever the "executable" or "cmd" value is set in the submit file.
	// As of 8.3, we don't believe this is still necessary, but we are afraid to change it. This
	// code is *mostly* the same, but will differ in cases where the users is setting cmd or executble
	// to the *same* value between queue statements. - hopefully this is close enough.

	MyString cur_submit_executable(lookup_macro_exact_no_default(SUBMIT_KEY_Executable, macro_set, 0));
	if (last_submit_executable != cur_submit_executable) {
		new_exe = true;
		last_submit_executable = cur_submit_executable;
	}
	MyString cur_submit_cmd(lookup_macro_exact_no_default("cmd", macro_set, 0));
	if (last_submit_cmd != cur_submit_cmd) {
		new_exe = true;
		last_submit_cmd = cur_submit_cmd;
	}

	return new_exe;
}

int send_cluster_ad(SubmitHash & hash, int ClusterId, bool is_interactive, bool is_remote)
{
	int rval = 0;

	// make the cluster ad.
	//
	// use make_job_ad for job 0 to populate the cluster ad.
	void * pv_check_arg = NULL; // future?
	ClassAd * job = hash.make_job_ad(JOB_ID_KEY(ClusterId,0),
	                                 0, 0, is_interactive, is_remote,
	                                 check_sub_file, pv_check_arg);
	if ( ! job) {
		return -1;
	}

	classad::ClassAd * clusterAd = job->GetChainedParentAd();
	if ( ! clusterAd) {
		fprintf( stderr, "\nERROR: no cluster ad.\n" );
		return -1;
	}

	int JobUniverse = hash.getUniverse();
	if ( ! JobUniverse) {
		rval = -1;
	} else {
		SendLastExecutable(); // if spooling the exe, send it now.
		rval = MySendJobAttributes(JOB_ID_KEY(ClusterId,-1), *clusterAd, setattrflags);
		if (rval == 0 || rval == 1) {
			rval = 0;
		} else {
			fprintf( stderr, "\nERROR: Failed to queue job.\n" );
		}
	}

	hash.delete_job_ad();
	job = NULL;

	return rval;
}



int submit_jobs (
	FILE * fp,
	MACRO_SOURCE & source,
	int as_factory,                  // 0=not factory, 1=dash_factory, 2=smart factory (max_materialize), 3=smart factory (all but single-proc)
	List<const char> & append_lines, // lines passed in via -a argument
	std::string & queue_cmd_line)    // queue statement passed in via -q argument
{
	MACRO_EVAL_CONTEXT ctx; ctx.init("SUBMIT");
	std::string errmsg;
	int rval = -1;
	const char* token_seps = ", \t";
	const char* token_ws = " \t";

	// if there is a queue statement from the command line, get ready to parse it.
	// we will end up actually parsing it only if there is no queue statement in the file.
	// we make a copy here because parsing the queue line is destructive.
	auto_free_ptr qcmd;
	if ( ! queue_cmd_line.empty()) { qcmd.set(strdup(queue_cmd_line.c_str())); }

	MacroStreamYourFile ms(fp, source);

	// set want_factory to 0 or 1 when we know for sure whether it is a factory submit or not.
	// set need_factory to 1 if we should fail if we cannot submit a factory job.
	int want_factory = as_factory ? 1 : -1;
	int need_factory = (as_factory & 1) != 0;
	long long max_materialize = INT_MAX;
	long long max_idle = INT_MAX;

	// there can be multiple queue statements in the file, we need to process them all.
	for (;;) {
		if (feof(fp)) { break; }

		ErrContext.phase = PHASE_READ_SUBMIT;

		char * qline = NULL;
		rval = submit_hash.parse_up_to_q_line(ms, errmsg, &qline);
		if (rval)
			break;

		if ( ! qline && GotQueueCommand) {
			// after we have seen a queue command, if we parse and get no queue line
			// then we have hit the end of file. so just break out of the loop.
			// this is a common and normal way to exit the loop.
			break;
		}

		// parse the extra lines before doing $ expansion on the queue line
		rval = ParseDashAppendLines(append_lines, source, submit_hash.macros());
		if (rval < 0)
			break;


		// OAUTH (SCITOKENS) CODE INSERT
		//
		// This should not stay here.  We would like a separate API
		// that can be called by python bindings and condor_store_cred
		// (as well is submit) to do this work.
		//
		// But for now, here it is, and this should be refactored in
		// the 8.9 series.
		//
		int cred_result = process_job_credentials();

		// zero means success, we should continue.  otherwise bail.
		if (cred_result) {
			// what is the best way to bail out / abort the submit process?
			printf("BAILING OUT: %i\n", cred_result);
			exit(1);
		}


		// we'll use the GotQueueCommand flag as a convenient flag for 'this is the first iteration of the loop'
		if ( ! GotQueueCommand) {
			// If this turns out to be late materialization, the schedd will need to know what the
			// current working directory was when we parsed the submit file. so stuff it into the submit hash
			MyString FactoryIwd;
			condor_getcwd(FactoryIwd);
			insert_macro("FACTORY.Iwd", FactoryIwd.c_str(), submit_hash.macros(), DetectedMacro, ctx);

			// the hash should be fully populated now, so we can optimize it for lookups.
			submit_hash.optimize();

			// Prime the globals we use to detect a change in executable, and force NewExecutable to be true
			CheckForNewExecutable(submit_hash.macros());
			NewExecutable = true;
		} else {
			NewExecutable = CheckForNewExecutable(submit_hash.macros());
		}

		// do the dry-run logging of queue arguments
		if (DashDryRun && DumpSubmitHash) {
			if ( ! queue_cmd_line.empty()) {
				auto_free_ptr expanded_queue_args(expand_macro(queue_cmd_line.c_str(), submit_hash.macros(), ctx));
				char * pqargs = expanded_queue_args.ptr();
				ASSERT(pqargs);
				fprintf(stdout, "\n----- -queue command line -----\nSpecified: %s\nExpanded : %s", queue_cmd_line.c_str(), pqargs);
			}
			if (qline) {
				auto_free_ptr expanded_queue_args(expand_macro(qline, submit_hash.macros(), ctx));
				char * pqargs = expanded_queue_args.ptr();
				ASSERT(pqargs);
				fprintf(stdout, "\n----- Queue arguments -----\nSpecified: %s\nExpanded : %s", qline, pqargs);
			}
		}

		// setup for parsing the queue args, this can come from either the command line,
		// or from the submit file, but NOT BOTH.
		const char * queue_args = NULL;
		if (qline) {
			queue_args = is_queue_statement(qline);
			ErrContext.phase = PHASE_QUEUE;
			ErrContext.step = -1;
		} else if (qcmd) {
			queue_args = is_queue_statement(qcmd);
			ErrContext.phase = PHASE_QUEUE_ARG;
			ErrContext.step = -1;
		}
		if ( ! queue_args) {
			errmsg = "no queue statement";
			rval = -1;
			break;
		}
		GotQueueCommand += 1;

		// check for conflict between queue line and -queue command line
		if (qline && qcmd) {
			errmsg = "-queue argument conflicts with queue statement in submit file";
			rval = -1;
			break;
		}

		// expand and parse the queue statement
		SubmitForeachArgs o;
		rval = submit_hash.parse_q_args(queue_args, o, errmsg);
		if (rval)
			break;

		// load the foreach data
		rval = submit_hash.load_inline_q_foreach_items(ms, o, errmsg);
		if (rval == 1) { // 1 means forech data is external
			rval = submit_hash.load_external_q_foreach_items(o, true, errmsg);
		}
		if (rval)
			break;

		// figure out how many items we will be making jobs from taking the slice [::] into account
		int selected_item_count = o.item_len();

		// if this is the first queue command, and we don't yet know if this is a job factory, decide now.
		// we do this after we parse the first queue command so that we can use the size of the queue statement
		// to decide whether this is a factory or not.
		if (as_factory == 3) {
			// if as_factory == 3, then we want 'smart' factory, where we use late materialize
			// for multi-proc and non-factory for single proc
			want_factory = (selected_item_count > 1 || o.queue_num > 1) ? 1 : 0;
			need_factory = want_factory;
		}
		if (GotQueueCommand == 1) {
			if (submit_hash.submit_param_long_exists(SUBMIT_KEY_JobMaterializeLimit, ATTR_JOB_MATERIALIZE_LIMIT, max_materialize, true)) {
				want_factory = 1;
			} else if (submit_hash.submit_param_long_exists(SUBMIT_KEY_JobMaterializeMaxIdle, ATTR_JOB_MATERIALIZE_MAX_IDLE, max_idle, true) ||
				       submit_hash.submit_param_long_exists(SUBMIT_KEY_JobMaterializeMaxIdleAlt, ATTR_JOB_MATERIALIZE_MAX_IDLE, max_idle, true)) {
				max_materialize = INT_MAX; // no max materialize specified, so set it to number of jobs
				want_factory = 1;
			} else if (want_factory < 0) {
				//PRAGMA_REMIND("are there other conditions were we promote to factory?")
				want_factory = 0;
			}
		}

		// if this is an empty queue statement, there is nothing to queue...
		if (selected_item_count == 0 || o.queue_num < 0) {
			if (feof(fp)) {
				break;
			} else {
				continue;
			}
			//PRAGMA_REMIND("check if this properly handles empty submit item lists and/or multiple queue lines")
		}

		int queue_item_opts = 0;
		if (submit_hash.submit_param_bool("SubmitWarnEmptyFields", "submit_warn_empty_fields", true)) {
			queue_item_opts |= QUEUE_OPT_WARN_EMPTY_FIELDS;
		}
		if (submit_hash.submit_param_bool("SubmitFailEmptyFields", "submit_fail_empty_fields", false)) {
			queue_item_opts |= QUEUE_OPT_FAIL_EMPTY_FIELDS;
		}

		// ===== begin talking to schedd here ===
		if ( ! MyQ) {
			int rval = queue_connect();
			if (rval < 0)
				break;

			if (want_factory && ! MyQ->allows_late_materialize()) {
				// if factory was required, not just preferred. then we fail the submit
				if (need_factory) {
					int late_ver = 0;
					if (MyQ->has_late_materialize(late_ver)) {
						if (late_ver < 2) {
							fprintf(stderr, "\nERROR: This SCHEDD allows only an older Late materialization protocol\n");
						} else {
							fprintf(stderr, "\nERROR: Late materialization is not allowed by this SCHEDD\n");
						}
					} else {
						fprintf(stderr, "\nERROR: The SCHEDD is too old to support late materialization\n");
					}
					WarnOnUnusedMacros = false; // no point on checking for unused macros.
					rval = -1;
					break;
				}
				// otherwise we just fall back to non-factory submit
				want_factory = 0;
			}
		}

		// At this point we really expect to  have a working queue connection (possibly simulated)
		if ( ! MyQ) { rval = -1; break; }

		// allocate a cluster object if this is the first time through the loop, or if the executable changed.
		if (NewExecutable || (ClusterId < 0)) {
			rval = allocate_a_cluster();
			if (rval < 0)
				break;
		}

		if (want_factory) { // factory submit

			// turn the submit hash into a submit digest
			std::string submit_digest;
			submit_hash.make_digest(submit_digest, ClusterId, o.vars, 0);
			if (submit_digest.empty()) {
				rval = -1;
				break;
			}

			// if generating a dry-run digest file with a generic name, also generate a dry-run itemdata file
			if (create_local_factory_file && (MyQ->get_type() == AbstractQ_TYPE_SIM)) {
				MyString items_fn = create_local_factory_file;
				items_fn += ".items";
				static_cast<SimScheddQ*>(MyQ)->echo_Itemdata(submit_hash.full_path(items_fn.c_str(), false));
			}
			rval = MyQ->send_Itemdata(ClusterId, o);
			if (rval < 0)
				break;

			// append the revised queue statement to the submit digest
			rval = append_queue_statement(submit_digest, o);
			if (rval < 0)
				break;

			// write the submit digest to the current working directory.
			//PRAGMA_REMIND("todo: force creation of local factory file if schedd is version < 8.7.3?")
			if (create_local_factory_file) {
				MyString factory_path = submit_hash.full_path(create_local_factory_file, false);
				rval = write_factory_file(factory_path.c_str(), submit_digest.data(), (int)submit_digest.size(), 0644);
				if (rval < 0)
					break;
			}

			// materialize all of the jobs unless the user requests otherwise.
			// (the admin can also set a limit which is applied at the schedd)
			int total_procs = (o.queue_num?o.queue_num:1) * o.item_len();
			if (total_procs > 0) GotNonEmptyQueueCommand = 1;
			if (max_materialize <= 0) max_materialize = INT_MAX;
			max_materialize = MIN(max_materialize, total_procs);
			max_materialize = MAX(max_materialize, 1);

			if (DashDryRun && DumpSubmitDigest) {
				fprintf(stdout, "\n----- submit digest -----\n%s-----\n", submit_digest.c_str());
			}

			// send the submit digest to the schedd. the schedd will parse the digest at this point
			// and return success or failure.
			rval = MyQ->set_Factory(ClusterId, (int)max_materialize, "", submit_digest.c_str());
			if (rval < 0)
				break;

			init_vars(submit_hash, ClusterId, o.vars);

			if (DashDryRun && DumpSubmitHash) {
				fprintf(stdout, "\n----- submit hash at queue begin -----\n");
				submit_hash.dump(stdout, DumpSubmitHash & 0xF);
				fprintf(stdout, "-----\n");
			}

			// stuff foreach data for the first item before we make the cluster ad.
			char * item = o.items.first();
			rval = set_vars(submit_hash, o.vars, item, 0, queue_item_opts, token_seps, token_ws);
			if (rval < 0)
				break;

			// submit the cluster ad
			//
			rval = send_cluster_ad(submit_hash, ClusterId, dash_interactive, dash_remote);
			if (rval < 0)
				break;

			cleanup_vars(submit_hash, o.vars);

			// tell main what cluster was submitted and how many jobs.
			set_factory_submit_info(ClusterId, total_procs);

		} else { // non-factory submit

			init_vars(submit_hash, ClusterId, o.vars);

			if (DashDryRun && DumpSubmitHash) {
				fprintf(stdout, "\n----- submit hash at queue begin -----\n");
				submit_hash.dump(stdout, DumpSubmitHash & 0xF);
				fprintf(stdout, "-----\n");
			}

			char * item = NULL;
			if (o.items.isEmpty()) {
				rval = queue_item(o.queue_num, o.vars, item, 0, queue_item_opts, token_seps, token_ws);
			} else {
				int citems = o.items.number();
				o.items.rewind();
				int item_index = 0;
				while ((item = o.items.next())) {
					if (o.slice.selected(item_index, citems)) {
						rval = queue_item(o.queue_num, o.vars, item, item_index, queue_item_opts, token_seps, token_ws);
						if (rval < 0)
							break;
					}
					++item_index;
				}
			}

			// make sure vars don't continue to reference the o.items data that we are about to free.
			cleanup_vars(submit_hash, o.vars);
		}

		// if there was a failure, quit out of this loop.
		if (rval < 0)
			break;

		// We allow only a single queue statement for factory submits.
		if (want_factory)
			break;

	} // end for(;;)

	// report errors from submit
	//
	if( rval < 0 ) {
		fprintf (stderr, "\nERROR: on Line %d of submit file: %s\n", source.line, errmsg.c_str());
		if (submit_hash.error_stack()) {
			std::string errstk(submit_hash.error_stack()->getFullText());
			if ( ! errstk.empty()) {
				fprintf(stderr, "%s", errstk.c_str());
			}
			submit_hash.error_stack()->clear();
		}
	}

	return rval;
}

#ifdef PLUS_ATTRIBS_IN_CLUSTER_AD
  // To facilitate processing of job status from the
  // job_queue.log, the ATTR_JOB_STATUS attribute should not
  // be stored within the cluster ad. Instead, it should be
  // directly part of each job ad. This change represents an
  // increase in size for the job_queue.log initially, but
  // the ATTR_JOB_STATUS is guaranteed to be specialized for
  // each job so the two approaches converge. -mattf 1 June 09
  // tj 2015 - it also wastes space in the schedd, so we should probably stop doign this. 
static const char * no_cluster_attrs[] = {
	ATTR_JOB_STATUS,
};
bool IsNoClusterAttr(const char * name) {
	for (size_t ii = 0; ii < COUNTOF(no_cluster_attrs); ++ii) {
		if (MATCH == strcasecmp(name, no_cluster_attrs[ii]))
			return true;
	}
	return false;
}
#else
void SetNoClusterAttr(const char * name)
{
	NoClusterCheckAttrs.append( name );
}
#endif


void
connect_to_the_schedd()
{
	if ( ActiveQueueConnection ) {
		// we are already connected; do not connect again
		return;
	}

	setupAuthentication();

	CondorError errstack;
	ActualScheddQ *ScheddQ = new ActualScheddQ();
	if( ScheddQ->Connect(*MySchedd, errstack) == 0 ) {
		delete ScheddQ;
		if( ScheddName ) {
			fprintf( stderr, 
					"\nERROR: Failed to connect to queue manager %s\n%s\n",
					 ScheddName, errstack.getFullText(true).c_str() );
		} else {
			fprintf( stderr, 
				"\nERROR: Failed to connect to local queue manager\n%s\n",
				errstack.getFullText(true).c_str() );
		}
		exit(1);
	}

	MyQ = ScheddQ;
	ActiveQueueConnection = TRUE;
}


int queue_connect()
{
	if ( ! ActiveQueueConnection)
	{
		if (DumpClassAdToFile || DashDryRun) {
			SimScheddQ* SimQ = new SimScheddQ(sim_starting_cluster);
			if (DumpFileIsStdout) {
				SimQ->Connect(stdout, false, false);
			} else if (DashDryRun) {
				FILE* dryfile = NULL;
				bool  free_it = false;
				if (MATCH == strcmp(DashDryRunOutName, "-")) {
					dryfile = stdout; free_it = false;
				} else {
					dryfile = safe_fopen_wrapper_follow(DashDryRunOutName,"w");
					if ( ! dryfile) {
						fprintf( stderr, "\nERROR: Failed to open file -dry-run output file (%s)\n", strerror(errno));
						exit(1);
					}
					free_it = true;
				}
				SimQ->Connect(dryfile, free_it, (DashDryRun&2)!=0);
			} else {
				SimQ->Connect(DumpFile, true, false);
				DumpFile = NULL;
			}
			MyQ = SimQ;
		} else {
			connect_to_the_schedd();
		}
		ASSERT(MyQ);
	}
	ActiveQueueConnection = MyQ != NULL;
	return MyQ ? 0 : -1;
}

// buffers used while processing the queue statement to inject $(Cluster) and $(Process) into the submit hash table.
static char ClusterString[20]="1", ProcessString[20]="0", EmptyItemString[] = "";
void init_vars(SubmitHash & hash, int cluster_id, StringList & vars)
{
	sprintf(ClusterString, "%d", cluster_id);
	strcpy(ProcessString, "0");

	// establish live buffers for $(Cluster) and $(Process), and other loop variables
	// Because the user might already be using these variables, we can only set the explicit ones
	// unconditionally, the others we must set only when not already set by the user.
	hash.set_live_submit_variable(SUBMIT_KEY_Cluster, ClusterString);
	hash.set_live_submit_variable(SUBMIT_KEY_Process, ProcessString);
	
	vars.rewind();
	char * var;
	while ((var = vars.next())) { hash.set_live_submit_variable(var, EmptyItemString, false); }

	// optimize the macro set for lookups if we inserted anything.  we expect this to happen only once.
	hash.optimize();
}

// DESTRUCTIVELY! parse 'item' and store the fields into the submit hash as 'live' variables.
//
int set_vars(SubmitHash & hash, StringList & vars, char * item, int item_index, int options, const char * delims, const char * ws)
{
	int rval = 0;

	bool check_empty = options & (QUEUE_OPT_WARN_EMPTY_FIELDS|QUEUE_OPT_FAIL_EMPTY_FIELDS);
	bool fail_empty = options & QUEUE_OPT_FAIL_EMPTY_FIELDS;

	// UseStrict = condor_param_bool("Submit.IsStrict", "Submit_IsStrict", UseStrict);

	// If there are loop variables, destructively tokenize item and stuff the tokens into the submit hashtable.
	if ( ! vars.isEmpty())  {

		if ( ! item) {
			item = EmptyItemString;
			EmptyItemString[0] = '\0';
		}

		// set the first loop variable unconditionally, we set it initially to the whole item
		// we may later truncate that item when we assign fields to other loop variables.
		vars.rewind();
		char * var = vars.next();
		char * data = item;
		hash.set_live_submit_variable(var, data, false);

		// if there is more than a single loop variable, then assign them as well
		// we do this by destructively null terminating the item for each var
		// the last var gets all of the remaining item text (if any)
		while ((var = vars.next())) {
			// scan for next token separator
			while (*data && ! strchr(delims, *data)) ++data;
			// null terminate the previous token and advance to the start of the next token.
			if (*data) {
				*data++ = 0;
				// skip leading separators and whitespace
				while (*data && strchr(ws, *data)) ++data;
				hash.set_live_submit_variable(var, data, false);
			}
		}

		if (DashDryRun && DumpSubmitHash) {
			fprintf(stdout, "----- submit hash changes for ItemIndex = %d -----\n", item_index);
			char * var;
			vars.rewind();
			while ((var = vars.next())) {
				MACRO_ITEM* pitem = hash.lookup_exact(var);
				fprintf (stdout, "  %s = %s\n", var, pitem ? pitem->raw_value : "");
			}
			fprintf(stdout, "-----\n");
		}

		if (check_empty) {
			vars.rewind();
			std::string empties;
			while ((var = vars.next())) {
				MACRO_ITEM* pitem = hash.lookup_exact(var);
				if ( ! pitem || (pitem->raw_value != EmptyItemString && 0 == strlen(pitem->raw_value))) {
					if ( ! empties.empty()) empties += ",";
					empties += var;
				}
			}
			if ( ! empties.empty()) {
				fprintf (stderr, "\n%s: Empty value(s) for %s at ItemIndex=%d!", fail_empty ? "ERROR" : "WARNING", empties.c_str(), item_index);
				if (fail_empty) {
					return -4;
				}
			}
		}

	}

	return rval;
}

void cleanup_vars(SubmitHash & hash, StringList & vars)
{
	// set live submit variables to generate reasonable unused-item messages.
	if ( ! vars.isEmpty())  {
		vars.rewind();
		char * var;
		while ((var = vars.next())) { hash.set_live_submit_variable(var, "<Queue_item>", false); }
	}
}

MACRO_ITEM* find_submit_item(const char * name) { return submit_hash.lookup_exact(name); }
#define set_live_submit_variable submit_hash.set_live_submit_variable

int allocate_a_cluster()
{
	// if we have already created the maximum number of clusters, error out now.
	if (DashMaxClusters > 0 && ClustersCreated >= DashMaxClusters) {
		fprintf(stderr, "\nERROR: Number of submitted clusters would exceed %d and -single-cluster was specified\n", DashMaxClusters);
		exit(1);
	}

	if ((ClusterId = MyQ->get_NewCluster()) < 0) {
		fprintf(stderr, "\nERROR: Failed to create cluster\n");
		if ( ClusterId == -2 ) {
			fprintf(stderr,
				"Number of submitted jobs would exceed MAX_JOBS_SUBMITTED\n");
		}
		exit(1);
	}

	++ClustersCreated;

	return 0;
}


int queue_begin(StringList & vars, bool new_cluster)
{
	if ( ! MyQ)
		return -1;

	if (new_cluster) {
		allocate_a_cluster();
	}

	init_vars(submit_hash, ClusterId, vars);

	if (DashDryRun && DumpSubmitHash) {
		fprintf(stdout, "\n----- submit hash at queue begin -----\n");
		submit_hash.dump(stdout, DumpSubmitHash & 0xF);
		fprintf(stdout, "-----\n");
	}

	return 0;
}

// queue N for a single item from the foreach itemlist.
// if there is no item list (i.e the old Queue N syntax) then item will be NULL.
//
int queue_item(int num, StringList & vars, char * item, int item_index, int options, const char * delims, const char * ws)
{
	ErrContext.item_index = item_index;

	if ( ! MyQ)
		return -1;

	int rval = set_vars(submit_hash, vars, item, item_index, options, delims, ws);
	if (rval < 0)
		return rval;

	/* queue num jobs */
	for (int ii = 0; ii < num; ++ii) {
	#ifdef PLUS_ATTRIBS_IN_CLUSTER_AD
	#else
		NoClusterCheckAttrs.clearAll();
	#endif
		ErrContext.step = ii;

		if ( ClusterId == -1 ) {
			fprintf( stderr, "\nERROR: Used queue command without "
						"specifying an executable\n" );
			exit(1);
		}

		// if we have already created the maximum number of jobs, error out now.
		if (DashMaxJobs > 0 && JobsCreated >= DashMaxJobs) {
			fprintf(stderr, "\nERROR: Number of submitted jobs would exceed -maxjobs (%d)\n", DashMaxJobs);
			DoCleanup(0,0,NULL);
			exit(1);
		}

		ProcId = MyQ->get_NewProc (ClusterId);

		if ( ProcId < 0 ) {
			fprintf(stderr, "\nERROR: Failed to create proc\n");
			if ( ProcId == -2 ) {
				fprintf(stderr,
				"Number of submitted jobs would exceed MAX_JOBS_SUBMITTED\n");
			} else if( ProcId == -3 ) {
				fprintf(stderr,
				"Number of submitted jobs would exceed MAX_JOBS_PER_OWNER\n");
			} else if( ProcId == -4 ) {
				fprintf(stderr,
				"Number of submitted jobs would exceed MAX_JOBS_PER_SUBMISSION\n");
			}
			DoCleanup(0,0,NULL);
			exit(1);
		}

		if (MaxProcsPerCluster && ProcId >= MaxProcsPerCluster) {
			fprintf(stderr, "\nERROR: number of procs exceeds SUBMIT_MAX_PROCS_IN_CLUSTER\n");
			DoCleanup(0,0,NULL);
			exit(-1);
		}

		// update the live $(Cluster), $(Process) and $(Step) string buffers
		(void)sprintf(ClusterString, "%d", ClusterId);
		(void)sprintf(ProcessString, "%d", ProcId);

		// we move this outside the above, otherwise it appears that we have 
		// received no queue command (or several, if there were multiple ones)
		GotNonEmptyQueueCommand = 1;
		JOB_ID_KEY jid(ClusterId,ProcId);

		ClassAd * job = submit_hash.make_job_ad(jid, item_index, ii, dash_interactive, dash_remote, check_sub_file, NULL);
		if ( ! job) {
			print_errstack(stderr, submit_hash.error_stack());
			DoCleanup(0,0,NULL);
			exit(1);
		}

		int JobUniverse = submit_hash.getUniverse();
		rval = 0;
		if ( ProcId == 0 ) {
			SendLastExecutable(); // if spooling the exe, send it now.

			// before sending proc0 ad, send the cluster ad
			classad::ClassAd * cad = job->GetChainedParentAd();
			if (cad) {
				rval = MySendJobAttributes(JOB_ID_KEY(jid.cluster, -1), *cad, setattrflags);
			}
		}
		NewExecutable = false;

		// now send the proc ad
		if (rval >= 0) {
			rval = MySendJobAttributes(jid, *job, setattrflags);
		}
		switch( rval ) {
		case 0:			/* Success */
		case 1:
			break;
		default:		/* Failed for some other reason... */
			fprintf( stderr, "\nERROR: Failed to queue job.\n" );
			exit(1);
		}

		++JobsCreated;
	
		if (verbose && ! DumpFileIsStdout) {
			fprintf(stdout, "\n** Proc %d.%d:\n", ClusterId, ProcId);
			fPrintAd (stdout, *job);
		} else if ( ! terse && ! DumpFileIsStdout && ! DumpSubmitHash) {
			fprintf(stdout, ".");
		}

		if (SubmitInfo.size() == 0 || SubmitInfo.back().cluster != ClusterId) {
			SubmitInfo.push_back(SubmitRec());
			SubmitInfo.back().cluster = ClusterId;
			SubmitInfo.back().firstjob = ProcId;
		}
		SubmitInfo.back().lastjob = ProcId;

		// SubmitInfo[x].lastjob controls how many submit events we
		// see in the user log.  For parallel jobs, we only want
		// one "job" submit event per cluster, no matter how many 
		// Procs are in that it.  Setting lastjob to zero makes this so.

		if (JobUniverse == CONDOR_UNIVERSE_PARALLEL) {
			SubmitInfo.back().lastjob = 0;
		}

		// If spooling entire job "sandbox" to the schedd, then we need to keep
		// the classads in an array to later feed into the filetransfer object.
		if ( dash_remote ) {
			ClassAd * tmp = new ClassAd(*job);
			tmp->Assign(ATTR_CLUSTER_ID, ClusterId);
			tmp->Assign(ATTR_PROC_ID, ProcId);
			if (0 == ProcId) {
				JobAdsArrayLastClusterIndex = JobAdsArray.size();
			} else {
				// proc ad to cluster ad (if there is one)
				tmp->ChainToAd(JobAdsArray[JobAdsArrayLastClusterIndex]);
			}
			JobAdsArray.push_back(tmp);
		}

		submit_hash.delete_job_ad();
		job = NULL;
	}

	ErrContext.step = -1;

	return rval;
}


#undef set_live_submit_variable


void
usage()
{
	fprintf( stderr, "Usage: %s [options] [<attrib>=<value>] [- | <submit-file>]\n", MyName );
	fprintf( stderr, "    [options] are\n" );
	fprintf( stderr, "\t-file <submit-file>\tRead Submit commands from <submit-file>\n");
	fprintf( stderr, "\t-terse  \t\tDisplay terse output, jobid ranges only\n" );
	fprintf( stderr, "\t-verbose\t\tDisplay verbose output, jobid and full job ClassAd\n" );
	fprintf( stderr, "\t-debug  \t\tDisplay debugging output\n" );
	fprintf( stderr, "\t-append <line>\t\tadd line to submit file before processing\n"
					 "\t              \t\t(overrides submit file; multiple -a lines ok)\n" );
	fprintf( stderr, "\t-queue <queue-opts>\tappend Queue statement to submit file before processing\n"
					 "\t                   \t(submit file must not already have a Queue statement)\n" );
	fprintf( stderr, "\t-batch-name <name>\tappend a line to submit file that sets the batch name\n"
					/* "\t                  \t(overrides batch_name in submit file)\n" */);
	fprintf( stderr, "\t-disable\t\tdisable file permission checks\n" );
	fprintf( stderr, "\t-dry-run <filename>\tprocess submit file and write ClassAd attributes to <filename>\n"
					 "\t        \t\tbut do not actually submit the job(s) to the SCHEDD\n" );
	fprintf( stderr, "\t-maxjobs <maxjobs>\tDo not submit if number of jobs would exceed <maxjobs>.\n" );
	fprintf( stderr, "\t-single-cluster\t\tDo not submit if more than one ClusterId is needed.\n" );
	fprintf( stderr, "\t-unused\t\t\ttoggles unused or unexpanded macro warnings\n"
					 "\t       \t\t\t(overrides config file; multiple -u flags ok)\n" );
	//fprintf( stderr, "\t-force-mpi-universe\tAllow submission of obsolete MPI universe\n );
	fprintf( stderr, "\t-allow-crlf-script\tAllow submitting #! executable script with DOS/CRLF line endings\n" );
	fprintf( stderr, "\t-dump <filename>\tWrite job ClassAds to <filename> instead of\n"
					 "\t                \tsubmitting to a schedd.\n" );
#if !defined(WIN32)
	fprintf( stderr, "\t-interactive\t\tsubmit an interactive session job\n" );
#endif
	fprintf( stderr, "\t-name <name>\t\tsubmit to the specified schedd\n" );
	fprintf( stderr, "\t-remote <name>\t\tsubmit to the specified remote schedd\n"
					 "\t              \t\t(implies -spool)\n" );
    fprintf( stderr, "\t-addr <ip:port>\t\tsubmit to schedd at given \"sinful string\"\n" );
	fprintf( stderr, "\t-spool\t\t\tspool all files to the schedd\n" );
	fprintf( stderr, "\t-password <password>\tspecify password to MyProxy server\n" );
	fprintf( stderr, "\t-pool <host>\t\tUse host as the central manager to query\n" );
	fprintf( stderr, "\t-stm <method>\t\tHow to move a sandbox into HTCondor\n" );
	fprintf( stderr, "\t             \t\t<methods> is one of: stm_use_schedd_only\n" );
	fprintf( stderr, "\t             \t\t                     stm_use_transferd\n" );

	fprintf( stderr, "\t<attrib>=<value>\tSet <attrib>=<value> before reading the submit file.\n" );

	fprintf( stderr, "\n    If <submit-file> is omitted or is -, and a -queue is not provided, submit commands\n"
					"     are read from stdin. Use of - implies verbose output unless -terse is specified\n");
}


extern "C" {
int
DoCleanup(int,int,const char*)
{
	if( JobsCreated ) 
	{
		// TerminateCluster() may call EXCEPT() which in turn calls 
		// DoCleanup().  This lead to infinite recursion which is bad.
		JobsCreated = 0;
		if ( ! ActiveQueueConnection) {
			if (DumpClassAdToFile) {
			} else {
				CondorError errstack;
				ActualScheddQ *ScheddQ = (ActualScheddQ *)MyQ;
				if ( ! ScheddQ) { MyQ = ScheddQ = new ActualScheddQ(); }
				ActiveQueueConnection = ScheddQ->Connect(*MySchedd, errstack) != 0;
			}
		}
		if (ActiveQueueConnection && MyQ) {
			// Call DestroyCluster() now in an attempt to get the schedd
			// to unlink the initial checkpoint file (i.e. remove the 
			// executable we sent earlier from the SPOOL directory).
			MyQ->destroy_Cluster( ClusterId );

			// We purposefully do _not_ call DisconnectQ() here, since 
			// we do not want the current transaction to be committed.
		}
	}

	if (username) {
		free(username);
		username = NULL;
	}
	if (myproxy_password) {
		free (myproxy_password);
	}

	return 0;		// For historical reasons...
}
} /* extern "C" */


void
init_params()
{
	char *tmp = NULL;
	MyString method;

	const char * err = init_submit_default_macros();
	if (err) {
		fprintf(stderr, "%s\n", err);
		DoCleanup(0,0,NULL);
		exit( 1 );
	}

	My_fs_domain = param( "FILESYSTEM_DOMAIN" );
		// Will always return something, since config() will put in a
		// value (full hostname) if it's not in the config file.  
	

	// The default is set as the global initializer for STMethod
	tmp = param( "SANDBOX_TRANSFER_METHOD" );
	if ( tmp != NULL ) {
		method = tmp;
		free( tmp );
		string_to_stm( method, STMethod );
	}

	WarnOnUnusedMacros =
		param_boolean_crufty("WARN_ON_UNUSED_SUBMIT_FILE_MACROS",
							 WarnOnUnusedMacros ? true : false) ? 1 : 0;

	if ( param_boolean("SUBMIT_NOACK_ON_SETATTRIBUTE",true) ) {
		setattrflags |= SetAttribute_NoAck;  // set noack flag
	} else {
		setattrflags &= ~SetAttribute_NoAck; // clear noack flag
	}

}


bool credd_has_tokens(std::string & tokens, MyString & URL) {

	URL.clear();
	tokens.clear();

	std::string requests_error;
	ClassAdList requests;
	if (submit_hash.NeedsOAuthServices(tokens, &requests, &requests_error)) {
		if ( ! requests_error.empty()) {
			printf ("%s\n", requests_error.c_str());
			exit(1);
		}
	} else {
		return false;
	}

	if (IsDebugLevel(D_SECURITY)) {
		char *myname = my_username();
		dprintf(D_SECURITY, "CRED: querying CredD %s tokens for %s\n", tokens.c_str(), myname);
		free(myname);
	}

	StringList unique_names(tokens.c_str());


	// PHASE 3
	//
	// Send all the requests to the CREDD
	//
	if (DashDryRun & (2|4)) {
		std::string buf;
		fprintf(stdout, "::sendCommand(CREDD_CHECK_CREDS...)\n");
		requests.Rewind();
		for (const char * name = unique_names.first(); name != NULL; name = unique_names.next()) {
			fprintf(stdout, "# %s \n%s\n", name, formatAd(buf, *requests.Next(), "\t"));
			buf.clear();
		}
		if (! (DashDryRun & 4)) {
			URL = "http://getcreds.example.com";
		}
		return true;
	}

	// build a vector of the request ads from the classad list.
	std::vector<const classad::ClassAd*> req_ads;
	requests.Rewind();
	classad::ClassAd * ad;
	while ((ad = requests.Next())) { req_ads.push_back(ad); }

	std::string url;
	int rv = do_check_oauth_creds(&req_ads[0], (int)req_ads.size(), url);
	if (rv > 0) { URL = url; }
	else if (rv < 0) {
		// this little bit of nonsense preserves the pre 8.9.9 error messages to stdout
		// do_check_oauth_creds will also dprintf the same(ish) messages
		switch (rv) {
		case -1:
			fprintf( stderr, "\nCRED: invalid request to credd!\n");
			break;
		case -2: // could not locate
			fprintf( stderr, "\nCRED: locate(credd) failed!\n");
			break;
		case -3: // start command failed
			fprintf( stderr, "\nCRED: startCommand to CredD failed!\n");
			break;
		case -4: // communication failure (timeout of protocol mismatch)
			fprintf( stderr, "\nCRED: communication failure!\n");
			break;
		}
		exit(1);
	}

	return true;
}


int process_job_credentials()
{
	// however, if we do need to send it for any job, we only need to do that once.
	if (sent_credential_to_credd) {
		return 0;
	}

	// do this by default, the knob is just to skip in case this code causes problems
	if(param_boolean("SEC_PROCESS_SUBMIT_TOKENS", true)) {

		// we need to extract a few things from the submit file that
		// tell us what credentials will be needed for the job.
		//
		// we then craft a classad that we will send to the credd to
		// see if we have the needed tokens.  if not, the credd will
		// create a "request file" and provide a URL that references
		// it.  we forward this URL to the user so they can obtain the
		// tokens needed.
		MyString URL;
		std::string tokens_needed;
		if (credd_has_tokens(tokens_needed, URL)) {
			if (!URL.empty()) {
				if (IsUrl(URL.c_str())) {
					// report to user a URL
					char *my_un = my_username();
					fprintf(stdout, "\nHello, %s.\nPlease visit: %s\n\n", my_un, URL.Value());
					free(my_un);
				} else {
					fprintf(stderr, "\nOAuth error: %s\n\n", URL.Value());
				}
				exit(1);
			}
			dprintf(D_ALWAYS, "CRED: CredD says we have everything: %s\n", tokens_needed.c_str());

			// force this to be written into the job, by using set_arg_variable
			// it is also available to the submit file parser itself (i.e. can be used in If statements)
			//TJ:gt7462 don't set SendCredential for OAuth, now that we have multiple credmons, this applies only to Krb credential
			//submit_hash.set_arg_variable("MY." ATTR_JOB_SEND_CREDENTIAL, "true");
		} else {
			dprintf(D_SECURITY, "CRED: NO MODULES REQUESTED\n");
		}
	}


	// If LOCAL_CREDMON_PROVIDER_NAME is set, this means.  we want to
	// instruct the credd to create a file in the OAUTH tree but not
	// actually go through the OAuth flow.  this is somewhat of a hack to
	// support SciTokens in "local issuer mode".
	std::string pname;
	if (!param(pname, "LOCAL_CREDMON_PROVIDER_NAME")) {
		dprintf(D_SECURITY, "CREDMON: skipping the storage of any LOCAL credential with CredD.\n");
	} else {
		dprintf(D_ALWAYS, "CREDMON: LOCAL_CREDMON_PROVIDER_NAME is set and provider name is \"%s\"\n", pname.c_str());
		Daemon my_credd(DT_CREDD);
		if (my_credd.locate()) {
			// we're piggybacking on "krb" mode but using a magic value
			const int mode = GENERIC_ADD | STORE_CRED_USER_KRB | STORE_CRED_WAIT_FOR_CREDMON;
			const char * err = NULL;
			ClassAd return_ad;

			// construct the "magic string":
			std::string magic("LOCAL:");
			magic += pname.c_str();
			dprintf(D_SECURITY, "CREDMON: sending magic value \"%s\" to CredD.\n", magic.c_str());

			// pass an empty username here, which tells the CredD to take the authenticated name from the socket
			long long result = do_store_cred("", mode, (const unsigned char*)magic.c_str(), magic.length(), return_ad, NULL, &my_credd);
			if (store_cred_failed(result, mode, &err)) {
				fprintf( stderr, "\nERROR: store_cred of LOCAL credential failed - %s\n", err ? err : "");
				exit(1);
			}
		} else {
			fprintf( stderr, "\nERROR: locate(credd) failed!\n");
			exit( 1 );
		}

		// ZKM TODO
		//
		// we should add this service name into UseOAuthServices and set SendCredential to TRUE
		//
	}

	// deal with credentials generated by a user-invoked script

	MyString producer;
	if(!param(producer, "SEC_CREDENTIAL_PRODUCER")) {
		// nothing to do
		return 0;
	}

	// If SEC_CREDENTIAL_PRODUCER is set to magic value CREDENTIAL_ALREADY_STORED,
	// this means that condor_submit should NOT bother spending time to send the
	// credential to the credd (because it is already there), but it SHOULD do
	// all the other work as if it did send it (such as setting the SendCredential
	// attribute so the starter will fetch the credential at job launch).
	// If SEC_CREDENTIAL_PRODUCER is anything else, then consider it to be the
	// name of a script we should spawn to create the credential.

	if ( strcasecmp(producer.Value(),"CREDENTIAL_ALREADY_STORED") != MATCH ) {
		// If we made it here, we need to spawn a credential producer process.
		dprintf(D_ALWAYS, "CREDMON: invoking %s\n", producer.c_str());
		ArgList args;
		args.AppendArg(producer);
		FILE* uber_file = my_popen(args, "r", 0);
		unsigned char *uber_ticket = NULL;
		if (!uber_file) {
			fprintf(stderr, "\nERROR: (%i) invoking %s\n", errno, producer.c_str());
			exit( 1 );
		} else {
			uber_ticket = (unsigned char*)malloc(65536);
			ASSERT(uber_ticket);
			size_t bytes_read = fread(uber_ticket, 1, 65536, uber_file);
			// what constitutes failure?
			my_pclose(uber_file);

			if(bytes_read == 0) {
				fprintf(stderr, "\nERROR: failed to read any data from %s!\n", producer.c_str());
				exit( 1 );
			}

#if 1 // support new credd commands only
			dprintf(D_ALWAYS, "CREDMON: storing credential with CredD.\n");
			Daemon my_credd(DT_CREDD);
			if (my_credd.locate()) {
				// this version check will fail if CredD is not
				// local.  the version is not exchanged over
				// the wire until calling startCommand().  if
				// we want to support remote submit we should
				// just send the command anyway, after checking
				// to make sure older CredDs won't completely
				// choke on the new protocol.
				CondorVersionInfo cvi(my_credd.version());
				bool new_credd = cvi.built_since_version(8, 9, 7);
				if (new_credd) {
					const int mode = GENERIC_ADD | STORE_CRED_USER_KRB | STORE_CRED_WAIT_FOR_CREDMON;
					const char * err = NULL;
					ClassAd return_ad;
					// pass an empty username here, which tells the CredD to take the authenticated name from the socket
					long long result = do_store_cred("", mode, uber_ticket, (int)bytes_read, return_ad, NULL, &my_credd);
					if (store_cred_failed(result, mode, &err)) {
<<<<<<< HEAD
						fprintf( stderr, "\nERROR: store_cred of Kerberose credential failed - %s\n", err ? err : "");
						exit(1);
					}
				} else {
					fprintf( stderr, "\nERROR: Credd is too old to support storing of Kerberose credentials\n"
=======
						fprintf( stderr, "\nERROR: store_cred of Kerberos credential failed - %s\n", err ? err : "");
						exit(1);
					}
				} else {
					fprintf( stderr, "\nERROR: Credd is too old to support storing of Kerberos credentials\n"
>>>>>>> 366c4e87
							"  Credd version: %s", cvi.get_version_string());
					exit(1);
				}
			} else {
				fprintf( stderr, "\nERROR: locate(credd) failed!\n");
				exit( 1 );
			}
#else
			// immediately convert to base64
			char* ut64 = zkm_base64_encode(uber_ticket, (int)bytes_read);

			// sanity check:  convert it back.
			//unsigned char *zkmbuf = 0;
			int zkmlen = -1;
			unsigned char* zkmbuf = NULL;
			zkm_base64_decode(ut64, &zkmbuf, &zkmlen);

			// zkmbuf IS LEAKING
			dprintf(D_FULLDEBUG, "CREDMON: b64: %i %i\n", (int)bytes_read, zkmlen);
			dprintf(D_FULLDEBUG, "CREDMON: b64: %s %s\n", (char*)uber_ticket, (char*)zkmbuf);

			char preview[64];
			strncpy(preview,ut64, 63);
			preview[63]=0;

			dprintf(D_FULLDEBUG | D_SECURITY, "CREDMON: read %i bytes {%s...}\n", (int)bytes_read, preview);

			// my_domainname() returns NULL on UNIX... no need to use this

			dprintf(D_ALWAYS, "CREDMON: storing cred for user %s\n", userdom);
			Daemon my_credd(DT_CREDD);
			int store_cred_result;
			if (my_credd.locate()) {
				store_cred_result = do_store_cred(userdom.c_str(), ut64, STORE_CRED_LEGACY | ADD_KRB_MODE, &my_credd);
				if ( store_cred_result != SUCCESS ) {
					fprintf( stderr, "\nERROR: store_cred failed!\n");
					exit( 1 );
				}
			} else {
				fprintf( stderr, "\nERROR: locate(credd) failed!\n");
				exit( 1 );
			}
			free(ut64);
			free(zkmbuf);
#endif
		}
	}  // end of block to run a credential producer

	// If we made it here, we either successufully ran a credential producer, or
	// we've been told a credential has already been stored.  Either way we want
	// to set a flag that tells the rest of condor_submit that there is a stored
	// credential associated with this job.

	sent_credential_to_credd = true;

	// force this to be written into the job, by using set_arg_variable
	// it is also available to the submit file parser itself (i.e. can be used in If statements)
	submit_hash.set_arg_variable("MY." ATTR_JOB_SEND_CREDENTIAL, "true");

	return 0;
}

int SendLastExecutable()
{
	const char * ename = LastExecutable.empty() ? NULL : LastExecutable.Value();
	bool copy_to_spool = SpoolLastExecutable;
	MyString SpoolEname(ename);

	// spool executable if necessary
	if ( ename && copy_to_spool ) {

		bool try_ickpt_sharing = false;
		CondorVersionInfo cvi(MySchedd->version());
		if (cvi.built_since_version(7, 3, 0)) {
			try_ickpt_sharing = param_boolean("SHARE_SPOOLED_EXECUTABLES",
												true);
		}

		std::string hash;
		if (try_ickpt_sharing) {
			Condor_MD_MAC cmm;
			unsigned char* hash_raw;
			if (!cmm.addMDFile(ename)) {
				dprintf(D_ALWAYS,
						"SHARE_SPOOLED_EXECUTABLES will not be used: "
							"MD5 of file %s failed\n",
						ename);
			}
			else if ((hash_raw = cmm.computeMD()) == NULL) {
				dprintf(D_ALWAYS,
						"SHARE_SPOOLED_EXECUTABLES will not be used: "
							"no MD5 support in this Condor build\n");
			}
			else {
				for (int i = 0; i < MAC_SIZE; i++) {
					formatstr_cat(hash, "%02x", static_cast<int>(hash_raw[i]));
				}
				free(hash_raw);
			}
		}
		int ret;
		if ( ! hash.empty()) {
			ClassAd tmp_ad;
			tmp_ad.Assign(ATTR_OWNER, username);
			tmp_ad.Assign(ATTR_JOB_CMD_CHECKSUM, hash);
			ret = MyQ->send_SpoolFileIfNeeded(tmp_ad);
		}
		else {
			char * chkptname = GetSpooledExecutablePath(submit_hash.getClusterId(), "");
			SpoolEname = chkptname;
			if (chkptname) free(chkptname);
			ret = MyQ->send_SpoolFile(SpoolEname.Value());
		}

		if (ret < 0) {
			fprintf( stderr,
						"\nERROR: Request to transfer executable %s failed\n",
						SpoolEname.Value() );
			DoCleanup(0,0,NULL);
			exit( 1 );
		}

		// ret will be 0 if the SchedD gave us the go-ahead to send
		// the file. if it's not, the SchedD is using ickpt sharing
		// and already has a copy, so no need
		//
		if ((ret == 0) && MyQ->send_SpoolFileBytes(submit_hash.full_path(ename,false)) < 0) {
			fprintf( stderr,
						"\nERROR: failed to transfer executable file %s\n", 
						ename );
			DoCleanup(0,0,NULL);
			exit( 1 );
		}
	}
	return 0;
}


// hack! for 8.7.8 testing.
int attr_chain_depth = 0;

// struct for a table mapping attribute names to a flag indicating that the attribute
// must only be in cluster ad or only in proc ad, or can be either.
//
typedef struct attr_force_pair {
	const char * key;
	int          forced; // -1=forced cluster, 0=not forced, 1=forced proc
	// a LessThan operator suitable for inserting into a sorted map or set
	bool operator<(const struct attr_force_pair& rhs) const {
		return strcasecmp(this->key, rhs.key) < 0;
	}
} ATTR_FORCE_PAIR;

// table defineing attributes that must be in either cluster ad or proc ad
// force value of 1 is proc ad, -1 is cluster ad, 2 is proc ad, and sent first, -2 is cluster ad and sent first
// NOTE: this table MUST be sorted by case-insensitive attribute name
#define FILL(attr,force) { attr, force }
static const ATTR_FORCE_PAIR aForcedSetAttrs[] = {
	FILL(ATTR_CLUSTER_ID,         -2), // forced into cluster ad
	FILL(ATTR_JOB_STATUS,         2),  // forced into proc ad (because job counters don't work unless this is set to IDLE/HELD on startup)
	FILL(ATTR_JOB_UNIVERSE,       -1), // forced into cluster ad
	FILL(ATTR_OWNER,              -1), // forced into cluster ad
	FILL(ATTR_PROC_ID,            2),  // forced into proc ad
};
#undef FILL

// returns non-zero attribute id and optional category flags for attributes
// that require special handling during SetAttribute.
static int IsForcedProcAttribute(const char *attr)
{
	const ATTR_FORCE_PAIR* found = NULL;
	found = BinaryLookup<ATTR_FORCE_PAIR>(
		aForcedSetAttrs,
		COUNTOF(aForcedSetAttrs),
		attr, strcasecmp);
	if (found) {
		return found->forced;
	}
	return 0;
}


// we have our own private implementation of SendAdAttributes because we use the abstract schedd queue (for -dry and -dump)
static int MySendJobAttributes(const JOB_ID_KEY & key, const classad::ClassAd & ad, SetAttributeFlags_t saflags)
{
	classad::ClassAdUnParser unparser;
	unparser.SetOldClassAd( true, true );
	std::string rhs; rhs.reserve(120);

	MyString keybuf;
	key.sprint(keybuf);
	const char * keystr = keybuf.c_str();

	int retval = 0;
	bool is_cluster = key.proc < 0;

	// first try and send the cluster id or proc id
	if (is_cluster) {
		if (MyQ->set_AttributeInt (key.cluster, -1, ATTR_CLUSTER_ID, key.cluster, saflags) == -1) {
			if (saflags & SetAttribute_NoAck) {
				fprintf( stderr, "\nERROR: Failed submission for job %s - aborting entire submit\n", keystr);
			} else {
				fprintf( stderr, "\nERROR: Failed to set " ATTR_CLUSTER_ID "=%d for job %s (%d)\n", key.cluster, keystr, errno);
			}
			return -1;
		}
	} else {
		if (MyQ->set_AttributeInt (key.cluster, key.proc, ATTR_PROC_ID, key.proc, saflags) == -1) {
			if (saflags & SetAttribute_NoAck) {
				fprintf( stderr, "\nERROR: Failed submission for job %s - aborting entire submit\n", keystr);
			} else {
				fprintf( stderr, "\nERROR: Failed to set " ATTR_PROC_ID "=%d for job %s (%d)\n", key.proc, keystr, errno);
			}
			return -1;
		}

		// For now, we make sure to set the JobStatus attribute in the proc ad, note that we may actually be
		// fetching this from a chained parent ad.  this is the ONLY attribute that we want to pick up
		// out of the chained parent and push into the child.
		// we force this into the proc ad because the code in the schedd that calculates per-cluster
		// and per-owner totals by state doesn't work if this attribute is missing in the proc ads.
		int status = IDLE;
		if ( ! ad.EvaluateAttrInt(ATTR_JOB_STATUS, status)) { status = IDLE; }
		if (MyQ->set_AttributeInt (key.cluster, key.proc, ATTR_JOB_STATUS, status, saflags) == -1) {
			if (saflags & SetAttribute_NoAck) {
				fprintf( stderr, "\nERROR: Failed submission for job %s - aborting entire submit\n", keystr);
			} else {
				fprintf( stderr, "\nERROR: Failed to set " ATTR_JOB_STATUS "=%d for job %s (%d)\n", status, keystr, errno);
			}
			return -1;
		}
	}

	// (shallow) iterate the attributes in this ad and send them to the schedd
	//
	for (auto it = ad.begin(); it != ad.end(); ++it) {
		const char * attr = it->first.c_str();

		// skip attributes that are forced into the other sort of ad, or have already been sent.
		int forced = IsForcedProcAttribute(attr);
		if (forced) {
			// skip attributes not forced into the cluster ad and not already sent
			if (is_cluster && (forced != -1)) continue;
			// skip attributes not forced into the proc ad and not already sent
			if ( ! is_cluster && (forced != 1)) continue;
		}

		if ( ! it->second) {
			fprintf(stderr, "\nERROR: Null attribute name or value for job %s\n", keystr);
			retval = -1;
			break;
		}
		rhs.clear();
		unparser.Unparse(rhs, it->second);

		if (MyQ->set_Attribute(key.cluster, key.proc, attr, rhs.c_str(), saflags) == -1) {
			if (saflags & SetAttribute_NoAck) {
				fprintf( stderr, "\nERROR: Failed submission for job %s - aborting entire submit\n", keystr);
			} else {
				fprintf( stderr, "\nERROR: Failed to set %s=%s for job %s (%d)\n", attr, rhs.c_str(), keystr, errno );
			}
			retval = -1;
			break;
		}
	}

	return retval;
}


// If our effective and real gids are different (b/c the submit binary
// is setgid) set umask(002) so that stdout, stderr and the user log
// files are created writable by group condor.  This way, people who
// run Condor as condor can still have the right permissions on their
// files for the default case of their job doesn't open its own files.
void
check_umask()
{
#ifndef WIN32
	if( getgid() != getegid() ) {
		umask( 002 );
	}
#endif
}

void 
setupAuthentication()
{
		//RendezvousDir for remote FS auth can be specified in submit file.
	char *Rendezvous = NULL;
	Rendezvous = submit_hash.submit_param( SUBMIT_KEY_RendezvousDir, "rendezvous_dir" );
	if( ! Rendezvous ) {
			// If those didn't work, try a few other variations, just
			// to be safe:
		Rendezvous = submit_hash.submit_param( "rendezvousdirectory", "rendezvous_directory" );
	}
	if( Rendezvous ) {
		dprintf( D_FULLDEBUG,"setting RENDEZVOUS_DIRECTORY=%s\n", Rendezvous );
			//SetEnv because Authentication::authenticate() expects them there.
		SetEnv( "RENDEZVOUS_DIRECTORY", Rendezvous );
		free( Rendezvous );
	}
}


#if 1
//PRAGMA_REMIND("make a proper queue args unit test.")
int DoUnitTests(int options)
{
	return (options > 1) ? 1 : 0;
}
#else
// old pre submit_utils unit tests. for reference.
int DoUnitTests(int options)
{
	static const struct {
		int          rval;
		const char * args;
		int          num;
		int          mode;
		int          cvars;
		int          citems;
	} trials[] = {
	// rval  args          num    mode      vars items
		{0,  "in (a b)",     1, foreach_in,   0,  2},
		{0,  "ARG in (a,b)", 1, foreach_in,   1,  2},
		{0,  "ARG in(a)",    1, foreach_in,   1,  1},
		{0,  "ARG\tin\t(a)", 1, foreach_in,   1,  1},
		{0,  "arg IN ()",    1, foreach_in,   1,  0},
		{0,  "2 ARG in ( a, b, cd )",  2, foreach_in,   1,  3},
		{0,  "100 ARG In a, b, cd",  100, foreach_in,   1,  3},
		{0,  "  ARG In a b cd e",  1, foreach_in,   1,  4},

		{0,  "matching *.dat",               1, foreach_matching,   0,  1},
		{0,  "FILE matching *.dat",          1, foreach_matching,   1,  1},
		{0,  "glob MATCHING (*.dat *.foo)",  1, foreach_matching,   1,  2},
		{0,  "glob MATCHING files (*.foo)",  1, foreach_matching_files,   1,  1},
		{0,  " dir matching */",             1, foreach_matching,   1,  1},
		{0,  " dir matching dirs */",        1, foreach_matching_dirs,   1,  1},

		{0,  "Executable,Arguments From args.lst",  1, foreach_from,   2,  0},
		{0,  "Executable,Arguments From (sleep.exe 10)",  1, foreach_from,   2,  1},
		{0,  "9 Executable Arguments From (sleep.exe 10)",  9, foreach_from,   2,  1},

		{0,  "arg from [1]  args.lst",     1, foreach_from,   1,  0},
		{0,  "arg from [:1] args.lst",     1, foreach_from,   1,  0},
		{0,  "arg from [::] args.lst",     1, foreach_from,   1,  0},

		{0,  "arg from [100::] args.lst",     1, foreach_from,   1,  0},
		{0,  "arg from [:100:] args.lst",     1, foreach_from,   1,  0},
		{0,  "arg from [::100] args.lst",     1, foreach_from,   1,  0},

		{0,  "arg from [100:10:5] args.lst",     1, foreach_from,   1,  0},
		{0,  "arg from [10:100:5] args.lst",     1, foreach_from,   1,  0},

		{0,  "",             1, 0, 0, 0},
		{0,  "2",            2, 0, 0, 0},
		{0,  "9 - 2",        7, 0, 0, 0},
		{0,  "1 -1",         0, 0, 0, 0},
		{0,  "2*2",          4, 0, 0, 0},
		{0,  "(2+3)",        5, 0, 0, 0},
		{0,  "2 * 2 + 5",    9, 0, 0, 0},
		{0,  "2 * (2 + 5)", 14, 0, 0, 0},
		{-2, "max(2,3)",    -1, 0, 0, 0},
		{0,  "max({2,3})",   3, 0, 0, 0},

	};

	for (int ii = 0; ii < (int)COUNTOF(trials); ++ii) {
		int foreach_mode=-1;
		int queue_num=-1;
		StringList vars;
		StringList items;
		qslice     slice;
		MyString   items_filename;
		char * pqargs = strdup(trials[ii].args);
		int rval = parse_queue_args(pqargs, foreach_mode, queue_num, vars, items, slice, items_filename);

		int cvars = vars.number();
		int citems = items.number();
		bool ok = (rval == trials[ii].rval && foreach_mode == trials[ii].mode && queue_num == trials[ii].num && cvars == trials[ii].cvars && citems == trials[ii].citems);

		char * vars_list = vars.print_to_string();
		if ( ! vars_list) vars_list = strdup("");

		char * items_list = items.print_to_delimed_string("|");
		if ( ! items_list) items_list = strdup("");
		else if (strlen(items_list) > 50) { items_list[50] = 0; items_list[49] = '.'; items_list[48] = '.'; items_list[46] = '.'; }

		fprintf(stderr, "%s num:   %d/%d  mode:  %d/%d  vars:  %d/%d {%s} ", ok ? " " : "!",
				queue_num, trials[ii].num, foreach_mode, trials[ii].mode, cvars, trials[ii].cvars, vars_list);
		fprintf(stderr, "  items: %d/%d {%s}", citems, trials[ii].citems, items_list);
		if (slice.initialized()) { char sz[16*3]; slice.to_string(sz, sizeof(sz)); fprintf(stderr, " slice: %s", sz); }
		if ( ! items_filename.empty()) { fprintf(stderr, " file:'%s'\n", items_filename.Value()); }
		fprintf(stderr, "\tqargs: '%s' -> '%s'\trval: %d/%d\n", trials[ii].args, pqargs, rval, trials[ii].rval);

		free(pqargs);
		free(vars_list);
		free(items_list);
	}

	/// slice tests
	static const struct {
		const char * val;
		int start; int end;
	} slices[] = {
		{ "[:]",  0, 10 },
		{ "[0]",  0, 10 },
		{ "[0:3]",  0, 10 },
		{ "[:1]",  0, 10 },
		{ "[-1]", 0, 10 },
		{ "[:-1]", 0, 10 },
		{ "[::2]", 0, 10 },
		{ "[1::2]", 0, 10 },
	};

	for (int ii = 0; ii < (int)COUNTOF(slices); ++ii) {
		qslice slice;
		slice.set(const_cast<char*>(slices[ii].val));
		fprintf(stderr, "%s : %s\t", slices[ii].val, slice.initialized() ? "init" : " no ");
		for (int ix = slices[ii].start; ix < slices[ii].end; ++ix) {
			if (slice.selected(ix, slices[ii].end)) {
				fprintf(stderr, " %d", ix);
			}
		}
		fprintf(stderr, "\n");
	}

	return (options > 1) ? 1 : 0;
}
#endif<|MERGE_RESOLUTION|>--- conflicted
+++ resolved
@@ -2849,19 +2849,11 @@
 					// pass an empty username here, which tells the CredD to take the authenticated name from the socket
 					long long result = do_store_cred("", mode, uber_ticket, (int)bytes_read, return_ad, NULL, &my_credd);
 					if (store_cred_failed(result, mode, &err)) {
-<<<<<<< HEAD
-						fprintf( stderr, "\nERROR: store_cred of Kerberose credential failed - %s\n", err ? err : "");
-						exit(1);
-					}
-				} else {
-					fprintf( stderr, "\nERROR: Credd is too old to support storing of Kerberose credentials\n"
-=======
 						fprintf( stderr, "\nERROR: store_cred of Kerberos credential failed - %s\n", err ? err : "");
 						exit(1);
 					}
 				} else {
 					fprintf( stderr, "\nERROR: Credd is too old to support storing of Kerberos credentials\n"
->>>>>>> 366c4e87
 							"  Credd version: %s", cvi.get_version_string());
 					exit(1);
 				}
