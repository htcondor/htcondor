/***************************************************************
 *
 * Copyright (C) 1990-2014, Condor Team, Computer Sciences Department,
 * University of Wisconsin-Madison, WI.
 * 
 * Licensed under the Apache License, Version 2.0 (the "License"); you
 * may not use this file except in compliance with the License.  You may
 * obtain a copy of the License at
 * 
 *    http://www.apache.org/licenses/LICENSE-2.0
 * 
 * Unless required by applicable law or agreed to in writing, software
 * distributed under the License is distributed on an "AS IS" BASIS,
 * WITHOUT WARRANTIES OR CONDITIONS OF ANY KIND, either express or implied.
 * See the License for the specific language governing permissions and
 * limitations under the License.
 *
 ***************************************************************/

#include "condor_common.h"
#include "condor_config.h"
#include "condor_debug.h"
#include "condor_network.h"
#include "condor_string.h"
#include "spooled_job_files.h"
#include "subsystem_info.h"
#include "env.h"
#include "basename.h"
#include "condor_getcwd.h"
#include <time.h>
#include "write_user_log.h"
#include "condor_classad.h"
#include "condor_attributes.h"
#include "condor_adtypes.h"
#include "condor_io.h"
#include "condor_distribution.h"
#include "condor_ver_info.h"
#if !defined(WIN32)
#include <pwd.h>
#include <sys/stat.h>
#endif
#include "store_cred.h"
#include "internet.h"
#include "my_hostname.h"
#include "domain_tools.h"
#include "get_daemon_name.h"
//#include "condor_qmgr.h"  // only submit_protocol.cpp is allowed to access the schedd's Qmgt functions
#include "sig_install.h"
#include "access.h"
#include "daemon.h"
#include "match_prefix.h"

#include "extArray.h"
#include "HashTable.h"
#include "MyString.h"
#include "string_list.h"
#include "which.h"
#include "sig_name.h"
#include "print_wrapped_text.h"
#include "dc_schedd.h"
#include "dc_collector.h"
#include "my_username.h"
#include "globus_utils.h"
#include "enum_utils.h"
#include "setenv.h"
#include "classad_hashtable.h"
#include "directory.h"
#include "filename_tools.h"
#include "fs_util.h"
#include "dc_transferd.h"
#include "condor_ftp.h"
#include "condor_crontab.h"
#include <scheduler.h>
#include "condor_holdcodes.h"
#include "condor_url.h"
#include "condor_version.h"
#include "NegotiationUtils.h"
#include "submit_internal.h"

#include "list.h"
#include "condor_vm_universe_types.h"
#include "vm_univ_utils.h"
#include "condor_md.h"
#include "my_popen.h"
#include "condor_base64.h"
#include "zkm_base64.h"

#include <algorithm>
#include <string>
#include <set>


// TODO: hashFunction() is case-insenstive, but when a MyString is the
//   hash key, the comparison in HashTable is case-sensitive. Therefore,
//   the case-insensitivity of hashFunction() doesn't complish anything.
//   CheckFilesRead and CheckFilesWrite should be
//   either completely case-sensitive (and use MyStringHash()) or
//   completely case-insensitive (and use AttrKey and AttrKeyHashFunction).
static unsigned int hashFunction( const MyString& );
#include "file_sql.h"

HashTable<MyString,int> CheckFilesRead( 577, hashFunction ); 
HashTable<MyString,int> CheckFilesWrite( 577, hashFunction ); 

#ifdef PLUS_ATTRIBS_IN_CLUSTER_AD
#else
StringList NoClusterCheckAttrs;
#endif
ClassAd *ClusterAd = NULL;

time_t submit_time = 0;

// Explicit template instantiation

ClassAd  *job = NULL;

//char	*OperatingSystem;
//char	*Architecture;
//char	*Spool;
char	*ScheddName = NULL;
std::string ScheddAddr;
AbstractScheddQ * MyQ = NULL;
char	*PoolName = NULL;
DCSchedd* MySchedd = NULL;
char	*My_fs_domain;
MyString    JobRequirements;
#if !defined(WIN32)
MyString    JobRootdir;
#endif
MyString    JobIwd;

int		ExtraLineNo;
int		GotQueueCommand = 0;
int		GotNonEmptyQueueCommand = 0;
SandboxTransferMethod	STMethod = STM_USE_SCHEDD_ONLY;

char *	IckptName;	/* Pathname of spooled initial ckpt file */

int64_t TransferInputSizeKb;	/* total size of files transfered to exec machine */
const char	*MyName;
int 	InteractiveJob = 0; /* true if job submitted with -interactive flag */
int 	InteractiveSubmitFile = 0; /* true if using INTERACTIVE_SUBMIT_FILE */
bool	verbose = false; // formerly: int Quiet = 1;
bool	terse = false; // generate parsable output
SetAttributeFlags_t setattrflags = 0; // flags to SetAttribute()
bool	SubmitFromStdin = false;
int		WarnOnUnusedMacros = 1;
int		DisableFileChecks = 0;
int		DashDryRun = 0;
int		DashMaxJobs = 0;	 // maximum number of jobs to create before generating an error
int		DashMaxClusters = 0; // maximum number of clusters to create before generating an error.
const char * DashDryRunOutName = NULL;
int		DumpSubmitHash = 0;
int		JobDisableFileChecks = 0;
bool	RequestMemoryIsZero = false;
bool	RequestDiskIsZero = false;
bool	RequestCpusIsZeroOrOne = false;
bool	already_warned_requirements_mem = false;
bool	already_warned_requirements_disk = false;
int		MaxProcsPerCluster;
int	  ClusterId = -1;
int	  ProcId = -1;
int	  JobUniverse = CONDOR_UNIVERSE_MIN;
char *JobGridType = NULL;
int		Remote=0;
int		ClustersCreated = 0;
int		JobsCreated = 0;
int		ActiveQueueConnection = FALSE;
bool    nice_user_setting = false;
bool	NewExecutable = false;
bool	IsFirstExecutable;
bool	UserLogSpecified = false;
bool    UseXMLInLog = false;
ShouldTransferFiles_t should_transfer;
bool stream_stdout_toggle = false;
bool stream_stderr_toggle = false;
bool    NeedsPerFileEncryption = false;
bool	NeedsJobDeferral = false;
bool job_ad_saved = false;	// should we deallocate the job ad after storing it?
bool HasEncryptExecuteDir = false;
bool HasTDP = false;
char* tdp_cmd = NULL;
char* tdp_input = NULL;
#if defined(WIN32)
char* RunAsOwnerCredD = NULL;
#endif
<<<<<<< HEAD
char * batch_name_line = NULL;
=======
bool sent_credential_to_credd = false;

>>>>>>> c25be09b

// For mpi universe testing
bool use_condor_mpi_universe = false;

// For docker "universe"
bool IsDockerJob = false;

// For vm universe
MyString VMType;
int VMMemoryMb = 0;
int VMVCPUS = 0;
MyString VMMACAddr;
bool VMCheckpoint = false;
bool VMNetworking = false;
bool VMVNC=false;
MyString VMNetworkType;
bool VMHardwareVT = false;
bool vm_need_fsdomain = false;
bool xen_has_file_to_be_transferred = false;

time_t get_submit_time()
{
	if ( ! submit_time) {
		submit_time = time(0);
	}
	return submit_time;
}

#define time(a) poison_time(a)

//
// The default polling interval for the schedd
//
extern const int SCHEDD_INTERVAL_DEFAULT;
//
// The default job deferral prep time
//
extern const int JOB_DEFERRAL_PREP_DEFAULT;

char* LogNotesVal = NULL;
char* UserNotesVal = NULL;
char* StackSizeVal = NULL;
List<const char> extraLines;  // lines passed in via -a argument
std::string queueCommandLine; // queue statement passed in via -q argument

// declare enough of the condor_params structure definitions so that we can define submit hashtable defaults
namespace condor_params {
	typedef struct string_value { char * psz; int flags; } string_value;
	struct key_value_pair { const char * key; const string_value * def; };
}

// buffers used while processing the queue statement to inject $(Cluster), $(Process) and $(Step)
// into the submit hash table.  Note that these buffers are also used BEFORE the queue
// statement to set defaults for $(Cluster), $(Process) and $(Step).
static char ClusterString[20]="1", ProcessString[20]="0", StepString[20]="0", RowString[20]="0", EmptyItemString[] = "";
// values for submit hashtable defaults, these are declared as char rather than as const char to make g++ on fedora shut up.
static char OneString[] = "1", ZeroString[] = "0";
static char ParallelNodeString[] = "#pArAlLeLnOdE#";
static char UnsetString[] = "";


static condor_params::string_value ArchMacroDef = { UnsetString, 0 };
static condor_params::string_value OpsysMacroDef = { UnsetString, 0 };
static condor_params::string_value OpsysVerMacroDef = { UnsetString, 0 };
static condor_params::string_value OpsysMajorVerMacroDef = { UnsetString, 0 };
static condor_params::string_value OpsysAndVerMacroDef = { UnsetString, 0 };
static condor_params::string_value SpoolMacroDef = { UnsetString, 0 };
static condor_params::string_value ClusterMacroDef = { ClusterString, 0 };
static condor_params::string_value ProcessMacroDef = { ProcessString, 0 };
static condor_params::string_value NodeMacroDef = { UnsetString, 0 };
static condor_params::string_value StepMacroDef = { StepString, 0 };
static condor_params::string_value RowMacroDef = { RowString, 0 };
#ifdef WIN32
static condor_params::string_value IsLinuxMacroDef = { ZeroString, 0 };
static condor_params::string_value IsWinMacroDef = { OneString, 0 };
#elif defined LINUX
static condor_params::string_value IsLinuxMacroDef = { OneString, 0 };
static condor_params::string_value IsWinMacroDef = { ZeroString, 0 };
#else
static condor_params::string_value IsLinuxMacroDef = { ZeroString, 0 };
static condor_params::string_value IsWinMacroDef = { ZeroString, 0 };
#endif

static char StrictFalseMetaKnob[] = 
	"SubmitWarnEmptyMatches=false\n"
	"SubmitFailEmptyMatches=false\n"
	"SubmitWarnDuplicateMatches=false\n"
	"SubmitFailEmptyFields=false\n"
	"SubmitWarnEmptyFields=false\n";
static char StrictTrueMetaKnob[] = 
	"SubmitWarnEmptyMatches=true\n"
	"SubmitFailEmptyMatches=true\n"
	"SubmitWarnDuplicateMatches=true\n"
	"SubmitFailEmptyFields=false\n"
	"SubmitWarnEmptyFields=true\n";
static char StrictHarshMetaKnob[] = 
	"SubmitWarnEmptyMatches=true\n"
	"SubmitFailEmptyMatches=true\n"
	"SubmitWarnDuplicateMatches=true\n"
	"SubmitFailEmptyFields=true\n"
	"SubmitWarnEmptyFields=true\n";
static condor_params::string_value StrictFalseMetaDef = { StrictFalseMetaKnob, 0 };
static condor_params::string_value StrictTrueMetaDef = { StrictTrueMetaKnob, 0 };
static condor_params::string_value StrictHarshMetaDef = { StrictHarshMetaKnob, 0 };

// Table of submit macro 'defaults'. This provides a convenient way to inject things into the submit
// hashtable without actually running a bunch of code to stuff the table.
// Because they are defaults they will be ignored when scanning for unreferenced macros.
// NOTE: TABLE MUST BE SORTED BY THE FIRST FIELD!!
static MACRO_DEF_ITEM SubmitMacroDefaults[] = {
	{ "$STRICT.FALSE", &StrictFalseMetaDef },
	{ "$STRICT.HARSH", &StrictHarshMetaDef },
	{ "$STRICT.TRUE", &StrictTrueMetaDef },
	{ "ARCH",      &ArchMacroDef },
	{ "Cluster",   &ClusterMacroDef },
	{ "ClusterId", &ClusterMacroDef },
	{ "IsLinux",   &IsLinuxMacroDef },
	{ "IsWindows", &IsWinMacroDef },
	{ "ItemIndex", &RowMacroDef },
	{ "Node",      &NodeMacroDef },
	{ "OPSYS",           &OpsysMacroDef },
	{ "OPSYSANDVER",     &OpsysAndVerMacroDef },
	{ "OPSYSMAJORVER",   &OpsysMajorVerMacroDef },
	{ "OPSYSVER",        &OpsysVerMacroDef },
	{ "Process",   &ProcessMacroDef },
	{ "ProcId",    &ProcessMacroDef },
	{ "Row",       &RowMacroDef },
	{ "SPOOL",     &SpoolMacroDef },
	{ "Step",      &StepMacroDef },
};

static MACRO_DEFAULTS SubmitMacroDefaultSet = {
	COUNTOF(SubmitMacroDefaults), SubmitMacroDefaults, NULL
};

// the submit file is read into this macro table
//
static MACRO_SET SubmitMacroSet = {
	0, 0,
	CONFIG_OPT_WANT_META | CONFIG_OPT_KEEP_DEFAULTS | CONFIG_OPT_SUBMIT_SYNTAX,
	0, NULL, NULL, ALLOCATION_POOL(), std::vector<const char*>(),
	&SubmitMacroDefaultSet };

// these are used to keep track of the source of various macros in the table.
const MACRO_SOURCE DefaultMacro = { true, false, 1, -2, -1, -2 }; // for macros set by default
const MACRO_SOURCE ArgumentMacro = { true, false, 2, -2, -1, -2 }; // for macros set by command line
const MACRO_SOURCE LiveMacro = { true, false, 3, -2, -1, -2 };    // for macros use as queue loop variables
MACRO_SOURCE FileMacroSource = { false, false, 0, 0, -1, -2 };

#define MEG	(1<<20)

//
// Dump ClassAd to file junk
//
const char * DumpFileName = NULL;
bool		DumpClassAdToFile = false;
FILE		*DumpFile = NULL;
bool		DumpFileIsStdout = 0;

/*
**	Names of possible CONDOR variables.
*/
const char	*Cluster 		= "Cluster";
const char	*Process			= "Process";
const char	*BatchName		= "batch_name";
const char	*Hold			= "hold";
const char	*Priority		= "priority";
const char	*Notification	= "notification";
const char	*WantRemoteIO	= "want_remote_io";
const char	*Executable		= "executable";
const char *Description = "description";
const char	*Arguments1		= "arguments";
const char	*Arguments2		= "arguments2";
const char    *AllowArgumentsV1 = "allow_arguments_v1";
const char	*GetEnvironment	= "getenv";
const char	*AllowStartupScript = "allow_startup_script";
const char	*AllowEnvironmentV1 = "allow_environment_v1";
const char	*Environment1	= "environment";
const char	*Environment2	= "environment2";
const char	*Input			= "input";
const char	*Output			= "output";
const char	*Error			= "error";
#if !defined(WIN32)
const char	*RootDir		= "rootdir";
#endif
const char	*InitialDir		= "initialdir";
const char	*RemoteInitialDir		= "remote_initialdir";
const char	*Requirements	= "requirements";
const char	*Preferences	= "preferences";
const char	*Rank				= "rank";
const char	*ImageSize		= "image_size";
const char	*DiskUsage		= "disk_usage";
const char	*MemoryUsage	= "memory_usage";

const char	*RequestCpus	= "request_cpus";
const char	*RequestMemory	= "request_memory";
const char	*RequestDisk	= "request_disk";
const char	*RequestPrefix  = "request_";
typedef std::set<std::string,  classad::CaseIgnLTStr> ResSet;
ResSet fixedReqRes;	 // a case-insenstive set
ResSet stringReqRes;

const char	*Universe		= "universe";
const char	*MachineCount	= "machine_count";
const char	*NotifyUser		= "notify_user";
const char	*EmailAttributes = "email_attributes";
const char	*ExitRequirements = "exit_requirements";
const char	*UserLogFile	= "log";
const char	*UseLogUseXML	= "log_xml";
const char	*DagmanLogFile	= "dagman_log";
const char	*CoreSize		= "coresize";
const char	*NiceUser		= "nice_user";

const char	*GridResource	= "grid_resource";
const char	*X509UserProxy	= "x509userproxy";
const char	*UseX509UserProxy = "use_x509userproxy";
const char  *DelegateJobGSICredentialsLifetime = "delegate_job_gsi_credentials_lifetime";
const char    *GridShell = "gridshell";
const char	*GlobusRSL = "globus_rsl";
const char	*NordugridRSL = "nordugrid_rsl";
const char	*RendezvousDir	= "rendezvousdir";
const char	*KeystoreFile = "keystore_file";
const char	*KeystoreAlias = "keystore_alias";
const char	*KeystorePassphraseFile = "keystore_passphrase_file";
const char  *CreamAttributes = "cream_attributes";
const char  *BatchQueue = "batch_queue";

const char	*SendCredential	= "send_credential";

const char	*FileRemaps = "file_remaps";
const char	*BufferFiles = "buffer_files";
const char	*BufferSize = "buffer_size";
const char	*BufferBlockSize = "buffer_block_size";

const char	*StackSize = "stack_size";
const char	*FetchFiles = "fetch_files";
const char	*CompressFiles = "compress_files";
const char	*AppendFiles = "append_files";
const char	*LocalFiles = "local_files";

const char 	*EncryptExecuteDir = "encrypt_execute_directory";

const char	*ToolDaemonCmd = "tool_daemon_cmd";
const char	*ToolDaemonArgs = "tool_daemon_args"; // for backward compatibility
const char	*ToolDaemonArguments1 = "tool_daemon_arguments";
const char	*ToolDaemonArguments2 = "tool_daemon_arguments2";
const char	*ToolDaemonInput = "tool_daemon_input";
const char	*ToolDaemonError = "tool_daemon_error";
const char	*ToolDaemonOutput = "tool_daemon_output";
const char	*SuspendJobAtExec = "suspend_job_at_exec";

const char	*TransferInputFiles = "transfer_input_files";
const char	*TransferOutputFiles = "transfer_output_files";
const char    *TransferOutputRemaps = "transfer_output_remaps";
const char	*TransferExecutable = "transfer_executable";
const char	*TransferInput = "transfer_input";
const char	*TransferOutput = "transfer_output";
const char	*TransferError = "transfer_error";
const char  *MaxTransferInputMB = "max_transfer_input_mb";
const char  *MaxTransferOutputMB = "max_transfer_output_mb";

const char	*EncryptInputFiles = "encrypt_input_files";
const char	*EncryptOutputFiles = "encrypt_output_files";
const char	*DontEncryptInputFiles = "dont_encrypt_input_files";
const char	*DontEncryptOutputFiles = "dont_encrypt_output_files";

const char	*OutputDestination = "output_destination";

const char	*StreamInput = "stream_input";
const char	*StreamOutput = "stream_output";
const char	*StreamError = "stream_error";

const char	*CopyToSpool = "copy_to_spool";
const char	*LeaveInQueue = "leave_in_queue";

const char	*PeriodicHoldCheck = "periodic_hold";
const char	*PeriodicHoldReason = "periodic_hold_reason";
const char	*PeriodicHoldSubCode = "periodic_hold_subcode";
const char	*PeriodicReleaseCheck = "periodic_release";
const char	*PeriodicRemoveCheck = "periodic_remove";
const char	*OnExitHoldCheck = "on_exit_hold";
const char	*OnExitHoldReason = "on_exit_hold_reason";
const char	*OnExitHoldSubCode = "on_exit_hold_subcode";
const char	*OnExitRemoveCheck = "on_exit_remove";
const char	*Noop = "noop_job";
const char	*NoopExitSignal = "noop_job_exit_signal";
const char	*NoopExitCode = "noop_job_exit_code";

const char	*GlobusResubmit = "globus_resubmit";
const char	*GlobusRematch = "globus_rematch";

const char	*LastMatchListLength = "match_list_length";

const char	*DAGManJobId = "dagman_job_id";
const char	*LogNotesCommand = "submit_event_notes";
const char	*UserNotesCommand = "submit_event_user_notes";
const char	*JarFiles = "jar_files";
const char	*JavaVMArgs = "java_vm_args";
const char	*JavaVMArguments1 = "java_vm_arguments";
const char	*JavaVMArguments2 = "java_vm_arguments2";

const char    *ParallelScriptShadow  = "parallel_script_shadow";  
const char    *ParallelScriptStarter = "parallel_script_starter"; 

const char    *MaxJobRetirementTime = "max_job_retirement_time";

const char    *JobWantsAds = "want_ads";

//
// Job Deferral Parameters
//
const char	*DeferralTime	= "deferral_time";
const char	*DeferralWindow 	= "deferral_window";
const char	*DeferralPrepTime	= "deferral_prep_time";

//
// CronTab Parameters
// The index value below should be the # of parameters
//
const int CronFields = 5;
const char	*CronMinute		= "cron_minute";
const char	*CronHour		= "cron_hour";
const char	*CronDayOfMonth	= "cron_day_of_month";
const char	*CronMonth		= "cron_month";
const char	*CronDayOfWeek	= "cron_day_of_week";
const char	*CronWindow		= "cron_window";
const char	*CronPrepTime	= "cron_prep_time";

const char	*RunAsOwner = "run_as_owner";
const char	*LoadProfile = "load_profile";

// Concurrency Limit parameters
const char    *ConcurrencyLimits = "concurrency_limits";
const char    *ConcurrencyLimitsExpr = "concurrency_limits_expr";

// Accounting Group parameters
const char* AcctGroup = "accounting_group";
const char* AcctGroupUser = "accounting_group_user";

//
// docker "universe" Parameters
//
const char    *DockerImage="docker_image";

//
// VM universe Parameters
//
const char    *VM_VNC = "vm_vnc";
const char    *VM_Type = "vm_type";
const char    *VM_Memory = "vm_memory";
const char    *VM_VCPUS = "vm_vcpus";
const char    *VM_MACAddr = "vm_macaddr";
const char    *VM_Checkpoint = "vm_checkpoint";
const char    *VM_Networking = "vm_networking";
const char    *VM_Networking_Type = "vm_networking_type";

//
// EC2 Query Parameters
//
const char* EC2AccessKeyId = "ec2_access_key_id";
const char* EC2SecretAccessKey = "ec2_secret_access_key";
const char* EC2AmiID = "ec2_ami_id";
const char* EC2UserData = "ec2_user_data";
const char* EC2UserDataFile = "ec2_user_data_file";
const char* EC2SecurityGroups = "ec2_security_groups";
const char* EC2SecurityIDs = "ec2_security_ids";
const char* EC2KeyPair = "ec2_keypair";
const char* EC2KeyPairFile = "ec2_keypair_file";
const char* EC2InstanceType = "ec2_instance_type";
const char* EC2ElasticIP = "ec2_elastic_ip";
const char* EC2EBSVolumes = "ec2_ebs_volumes";
const char* EC2AvailabilityZone= "ec2_availability_zone";
const char* EC2VpcSubnet = "ec2_vpc_subnet";
const char* EC2VpcIP = "ec2_vpc_ip";
const char* EC2TagNames = "ec2_tag_names";
const char* EC2SpotPrice = "ec2_spot_price";
const char* EC2BlockDeviceMapping = "ec2_block_device_mapping";
const char* EC2ParamNames = "ec2_parameter_names";
const char* EC2ParamPrefix = "ec2_parameter_";
const char* EC2IamProfileArn = "ec2_iam_profile_arn";
const char* EC2IamProfileName = "ec2_iam_profile_name";

const char* BoincAuthenticatorFile = "boinc_authenticator_file";

//
// GCE Parameters
//
const char* GceImage = "gce_image";
const char* GceAuthFile = "gce_auth_file";
const char* GceMachineType = "gce_machine_type";
const char* GceMetadata = "gce_metadata";
const char* GceMetadataFile = "gce_metadata_file";

//
// Deltacloud Parameters
//
const char* DeltacloudUsername = "deltacloud_username";
const char* DeltacloudPasswordFile = "deltacloud_password_file";
const char* DeltacloudImageId = "deltacloud_image_id";
const char* DeltacloudInstanceName = "deltacloud_instance_name";
const char* DeltacloudRealmId = "deltacloud_realm_id";
const char* DeltacloudHardwareProfile = "deltacloud_hardware_profile";
const char* DeltacloudHardwareProfileMemory = "deltacloud_hardware_profile_memory";
const char* DeltacloudHardwareProfileCpu = "deltacloud_hardware_profile_cpu";
const char* DeltacloudHardwareProfileStorage = "deltacloud_hardware_profile_storage";
const char* DeltacloudKeyname = "deltacloud_keyname";
const char* DeltacloudUserData = "deltacloud_user_data";

char const *next_job_start_delay = "next_job_start_delay";
char const *next_job_start_delay2 = "NextJobStartDelay";
char const *want_graceful_removal = "want_graceful_removal";
char const *job_max_vacate_time = "job_max_vacate_time";

const char * REMOTE_PREFIX="Remote_";

#if !defined(WIN32)
const char	*KillSig			= "kill_sig";
const char	*RmKillSig			= "remove_kill_sig";
const char	*HoldKillSig		= "hold_kill_sig";
const char	*KillSigTimeout		= "kill_sig_timeout";
#endif

void    SetJobDisableFileChecks();
void    SetSimpleJobExprs();
void	SetRemoteAttrs();
void 	reschedule();
void 	SetExecutable();
void 	SetUniverse();
void	SetMachineCount();
void 	SetImageSize();
void    SetRequestResources();
int64_t	calc_image_size_kb( const char *name);
int 	find_cmd( char *name );
char *	get_tok();
void 	SetStdFile( int which_file );
void 	SetPriority();
void 	SetNotification();
void	SetWantRemoteIO(void);
void 	SetNotifyUser ();
void	SetEmailAttributes();
void 	SetCronTab();
void	SetRemoteInitialDir();
void	SetExitRequirements();
void	SetOutputDestination();
void 	SetArguments();
void 	SetJobDeferral();
void 	SetEnvironment();
#if !defined(WIN32)
void 	ComputeRootDir();
void 	SetRootDir();
#endif
void 	SetRequirements();
void 	SetTransferFiles();
void    process_input_file_list(StringList * input_list, char *input_files, bool * files_specified);
void 	SetPerFileEncryption();
void	InsertFileTransAttrs( FileTransferOutput_t when_output );
void 	SetEncryptExecuteDir();
void 	SetTDP();
void	SetRunAsOwner();
void    SetLoadProfile();
void	SetRank();
void 	SetIWD();
void 	ComputeIWD();
void	SetUserLog();
void    SetUserLogXML();
void	SetCoreSize();
void	SetFileOptions();
#if !defined(WIN32)
void	SetKillSig();
#endif
void	SetForcedAttributes();
int		DoUnitTests(int options);
void 	check_iwd( char const *iwd );
int 	read_submit_file( FILE *fp );
const char * is_queue_statement(const char * line); // return ptr to queue args of this is a queue statement
char * 	condor_param( const char* name, const char* alt_name );
char * 	condor_param( const char* name ); // call param with NULL as the alt
void 	set_condor_param( const char* name, const char* value);
void 	set_condor_param_used( const char* name);
// stuff value into the submit's hashtable and mark 'name' as a used param
// this function is intended for use during queue iteration to stuff changing values like $(Cluster) and $(Process)
// Because of this the function does NOT make a copy of value, it's up to the caller to
// make sure that value is not changed for the lifetime of possible macro substitution.
void 	set_live_submit_variable(const char* name, const char* live_value, bool force_used=true);
bool 	check_requirements( char const *orig, MyString &answer );
void 	check_open( const char *name, int flags );
void 	usage();
void 	init_params();
int 	whitespace( const char *str);
void 	compress( MyString &path );
char const*full_path(const char *name, bool use_iwd=true);
void 	get_time_conv( int &hours, int &minutes );
int	  SaveClassAd ();
void InsertJobExpr (const char *expr);
void InsertJobExpr (const MyString &expr);
void InsertJobExprInt(const char * name, int val);
void InsertJobExprString(const char * name, const char * val);
#ifdef PLUS_ATTRIBS_IN_CLUSTER_AD
bool IsNoClusterAttr(const char * name);
#else
void SetNoClusterAttr(const char * name);
#endif
void	check_umask();
void setupAuthentication();
void	SetPeriodicHoldCheck(void);
void	SetPeriodicRemoveCheck(void);
void	SetExitHoldCheck(void);
void	SetExitRemoveCheck(void);
void	SetNoopJob(void);
void	SetNoopJobExitSignal(void);
void	SetNoopJobExitCode(void);
void SetDAGNodeName();
void SetMatchListLen();
void SetDAGManJobId();
void SetLogNotes();
void SetUserNotes();
void SetJarFiles();
void SetJavaVMArgs();
void SetParallelStartupScripts(); //JDB
void SetMaxJobRetirementTime();
bool mightTransfer( int universe );
bool isTrue( const char* attr );
void SetConcurrencyLimits();
void SetAccountingGroup();
void SetVMParams();
void SetVMRequirements();
bool parse_vm_option(char *value, bool& onoff);
void transfer_vm_file(const char *filename);
bool make_vm_file_path(const char *filename, MyString& fixedname);
bool validate_disk_parm(const char *disk, MyString &fixedname, int min_params=3, int max_params=4);

char *owner = NULL;
char *ntdomain = NULL;
char *myproxy_password = NULL;
bool stream_std_file = false;

extern DLL_IMPORT_MAGIC char **environ;

extern "C" {
int SetSyscalls( int foo );
int DoCleanup(int,int,const char*);
}


// global struct that we use to keep track of where we are so we
// can give useful error messages.
enum {
	PHASE_INIT=0,       // before we begin reading from the submit file
	PHASE_READ_SUBMIT,  // while reading the submit file, and not on a Queue line
	PHASE_DASH_APPEND,  // while processing -a arguments (happens when we see the Queue line)
	PHASE_QUEUE,        // while processing the Queue line from a submit file
	PHASE_QUEUE_ARG,    // while processing the -queue argument
	PHASE_COMMIT,       // after processing the submit file/arguments
};
struct SubmitErrContext {
	int phase;          // one of PHASE_xxx enum
	int step;           // set to Step loop variable during queue iteration
	int item_index;     // set to itemIndex/Row loop variable during queue iteration
	const char * macro_name; // set to macro name during submit hashtable lookup/expansion
	const char * raw_macro_val; // set to raw macro value during submit hashtable expansion
} ErrContext = { PHASE_INIT, -1, -1, NULL, NULL };

// this will get called when the condor EXCEPT() macro is invoked.
// for the most part, we want to report the message, but to use submit file and
// line numbers rather and the source file and line numbers that are passed in.
void ReportSubmitException(const char * msg, int /*src_line*/, const char * /*src_file*/)
{
	char loc[100];
	switch (ErrContext.phase) {
	case PHASE_READ_SUBMIT: sprintf(loc, " on Line %d of submit file", FileMacroSource.line); break;
	case PHASE_DASH_APPEND: sprintf(loc, " with -a argument #%d", ExtraLineNo); break;
	case PHASE_QUEUE:       sprintf(loc, " at Queue statement on Line %d", FileMacroSource.line); break;
	case PHASE_QUEUE_ARG:   sprintf(loc, " with -queue argument"); break;
	default: loc[0] = 0; break;
	}

	fprintf( stderr, "ERROR%s: %s\n", loc, msg );
	if ((ErrContext.phase == PHASE_QUEUE || ErrContext.phase == PHASE_QUEUE_ARG) && ErrContext.step >= 0) {
		if (ErrContext.raw_macro_val && ErrContext.raw_macro_val[0]) {
			fprintf(stderr, "\t at Step %d, ItemIndex %d while expanding %s=%s\n",
				ErrContext.step, ErrContext.item_index, ErrContext.macro_name, ErrContext.raw_macro_val);
		} else {
			fprintf(stderr, "\t at Step %d, ItemIndex %d\n", ErrContext.step, ErrContext.item_index);
		}
	}
}


struct SubmitRec {
	int cluster;
	int firstjob;
	int lastjob;
};

ExtArray <SubmitRec> SubmitInfo(10);
int CurrentSubmitInfo = -1;

ExtArray <ClassAd*> JobAdsArray(100);
int JobAdsArrayLen = 0;

// explicit template instantiations

MyString 
condor_param_mystring( const char * name, const char * alt_name )
{
	char * result = condor_param(name, alt_name);
	MyString ret = result;
	free(result);
	return ret;
}

int condor_param_int(const char* name, const char * alt_name, int def_value)
{
	char * result = condor_param(name, alt_name);
	if ( ! result)
		return def_value;

	long long value = def_value;
	if (*result) {
		if ( ! string_is_long_param(result, value) || value < INT_MIN || value >= INT_MAX) {
			fprintf(stderr, "\nERROR: %s=%s is invalid, must eval to an integer.\n", name, result);
			DoCleanup(0,0,NULL);
			exit(1);
		}
	}
	free(result);
	return (int)value;
}

void non_negative_int_fail(const char * Name, char * Value)
{

	int iTemp=0;
	if (strstr(Value,".") || 
		(sscanf(Value, "%d", &iTemp) > 0 && iTemp < 0))
	{
		fprintf( stderr, "\nERROR: '%s'='%s' is invalid, must eval to a non-negative integer.\n", Name, Value );
		DoCleanup(0,0,NULL);
		exit(1);
	}
	
	// sigh lexical_cast<>
}

int condor_param_bool(const char* name, const char * alt_name, bool def_value)
{
	char * result = condor_param(name, alt_name);
	if ( ! result)
		return def_value;

	bool value = def_value;
	if (*result) {
		if ( ! string_is_boolean_param(result, value)) {
			fprintf(stderr, "\nERROR: %s=%s is invalid, must eval to a boolean.\n", name, result);
			DoCleanup(0,0,NULL);
			exit(1);
		}
	}
	free(result);
	return value;
}

// parse a input string for an int64 value optionally followed by K,M,G,or T
// as a scaling factor, then divide by a base scaling factor and return the
// result by ref. base is expected to be a multiple of 2 usually  1, 1024 or 1024*1024.
// result is truncated to the next largest value by base.
//
// Return value is true if the input string contains only a valid int, false if
// there are any unexpected characters other than whitespace.  value is
// unmodified when false is returned.
//
// this function exists to regularize the former ad-hoc parsing of integers in the
// submit file, it expands parsing to handle 64 bit ints and multiplier suffixes.
// Note that new classads will interpret the multiplier suffixes without
// regard for the fact that the defined units of many job ad attributes are
// in Kbytes or Mbytes. We need to parse them in submit rather than
// passing the expression on to the classad code to be parsed to preserve the
// assumption that the base units of the output is not bytes.
//
bool parse_int64_bytes(const char * input, int64_t & value, int base)
{
	const char * tmp = input;
	while (isspace(*tmp)) ++tmp;

	char * p;
#ifdef WIN32
	int64_t val = _strtoi64(tmp, &p, 10);
#else
	int64_t val = strtol(tmp, &p, 10);
#endif

	// allow input to have a fractional part, so "2.2M" would be valid input.
	// this doesn't have to be very accurate, since we round up to base anyway.
	double fract = 0;
	if (*p == '.') {
		++p;
		if (isdigit(*p)) { fract += (*p - '0') / 10.0; ++p; }
		if (isdigit(*p)) { fract += (*p - '0') / 100.0; ++p; }
		if (isdigit(*p)) { fract += (*p - '0') / 1000.0; ++p; }
		while (isdigit(*p)) ++p;
	}

	// if the first non-space character wasn't a number
	// then this isn't a simple integer, return false.
	if (p == tmp)
		return false;

	while (isspace(*p)) ++p;

	// parse the multiplier postfix
	int64_t mult = 1;
	if (!*p) mult = base;
	else if (*p == 'k' || *p == 'K') mult = 1024;
	else if (*p == 'm' || *p == 'M') mult = 1024*1024;
	else if (*p == 'g' || *p == 'G') mult = (int64_t)1024*1024*1024;
	else if (*p == 't' || *p == 'T') mult = (int64_t)1024*1024*1024*1024;
	else return false;

	val = (int64_t)((val + fract) * mult + base-1) / base;

	// if we to to here and we are at the end of the string
	// then the input is valid, return true;
	if (!*p || !p[1]) { 
		value = val;
		return true; 
	}

	// Tolerate a b (as in Kb) and whitespace at the end, anything else and return false)
	if (p[1] == 'b' || p[1] == 'B') p += 2;
	while (isspace(*p)) ++p;
	if (!*p) {
		value = val;
		return true;
	}

	return false;
}

/** Given a universe in string form, return the number

Passing a universe in as a null terminated string in univ.  This can be
a case-insensitive word ("standard", "java"), or the associated number (1, 7).
Returns the integer of the universe.  In the event a given universe is not
understood, returns 0.

(The "Ex"tra functionality over CondorUniverseNumber is that it will
handle a string of "1".  This is primarily included for backward compatility
with the old icky way of specifying a Remote_Universe.
*/
static int CondorUniverseNumberEx(const char * univ)
{
	if( univ == 0 ) {
		return 0;
	}

	if( atoi(univ) != 0) {
		return atoi(univ);
	}

	return CondorUniverseNumber(univ);
}


void TestFilePermissions( char *scheddAddr = NULL )
{
#ifdef WIN32
	// this isn't going to happen on Windows since:
	// 1. this uid/gid stuff isn't portable to windows
	// 2. The shadow runs as the user now anyways, so there's no
	//    need for condor to waste time finding out if SYSTEM can
	//    write to some path. The one exception is if the user
	//    submits from AFS, but we're documenting that as unsupported.
	
#else
	gid_t gid = getgid();
	uid_t uid = getuid();

	int result, junk;
	MyString name;

	CheckFilesRead.startIterations();
	while( ( CheckFilesRead.iterate( name, junk ) ) )
	{
		result = attempt_access(name.Value(), ACCESS_READ, uid, gid, scheddAddr);
		if( result == FALSE ) {
			fprintf(stderr, "\nWARNING: File %s is not readable by condor.\n", 
					name.Value());
		}
	}

	CheckFilesWrite.startIterations();
	while( ( CheckFilesWrite.iterate( name, junk ) ) )
	{
		result = attempt_access(name.Value(), ACCESS_WRITE, uid, gid, scheddAddr );
		if( result == FALSE ) {
			fprintf(stderr, "\nWARNING: File %s is not writable by condor.\n",
					name.Value());
		}
	}
#endif
}


void
init_job_ad()
{
	MyString buffer;
	ASSERT(owner);

	if ( job ) {
		delete job;
		job = NULL;
	}

	// set up types of the ad
	if ( !job ) {
		job = new ClassAd();
		SetMyTypeName (*job, JOB_ADTYPE);
		SetTargetTypeName (*job, STARTD_ADTYPE);
	}

	// all jobs should end up with the same qdate, so we only query time once.
	buffer.formatstr( "%s = %d", ATTR_Q_DATE, (int)get_submit_time());
	InsertJobExpr (buffer);

	buffer.formatstr( "%s = 0", ATTR_COMPLETION_DATE);
	InsertJobExpr (buffer);

	if ( Remote ) {
		buffer.formatstr( "%s = Undefined", ATTR_OWNER );
	} else {
		buffer.formatstr( "%s = \"%s\"", ATTR_OWNER, owner);
	}
	InsertJobExpr (buffer);

#ifdef WIN32
	// put the NT domain into the ad as well
	ntdomain = my_domainname();
	buffer.formatstr( "%s = \"%s\"", ATTR_NT_DOMAIN, ntdomain);
	InsertJobExpr (buffer);

	// Publish the version of Windows we are running
	OSVERSIONINFOEX os_version_info;
	ZeroMemory ( &os_version_info, sizeof ( OSVERSIONINFOEX ) );
	os_version_info.dwOSVersionInfoSize = sizeof ( OSVERSIONINFOEX );
	BOOL ok = GetVersionEx ( (OSVERSIONINFO*) &os_version_info );
	if ( !ok ) {
		os_version_info.dwOSVersionInfoSize =
			sizeof ( OSVERSIONINFO );
		ok = GetVersionEx ( (OSVERSIONINFO*) &os_version_info );
		if ( !ok ) {
			dprintf ( D_ALWAYS, "Submit: failed to "
				"get Windows version information\n" );
		}
	}
	if ( ok ) {
		buffer.formatstr( "%s = %u", ATTR_WINDOWS_MAJOR_VERSION, 
			os_version_info.dwMajorVersion );
		InsertJobExpr ( buffer );
		buffer.formatstr( "%s = %u", ATTR_WINDOWS_MINOR_VERSION, 
			os_version_info.dwMinorVersion );
		InsertJobExpr ( buffer );
		buffer.formatstr( "%s = %u", ATTR_WINDOWS_BUILD_NUMBER, 
			os_version_info.dwBuildNumber );
		InsertJobExpr ( buffer );
		// publish the extended Windows version information if we
		// have it at our disposal
		if ( sizeof ( OSVERSIONINFOEX ) ==
			os_version_info.dwOSVersionInfoSize ) {
			buffer.formatstr ( "%s = %lu",
				ATTR_WINDOWS_SERVICE_PACK_MAJOR,
				os_version_info.wServicePackMajor );
			InsertJobExpr ( buffer );
			buffer.formatstr ( "%s = %lu",
				ATTR_WINDOWS_SERVICE_PACK_MINOR,
				os_version_info.wServicePackMinor );
			InsertJobExpr ( buffer );
			buffer.formatstr ( "%s = %lu",
				ATTR_WINDOWS_PRODUCT_TYPE,
				os_version_info.wProductType );
			InsertJobExpr ( buffer );
		}
	}
#endif

	buffer.formatstr( "%s = 0.0", ATTR_JOB_REMOTE_WALL_CLOCK);
	InsertJobExpr (buffer);

	buffer.formatstr( "%s = 0.0", ATTR_JOB_LOCAL_USER_CPU);
	InsertJobExpr (buffer);

	buffer.formatstr( "%s = 0.0", ATTR_JOB_LOCAL_SYS_CPU);
	InsertJobExpr (buffer);

	buffer.formatstr( "%s = 0.0", ATTR_JOB_REMOTE_USER_CPU);
	InsertJobExpr (buffer);

	buffer.formatstr( "%s = 0.0", ATTR_JOB_REMOTE_SYS_CPU);
	InsertJobExpr (buffer);

	buffer.formatstr( "%s = 0", ATTR_JOB_EXIT_STATUS);
	InsertJobExpr (buffer);

	buffer.formatstr( "%s = 0", ATTR_NUM_CKPTS);
	InsertJobExpr (buffer);

	buffer.formatstr( "%s = 0", ATTR_NUM_JOB_STARTS);
	InsertJobExpr (buffer);

	buffer.formatstr( "%s = 0", ATTR_NUM_RESTARTS);
	InsertJobExpr (buffer);

	buffer.formatstr( "%s = 0", ATTR_NUM_SYSTEM_HOLDS);
	InsertJobExpr (buffer);

	buffer.formatstr( "%s = 0", ATTR_JOB_COMMITTED_TIME);
	InsertJobExpr (buffer);

	buffer.formatstr( "%s = 0", ATTR_COMMITTED_SLOT_TIME);
	InsertJobExpr (buffer);

	buffer.formatstr( "%s = 0", ATTR_CUMULATIVE_SLOT_TIME);
	InsertJobExpr (buffer);

	buffer.formatstr( "%s = 0", ATTR_TOTAL_SUSPENSIONS);
	InsertJobExpr (buffer);

	buffer.formatstr( "%s = 0", ATTR_LAST_SUSPENSION_TIME);
	InsertJobExpr (buffer);

	buffer.formatstr( "%s = 0", ATTR_CUMULATIVE_SUSPENSION_TIME);
	InsertJobExpr (buffer);

	buffer.formatstr( "%s = 0", ATTR_COMMITTED_SUSPENSION_TIME);
	InsertJobExpr (buffer);

	buffer.formatstr( "%s = FALSE", ATTR_ON_EXIT_BY_SIGNAL);
	InsertJobExpr (buffer);

	config_fill_ad( job );
}


int
main( int argc, const char *argv[] )
{
	FILE	*fp;
	const char **ptr;
	const char *pcolon = NULL;
	const char *cmd_file = NULL;
	int i;
	MyString method;

	setbuf( stdout, NULL );

	set_mySubSystem( "SUBMIT", SUBSYSTEM_TYPE_SUBMIT );

#if !defined(WIN32)
		// Make sure root isn't trying to submit.
	if( getuid() == 0 || getgid() == 0 ) {
		fprintf( stderr, "\nERROR: Submitting jobs as user/group 0 (root) is not "
				 "allowed for security reasons.\n" );
		exit( 1 );
	}
#endif /* not WIN32 */

	MyName = condor_basename(argv[0]);
	myDistro->Init( argc, argv );
	config();

	//TODO:this should go away, and the owner name be placed in ad by schedd!
	owner = my_username();
	if( !owner ) {
		owner = strdup("unknown");
	}

	init_params();

		// If our effective and real gids are different (b/c the
		// submit binary is setgid) set umask(002) so that stdout,
		// stderr and the user log files are created writable by group
		// condor.
	check_umask();

	set_debug_flags(NULL, D_EXPR);

#if !defined(WIN32)
	install_sig_handler(SIGPIPE, (SIG_HANDLER)SIG_IGN );
#endif

#if defined(WIN32)
	bool query_credential = true;
#endif

	for( ptr=argv+1,argc--; argc > 0; argc--,ptr++ ) {
		if( ptr[0][0] == '-' ) {
			if (MATCH == strcmp(ptr[0], "-")) { // treat a bare - as a submit filename, it means read from stdin.
				cmd_file = ptr[0];
			} else if (is_dash_arg_prefix(ptr[0], "verbose", 1)) {
				verbose = true; terse = false;
			} else if (is_dash_arg_prefix(ptr[0], "terse", 3)) {
				terse = true; verbose = false;
			} else if (is_dash_arg_prefix(ptr[0], "disable", 1)) {
				DisableFileChecks = 1;
			} else if (is_dash_arg_prefix(ptr[0], "debug", 2)) {
				// dprintf to console
				dprintf_set_tool_debug("TOOL", 0);
			} else if (is_dash_arg_colon_prefix(ptr[0], "dry-run", &pcolon, 3)) {
				DashDryRun = 1;
				bool needs_file_arg = true;
				if (pcolon) { 
					needs_file_arg = false;
					int opt = atoi(pcolon+1);
					if (opt > 1) DashDryRun =  opt;
					else if (MATCH == strcmp(pcolon+1, "hash")) {
						DumpSubmitHash = 1;
						needs_file_arg = true;
					}
				}
				if (needs_file_arg) {
					if (DumpClassAdToFile) {
						fprintf(stderr, "%s: -dry-run <file> and -dump <file> cannot be used together\n", MyName);
						exit(1);
					}
					const char * pfilearg = ptr[1];
					if ( ! pfilearg || (*pfilearg == '-' && (MATCH != strcmp(pfilearg,"-"))) ) {
						fprintf( stderr, "%s: -dry-run requires another argument\n", MyName );
						exit(1);
					}
					DashDryRunOutName = pfilearg;
					--argc; ++ptr;
				}

			} else if (is_dash_arg_prefix(ptr[0], "spool", 1)) {
				Remote++;
				DisableFileChecks = 1;
			} else if (is_dash_arg_prefix(ptr[0], "address", 2)) {
				if( !(--argc) || !(*(++ptr)) ) {
					fprintf(stderr, "%s: -address requires another argument\n", MyName);
					exit(1);
				}
                if (!is_valid_sinful(*ptr)) {
                    fprintf(stderr, "%s: \"%s\" is not a valid address\n", MyName, *ptr);
                    fprintf(stderr, "Should be of the form <ip:port>\n");
                    fprintf(stderr, "For example: <123.456.789.123:6789>\n");
                    exit(1);
                }
                ScheddAddr = *ptr;
			} else if (is_dash_arg_prefix(ptr[0], "remote", 1)) {
				Remote++;
				DisableFileChecks = 1;
				if( !(--argc) || !(*(++ptr)) ) {
					fprintf( stderr, "%s: -remote requires another argument\n",
							 MyName );
					exit(1);
				}
				if( ScheddName ) {
					delete [] ScheddName;
				}
				if( !(ScheddName = get_daemon_name(*ptr)) ) {
					fprintf( stderr, "%s: unknown host %s\n",
							 MyName, get_host_part(*ptr) );
					exit(1);
				}
#if defined(WIN32)
				query_credential = false;
#endif
			} else if (is_dash_arg_prefix(ptr[0], "name", 1)) {
				if( !(--argc) || !(*(++ptr)) ) {
					fprintf( stderr, "%s: -name requires another argument\n",
							 MyName );
					exit(1);
				}
				if( ScheddName ) {
					delete [] ScheddName;
				}
				if( !(ScheddName = get_daemon_name(*ptr)) ) {
					fprintf( stderr, "%s: unknown host %s\n",
							 MyName, get_host_part(*ptr) );
					exit(1);
				}
#if defined(WIN32)
				query_credential = false;
#endif
			} else if (is_dash_arg_prefix(ptr[0], "append", 1)) {
				if( !(--argc) || !(*(++ptr)) ) {
					fprintf( stderr, "%s: -append requires another argument\n",
							 MyName );
					exit( 1 );
				}
				// if appended submit line looks like a queue statement, save it off for queue processing.
				if (is_queue_statement(ptr[0])) {
					if ( ! queueCommandLine.empty()) {
						fprintf(stderr, "%s: only one -queue command allowed\n", MyName);
						exit(1);
					}
					queueCommandLine = ptr[0];
				} else {
					extraLines.Append( *ptr );
				}
			} else if (is_dash_arg_prefix(ptr[0], "batch-name", 1)) {
				if( !(--argc) || !(*(++ptr)) ) {
					fprintf( stderr, "%s: -batch-name requires another argument\n",
							 MyName );
					exit( 1 );
				}
				const char * bname = *ptr;
				MyString tmp; // if -batch-name was specified, this holds the string 'MY.JobBatchName = "name"'
				if (*bname == '"') {
					tmp.formatstr("MY.JobBatchName = %s", bname);
				} else {
					tmp.formatstr("MY.JobBatchName = \"%s\"", bname);
				}
				// if batch_name_line is not NULL,  we will leak a bit here, but that's better than
				// freeing something behind the back of the extraLines
				batch_name_line = strdup(tmp.c_str());
				extraLines.Append(const_cast<const char*>(batch_name_line));
			} else if (is_dash_arg_prefix(ptr[0], "queue", 1)) {
				if( !(--argc) || (!(*ptr[1]) || *ptr[1] == '-')) {
					fprintf( stderr, "%s: -queue requires at least one argument\n",
							 MyName );
					exit( 1 );
				}
				if ( ! queueCommandLine.empty()) {
					fprintf(stderr, "%s: only one -queue command allowed\n", MyName);
					exit(1);
				}

				// The queue command uses arguments until it sees one starting with -
				// we do this so that shell glob expansion behaves like you would expect.
				++ptr;
				queueCommandLine = "queue "; queueCommandLine += ptr[0];
				while (argc > 1) {
					bool is_dash = (MATCH == strcmp(ptr[1], "-"));
					if (is_dash || ptr[1][0] != '-') {
						queueCommandLine += " ";
						queueCommandLine += ptr[1];
						++ptr;
						--argc;
						if ( ! is_dash) continue;
					}
					break;
				}
			} else if (is_dash_arg_prefix (ptr[0], "maxjobs", 3)) {
				if( !(--argc) || !(*(++ptr)) ) {
					fprintf( stderr, "%s: -maxjobs requires another argument\n",
							 MyName );
					exit(1);
				}
				// read the next argument to set DashMaxJobs as an integer and
				// set it to the job limit.
				char *endptr;
				DashMaxJobs = strtol(*ptr, &endptr, 10);
				if (*endptr != '\0') {
					fprintf(stderr, "Error: Unable to convert argument (%s) to a number for -maxjobs.\n", *ptr);
					exit(1);
				}
				if (DashMaxJobs < -1) {
					fprintf(stderr, "Error: %d is not a valid for -maxjobs.\n", DashMaxJobs);
					exit(1);
				}
			} else if (is_dash_arg_prefix (ptr[0], "single-cluster", 3)) {
				DashMaxClusters = 1;
			} else if (is_dash_arg_prefix( ptr[0], "password", 1)) {
				if( !(--argc) || !(*(++ptr)) ) {
					fprintf( stderr, "%s: -password requires another argument\n",
							 MyName );
				}
				myproxy_password = strdup (*ptr);
			} else if (is_dash_arg_prefix(ptr[0], "pool", 2)) {
				if( !(--argc) || !(*(++ptr)) ) {
					fprintf( stderr, "%s: -pool requires another argument\n",
							 MyName );
					exit(1);
				}
				if( PoolName ) {
					delete [] PoolName;
				}
					// TODO We should try to resolve the name to a full
					//   hostname, but get_full_hostname() doesn't like
					//   seeing ":<port>" at the end, which is valid for a
					//   collector name.
				PoolName = strnewp( *ptr );
			} else if (is_dash_arg_prefix(ptr[0], "stm", 1)) {
				if( !(--argc) || !(*(++ptr)) ) {
					fprintf( stderr, "%s: -stm requires another argument\n",
							 MyName );
					exit(1);
				}
				method = *ptr;
				string_to_stm(method, STMethod);
			} else if (is_dash_arg_prefix(ptr[0], "unused", 1)) {
				WarnOnUnusedMacros = WarnOnUnusedMacros == 1 ? 0 : 1;
				// TOGGLE? 
				// -- why not? if you set it to warn on unused macros in the 
				// config file, there should be a way to turn it off
			} else if (is_dash_arg_prefix(ptr[0], "dump", 2)) {
				if (DashDryRunOutName) {
					fprintf(stderr, "%s: -dump <file> and -dry-run <file> cannot be used together\n", MyName);
					exit(1);
				}
				if( !(--argc) || !(*(++ptr)) ) {
					fprintf( stderr, "%s: -dump requires another argument\n",
						MyName );
					exit(1);
				}
				DumpFileName = *ptr;
				DumpClassAdToFile = true;
				DumpFileIsStdout = (MATCH == strcmp(DumpFileName,"-"));
				// if we are dumping to a file, we never want to check file permissions
				// as this would initiate some schedd communication
				DisableFileChecks = 1;
#if defined ( WIN32 )
				// we don't really want to do this because there is no real 
				// schedd to query the credentials from...
				query_credential = false;
#endif				
			} else if (is_dash_arg_prefix(ptr[0], "force-mpi-universe", 7)) {
				use_condor_mpi_universe = true;
			} else if (is_dash_arg_prefix(ptr[0], "help")) {
				usage();
				exit( 0 );
			} else if (is_dash_arg_prefix(ptr[0], "interactive", 1)) {
				// we don't currently support -interactive on Windows, but we parse for it anyway.
				InteractiveJob = 1;
				extraLines.Append( "+InteractiveJob=True" );
			} else {
				usage();
				exit( 1 );
			}
		} else if (strchr(ptr[0],'=')) {
			// loose arguments that contain '=' are attrib=value pairs.
			// so we split on the = into name and value and insert into the submit hashtable
			// we do this BEFORE parsing the submit file so that they can be referred to by submit.
			std::string name(ptr[0]);
			size_t ix = name.find('=');
			std::string value(name.substr(ix+1));
			name = name.substr(0,ix);
			trim(name); trim(value);
			if ( ! name.empty() && name[1] == '+') {
				name = "MY." + name.substr(1);
			}
			if (name.empty() || ! is_valid_param_name(name.c_str())) {
				fprintf( stderr, "%s: invalid attribute name '%s' for attrib=value assigment\n", MyName, name.c_str() );
				exit(1);
			}
			insert(name.c_str(), value.c_str(), SubmitMacroSet, ArgumentMacro);
		} else {
			cmd_file = *ptr;
		}
	}

	// Have reading the submit file from stdin imply -verbose. This is
	// for backward compatibility with HTCondor version 8.1.1 and earlier
	// -terse can be used to override the backward compatable behavior.
	SubmitFromStdin = cmd_file && ! strcmp(cmd_file, "-");
	if (SubmitFromStdin && ! terse) {
		verbose = true;
	}

	// ensure I have a known transfer method
	if (STMethod == STM_UNKNOWN) {
		fprintf( stderr, 
			"%s: Unknown sandbox transfer method: %s\n", MyName, method.Value());
		usage();
		exit(1);
	}

	// we only want communication with the schedd to take place... because
	// that's the only type of communication we are interested in
	if ( DumpClassAdToFile && STMethod != STM_USE_SCHEDD_ONLY ) {
		fprintf( stderr, 
			"%s: Dumping ClassAds to a file is not compatible with sandbox "
			"transfer method: %s\n", MyName, method.Value());
		usage();
		exit(1);
	}

	if (!DisableFileChecks) {
		DisableFileChecks = param_boolean_crufty("SUBMIT_SKIP_FILECHECKS", false) ? 1 : 0;
	}

	MaxProcsPerCluster = param_integer("SUBMIT_MAX_PROCS_IN_CLUSTER", 0, 0);

	// the -dry argument takes a qualifier that I'm hijacking to do queue parsing unit tests for now the 8.3 series.
	if (DashDryRun > 1) { exit(DoUnitTests(DashDryRun)); }

	// we don't want a schedd instance if we are dumping to a file
	if ( !DumpClassAdToFile ) {
		// Instantiate our DCSchedd so we can locate and communicate
		// with our schedd.  
        if (!ScheddAddr.empty()) {
            MySchedd = new DCSchedd(ScheddAddr.c_str());
        } else {
            MySchedd = new DCSchedd(ScheddName, PoolName);
        }
		if( ! MySchedd->locate() ) {
			if( ScheddName ) {
				fprintf( stderr, "\nERROR: Can't find address of schedd %s\n",
						 ScheddName );
			} else {
				fprintf( stderr, "\nERROR: Can't find address of local schedd\n" );
			}
			exit(1);
		}
	}

#ifdef WIN32

	// make sure our shadow will have access to our credential
	// (check is disabled for "-n" and "-r" submits)
	if (query_credential) {

		// setup the username to query
		char userdom[256];
		char* the_username = my_username();
		char* the_domainname = my_domainname();
		sprintf(userdom, "%s@%s", the_username, the_domainname);
		free(the_username);
		free(the_domainname);

		// if we have a credd, query it first
		bool cred_is_stored = false;
		int store_cred_result;
		Daemon my_credd(DT_CREDD);
		if (my_credd.locate()) {
			store_cred_result = store_cred(userdom, NULL, QUERY_MODE, &my_credd);
			if ( store_cred_result == SUCCESS ||
							store_cred_result == FAILURE_NOT_SUPPORTED) {
				cred_is_stored = true;
			}
		}

		if (!cred_is_stored) {
			// query the schedd
			store_cred_result = store_cred(userdom, NULL, QUERY_MODE, MySchedd);
			if ( store_cred_result == SUCCESS ||
							store_cred_result == FAILURE_NOT_SUPPORTED) {
				cred_is_stored = true;
			}
		}
		if (!cred_is_stored) {
			fprintf( stderr, "\nERROR: No credential stored for %s\n"
					"\n\tCorrect this by running:\n"
					"\tcondor_store_cred add\n", userdom );
			exit(1);
		}
	}
#endif

	// if this is an interactive job, and no cmd_file was specified on the
	// command line, use a default cmd file as specified in the config table.
	if ( InteractiveJob ) {
		if ( !cmd_file ) {
			cmd_file = param("INTERACTIVE_SUBMIT_FILE");
			if (cmd_file) {
				InteractiveSubmitFile = 1;
			} 
		}
		// If the user specified their own submit file for an interactive
		// submit, "rewrite" the job to run /bin/sleep.
		// This effectively means executable, transfer_executable,
		// arguments, universe, and queue X are ignored from the submit
		// file and instead we rewrite to the values below.
		if ( !InteractiveSubmitFile ) {
			extraLines.Append( "executable=/bin/sleep" );
			extraLines.Append( "transfer_executable=false" );
			extraLines.Append( "arguments=180" );
			extraLines.Append( "universe=vanilla" );
		}
	}

	if ( ! cmd_file && (DashDryRunOutName || DumpFileName)) {
		const char * dump_name = DumpFileName ? DumpFileName : DashDryRunOutName;
		fprintf( stderr,
			"\nERROR: No submit filename was provided, and '%s'\n"
			"  was given as the output filename for -dump or -dry-run. Was this intended?\n"
			"  To to avoid confusing the output file with the submit file when using these\n"
			"  commands, an explicit submit filename argument must be given. You can use -\n"
			"  as the submit filename argument to read from stdin.\n",
			dump_name);
		exit(1);
	}

	// open submit file
	if ( ! cmd_file || SubmitFromStdin) {
		// no file specified, read from stdin
		fp = stdin;
		insert_source("<stdin>", SubmitMacroSet, FileMacroSource);
	} else {
		if( (fp=safe_fopen_wrapper_follow(cmd_file,"r")) == NULL ) {
			fprintf( stderr, "\nERROR: Failed to open command file (%s)\n",
						strerror(errno));
			exit(1);
		}
		insert_source(cmd_file, SubmitMacroSet, FileMacroSource);
	}

	// in case things go awry ...
	_EXCEPT_Reporter = ReportSubmitException;
	_EXCEPT_Cleanup = DoCleanup;

	IsFirstExecutable = true;
	init_job_ad();

	if ( !DumpClassAdToFile ) {
		if ( ! SubmitFromStdin && ! terse) {
			fprintf(stdout, DashDryRun ? "Dry-Run job(s)" : "Submitting job(s)");
		}
	} else if ( ! DumpFileIsStdout ) {
		// get the file we are to dump the ClassAds to...
		if ( ! terse) { fprintf(stdout, "Storing job ClassAd(s)"); }
		if( (DumpFile = safe_fopen_wrapper_follow(DumpFileName,"w")) == NULL ) {
			fprintf( stderr, "\nERROR: Failed to open file to dump ClassAds into (%s)\n",
				strerror(errno));
			exit(1);
		}
	}

	//  Parse the file and queue the jobs
	if( read_submit_file(fp) < 0 ) {
		if( ExtraLineNo == 0 ) {
			fprintf( stderr,
					 "\nERROR: Failed to parse command file (line %d).\n",
					 FileMacroSource.line);
		}
		else {
			fprintf( stderr,
					 "\nERROR: Failed to parse -a argument line (#%d).\n",
					 ExtraLineNo );
		}
		exit(1);
	}

	if( !GotQueueCommand ) {
		fprintf(stderr, "\nERROR: \"%s\" doesn't contain any \"queue\" commands -- no jobs queued\n",
				SubmitFromStdin ? "(stdin)" : cmd_file);
		exit( 1 );
	} else if ( ! GotNonEmptyQueueCommand && ! terse) {
		fprintf(stderr, "\nWARNING: \"%s\" has only empty \"queue\" commands -- no jobs queued\n",
				SubmitFromStdin ? "(stdin)" : cmd_file);
	}

	// we can't disconnect from something if we haven't connected to it: since
	// we are dumping to a file, we don't actually open a connection to the schedd
	if (MyQ) {
		CondorError errstack;
		if ( !MyQ->disconnect(true, errstack) ) {
			fprintf(stderr, "\nERROR: Failed to commit job submission into the queue.\n");
			if (errstack.subsys())
			{
				fprintf(stderr, "ERROR: %s\n", errstack.message());
			}
			exit(1);
		}
	}

	if ( ! SubmitFromStdin && ! terse) {
		fprintf(stdout, "\n");
	}

	ErrContext.phase = PHASE_COMMIT;

	// in verbose mode we will have already printed out cluster and proc
	if ( ! verbose && ! DumpFileIsStdout) {
		if (terse) {
			int ixFirst = 0;
			for (int ix = 0; ix <= CurrentSubmitInfo; ++ix) {
				// fprintf(stderr, "\t%d.%d - %d\n", SubmitInfo[ix].cluster, SubmitInfo[ix].firstjob, SubmitInfo[ix].lastjob);
				if ((ix == CurrentSubmitInfo) || SubmitInfo[ix].cluster != SubmitInfo[ix+1].cluster) {
					if (SubmitInfo[ixFirst].cluster >= 0) {
						fprintf(stdout, "%d.%d - %d.%d\n", 
							SubmitInfo[ixFirst].cluster, SubmitInfo[ixFirst].firstjob,
							SubmitInfo[ix].cluster, SubmitInfo[ix].lastjob);
					}
					ixFirst = ix+1;
				}
			}
		} else {
			int this_cluster = -1, job_count=0;
			for (i=0; i <= CurrentSubmitInfo; i++) {
				if (SubmitInfo[i].cluster != this_cluster) {
					if (this_cluster != -1) {
						fprintf(stdout, "%d job(s) %s to cluster %d.\n", job_count, DashDryRun ? "dry-run" : "submitted", this_cluster);
						job_count = 0;
					}
					this_cluster = SubmitInfo[i].cluster;
				}
				job_count += SubmitInfo[i].lastjob - SubmitInfo[i].firstjob + 1;
			}
			if (this_cluster != -1) {
				fprintf(stdout, "%d job(s) %s to cluster %d.\n", job_count, DashDryRun ? "dry-run" : "submitted", this_cluster);
			}
		}
	}

	ActiveQueueConnection = FALSE; 

	if ( !DisableFileChecks ) {
		TestFilePermissions( MySchedd->addr() );
	}

	// we don't want to spool jobs if we are simply writing the ClassAds to 
	// a file, so we just skip this block entirely if we are doing this...
	if ( !DumpClassAdToFile ) {
		if ( Remote && JobAdsArrayLen > 0 ) {
			bool result;
			CondorError errstack;

			switch(STMethod) {
				case STM_USE_SCHEDD_ONLY:
					// perhaps check for proper schedd version here?
					result = MySchedd->spoolJobFiles( JobAdsArrayLen,
											  JobAdsArray.getarray(),
											  &errstack );
					if ( !result ) {
						fprintf( stderr, "\n%s\n", errstack.getFullText(true).c_str() );
						fprintf( stderr, "ERROR: Failed to spool job files.\n" );
						exit(1);
					}
					break;

				case STM_USE_TRANSFERD:
					{ // start block

					fprintf(stdout,
						"Locating a Sandbox for %d jobs.\n",JobAdsArrayLen);
					MyString td_sinful;
					MyString td_capability;
					ClassAd respad;
					int invalid;
					MyString reason;

					result = MySchedd->requestSandboxLocation( FTPD_UPLOAD, 
												JobAdsArrayLen,
												JobAdsArray.getarray(), FTP_CFTP,
												&respad, &errstack );
					if ( !result ) {
						fprintf( stderr, "\n%s\n", errstack.getFullText(true).c_str() );
						fprintf( stderr, 
							"ERROR: Failed to get a sandbox location.\n" );
						exit(1);
					}

					respad.LookupInteger(ATTR_TREQ_INVALID_REQUEST, invalid);
					if (invalid == TRUE) {
						fprintf( stderr, 
							"Schedd rejected sand box location request:\n");
						respad.LookupString(ATTR_TREQ_INVALID_REASON, reason);
						fprintf( stderr, "\t%s\n", reason.Value());
						return false;
					}

					respad.LookupString(ATTR_TREQ_TD_SINFUL, td_sinful);
					respad.LookupString(ATTR_TREQ_CAPABILITY, td_capability);

					dprintf(D_ALWAYS, "Got td: %s, cap: %s\n", td_sinful.Value(),
						td_capability.Value());

					fprintf(stdout,"Spooling data files for %d jobs.\n",
						JobAdsArrayLen);

					DCTransferD dctd(td_sinful.Value());

					result = dctd.upload_job_files( JobAdsArrayLen,
											  JobAdsArray.getarray(),
											  &respad, &errstack );
					if ( !result ) {
						fprintf( stderr, "\n%s\n", errstack.getFullText(true).c_str() );
						fprintf( stderr, "ERROR: Failed to spool job files.\n" );
						exit(1);
					}

					} // end block

					break;

				default:
					EXCEPT("PROGRAMMER ERROR: Unknown sandbox transfer method");
					break;
			}
		}
	}

	// don't try to reschedule jobs if we are dumping to a file, because, again
	// there will be not schedd present to reschedule thru.
	if ( !DumpClassAdToFile ) {
		if( ProcId != -1 ) {
			reschedule();
		}
	}

	// Deallocate some memory just to keep Purify happy
	for (i=0;i<JobAdsArrayLen;i++) {
		delete JobAdsArray[i];
	}
	delete job;
	delete ClusterAd;
	delete MySchedd;

	/*	print all of the parameters that were not actually expanded/used 
		in the submit file. but not if we never queued any jobs. since
		there would be a ton of false positives in that case.
	*/
	if (WarnOnUnusedMacros && GotNonEmptyQueueCommand) {
		if (verbose) { fprintf(stdout, "\n"); }

		// Force non-zero ref count for DAG_STATUS and FAILED_COUNT
		// these are specified for all DAG node jobs (see dagman_submit.cpp).
		// wenger 2012-03-26 (refactored by TJ 2015-March)
		lookup_macro("DAG_STATUS", NULL, SubmitMacroSet);
		lookup_macro("FAILED_COUNT", NULL, SubmitMacroSet);

		HASHITER it = hash_iter_begin(SubmitMacroSet);
		for ( ; !hash_iter_done(it); hash_iter_next(it) ) {
			MACRO_META * pmeta = hash_iter_meta(it);
			if (pmeta && !pmeta->use_count && !pmeta->ref_count) {
				const char *key = hash_iter_key(it);
				if (pmeta->source_id == LiveMacro.id) {
					fprintf(stderr, "WARNING: the Queue variable '%s' was unused by condor_submit. Is it a typo?\n", key);
				} else {
					const char *val = hash_iter_value(it);
					fprintf(stderr, "WARNING: the line '%s = %s' was unused by condor_submit. Is it a typo?\n", key, val);
				}
			}
		}
		hash_iter_delete(&it);
		
	}

	// If this is an interactive job, spawn ssh_to_job -auto-retry -X, and also
	// with pool and schedd names if they were passed into condor_submit
#ifdef WIN32
	if (InteractiveJob &&  ClusterId != -1) {
		fprintf( stderr, "ERROR: -interactive not supported on this platform.\n" );
		exit(1);
	}
#else
	if (InteractiveJob &&  ClusterId != -1) {
		char jobid[40];
		int i,j,rval;
		const char* sshargs[15];

		for (i=0;i<15;i++) sshargs[i]=NULL; // init all points to NULL
		i=0;
		sshargs[i++] = "condor_ssh_to_job"; // note: this must be in the PATH
		sshargs[i++] = "-auto-retry";
		sshargs[i++] = "-remove-on-interrupt";
		sshargs[i++] = "-X";
		if (PoolName) {
			sshargs[i++] = "-pool";
			sshargs[i++] = PoolName;
		}
		if (ScheddName) {
			sshargs[i++] = "-name";
			sshargs[i++] = ScheddName;
		}
		sprintf(jobid,"%d.0",ClusterId);
		sshargs[i++] = jobid;
		sleep(3);	// with luck, schedd will start the job while we sleep
		// We cannot fork before calling ssh_to_job, since ssh will want
		// direct access to the pseudo terminal. Since util functions like
		// my_spawn, my_popen, my_system and friends all fork, we cannot use
		// them. Since this is all specific to Unix anyhow, call exec directly.
		rval = execvp("condor_ssh_to_job", const_cast<char *const*>(sshargs));
		if (rval == -1 ) {
			int savederr = errno;
			fprintf( stderr, "ERROR: Failed to spawn condor_ssh_to_job" );
			// Display all args to ssh_to_job to stderr
			for (j=0;j<i;j++) {
				fprintf( stderr, " %s",sshargs[j] );
			}
			fprintf( stderr, " : %s\n",strerror(savederr));
			exit(1);
		}
	}
#endif

	return 0;
}

/*
	Walk the list of submit commands (as stored in the
	insert() table) looking for a handful of Remote_FOO
	attributes we want to special case.  Translate them (if necessary)
	and stuff them into the ClassAd.
*/
void
SetRemoteAttrs()
{
	const int REMOTE_PREFIX_LEN = strlen(REMOTE_PREFIX);

	struct ExprItem {
		const char * submit_expr;
		const char * special_expr;
		const char * job_expr;
	};

	ExprItem tostringize[] = {
		{ GlobusRSL, "globus_rsl", ATTR_GLOBUS_RSL },
		{ NordugridRSL, "nordugrid_rsl", ATTR_NORDUGRID_RSL },
		{ GridResource, 0, ATTR_GRID_RESOURCE },
	};
	const int tostringizesz = sizeof(tostringize) / sizeof(tostringize[0]);


	HASHITER it = hash_iter_begin(SubmitMacroSet);
	for( ; ! hash_iter_done(it); hash_iter_next(it)) {

		const char * key = hash_iter_key(it);
		int remote_depth = 0;
		while(strncasecmp(key, REMOTE_PREFIX, REMOTE_PREFIX_LEN) == 0) {
			remote_depth++;
			key += REMOTE_PREFIX_LEN;
		}

		if(remote_depth == 0) {
			continue;
		}

		MyString preremote = "";
		for(int i = 0; i < remote_depth; ++i) {
			preremote += REMOTE_PREFIX;
		}

		if(strcasecmp(key, Universe) == 0 || strcasecmp(key, ATTR_JOB_UNIVERSE) == 0) {
			MyString Univ1 = preremote + Universe;
			MyString Univ2 = preremote + ATTR_JOB_UNIVERSE;
			MyString val = condor_param_mystring(Univ1.Value(), Univ2.Value());
			int univ = CondorUniverseNumberEx(val.Value());
			if(univ == 0) {
				fprintf(stderr, "ERROR: Unknown universe of '%s' specified\n", val.Value());
				exit(1);
			}
			MyString attr = preremote + ATTR_JOB_UNIVERSE;
			dprintf(D_FULLDEBUG, "Adding %s = %d\n", attr.Value(), univ);
			InsertJobExprInt(attr.Value(), univ);

		} else {

			for(int i = 0; i < tostringizesz; ++i) {
				ExprItem & item = tostringize[i];

				if(	strcasecmp(key, item.submit_expr) &&
					(item.special_expr == NULL || strcasecmp(key, item.special_expr)) &&
					strcasecmp(key, item.job_expr)) {
					continue;
				}
				MyString key1 = preremote + item.submit_expr;
				MyString key2 = preremote + item.special_expr;
				MyString key3 = preremote + item.job_expr;
				const char * ckey1 = key1.Value();
				const char * ckey2 = key2.Value();
				if(item.special_expr == NULL) { ckey2 = NULL; }
				const char * ckey3 = key3.Value();
				char * val = condor_param(ckey1, ckey2);
				if( val == NULL ) {
					val = condor_param(ckey3);
				}
				ASSERT(val); // Shouldn't have gotten here if it's missing.
				dprintf(D_FULLDEBUG, "Adding %s = %s\n", ckey3, val);
				InsertJobExprString(ckey3, val);
				free(val);
				break;
			}
		}
		


	}
	hash_iter_delete(&it);
}

void
SetJobMachineAttrs()
{
	MyString job_machine_attrs = condor_param_mystring( "job_machine_attrs", ATTR_JOB_MACHINE_ATTRS );
	MyString history_len_str = condor_param_mystring( "job_machine_attrs_history_length", ATTR_JOB_MACHINE_ATTRS_HISTORY_LENGTH );
	MyString buffer;

	if( job_machine_attrs.Length() ) {
		InsertJobExprString(ATTR_JOB_MACHINE_ATTRS,job_machine_attrs.Value());
	}
	if( history_len_str.Length() ) {
		char *endptr=NULL;
		long history_len = strtol(history_len_str.Value(),&endptr,10);
		if( history_len > INT_MAX || history_len < 0 || *endptr) {
			fprintf(stderr,"\nERROR: job_machine_attrs_history_length=%s is out of bounds 0 to %d\n",history_len_str.Value(),INT_MAX);
			DoCleanup(0,0,NULL);
			exit( 1 );
		}
		InsertJobExprInt(ATTR_JOB_MACHINE_ATTRS_HISTORY_LENGTH,(int)history_len);
	}
}

/*
** Send the reschedule command to the local schedd to get the jobs running
** as soon as possible.
*/
void
reschedule()
{
	if ( param_boolean("SUBMIT_SEND_RESCHEDULE",true) ) {
		Stream::stream_type st = MySchedd->hasUDPCommandPort() ? Stream::safe_sock : Stream::reli_sock;
		if ( ! MySchedd->sendCommand(RESCHEDULE, st, 0) ) {
			fprintf( stderr,
					 "Can't send RESCHEDULE command to condor scheduler\n" );
			DoCleanup(0,0,NULL);
		}
	}
}


char * trim_and_strip_quotes_in_place(char * str)
{
	char * p = str;
	while (isspace(*p)) ++p;
	char * pe = p + strlen(p);
	while (pe > p && isspace(pe[-1])) --pe;
	*pe = 0;

	if (*p == '"' && pe > p && pe[-1] == '"') {
		// if we also had both leading and trailing quotes, strip them.
		if (pe > p && pe[-1] == '"') {
			*--pe = 0;
			++p;
		}
	}
	return p;
}

char * check_docker_image(char * docker_image)
{
	// trim leading & trailing whitespace and remove surrounding "" if any.
	docker_image = trim_and_strip_quotes_in_place(docker_image);

	// TODO: add code here to validate docker image argument (if possible)
	return docker_image;
}


/* check_path_length() has been deprecated in favor of 
 * check_and_universalize_path(), which not only checks
 * the length of the path string but also, on windows, it
 * takes any network drive paths and converts them to UNC
 * paths.
 */
int
check_and_universalize_path( MyString &path )
{
	(void) path;

	int retval = 0;
#ifdef WIN32
	/*
	 * On Windows, we need to convert all drive letters (mappings) 
	 * to their UNC equivalents, and make sure these network devices
	 * are accessable by the submitting user (not mapped as someone
	 * else).
	 */

	char volume[8];
	char netuser[80];
	unsigned char name_info_buf[MAX_PATH+1];
	DWORD name_info_buf_size = MAX_PATH+1;
	DWORD netuser_size = 80;
	DWORD result;
	UNIVERSAL_NAME_INFO *uni;

	result = 0;
	volume[0] = '\0';
	if ( path[0] && (path[1]==':') ) {
		sprintf(volume,"%c:",path[0]);
	}

	if (volume[0] && (GetDriveType(volume)==DRIVE_REMOTE))
	{
		char my_name[255];
		char *tmp, *net_name;

			// check if the user is the submitting user.
		
		result = WNetGetUser(volume, netuser, &netuser_size);
		tmp = my_username();
		strncpy(my_name, tmp, sizeof(my_name));
		free(tmp);
		tmp = NULL;
		getDomainAndName(netuser, tmp, net_name);

		if ( result == NOERROR ) {
			// We compare only the name (and not the domain) since
			// it's likely that the same account across different domains
			// has the same password, and is therefore a valid path for us
			// to use. It would be nice to check that the passwords truly
			// are the same on both accounts too, but since that would 
			// basically involve creating a whole separate mapping just to
			// test it, the expense is not worth it.
			
			if (strcasecmp(my_name, net_name) != 0 ) {
				fprintf(stderr, "\nERROR: The path '%s' is associated with\n"
				"\tuser '%s', but you're '%s', so Condor can\n"
			    "\tnot access it. Currently Condor only supports network\n"
			    "\tdrives that are associated with the submitting user.\n", 
					path.Value(), net_name, my_name);
				DoCleanup(0,0,NULL);
				exit( 1 );
			}
		} else {
			fprintf(stderr, 
				"\nERROR: Unable to get name of user associated with \n"
				"the following network path (err=%d):"
				"\n\t%s\n", result, path.Value());
			DoCleanup(0,0,NULL);
			exit( 1 );
		}

		result = WNetGetUniversalName(path.Value(), UNIVERSAL_NAME_INFO_LEVEL, 
			name_info_buf, &name_info_buf_size);
		if ( result != NO_ERROR ) {
			fprintf(stderr, 
				"\nERROR: Unable to get universal name for path (err=%d):"
				"\n\t%s\n", result, path.Value());
			DoCleanup(0,0,NULL);
			exit( 1 );			
		} else {
			uni = (UNIVERSAL_NAME_INFO*)&name_info_buf;
			path = uni->lpUniversalName;
			retval = 1; // signal that we changed somthing
		}
	}
	
#endif

	return retval;
}

void
SetExecutable()
{
	bool	transfer_it = true;
	bool	ignore_it = false;
	char	*ename = NULL;
	char	*copySpool = NULL;
	char	*macro_value = NULL;
	MyString	full_ename;
	MyString buffer;

	// In vm universe and ec2/deltacloud/boinc grid jobs, 'Executable'
	// parameter is not a real file but just the name of job.
	if ( JobUniverse == CONDOR_UNIVERSE_VM ||
		 ( JobUniverse == CONDOR_UNIVERSE_GRID &&
		   JobGridType != NULL &&
		   ( strcasecmp( JobGridType, "ec2" ) == MATCH ||
			 strcasecmp( JobGridType, "gce" ) == MATCH ||
		     strcasecmp( JobGridType, "deltacloud" ) == MATCH ||
			 strcasecmp( JobGridType, "boinc" ) == MATCH ) ) ) {
		ignore_it = true;
	}

	if (IsDockerJob) {
		char * docker_image = condor_param(DockerImage, ATTR_DOCKER_IMAGE);
		if ( ! docker_image) {
			fprintf(stderr, "\nERROR: docker jobs require a docker_image\n");
			DoCleanup(0,0,NULL);
			exit(1);
		}
		char * image = check_docker_image(docker_image);
		if ( ! image || ! image[0]) {
			fprintf(stderr, "\nERROR: '%s' is not a valid docker_image\n", docker_image);
			DoCleanup(0,0,NULL);
			exit(1);
		}
		buffer.formatstr("%s = \"%s\"", ATTR_DOCKER_IMAGE, image);
		InsertJobExpr(buffer);
		free(docker_image);
		ignore_it = true; // we don't require an executable if we have a docker image.
	}

	ename = condor_param( Executable, ATTR_JOB_CMD );
	if( ename == NULL ) {
		if (IsDockerJob) {
			// docker jobs don't require an executable.
			ignore_it = true;
		} else {
			fprintf( stderr, "No '%s' parameter was provided\n", Executable);
			DoCleanup(0,0,NULL);
			exit( 1 );
		}
	}

	macro_value = condor_param( TransferExecutable, ATTR_TRANSFER_EXECUTABLE );
	if ( macro_value ) {
		if ( macro_value[0] == 'F' || macro_value[0] == 'f' ) {
			buffer.formatstr( "%s = FALSE", ATTR_TRANSFER_EXECUTABLE );
			InsertJobExpr( buffer );
			transfer_it = false;
		}
		free( macro_value );
	}

	if ( ignore_it ) {
		if( transfer_it == true ) {
			buffer.formatstr( "%s = FALSE", ATTR_TRANSFER_EXECUTABLE );
			InsertJobExpr( buffer );
			transfer_it = false;
		}
	}

	// If we're not transfering the executable, leave a relative pathname
	// unresolved. This is mainly important for the Globus universe.
	if ( transfer_it ) {
		full_ename = full_path( ename, false );
	} else {
		full_ename = ename;
	}
	if ( !ignore_it ) {
		check_and_universalize_path(full_ename);
	}

	buffer.formatstr( "%s = \"%s\"", ATTR_JOB_CMD, full_ename.Value());
	InsertJobExpr (buffer);

		/* MPI REALLY doesn't like these! */
	if ( JobUniverse != CONDOR_UNIVERSE_MPI ) {
		InsertJobExpr ("MinHosts = 1");
		InsertJobExpr ("MaxHosts = 1");
	} 

	if ( JobUniverse == CONDOR_UNIVERSE_PARALLEL) {
		InsertJobExpr ("WantIOProxy = TRUE");
		buffer.formatstr("%s = TRUE", ATTR_JOB_REQUIRES_SANDBOX);
		InsertJobExpr (buffer);
	}

	InsertJobExpr ("CurrentHosts = 0");

	switch(JobUniverse) 
	{
	case CONDOR_UNIVERSE_STANDARD:
		buffer.formatstr( "%s = TRUE", ATTR_WANT_REMOTE_SYSCALLS);
		InsertJobExpr (buffer);
		buffer.formatstr( "%s = TRUE", ATTR_WANT_CHECKPOINT);
		InsertJobExpr (buffer);
		break;
	case CONDOR_UNIVERSE_MPI:  // for now
		if(!use_condor_mpi_universe) {
			fprintf(stderr, "\nERROR: mpi universe no longer suppported. Please use parallel universe.\n"
					"You can submit mpi jobs using parallel universe. Most likely, a substitution of\n"
					"\nuniverse = parallel\n\n"
					"in place of\n"
					"\nuniverse = mpi\n\n"
					"in you submit description file will suffice.\n"
					"See the HTCondor Manual Parallel Applications section (2.9) for further details.\n");
			DoCleanup(0,0,NULL);
			exit( 1 );
		} //Purposely fall through if use_condor_mpi_universe is true
	case CONDOR_UNIVERSE_VANILLA:
	case CONDOR_UNIVERSE_LOCAL:
	case CONDOR_UNIVERSE_SCHEDULER:
	case CONDOR_UNIVERSE_PARALLEL:
	case CONDOR_UNIVERSE_GRID:
	case CONDOR_UNIVERSE_JAVA:
	case CONDOR_UNIVERSE_VM:
		buffer.formatstr( "%s = FALSE", ATTR_WANT_REMOTE_SYSCALLS);
		InsertJobExpr (buffer);
		buffer.formatstr( "%s = FALSE", ATTR_WANT_CHECKPOINT);
		InsertJobExpr (buffer);
		break;
	default:
		fprintf(stderr, "\nERROR: Unknown universe %d (%s)\n", JobUniverse, CondorUniverseName(JobUniverse) );
		DoCleanup(0,0,NULL);
		exit( 1 );
	}

	// In vm universe and ec2, there is no executable file.
	if ( ignore_it ) {
		copySpool = (char *)strdup("FALSE");
	}else {
		copySpool = condor_param( CopyToSpool, "CopyToSpool" );
		if( copySpool == NULL ) {
			if ( JobUniverse == CONDOR_UNIVERSE_STANDARD ) {
					// Standard universe jobs can't restore from a checkpoint
					// if the executable changes.  Therefore, it is deemed
					// too risky to have copy_to_spool=false by default
					// for standard universe.
				copySpool = (char *)strdup("TRUE");
			}
			else {
					// In so many cases, copy_to_spool=true would just add
					// needless overhead.  Therefore, (as of 6.9.3), the
					// default is false.
				copySpool = (char *)strdup("FALSE");
			}
		}
	}

	// generate initial checkpoint file
	// This is ignored by the schedd in 7.5.5+.  Prior to that, the
	// basename must match the name computed by the schedd.
	IckptName = gen_ckpt_name(0,ClusterId,ICKPT,0);

	// ensure the executables exist and spool them only if no 
	// $$(arch).$$(opsys) are specified  (note that if we are simply
	// dumping the class-ad to a file, we won't actually transfer
	// or do anything [nothing that follows will affect the ad])
	if ( transfer_it && !DumpClassAdToFile && !strstr(ename,"$$") ) {

		StatInfo si(ename);
		if ( SINoFile == si.Error () ) {
		  fprintf ( stderr, 
			    "\nERROR: Executable file %s does not exist\n",
			    ename );
		  DoCleanup ( 0, 0, NULL );
		  exit ( 1 );
		}
			    
		if (!si.Error() && (si.GetFileSize() == 0)) {
			fprintf( stderr,
					 "\nERROR: Executable file %s has zero length\n", 
					 ename );
			DoCleanup(0,0,NULL);
			exit( 1 );
		}

		// spool executable if necessary
		if ( isTrue ( copySpool ) ) {

			bool try_ickpt_sharing = false;
			CondorVersionInfo cvi(MySchedd->version());
			if (cvi.built_since_version(7, 3, 0)) {
				try_ickpt_sharing = param_boolean("SHARE_SPOOLED_EXECUTABLES",
				                                  true);
			}

			MyString md5;
			if (try_ickpt_sharing) {
				Condor_MD_MAC cmm;
				unsigned char* md5_raw;
				if (!cmm.addMDFile(ename)) {
					dprintf(D_ALWAYS,
					        "SHARE_SPOOLED_EXECUTABLES will not be used: "
					            "MD5 of file %s failed\n",
					        ename);
				}
				else if ((md5_raw = cmm.computeMD()) == NULL) {
					dprintf(D_ALWAYS,
					        "SHARE_SPOOLED_EXECUTABLES will not be used: "
					            "no MD5 support in this Condor build\n");
				}
				else {
					for (int i = 0; i < MAC_SIZE; i++) {
						md5.formatstr_cat("%02x", static_cast<int>(md5_raw[i]));
					}
					free(md5_raw);
				}
			}
			int ret;
			if (!md5.IsEmpty()) {
				ClassAd tmp_ad;
				tmp_ad.Assign(ATTR_OWNER, owner);
				tmp_ad.Assign(ATTR_JOB_CMD_MD5, md5.Value());
				ret = MyQ->send_SpoolFileIfNeeded(tmp_ad);
			}
			else {
				ret = MyQ->send_SpoolFile(IckptName);
			}

			if (ret < 0) {
				fprintf( stderr,
				         "\nERROR: Request to transfer executable %s failed\n",
				         IckptName );
				DoCleanup(0,0,NULL);
				exit( 1 );
			}

			free(IckptName); IckptName = NULL;

			// ret will be 0 if the SchedD gave us the go-ahead to send
			// the file. if it's not, the SchedD is using ickpt sharing
			// and already has a copy, so no need
			//
			if ((ret == 0) && MyQ->send_SpoolFileBytes(full_path(ename,false)) < 0) {
				fprintf( stderr,
						 "\nERROR: failed to transfer executable file %s\n", 
						 ename );
				DoCleanup(0,0,NULL);
				exit( 1 );
			}
		}

	}

	if (ename) free(ename);
	free(copySpool);
	free( IckptName );
}

void
SetDescription()
{

	char* description = condor_param( Description, ATTR_JOB_DESCRIPTION );

	if ( description ){
		InsertJobExprString(ATTR_JOB_DESCRIPTION, description);
		free(description);
	}
	else if ( InteractiveJob ){
		InsertJobExprString(ATTR_JOB_DESCRIPTION, "interactive job");
	}

	MyString batch_name = condor_param_mystring(BatchName, ATTR_JOB_BATCH_NAME);
	if ( ! batch_name.empty()) {
		batch_name.trim_quotes("\"'"); // in case they supplied a quoted string, trim the quotes
		InsertJobExprString(ATTR_JOB_BATCH_NAME, batch_name.c_str());
	}
}

#ifdef WIN32
#define CLIPPED 1
#endif

void
SetUniverse()
{
	char	*univ;
	MyString buffer;

	univ = condor_param( Universe, ATTR_JOB_UNIVERSE );

	if (!univ) {
		// get a default universe from the config file
		univ = param("DEFAULT_UNIVERSE");
		if( !univ ) {
			// if nothing else, it must be a vanilla universe
			//  *changed from "standard" for 7.2.0*
			univ = strdup("vanilla");
		}
	}

	if( univ && strcasecmp(univ,"scheduler") == MATCH ) {
		JobUniverse = CONDOR_UNIVERSE_SCHEDULER;
		buffer.formatstr( "%s = %d", ATTR_JOB_UNIVERSE, CONDOR_UNIVERSE_SCHEDULER);
		InsertJobExpr (buffer);
		free(univ);
		return;
	};

	if( univ && strcasecmp(univ,"local") == MATCH ) {
		JobUniverse = CONDOR_UNIVERSE_LOCAL;
		buffer.formatstr( "%s = %d", ATTR_JOB_UNIVERSE,
						CONDOR_UNIVERSE_LOCAL );
		InsertJobExpr( buffer );
		free( univ );
		return;
	};

	if( univ && 
		((strcasecmp(univ,"globus") == MATCH) || (strcasecmp(univ,"grid") == MATCH))) {
		JobUniverse = CONDOR_UNIVERSE_GRID;
		
		buffer.formatstr( "%s = %d", ATTR_JOB_UNIVERSE, CONDOR_UNIVERSE_GRID);
		InsertJobExpr (buffer);
		free(univ);
		univ = 0;
	
		// Set JobGridType
		// Check grid_resource. If it starts
		// with '$$(', then we're matchmaking and don't know the grid-type.
		if ( JobGridType != NULL ) {
			free( JobGridType );
			JobGridType = NULL;
		}
		JobGridType = condor_param( GridResource, ATTR_GRID_RESOURCE );
		if ( JobGridType ) {
			if ( strncmp( JobGridType, "$$(", 3 ) == MATCH ) {
				free( JobGridType );
				JobGridType = NULL;
			} else {
				char *space = strchr( JobGridType, ' ' );
				if ( space ) {
					*space = '\0';
				}
			}
		} else {
			fprintf( stderr, "ERROR: %s attribute not defined for grid "
					 "universe job\n", GridResource );
			exit( 1 );
		}
		if ( JobGridType ) {
			// Validate
			// Valid values are (as of 7.5.1): nordugrid, globus,
			//    gt2, gt5, blah, pbs, lsf, nqs, naregi, condor,
			//    unicore, cream, deltacloud, ec2, sge

			// CRUFT: grid-type 'blah' is deprecated. Now, the specific batch
			//   system names should be used (pbs, lsf). Glite are the only
			//   people who care about the old value. This changed happend in
			//   Condor 6.7.12.
			if ((strcasecmp (JobGridType, "gt2") == MATCH) ||
				(strcasecmp (JobGridType, "gt5") == MATCH) ||
				(strcasecmp (JobGridType, "blah") == MATCH) ||
				(strcasecmp (JobGridType, "batch") == MATCH) ||
				(strcasecmp (JobGridType, "pbs") == MATCH) ||
				(strcasecmp (JobGridType, "sge") == MATCH) ||
				(strcasecmp (JobGridType, "lsf") == MATCH) ||
				(strcasecmp (JobGridType, "nqs") == MATCH) ||
				(strcasecmp (JobGridType, "naregi") == MATCH) ||
				(strcasecmp (JobGridType, "condor") == MATCH) ||
				(strcasecmp (JobGridType, "nordugrid") == MATCH) ||
				(strcasecmp (JobGridType, "ec2") == MATCH) ||
				(strcasecmp (JobGridType, "gce") == MATCH) ||
				(strcasecmp (JobGridType, "deltacloud") == MATCH) ||
				(strcasecmp (JobGridType, "unicore") == MATCH) ||
				(strcasecmp (JobGridType, "boinc") == MATCH) ||
				(strcasecmp (JobGridType, "cream") == MATCH)){
				// We're ok	
				// Values are case-insensitive for gridmanager, so we don't need to change case			
			} else if ( strcasecmp( JobGridType, "globus" ) == MATCH ) {
				// Convert 'globus' to 'gt2'
				free( JobGridType );
				JobGridType = strdup( "gt2" );
			} else {

				fprintf( stderr, "\nERROR: Invalid value '%s' for grid type\n", JobGridType );
				fprintf( stderr, "Must be one of: gt2, gt5, pbs, lsf, "
						 "sge, nqs, condor, nordugrid, unicore, ec2, gce, deltacloud, cream, or boinc\n" );
				exit( 1 );
			}
		}			
		
		return;
	};

	if( univ && strcasecmp(univ,"parallel") == MATCH ) {
		JobUniverse = CONDOR_UNIVERSE_PARALLEL;
		buffer.formatstr( "%s = %d", ATTR_JOB_UNIVERSE, CONDOR_UNIVERSE_PARALLEL);
		InsertJobExpr (buffer);
		
		free(univ);
		return;
	}

	if( univ && (MATCH == strcasecmp(univ,"vanilla") || MATCH == strcasecmp(univ,"docker"))) {
		JobUniverse = CONDOR_UNIVERSE_VANILLA;
		buffer.formatstr( "%s = %d", ATTR_JOB_UNIVERSE, CONDOR_UNIVERSE_VANILLA);
		InsertJobExpr (buffer);
		if (MATCH == strcasecmp(univ,"docker")) {
			// TODO: remove this when the docker starter no longer requires it.
			InsertJobExpr("WantDocker=true");
			IsDockerJob = true;
		}
		free(univ);
		return;
	};

	if( univ && strcasecmp(univ,"mpi") == MATCH ) {
		JobUniverse = CONDOR_UNIVERSE_MPI;
		buffer.formatstr( "%s = %d", ATTR_JOB_UNIVERSE, CONDOR_UNIVERSE_MPI);
		InsertJobExpr (buffer);
		
		free(univ);
		return;
	}

	if( univ && strcasecmp(univ,"java") == MATCH ) {
		JobUniverse = CONDOR_UNIVERSE_JAVA;
		buffer.formatstr( "%s = %d", ATTR_JOB_UNIVERSE, CONDOR_UNIVERSE_JAVA);
		InsertJobExpr (buffer);
		free(univ);
		return;
	}

	if( univ && strcasecmp(univ,"vm") == MATCH ) {
		JobUniverse = CONDOR_UNIVERSE_VM;
		buffer.formatstr( "%s = %d", ATTR_JOB_UNIVERSE, CONDOR_UNIVERSE_VM);
		InsertJobExpr (buffer);
		free(univ);

		// virtual machine type ( xen, vmware )
		char *vm_tmp = NULL;
		vm_tmp = condor_param(VM_Type, ATTR_JOB_VM_TYPE);
		if( !vm_tmp ) {
			fprintf( stderr, "\nERROR: '%s' cannot be found.\n"
					"Please specify '%s' for vm universe "
					"in your submit description file.\n", VM_Type, VM_Type);
			DoCleanup(0,0,NULL);
			exit(1);
		}
		VMType = vm_tmp;
		VMType.lower_case();
		free(vm_tmp);

		// need vm checkpoint?
		VMCheckpoint = false;
		vm_tmp = condor_param(VM_Checkpoint, ATTR_JOB_VM_CHECKPOINT);
		if( vm_tmp ) {
			parse_vm_option(vm_tmp, VMCheckpoint);
			free(vm_tmp);
		}
	
		// need vm networking?
		VMNetworking = false;
		vm_tmp = condor_param(VM_Networking, ATTR_JOB_VM_NETWORKING);
		if( vm_tmp ) {
			parse_vm_option(vm_tmp, VMNetworking);
			free(vm_tmp);
		}
		
		// vnc set for vm?
		VMVNC = false;
		vm_tmp = condor_param(VM_VNC, ATTR_JOB_VM_VNC);
		if( vm_tmp ) {
			parse_vm_option(vm_tmp, VMVNC);
			free(vm_tmp);
		}

		if( VMCheckpoint ) {
			if( VMNetworking ) {
				/*
				 * User explicitly requested vm_checkpoint = true, 
				 * but they also turned on vm_networking, 
				 * For now, vm_networking is not conflict with vm_checkpoint.
				 * If user still wants to use both vm_networking 
				 * and vm_checkpoint, they explicitly need to define 
				 * when_to_transfer_output = ON_EXIT_OR_EVICT.
				 */
				FileTransferOutput_t when_output = FTO_NONE;
				vm_tmp = condor_param( ATTR_WHEN_TO_TRANSFER_OUTPUT, 
						"when_to_transfer_output" );
				if( vm_tmp ) {
					when_output = getFileTransferOutputNum(vm_tmp);
					free(vm_tmp);
				}
				if( when_output != FTO_ON_EXIT_OR_EVICT ) {
					MyString err_msg;
					err_msg = "\nERROR: You explicitly requested "
						"both VM checkpoint and VM networking. "
						"However, VM networking is currently conflict "
						"with VM checkpoint. If you still want to use "
						"both VM networking and VM checkpoint, "
						"you explicitly must define "
						"\"when_to_transfer_output = ON_EXIT_OR_EVICT\"\n";
					print_wrapped_text( err_msg.Value(), stderr );
					DoCleanup(0,0,NULL);
					exit( 1 );
				}
			}
			// For vm checkpoint, we turn on condor file transfer
			set_condor_param( ATTR_SHOULD_TRANSFER_FILES, "YES");
			set_condor_param( ATTR_WHEN_TO_TRANSFER_OUTPUT, "ON_EXIT_OR_EVICT");
		}else {
			// Even if we don't use vm_checkpoint, 
			// we always turn on condor file transfer for VM universe.
			// Here there are several reasons.
			// For example, because we may use snapshot disks in vmware, 
			// those snapshot disks need to be transferred back 
			// to this submit machine.
			// For another example, a job user want to transfer vm_cdrom_files 
			// but doesn't want to transfer disk files.
			// If we need the same file system domain, 
			// we will add the requirement of file system domain later as well.
			set_condor_param( ATTR_SHOULD_TRANSFER_FILES, "YES");
			set_condor_param( ATTR_WHEN_TO_TRANSFER_OUTPUT, "ON_EXIT");
		}

		return;
	};


	if( univ && strcasecmp(univ,"standard") == MATCH ) {
#if defined( CLIPPED )
		fprintf( stderr, 
				 "\nERROR: You are trying to submit a \"%s\" job to Condor. "
				 "However, this installation of Condor does not support the "
				 "Standard Universe.\n%s\n%s\n",
				 univ, CondorVersion(), CondorPlatform() );
		DoCleanup(0,0,NULL);
		exit( 1 );
#else
		JobUniverse = CONDOR_UNIVERSE_STANDARD;
		buffer.formatstr( "%s = %d", ATTR_JOB_UNIVERSE, CONDOR_UNIVERSE_STANDARD);
		InsertJobExpr (buffer);
		free(univ);
		return;
#endif
	};

	fprintf( stderr, "\nERROR: I don't know about the '%s' universe.\n",univ);
	DoCleanup(0,0,NULL);
	exit( 1 );

	return;
}

void
SetMachineCount()
{
	char	*mach_count;
	MyString buffer;
	int		request_cpus = 0;

	char *wantParallelString = NULL;
	bool wantParallel = false;
	wantParallelString = condor_param("WantParallelScheduling");
	if (wantParallelString && (wantParallelString[0] == 'T' || wantParallelString[0] == 't')) {
		wantParallel = true;
		buffer.formatstr(" WantParallelScheduling = true");
		InsertJobExpr (buffer);
	}
 
	if (JobUniverse == CONDOR_UNIVERSE_MPI ||
		JobUniverse == CONDOR_UNIVERSE_PARALLEL || wantParallel) {

		mach_count = condor_param( MachineCount, "MachineCount" );
		if( ! mach_count ) { 
				// try an alternate name
			mach_count = condor_param( "node_count", "NodeCount" );
		}
		int tmp;
		if ( mach_count != NULL ) {
			tmp = atoi(mach_count);
			free(mach_count);
		}
		else {
			fprintf(stderr, "\nERROR: No machine_count specified!\n" );
			DoCleanup(0,0,NULL);
			exit( 1 );
		}

		buffer.formatstr( "%s = %d", ATTR_MIN_HOSTS, tmp);
		InsertJobExpr (buffer);
		buffer.formatstr( "%s = %d", ATTR_MAX_HOSTS, tmp);
		InsertJobExpr (buffer);

		request_cpus = 1;
		RequestCpusIsZeroOrOne = true;
	} else {
		mach_count = condor_param( MachineCount, "MachineCount" );
		if( mach_count ) { 
			int tmp = atoi(mach_count);
			free(mach_count);

			if( tmp < 1 ) {
				fprintf(stderr, "\nERROR: machine_count must be >= 1\n" );
				DoCleanup(0,0,NULL);
				exit( 1 );
			}

			buffer.formatstr( "%s = %d", ATTR_MACHINE_COUNT, tmp);
			InsertJobExpr (buffer);

			request_cpus = tmp;
			RequestCpusIsZeroOrOne = (request_cpus == 0 || request_cpus == 1);
		}
	}

	if ((mach_count = condor_param(RequestCpus, ATTR_REQUEST_CPUS))) {
		if (MATCH == strcasecmp(mach_count, "undefined")) {
			RequestCpusIsZeroOrOne = true;
		} else {
			buffer.formatstr("%s = %s", ATTR_REQUEST_CPUS, mach_count);
			InsertJobExpr(buffer);
			RequestCpusIsZeroOrOne = ((MATCH == strcmp(mach_count, "0")) || (MATCH == strcmp(mach_count, "1")));
		}
		free(mach_count);
	} else 
	if (request_cpus > 0) {
		buffer.formatstr("%s = %d", ATTR_REQUEST_CPUS, request_cpus);
		InsertJobExpr(buffer);
	} else 
	if ((mach_count = param("JOB_DEFAULT_REQUESTCPUS"))) {
		if (MATCH == strcasecmp(mach_count, "undefined")) {
			RequestCpusIsZeroOrOne = true;
		} else {
			buffer.formatstr("%s = %s", ATTR_REQUEST_CPUS, mach_count);
			InsertJobExpr(buffer);
			RequestCpusIsZeroOrOne = ((MATCH == strcmp(mach_count, "0")) || (MATCH == strcmp(mach_count, "1")));
		}
		free(mach_count);
	}

}

struct SimpleExprInfo {
	char const *ad_attr_name;
	char const *name1;
	char const *name2;
	char const *default_value;
	bool quote_it;
};

void
SetJobDisableFileChecks()
{
	JobDisableFileChecks = 0;
	char *dis_check = condor_param("skip_filechecks");
	if ( dis_check ) {
		if (dis_check[0]=='T' || dis_check[0]=='t') {
			JobDisableFileChecks = 1;
		}
		free(dis_check);
	}
}

/* This function is used to handle submit file commands that are inserted
 * into the job ClassAd verbatim, with no special treatment.
 */
void
SetSimpleJobExprs()
{
	SimpleExprInfo simple_exprs[] = {
		{ATTR_NEXT_JOB_START_DELAY, next_job_start_delay, next_job_start_delay2, NULL, false},
		{ATTR_JOB_KEEP_CLAIM_IDLE, "KeepClaimIdle", "keep_claim_idle", NULL, false},
		{ATTR_JOB_AD_INFORMATION_ATTRS, "JobAdInformationAttrs", "job_ad_information_attrs", NULL, true},
		{NULL,NULL,NULL,NULL,false}
	};

	SimpleExprInfo *i = simple_exprs;
	for( i=simple_exprs; i->name1; i++) {
		char *expr;
		expr = condor_param( i->name1, i->name2 );
		if( !expr ) {
			if( !i->default_value ) {
				continue;
			}
			expr = strdup( i->default_value );
			ASSERT( expr );
		}

		MyString buffer;
		if( i->quote_it ) {
			std::string expr_buf;
			EscapeAdStringValue( expr, expr_buf );
			buffer.formatstr( "%s = \"%s\"", i->ad_attr_name, expr_buf.c_str());
		}
		else {
			buffer.formatstr( "%s = %s", i->ad_attr_name, expr);
		}

		InsertJobExpr (buffer);

		free( expr );
	}
}

// Note: you must call SetTransferFiles() *before* calling SetImageSize().
void
SetImageSize()
{
	static bool    got_exe_size = false;
	static int64_t executable_size_kb = 0;
	char	*tmp;
	char    buff[2048];
	MyString buffer;

	// we should only call calc_image_size_kb on the first
	// proc in the cluster, since the executable cannot change.
	if ( ProcId < 1 || ! got_exe_size ) {
		ASSERT (job->LookupString (ATTR_JOB_CMD, buff, sizeof(buff)));
		if( JobUniverse == CONDOR_UNIVERSE_VM ) { 
			executable_size_kb = 0;
		}else {
			executable_size_kb = calc_image_size_kb( buff );
		}
		got_exe_size = true;
	}

	int64_t image_size_kb = executable_size_kb;

	// if the user specifies an initial image size, use that instead 
	// of the calculated 
	tmp = condor_param( ImageSize, ATTR_IMAGE_SIZE );
	if( tmp ) {
#if 1
		if ( ! parse_int64_bytes(tmp, image_size_kb, 1024)) {
			fprintf(stderr, "\nERROR: '%s' is not valid for Image Size\n", tmp);
			image_size_kb = 0;
		}
#else
		char	*p;
		image_size_kb = strtol(tmp, &p, 10);
		//for( p=tmp; *p && isdigit(*p); p++ )
		//	;
		while( isspace(*p) ) p++;
		if( *p == 'm' || *p == 'M' ) {
			image_size_kb *=  1024;
		}
#endif
		free( tmp );
		if( image_size_kb < 1 ) {
			fprintf(stderr, "\nERROR: Image Size must be positive\n" );
			DoCleanup(0,0,NULL);
			exit( 1 );
		}
	}

	/* It's reasonable to expect the image size will be at least the
		physical memory requirement, so make sure it is. */
	  
	// At one time there was some stuff to attempt to gleen this from
	// the requirements line, but that caused many problems.
	// Jeff Ballard 11/4/98

	buffer.formatstr( "%s = %" PRId64, ATTR_IMAGE_SIZE, image_size_kb);
	InsertJobExpr (buffer);

	buffer.formatstr( "%s = %" PRId64, ATTR_EXECUTABLE_SIZE, executable_size_kb);
	InsertJobExpr (buffer);

	// set an initial value for memory usage
	//
	tmp = condor_param( MemoryUsage, ATTR_MEMORY_USAGE );
	if (tmp) {
		int64_t memory_usage_mb = 0;
		if ( ! parse_int64_bytes(tmp, memory_usage_mb, 1024*1024) ||
			memory_usage_mb < 0) {
			fprintf(stderr, "\nERROR: '%s' is not valid for Memory Usage\n", tmp);
			DoCleanup(0,0,NULL);
			exit( 1 );
		}
		free(tmp);
		buffer.formatstr( "%s = %" PRId64, ATTR_MEMORY_USAGE, memory_usage_mb);
		InsertJobExpr (buffer);
	}

	// set an initial value for disk usage based on the size of the input sandbox.
	//
	int64_t disk_usage_kb = 0;
	tmp = condor_param( DiskUsage, ATTR_DISK_USAGE );
	if( tmp ) {
		if ( ! parse_int64_bytes(tmp, disk_usage_kb, 1024) || disk_usage_kb < 1) {
			fprintf( stderr, "\nERROR: '%s' is not valid for disk_usage. It must be >= 1\n", tmp);
			DoCleanup(0,0,NULL);
			exit( 1 );
		}
		free( tmp );
	} else {
		// In vm universe, when a VM is suspended, 
		// memory being used by the VM will be saved into a file. 
		// So we need as much disk space as the memory.
		// For non-vm jobs, VMMemoryMb is 0.
		disk_usage_kb = executable_size_kb + TransferInputSizeKb + (int64_t)VMMemoryMb*1024;
	}
	buffer.formatstr( "%s = %" PRId64, ATTR_DISK_USAGE, disk_usage_kb );
	InsertJobExpr (buffer);

	InsertJobExprInt(ATTR_TRANSFER_INPUT_SIZE_MB, (executable_size_kb + TransferInputSizeKb)/1024);

	// set an intial value for RequestMemory
	tmp = condor_param(RequestMemory, ATTR_REQUEST_MEMORY);
	if (tmp) {
		// if input is an integer followed by K,M,G or T, scale it MB and 
		// insert it into the jobAd, otherwise assume it is an expression
		// and insert it as text into the jobAd.
		int64_t req_memory_mb = 0;
		if (parse_int64_bytes(tmp, req_memory_mb, 1024*1024)) {
			buffer.formatstr("%s = %" PRId64, ATTR_REQUEST_MEMORY, req_memory_mb);
			RequestMemoryIsZero = (req_memory_mb == 0);
		} else if (MATCH == strcasecmp(tmp,"undefined")) {
			RequestMemoryIsZero = true;
		} else {
			buffer.formatstr("%s = %s", ATTR_REQUEST_MEMORY, tmp);
		}
		free(tmp);
		InsertJobExpr(buffer);
	} else if ( (tmp = condor_param(VM_Memory, ATTR_JOB_VM_MEMORY)) ) {
		fprintf(stderr, "\nNOTE: '%s' was NOT specified.  Using %s = %s. \n", ATTR_REQUEST_MEMORY,ATTR_JOB_VM_MEMORY, tmp );
		buffer.formatstr("%s = MY.%s", ATTR_REQUEST_MEMORY, ATTR_JOB_VM_MEMORY);
		free(tmp);
		InsertJobExpr(buffer);
	} else if ( (tmp = param("JOB_DEFAULT_REQUESTMEMORY")) ) {
		if (MATCH == strcasecmp(tmp,"undefined")) {
			RequestMemoryIsZero = true;
		} else {
			buffer.formatstr("%s = %s", ATTR_REQUEST_MEMORY, tmp);
			RequestMemoryIsZero = (MATCH == strcmp(tmp, "0"));
			InsertJobExpr(buffer);
		}
		free(tmp);
	}

	// set an initial value for RequestDisk
	if ((tmp = condor_param(RequestDisk, ATTR_REQUEST_DISK))) {
		// if input is an integer followed by K,M,G or T, scale it MB and 
		// insert it into the jobAd, otherwise assume it is an expression
		// and insert it as text into the jobAd.
		int64_t req_disk_kb = 0;
		if (parse_int64_bytes(tmp, req_disk_kb, 1024)) {
			buffer.formatstr("%s = %" PRId64, ATTR_REQUEST_DISK, req_disk_kb);
			RequestDiskIsZero = (req_disk_kb == 0);
		} else if (MATCH == strcasecmp(tmp,"undefined")) {
			RequestDiskIsZero = true;
		} else {
			buffer.formatstr("%s = %s", ATTR_REQUEST_DISK, tmp);
		}
		free(tmp);
		InsertJobExpr(buffer);
	} else if ( (tmp = param("JOB_DEFAULT_REQUESTDISK")) ) {
		if (MATCH == strcasecmp(tmp,"undefined")) {
			RequestDiskIsZero = true;
		} else {
			buffer.formatstr("%s = %s", ATTR_REQUEST_DISK, tmp);
			RequestDiskIsZero = (MATCH == strcmp(tmp, "0"));
			InsertJobExpr(buffer);
		}
		free(tmp);
	}
	
}

void SetFileOptions()
{
	char *tmp;
	MyString strbuffer;

	tmp = condor_param( FileRemaps, ATTR_FILE_REMAPS );
	if(tmp) {
		strbuffer.formatstr("%s = %s",ATTR_FILE_REMAPS,tmp);
		InsertJobExpr(strbuffer);
		free(tmp);
	}

	tmp = condor_param( BufferFiles, ATTR_BUFFER_FILES );
	if(tmp) {
		strbuffer.formatstr("%s = %s",ATTR_BUFFER_FILES,tmp);
		InsertJobExpr(strbuffer);
		free(tmp);
	}

	/* If no buffer size is given, use 512 KB */

	tmp = condor_param( BufferSize, ATTR_BUFFER_SIZE );
	if(!tmp) {
		tmp = param("DEFAULT_IO_BUFFER_SIZE");
		if (!tmp) {
			tmp = strdup("524288");
		}
	}
	strbuffer.formatstr("%s = %s",ATTR_BUFFER_SIZE,tmp);
	InsertJobExpr(strbuffer);
	free(tmp);

	/* If not buffer block size is given, use 32 KB */

	tmp = condor_param( BufferBlockSize, ATTR_BUFFER_BLOCK_SIZE );
	if(!tmp) {
		tmp = param("DEFAULT_IO_BUFFER_BLOCK_SIZE");
		if (!tmp) {
			tmp = strdup("32768");
		}
	}
	strbuffer.formatstr("%s = %s",ATTR_BUFFER_BLOCK_SIZE,tmp);
	InsertJobExpr(strbuffer.Value());
	free(tmp);
}


void SetRequestResources() {
    HASHITER it = hash_iter_begin(SubmitMacroSet);
    for (;  !hash_iter_done(it);  hash_iter_next(it)) {
        const char * key = hash_iter_key(it);
        // if key is not of form "request_xxx", ignore it:
        if ( ! starts_with_ignore_case(key, RequestPrefix)) continue;
        // if key is one of the predefined request_cpus, request_memory, etc, also ignore it,
        // those have their own special handling:
        if (fixedReqRes.count(key) > 0) continue;
        const char * rname = key + strlen(RequestPrefix);
        // resource name should be nonempty
        if ( ! *rname) continue;
        // could get this from 'it', but this prevents unused-line warnings:
        char * val = condor_param(key);
        std::string assign;
        formatstr(assign, "%s%s = %s", ATTR_REQUEST_PREFIX, rname, val);
        
        if (val[0]=='\"')
        {
            stringReqRes.insert(rname);
        }
        
        InsertJobExpr(assign.c_str()); 
    }
    hash_iter_delete(&it);
}



/*
** Make a wild guess at the size of the image represented by this a.out.
** Should add up the text, data, and bss sizes, then allow something for
** the stack.  But how we gonna do that if the executable is for some
** other architecture??  Our answer is in kilobytes.
*/
int64_t
calc_image_size_kb( const char *name)
{
	struct stat	buf;

	if ( IsUrl( name ) ) {
		return 0;
	}

	if( stat(full_path(name),&buf) < 0 ) {
		// EXCEPT( "Cannot stat \"%s\"", name );
		return 0;
	}
	if( buf.st_mode & S_IFDIR ) {
		Directory dir(full_path(name));
		return ((int64_t)dir.GetDirectorySize() + 1023) / 1024;
	}
	return ((int64_t)buf.st_size + 1023) / 1024;
}

void
process_input_file_list(StringList * input_list, MyString *input_files, bool * files_specified)
{
	int count;
	MyString tmp;
	char* tmp_ptr;

	if( ! input_list->isEmpty() ) {
		input_list->rewind();
		count = 0;
		while ( (tmp_ptr=input_list->next()) ) {
			count++;
			tmp = tmp_ptr;
			if ( check_and_universalize_path(tmp) != 0) {
				// path was universalized, so update the string list
				input_list->deleteCurrent();
				input_list->insert(tmp.Value());
			}
			check_open(tmp.Value(), O_RDONLY);
			TransferInputSizeKb += calc_image_size_kb(tmp.Value());
		}
		if ( count ) {
			tmp_ptr = input_list->print_to_string();
			input_files->formatstr( "%s = \"%s\"",
				ATTR_TRANSFER_INPUT_FILES, tmp_ptr );
			free( tmp_ptr );
			*files_specified = true;
		}
	}
}

// Note: SetTransferFiles() sets a global variable TransferInputSizeKb which
// is the size of all the transferred input files.  This variable is used
// by SetImageSize().  So, SetTransferFiles() must be called _before_ calling
// SetImageSize().
// SetTransferFiles also sets a global "should_transfer", which is 
// used by SetRequirements().  So, SetTransferFiles must be called _before_
// calling SetRequirements() as well.
// If we are transfering files, and stdout or stderr contains
// path information, SetTransferFiles renames the output file to a plain
// file (and stores the original) in the ClassAd, so SetStdFile() should
// be called before getting here too.
void
SetTransferFiles()
{
	char *macro_value;
	int count;
	MyString tmp;
	char* tmp_ptr;
	bool in_files_specified = false;
	bool out_files_specified = false;
	MyString	 input_files;
	MyString	 output_files;
	StringList input_file_list(NULL, ",");
	StringList output_file_list(NULL,",");
	MyString output_remaps;

	macro_value = condor_param( TransferInputFiles, "TransferInputFiles" ) ;
	TransferInputSizeKb = 0;
	if( macro_value ) {
		// as a special case transferinputfiles="" will produce an empty list of input files, not a syntax error
		// PRAGMA_REMIND("replace this special case with code that correctly parses any input wrapped in double quotes")
		if (macro_value[0] == '"' && macro_value[1] == '"' && macro_value[2] == 0) {
			input_file_list.clearAll();
		} else {
			input_file_list.initializeFromString( macro_value );
		}
	}


#if defined( WIN32 )
	if( JobUniverse == CONDOR_UNIVERSE_MPI ) {
			// On NT, if we're an MPI job, we need to find the
			// mpich.dll file and automatically include that in the
			// transfer input files
		MyString dll_name( "mpich.dll" );

			// first, check to make sure the user didn't already
			// specify mpich.dll in transfer_input_files
		if( ! input_file_list.contains(dll_name.Value()) ) {
				// nothing there yet, try to find it ourselves
			MyString dll_path = which( dll_name );
			if( dll_path.Length() == 0 ) {
					// File not found, fatal error.
				fprintf( stderr, "\nERROR: Condor cannot find the "
						 "\"mpich.dll\" file it needs to run your MPI job.\n"
						 "Please specify the full path to this file in the "
						 "\"transfer_input_files\"\n"
						 "setting in your submit description file.\n" );
				exit( 1 );
			}
				// If we made it here, which() gave us a real path.
				// so, now we just have to append that to our list of
				// files. 
			input_file_list.append( dll_path.Value() );
		}
	}
#endif /* WIN32 */

	if( ! input_file_list.isEmpty() ) {
		process_input_file_list(&input_file_list, &input_files, &in_files_specified);
	}

		// also account for the size of the stdin file, if any
	bool transfer_stdin = true;
	job->LookupBool(ATTR_TRANSFER_INPUT,transfer_stdin);
	if( transfer_stdin ) {
		std::string stdin_fname;
		job->LookupString(ATTR_JOB_INPUT,stdin_fname);
		if( !stdin_fname.empty() ) {
			TransferInputSizeKb += calc_image_size_kb(stdin_fname.c_str());
		}
	}

	macro_value = condor_param( TransferOutputFiles,
								"TransferOutputFiles" ); 
	if( macro_value ) 
	{
		// as a special case transferoutputfiles="" will produce an empty list of output files, not a syntax error
		// PRAGMA_REMIND("replace this special case with code that correctly parses any input wrapped in double quotes")
		if (macro_value[0] == '"' && macro_value[1] == '"' && macro_value[2] == 0) {
			output_file_list.clearAll();
			output_files = ATTR_TRANSFER_OUTPUT_FILES " = \"\"";
		} else {
			output_file_list.initializeFromString(macro_value);
		}
		output_file_list.rewind();
		count = 0;
		while ( (tmp_ptr=output_file_list.next()) ) {
			count++;
			tmp = tmp_ptr;
			if ( check_and_universalize_path(tmp) != 0) 
			{
				// we universalized the path, so update the string list
				output_file_list.deleteCurrent();
				output_file_list.insert(tmp.Value());
			}
		}
		tmp_ptr = output_file_list.print_to_string();
		if ( count ) {
			(void) output_files.formatstr ("%s = \"%s\"", 
				ATTR_TRANSFER_OUTPUT_FILES, tmp_ptr);
			free(tmp_ptr);
			tmp_ptr = NULL;
			out_files_specified = true;
		}
		free(macro_value);
	}

	//
	// START FILE TRANSFER VALIDATION
	//
		// now that we've gathered up all the possible info on files
		// the user explicitly wants to transfer, see if they set the
		// right attributes controlling if and when to do the
		// transfers.  if they didn't tell us what to do, in some
		// cases, we can give reasonable defaults, but in others, it's
		// a fatal error.
		//
		// SHOULD_TRANSFER_FILES (STF) defaults to IF_NEEDED (STF_IF_NEEDED)
		// WHEN_TO_TRANSFER_OUTPUT (WTTO) defaults to ON_EXIT (FTO_ON_EXIT)
		// 
		// Error if:
		//  (A) bad user input - getShouldTransferFilesNum fails
		//  (B) bas user input - getFileTransferOutputNum fails
		//  (C) STF is STF_NO and WTTO is not FTO_NONE
		//  (D) STF is not STF_NO and WTTO is FTO_NONE
		//  (E) STF is STF_IF_NEEDED and WTTO is FTO_ON_EXIT_OR_EVICT
		//  (F) STF is STF_NO and transfer_input_files or transfer_output_files specified
	const char *should = "INTERNAL ERROR";
	const char *when = "INTERNAL ERROR";
	bool default_should;
	bool default_when;
	FileTransferOutput_t when_output;
	MyString err_msg;
	
	should = condor_param(ATTR_SHOULD_TRANSFER_FILES, 
						  "should_transfer_files");
	if (!should) {
		should = "IF_NEEDED";
		should_transfer = STF_IF_NEEDED;
		default_should = true;
	} else {
		should_transfer = getShouldTransferFilesNum(should);
		if (should_transfer < 0) { // (A)
			err_msg = "\nERROR: invalid value (\"";
			err_msg += should;
			err_msg += "\") for ";
			err_msg += ATTR_SHOULD_TRANSFER_FILES;
			err_msg += ".  Please either specify \"YES\", \"NO\", or ";
			err_msg += "\"IF_NEEDED\" and try again.";
			print_wrapped_text(err_msg.Value(), stderr);
			DoCleanup(0, 0, NULL);
			exit(1);
		}
		default_should = false;
	}

	if (should_transfer == STF_NO &&
		(in_files_specified || out_files_specified)) { // (F)
		err_msg = "\nERROR: you specified files you want Condor to "
			"transfer via \"";
		if( in_files_specified ) {
			err_msg += "transfer_input_files";
			if( out_files_specified ) {
				err_msg += "\" and \"transfer_output_files\",";
			} else {
				err_msg += "\",";
			}
		} else {
			ASSERT( out_files_specified );
			err_msg += "transfer_output_files\",";
		}
		err_msg += " but you disabled should_transfer_files.";
		print_wrapped_text(err_msg.Value(), stderr);
		DoCleanup(0, 0, NULL);
		exit(1);
	}

	when = condor_param(ATTR_WHEN_TO_TRANSFER_OUTPUT, 
						"when_to_transfer_output");
	if (!when) {
		when = "ON_EXIT";
		when_output = FTO_ON_EXIT;
		default_when = true;
	} else {
		when_output = getFileTransferOutputNum(when);
		if (when_output < 0) { // (B)
			err_msg = "\nERROR: invalid value (\"";
			err_msg += when;
			err_msg += "\") for ";
			err_msg += ATTR_WHEN_TO_TRANSFER_OUTPUT;
			err_msg += ".  Please either specify \"ON_EXIT\", or ";
			err_msg += "\"ON_EXIT_OR_EVICT\" and try again.";
			print_wrapped_text(err_msg.Value(), stderr);
			DoCleanup(0, 0, NULL);
			exit(1);
		}
		default_when = false;
	}

		// for backward compatibility and user convenience -
		// if the user specifies should_transfer_files = NO and has
		// not specified when_to_transfer_output, we'll change
		// when_to_transfer_output to NEVER and avoid an unhelpful
		// error message later.
	if (!default_should && default_when &&
		should_transfer == STF_NO) {
		when = "NEVER";
		when_output = FTO_NONE;
	}

	if ((should_transfer == STF_NO && when_output != FTO_NONE) || // (C)
		(should_transfer != STF_NO && when_output == FTO_NONE)) { // (D)
		err_msg = "\nERROR: ";
		err_msg += ATTR_WHEN_TO_TRANSFER_OUTPUT;
		err_msg += " specified as \"";
		err_msg += when;
		err_msg += "\"";
		err_msg += " yet ";
		err_msg += ATTR_SHOULD_TRANSFER_FILES;
		err_msg += " defined as \"";
		err_msg += should;
		err_msg += "\".  Please remove this contradiction from ";
		err_msg += "your submit file and try again.";
		print_wrapped_text(err_msg.Value(), stderr);
		DoCleanup(0, 0, NULL);
		exit(1);
	}

		// for backward compatibility and user convenience -
		// if the user specifies only when_to_transfer_output =
		// ON_EXIT_OR_EVICT, which is incompatible with the default
		// should_transfer_files of IF_NEEDED, we'll change
		// should_transfer_files to YES for them.
	if (default_should &&
		when_output == FTO_ON_EXIT_OR_EVICT &&
		should_transfer == STF_IF_NEEDED) {
		should = "YES";
		should_transfer = STF_YES;
	}

	if (when_output == FTO_ON_EXIT_OR_EVICT && 
		should_transfer == STF_IF_NEEDED) { // (E)
			// error, these are incompatible!
		err_msg = "\nERROR: \"when_to_transfer_output = ON_EXIT_OR_EVICT\" "
			"and \"should_transfer_files = IF_NEEDED\" are incompatible.  "
			"The behavior of these two settings together would produce "
			"incorrect file access in some cases.  Please decide which "
			"one of those two settings you're more interested in. "
			"If you really want \"IF_NEEDED\", set "
			"\"when_to_transfer_output = ON_EXIT\".  If you really want "
			"\"ON_EXIT_OR_EVICT\", please set \"should_transfer_files = "
			"YES\".  After you have corrected this incompatibility, "
			"please try running condor_submit again.\n";
		print_wrapped_text(err_msg.Value(), stderr);
		DoCleanup(0, 0, NULL);
		exit(1);
	}

	InsertFileTransAttrs(when_output);
	//
	// END FILE TRANSFER VALIDATION
	//

		/*
		  If we're dealing w/ TDP and we might be transfering files,
		  we want to make sure the tool binary and input file (if
		  any) are included in the transfer_input_files list.
		*/
	if( should_transfer!=STF_NO && HasTDP ) {
		char *file_list = NULL;
		bool changed_it = false;
		if(job->LookupString(ATTR_TRANSFER_INPUT_FILES,&file_list)!=1) {
			file_list = (char *)malloc(1);
			file_list[0] = '\0';
		}
		MyString file_list_tdp;
		file_list_tdp += file_list;
		if( tdp_cmd && (!strstr(file_list, tdp_cmd)) ) {
			TransferInputSizeKb += calc_image_size_kb(tdp_cmd);
			if(file_list[0]) {
				file_list_tdp += ",";
			}
			file_list_tdp += tdp_cmd;
			changed_it = true;
		}
		if( tdp_input && (!strstr(file_list, tdp_input)) ) {
			TransferInputSizeKb += calc_image_size_kb(tdp_input);
			if(file_list[0]) {
				file_list_tdp += ",";
				file_list_tdp += tdp_input;
			} else {
				file_list_tdp += tdp_input;
			}
			changed_it = true;
		}
		if( changed_it ) {
			InsertJobExprString(ATTR_TRANSFER_INPUT_FILES, file_list_tdp.Value() );
		}
		free(file_list);
	}


	/*
	  In the Java universe, if we might be transfering files, we want
	  to automatically transfer the "executable" (i.e. the entry
	  class) and any requested .jar files.  However, the executable is
	  put directly into TransferInputFiles with TransferExecutable set
	  to false, because the FileTransfer object happily renames
	  executables left and right, which we don't want.
	*/

	/* 
	  We need to have our best guess of file transfer needs processed before
	  we change things to deal with the jar files and class file which
	  is the executable and should not be renamed. But we can't just
	  change and set ATTR_TRANSFER_INPUT_FILES as it is done later as the saved
	  settings in input_files and output_files is dumped out undoing our
	  careful efforts. So we will append to the input_file_list and regenerate
	  input_files. bt
	*/

	if( should_transfer!=STF_NO && JobUniverse==CONDOR_UNIVERSE_JAVA ) {
		macro_value = condor_param( Executable, ATTR_JOB_CMD );

		if(macro_value) {
			MyString executable_str = macro_value;
			input_file_list.append(executable_str.Value());
			free(macro_value);
		}

		macro_value = condor_param( JarFiles, ATTR_JAR_FILES );
		if(macro_value) {
			StringList files(macro_value, ",");
			files.rewind();
			while ( (tmp_ptr=files.next()) ) {
				tmp = tmp_ptr;
				input_file_list.append(tmp.Value());
			}
			free(macro_value);
		}

		if( ! input_file_list.isEmpty() ) {
			process_input_file_list(&input_file_list, &input_files, &in_files_specified);
		}

		InsertJobExprString( ATTR_JOB_CMD, "java");

		MyString b;
		b.formatstr("%s = FALSE", ATTR_TRANSFER_EXECUTABLE);
		InsertJobExpr( b.Value() );
	}

	// If either stdout or stderr contains path information, and the
	// file is being transfered back via the FileTransfer object,
	// substitute a safe name to use in the sandbox and stash the
	// original name in the output file "remaps".  The FileTransfer
	// object will take care of transferring the data back to the
	// correct path.

	// Starting with Condor 7.7.2, we only do this remapping if we're
	// spooling files to the schedd. The shadow/starter will do any
	// required renaming in the non-spooling case.
	CondorVersionInfo cvi((MySchedd) ? MySchedd->version() : NULL);
	if ( (!cvi.built_since_version(7, 7, 2) && should_transfer != STF_NO &&
		  JobUniverse != CONDOR_UNIVERSE_GRID &&
		  JobUniverse != CONDOR_UNIVERSE_STANDARD) ||
		 Remote ) {

		MyString output;
		MyString error;

		job->LookupString(ATTR_JOB_OUTPUT,output);
		job->LookupString(ATTR_JOB_ERROR,error);

		if(output.Length() && output != condor_basename(output.Value()) && 
		   strcmp(output.Value(),"/dev/null") != 0 && !stream_stdout_toggle)
		{
			char const *working_name = StdoutRemapName;
				//Force setting value, even if we have already set it
				//in the cluster ad, because whatever was in the
				//cluster ad may have been overwritten (e.g. by a
				//filename containing $(Process)).  At this time, the
				//check in InsertJobExpr() is not smart enough to
				//notice that.
			InsertJobExprString(ATTR_JOB_OUTPUT, working_name);

			if(!output_remaps.IsEmpty()) output_remaps += ";";
			output_remaps.formatstr_cat("%s=%s",working_name,output.EscapeChars(";=\\",'\\').Value());
		}

		if(error.Length() && error != condor_basename(error.Value()) && 
		   strcmp(error.Value(),"/dev/null") != 0 && !stream_stderr_toggle)
		{
			char const *working_name = StderrRemapName;

			if(error == output) {
				//stderr will use same file as stdout
				working_name = StdoutRemapName;
			}
				//Force setting value, even if we have already set it
				//in the cluster ad, because whatever was in the
				//cluster ad may have been overwritten (e.g. by a
				//filename containing $(Process)).  At this time, the
				//check in InsertJobExpr() is not smart enough to
				//notice that.
			InsertJobExprString(ATTR_JOB_ERROR, working_name);

			if(!output_remaps.IsEmpty()) output_remaps += ";";
			output_remaps.formatstr_cat("%s=%s",working_name,error.EscapeChars(";=\\",'\\').Value());
		}
	}

	// if we might be using file transfer, insert in input/output
	// exprs  
	if( should_transfer != STF_NO ) {
		if ( input_files.Length() > 0 ) {
			InsertJobExpr (input_files);
		}
		if ( output_files.Length() > 0 ) {
			InsertJobExpr (output_files);
		}
	}

	if( should_transfer == STF_NO && 
		JobUniverse != CONDOR_UNIVERSE_GRID &&
		JobUniverse != CONDOR_UNIVERSE_JAVA &&
		JobUniverse != CONDOR_UNIVERSE_VM )
	{
		char *transfer_exe;
		transfer_exe = condor_param( TransferExecutable,
									 ATTR_TRANSFER_EXECUTABLE );
		if(transfer_exe && *transfer_exe != 'F' && *transfer_exe != 'f') {
			//User explicitly requested transfer_executable = true,
			//but they did not turn on transfer_files, so they are
			//going to be confused when the executable is _not_
			//transfered!  Better bail out.
			err_msg = "\nERROR: You explicitly requested that the "
				"executable be transfered, but for this to work, you must "
				"enable Condor's file transfer functionality.  You need "
				"to define either: \"when_to_transfer_output = ON_EXIT\" "
				"or \"when_to_transfer_output = ON_EXIT_OR_EVICT\".  "
				"Optionally, you can define \"should_transfer_files = "
				"IF_NEEDED\" if you do not want any files to be transfered "
				"if the job executes on a machine in the same "
				"FileSystemDomain.  See the Condor manual for more "
				"details.";
			print_wrapped_text( err_msg.Value(), stderr );
			DoCleanup(0,0,NULL);
			exit( 1 );
		}

		free(transfer_exe);
	}

	macro_value = condor_param( TransferOutputRemaps,ATTR_TRANSFER_OUTPUT_REMAPS);
	if(macro_value) {
		if(*macro_value != '"' || macro_value[1] == '\0' || macro_value[strlen(macro_value)-1] != '"') {
			fprintf(stderr,"\nERROR: transfer_output_remaps must be a quoted string, not: %s\n",macro_value);
			exit( 1 );
		}

		macro_value[strlen(macro_value)-1] = '\0';  //get rid of terminal quote

		if(!output_remaps.IsEmpty()) output_remaps += ";";
		output_remaps += macro_value+1; // add user remaps to auto-generated ones

		free(macro_value);
	}

	if(!output_remaps.IsEmpty()) {
		MyString expr;
		expr.formatstr("%s = \"%s\"",ATTR_TRANSFER_OUTPUT_REMAPS,output_remaps.Value());
		InsertJobExpr(expr);
	}

		// Check accessibility of output files.
	output_file_list.rewind();
	char const *output_file;
	while ( (output_file=output_file_list.next()) ) {
		output_file = condor_basename(output_file);
		if( !output_file || !output_file[0] ) {
				// output_file may be empty if the entry in the list is
				// a path ending with a slash.  Since a path ending in a
				// slash means to get the contents of a directory, and we
				// don't know in advance what names will exist in the
				// directory, we can't do any check now.
			continue;
		}
		// Apply filename remaps if there are any.
		MyString remap_fname;
		if(filename_remap_find(output_remaps.Value(),output_file,remap_fname)) {
			output_file = remap_fname.Value();
		}

		check_open(output_file, O_WRONLY|O_CREAT|O_TRUNC );
	}

	char *MaxTransferInputExpr = condor_param(MaxTransferInputMB,ATTR_MAX_TRANSFER_INPUT_MB);
	char *MaxTransferOutputExpr = condor_param(MaxTransferOutputMB,ATTR_MAX_TRANSFER_OUTPUT_MB);
	if( MaxTransferInputExpr ) {
		std::string max_expr;
		formatstr(max_expr,"%s = %s",ATTR_MAX_TRANSFER_INPUT_MB,MaxTransferInputExpr);
		InsertJobExpr(max_expr.c_str());
		free( MaxTransferInputExpr );
	}
	if( MaxTransferOutputExpr ) {
		std::string max_expr;
		formatstr(max_expr,"%s = %s",ATTR_MAX_TRANSFER_OUTPUT_MB,MaxTransferOutputExpr);
		InsertJobExpr(max_expr.c_str());
		free( MaxTransferOutputExpr );
	}
}

void FixupTransferInputFiles( void )
{
		// See the comment in the function body of ExpandInputFileList
		// for an explanation of what is going on here.

	MyString error_msg;
	if( Remote && !FileTransfer::ExpandInputFileList( job, error_msg ) )
	{
		MyString err_msg;
		err_msg.formatstr( "\n%s\n",error_msg.Value());
		print_wrapped_text( err_msg.Value(), stderr );
		DoCleanup(0,0,NULL);
		exit( 1 );
	}
}

void SetPerFileEncryption( void )
{
	char* encrypt_input_files;
	char* encrypt_output_files;
	char* dont_encrypt_input_files;
	char* dont_encrypt_output_files;

	encrypt_input_files = condor_param( EncryptInputFiles, "EncryptInputFiles");
	if (encrypt_input_files) {
		InsertJobExprString(ATTR_ENCRYPT_INPUT_FILES,encrypt_input_files);
		NeedsPerFileEncryption = true;
	}

	encrypt_output_files = condor_param( EncryptOutputFiles, "EncryptOutputFiles");
	if (encrypt_output_files) {
		InsertJobExprString( ATTR_ENCRYPT_OUTPUT_FILES,encrypt_output_files);
		NeedsPerFileEncryption = true;
	}

	dont_encrypt_input_files = condor_param( DontEncryptInputFiles, "DontEncryptInputFiles");
	if (dont_encrypt_input_files) {
		InsertJobExprString( ATTR_DONT_ENCRYPT_INPUT_FILES,dont_encrypt_input_files);
		NeedsPerFileEncryption = true;
	}

	dont_encrypt_output_files = condor_param( DontEncryptOutputFiles, "DontEncryptOutputFiles");
	if (dont_encrypt_output_files) {
		InsertJobExprString( ATTR_DONT_ENCRYPT_OUTPUT_FILES,dont_encrypt_output_files);
		NeedsPerFileEncryption = true;
	}
}


void
InsertFileTransAttrs( FileTransferOutput_t when_output )
{
	MyString should = ATTR_SHOULD_TRANSFER_FILES;
	should += " = \"";
	MyString when = ATTR_WHEN_TO_TRANSFER_OUTPUT;
	when += " = \"";
	
	should += getShouldTransferFilesString( should_transfer );
	should += '"';
	if( should_transfer != STF_NO ) {
		if( ! when_output ) {
			EXCEPT( "InsertFileTransAttrs() called we might transfer "
					"files but when_output hasn't been set" );
		}
		when += getFileTransferOutputString( when_output );
		when += '"';
	}
	InsertJobExpr( should.Value() );
	if( should_transfer != STF_NO ) {
		InsertJobExpr( when.Value() );
	}
}


void
SetFetchFiles()
{
	char *value;

	value = condor_param( FetchFiles, ATTR_FETCH_FILES );
	if(value) {
		InsertJobExprString(ATTR_FETCH_FILES,value);
	}
}

void
SetCompressFiles()
{
	char *value;

	value = condor_param( CompressFiles, ATTR_COMPRESS_FILES );
	if(value) {
		InsertJobExprString(ATTR_COMPRESS_FILES,value);
	}
}

void
SetAppendFiles()
{
	char *value;

	value = condor_param( AppendFiles, ATTR_APPEND_FILES );
	if(value) {
		InsertJobExprString(ATTR_APPEND_FILES,value);
	}
}

void
SetLocalFiles()
{
	char *value;

	value = condor_param( LocalFiles, ATTR_LOCAL_FILES );
	if(value) {
		InsertJobExprString(ATTR_LOCAL_FILES,value);
	}
}

void
SetJarFiles()
{
	char *value;

	value = condor_param( JarFiles, ATTR_JAR_FILES );
	if(value) {
		InsertJobExprString(ATTR_JAR_FILES,value);
	}
}

void
SetJavaVMArgs()
{
	ArgList args;
	MyString error_msg;
	MyString strbuffer;
	MyString value;
	char *args1 = condor_param(JavaVMArgs); // for backward compatibility
	char *args1_ext=condor_param(JavaVMArguments1,ATTR_JOB_JAVA_VM_ARGS1);
		// NOTE: no ATTR_JOB_JAVA_VM_ARGS2 in the following,
		// because that is the same as JavaVMArguments1.
	char *args2 = condor_param( JavaVMArguments2 );
	char *allow_arguments_v1 = condor_param(AllowArgumentsV1);

	if(args1_ext && args1) {
		fprintf(stderr,"\nERROR: you specified a value for both %s and %s.\n",
				JavaVMArgs,JavaVMArguments1);
		DoCleanup(0,0,NULL);
		exit( 1 );
	}

	if(args1_ext) {
		free(args1);
		args1 = args1_ext;
		args1_ext = NULL;
	}

	if(args2 && args1 && !isTrue(allow_arguments_v1)) {
		fprintf(stderr,
		 "\nERROR: If you wish to specify both 'java_vm_arguments' and\n"
		 "'java_vm_arguments2' for maximal compatibility with different\n"
		 "versions of Condor, then you must also specify\n"
		 "allow_arguments_v1=true.\n");
		DoCleanup(0,0,NULL);
		exit(1);
	}

	bool args_success = true;

	if(args2) {
		args_success = args.AppendArgsV2Quoted(args2,&error_msg);
	}
	else if(args1) {
		args_success = args.AppendArgsV1WackedOrV2Quoted(args1,&error_msg);
	}

	if(!args_success) {
		fprintf(stderr,"ERROR: failed to parse java VM arguments: %s\n"
				"The full arguments you specified were %s\n",
				error_msg.Value(),args2 ? args2 : args1);
		DoCleanup(0,0,NULL);
		exit( 1 );
	}

	// since we don't care about what version the schedd needs if it
	// is not present, we just default to no.... this only happens
	// in the case when we are dumping to a file.
	bool MyCondorVersionRequiresV1 = false;
	if ( !DumpClassAdToFile ) {
		MyCondorVersionRequiresV1 = args.InputWasV1() || args.CondorVersionRequiresV1(MySchedd->version());
	}
	if( MyCondorVersionRequiresV1 ) {
		args_success = args.GetArgsStringV1Raw(&value,&error_msg);
		if(!value.IsEmpty()) {
			strbuffer.formatstr("%s = \"%s\"",ATTR_JOB_JAVA_VM_ARGS1,
						   value.EscapeChars("\"",'\\').Value());
			InsertJobExpr (strbuffer);
		}
	}
	else {
		args_success = args.GetArgsStringV2Raw(&value,&error_msg);
		if(!value.IsEmpty()) {
			strbuffer.formatstr("%s = \"%s\"",ATTR_JOB_JAVA_VM_ARGS2,
						   value.EscapeChars("\"",'\\').Value());
			InsertJobExpr (strbuffer);
		}
	}

	if(!args_success) {
		fprintf(stderr,"\nERROR: failed to insert java vm arguments into "
				"ClassAd: %s\n",error_msg.Value());
		DoCleanup(0,0,NULL);
		exit( 1 );
	}

	free(args1);
	free(args2);
	free(args1_ext);
	free(allow_arguments_v1);
}

void
SetParallelStartupScripts() //JDB
{
	char *value;

	value = condor_param( ParallelScriptShadow, ATTR_PARALLEL_SCRIPT_SHADOW );
	if(value) {
		InsertJobExprString(ATTR_PARALLEL_SCRIPT_SHADOW,value);
	}
	value = condor_param( ParallelScriptStarter,
						  ATTR_PARALLEL_SCRIPT_STARTER );
	if(value) {
		InsertJobExprString(ATTR_PARALLEL_SCRIPT_STARTER,value);
	}
}

void
SetStdFile( int which_file )
{
	bool	transfer_it = true;
	bool	stream_it = false;
	char	*macro_value = NULL;
	char	*macro_value2 = NULL;
	const char	*generic_name;
	MyString	 strbuffer;

	switch( which_file ) 
	{
	case 0:
		generic_name = Input;
		macro_value = condor_param( TransferInput, ATTR_TRANSFER_INPUT );
		macro_value2 = condor_param( StreamInput, ATTR_STREAM_INPUT );
		break;
	case 1:
		generic_name = Output;
		macro_value = condor_param( TransferOutput, ATTR_TRANSFER_OUTPUT );
		macro_value2 = condor_param( StreamOutput, ATTR_STREAM_OUTPUT );
		break;
	case 2:
		generic_name = Error;
		macro_value = condor_param( TransferError, ATTR_TRANSFER_ERROR );
		macro_value2 = condor_param( StreamError, ATTR_STREAM_ERROR );
		break;
	default:
		fprintf( stderr, "\nERROR: Unknown standard file descriptor (%d)\n",
				 which_file ); 
		DoCleanup(0,0,NULL);
		exit( 1 );
	}

	if ( macro_value ) {
		if ( macro_value[0] == 'F' || macro_value[0] == 'f' ) {
			transfer_it = false;
		}
		free( macro_value );
	}

	if ( macro_value2 ) {
		if ( macro_value2[0] == 'T' || macro_value2[0] == 't' ) {
			stream_it = true;
			stream_std_file = true;
		} else if( macro_value2[0] == 'F' || macro_value2[0] == 'f' ) {
			stream_it = false;
		}
		free( macro_value2 );
	}

	macro_value = condor_param( generic_name, NULL );

	/* Globus jobs are allowed to specify urls */
	if(JobUniverse == CONDOR_UNIVERSE_GRID && is_globus_friendly_url(macro_value)) {
		transfer_it = false;
		stream_it = false;
	}
	
	if( !macro_value || *macro_value == '\0') 
	{
		transfer_it = false;
		stream_it = false;
		// always canonicalize to the UNIX null file (i.e. /dev/null)
		macro_value = strdup(UNIX_NULL_FILE);
	}else if( strcmp(macro_value,UNIX_NULL_FILE)==0 ) {
		transfer_it = false;
		stream_it = false;
	}else {
		if( JobUniverse == CONDOR_UNIVERSE_VM ) {
			fprintf( stderr,"\nERROR: You cannot use input, ouput, "
					"and error parameters in the submit description "
					"file for vm universe\n");
			DoCleanup(0,0,NULL);
			exit( 1 );
		}
	}
	
	if( whitespace(macro_value) ) 
	{
		fprintf( stderr,"\nERROR: The '%s' takes exactly one argument (%s)\n", 
				 generic_name, macro_value );
		DoCleanup(0,0,NULL);
		exit( 1 );
	}	

	MyString tmp = macro_value;
	if ( check_and_universalize_path(tmp) != 0 ) {
		// we changed the value, so we have to update macro_value
		free(macro_value);
		macro_value = strdup(tmp.Value());
	}
	
	switch( which_file ) 
	{
	case 0:
		strbuffer.formatstr( "%s = \"%s\"", ATTR_JOB_INPUT, macro_value);
		InsertJobExpr (strbuffer);
		if ( transfer_it ) {
			check_open( macro_value, O_RDONLY );
			strbuffer.formatstr( "%s = %s", ATTR_STREAM_INPUT, stream_it ? "TRUE" : "FALSE" );
			InsertJobExpr( strbuffer.Value() );
		} else {
			strbuffer.formatstr( "%s = FALSE", ATTR_TRANSFER_INPUT );
			InsertJobExpr( strbuffer.Value() );
		}
		break;
	case 1:
		strbuffer.formatstr( "%s = \"%s\"", ATTR_JOB_OUTPUT, macro_value);
		InsertJobExpr (strbuffer);
		if ( transfer_it ) {
			check_open( macro_value, O_WRONLY|O_CREAT|O_TRUNC );
			strbuffer.formatstr( "%s = %s", ATTR_STREAM_OUTPUT, stream_it ? "TRUE" : "FALSE" );
			InsertJobExpr( strbuffer.Value() );
			stream_stdout_toggle = stream_it;
		} else {
			strbuffer.formatstr( "%s = FALSE", ATTR_TRANSFER_OUTPUT );
			InsertJobExpr( strbuffer.Value() );
		}
		break;
	case 2:
		strbuffer.formatstr( "%s = \"%s\"", ATTR_JOB_ERROR, macro_value);
		InsertJobExpr (strbuffer);
		if ( transfer_it ) {
			check_open( macro_value, O_WRONLY|O_CREAT|O_TRUNC );
			strbuffer.formatstr( "%s = %s", ATTR_STREAM_ERROR, stream_it ? "TRUE" : "FALSE" );
			InsertJobExpr( strbuffer.Value() );
			stream_stderr_toggle = stream_it;
		} else {
			strbuffer.formatstr( "%s = FALSE", ATTR_TRANSFER_ERROR );
			InsertJobExpr( strbuffer.Value() );
		}
		break;
	}
		
	if( macro_value ) {
		free(macro_value);
	}
}

void
SetJobStatus()
{
	char *hold = condor_param( Hold, NULL );
	MyString buffer;

#ifdef PLUS_ATTRIBS_IN_CLUSTER_AD
#else
	// we will be inserting "JobStatus = <something>" into the jobad, but we DON'T
	// want that to be written into the cluster ad, it must always go into the proc ad.
	SetNoClusterAttr(ATTR_JOB_STATUS);
#endif

	if( hold && (hold[0] == 'T' || hold[0] == 't') ) {
		if ( Remote ) {
			fprintf( stderr,"\nERROR: Cannot set '%s' to 'true' when using -remote or -spool\n", 
					 Hold );
			DoCleanup(0,0,NULL);
			exit( 1 );
		}
		buffer.formatstr( "%s = %d", ATTR_JOB_STATUS, HELD);
		InsertJobExpr (buffer);

		buffer.formatstr( "%s=\"submitted on hold at user's request\"", 
					   ATTR_HOLD_REASON );
		InsertJobExpr( buffer );

		buffer.formatstr( "%s = %d", ATTR_HOLD_REASON_CODE,
				 CONDOR_HOLD_CODE_SubmittedOnHold );
		InsertJobExpr( buffer );
	} else 
	if ( Remote ) {
		buffer.formatstr( "%s = %d", ATTR_JOB_STATUS, HELD);
		InsertJobExpr (buffer);

		buffer.formatstr( "%s=\"Spooling input data files\"", 
					   ATTR_HOLD_REASON );
		InsertJobExpr( buffer );

		buffer.formatstr( "%s = %d", ATTR_HOLD_REASON_CODE,
				 CONDOR_HOLD_CODE_SpoolingInput );
		InsertJobExpr( buffer );
	} else {
		buffer.formatstr( "%s = %d", ATTR_JOB_STATUS, IDLE);
		InsertJobExpr (buffer);
	}

	buffer.formatstr( "%s = %d", ATTR_ENTERED_CURRENT_STATUS,
					(int)get_submit_time() );
	InsertJobExpr( buffer );

	if( hold ) {
		free(hold);
	}
}

void
SetPriority()
{
	char *prio = condor_param( Priority, ATTR_PRIO );
	int  prioval = 0;
	MyString buffer;

	if( prio != NULL ) 
	{
		prioval = atoi (prio);
		free(prio);
	}
	buffer.formatstr( "%s = %d", ATTR_JOB_PRIO, prioval);
	InsertJobExpr (buffer);

	// also check if the job is "dirt user" priority (i.e., nice_user==True)
	char *nice_user = condor_param( NiceUser, ATTR_NICE_USER );
	if( nice_user && (*nice_user == 'T' || *nice_user == 't') )
	{
		buffer.formatstr( "%s = TRUE", ATTR_NICE_USER );
		InsertJobExpr( buffer );
		free(nice_user);
		nice_user_setting = true;
	}
	else
	{
		buffer.formatstr( "%s = FALSE", ATTR_NICE_USER );
		InsertJobExpr( buffer );
		nice_user_setting = false;
	}
}

void
SetMaxJobRetirementTime()
{
	// Assume that SetPriority() has been called before getting here.
	const char *value = NULL;

	value = condor_param( MaxJobRetirementTime, ATTR_MAX_JOB_RETIREMENT_TIME );
	if(!value && (nice_user_setting || JobUniverse == 1)) {
		// Regardless of the startd graceful retirement policy,
		// nice_user and standard universe jobs that do not specify
		// otherwise will self-limit their retirement time to 0.  So
		// the user plays nice by default, but they have the option to
		// override this (assuming, of course, that the startd policy
		// actually gives them any retirement time to play with).

		value = "0";
	}
	if(value) {
		MyString expr;
		expr.formatstr("%s = %s",ATTR_MAX_JOB_RETIREMENT_TIME, value);
		InsertJobExpr(expr);
	}
}

void
SetPeriodicHoldCheck(void)
{
	char *phc = condor_param(PeriodicHoldCheck, ATTR_PERIODIC_HOLD_CHECK);
	MyString buffer;

	if (phc == NULL)
	{
		/* user didn't have one, so add one */
		buffer.formatstr( "%s = FALSE", ATTR_PERIODIC_HOLD_CHECK );
	}
	else
	{
		/* user had a value for it, leave it alone */
		buffer.formatstr( "%s = %s", ATTR_PERIODIC_HOLD_CHECK, phc );
		free(phc);
	}

	InsertJobExpr( buffer );

	phc = condor_param(PeriodicHoldReason, ATTR_PERIODIC_HOLD_REASON);
	if( phc ) {
		buffer.formatstr( "%s = %s", ATTR_PERIODIC_HOLD_REASON, phc );
		InsertJobExpr( buffer );
		free(phc);
	}

	phc = condor_param(PeriodicHoldSubCode, ATTR_PERIODIC_HOLD_SUBCODE);
	if( phc ) {
		buffer.formatstr( "%s = %s", ATTR_PERIODIC_HOLD_SUBCODE, phc );
		InsertJobExpr( buffer );
		free(phc);
	}

	phc = condor_param(PeriodicReleaseCheck, ATTR_PERIODIC_RELEASE_CHECK);

	if (phc == NULL)
	{
		/* user didn't have one, so add one */
		buffer.formatstr( "%s = FALSE", ATTR_PERIODIC_RELEASE_CHECK );
	}
	else
	{
		/* user had a value for it, leave it alone */
		buffer.formatstr( "%s = %s", ATTR_PERIODIC_RELEASE_CHECK, phc );
		free(phc);
	}

	InsertJobExpr( buffer );
}

void
SetPeriodicRemoveCheck(void)
{
	char *prc = condor_param(PeriodicRemoveCheck, ATTR_PERIODIC_REMOVE_CHECK);
	MyString buffer;

	if (prc == NULL)
	{
		/* user didn't have one, so add one */
		buffer.formatstr( "%s = FALSE", ATTR_PERIODIC_REMOVE_CHECK );
	}
	else
	{
		/* user had a value for it, leave it alone */
		buffer.formatstr( "%s = %s", ATTR_PERIODIC_REMOVE_CHECK, prc );
		free(prc);
	}

	prc = condor_param(OnExitHoldReason, ATTR_ON_EXIT_HOLD_REASON);
	if( prc ) {
		buffer.formatstr( "%s = %s", ATTR_ON_EXIT_HOLD_REASON, prc );
		InsertJobExpr( buffer );
		free(prc);
	}

	prc = condor_param(OnExitHoldSubCode, ATTR_ON_EXIT_HOLD_SUBCODE);
	if( prc ) {
		buffer.formatstr( "%s = %s", ATTR_ON_EXIT_HOLD_SUBCODE, prc );
		InsertJobExpr( buffer );
		free(prc);
	}

	InsertJobExpr( buffer );
}

void
SetExitHoldCheck(void)
{
	char *ehc = condor_param(OnExitHoldCheck, ATTR_ON_EXIT_HOLD_CHECK);
	MyString buffer;

	if (ehc == NULL)
	{
		/* user didn't have one, so add one */
		buffer.formatstr( "%s = FALSE", ATTR_ON_EXIT_HOLD_CHECK );
	}
	else
	{
		/* user had a value for it, leave it alone */
		buffer.formatstr( "%s = %s", ATTR_ON_EXIT_HOLD_CHECK, ehc );
		free(ehc);
	}

	InsertJobExpr( buffer );
}

void
SetLeaveInQueue()
{
	char *erc = condor_param(LeaveInQueue, ATTR_JOB_LEAVE_IN_QUEUE);
	MyString buffer;

	if (erc == NULL)
	{
		/* user didn't have one, so add one */
		if ( !Remote ) {
			buffer.formatstr( "%s = FALSE", ATTR_JOB_LEAVE_IN_QUEUE );
		} else {
				/* if remote spooling, leave in the queue after the job completes
				   for up to 10 days, so user can grab the output.
				 */
			buffer.formatstr( 
				"%s = %s == %d && (%s =?= UNDEFINED || %s == 0 || ((time() - %s) < %d))",
				ATTR_JOB_LEAVE_IN_QUEUE,
				ATTR_JOB_STATUS,
				COMPLETED,
				ATTR_COMPLETION_DATE,
				ATTR_COMPLETION_DATE,
				ATTR_COMPLETION_DATE,
				60 * 60 * 24 * 10 
				);
		}
	}
	else
	{
		/* user had a value for it, leave it alone */
		buffer.formatstr( "%s = %s", ATTR_JOB_LEAVE_IN_QUEUE, erc );
		free(erc);
	}

	InsertJobExpr( buffer );
}


void
SetExitRemoveCheck(void)
{
	char *erc = condor_param(OnExitRemoveCheck, ATTR_ON_EXIT_REMOVE_CHECK);
	MyString buffer;

	if (erc == NULL)
	{
		/* user didn't have one, so add one */
		buffer.formatstr( "%s = TRUE", ATTR_ON_EXIT_REMOVE_CHECK );
	}
	else
	{
		/* user had a value for it, leave it alone */
		buffer.formatstr( "%s = %s", ATTR_ON_EXIT_REMOVE_CHECK, erc );
		free(erc);
	}

	InsertJobExpr( buffer );
}

void
SetNoopJob(void)
{
	char *noop = condor_param(Noop, ATTR_JOB_NOOP);
	MyString buffer;

	if (noop == NULL)
	{	
		/* user didn't want one, so just return*/
		return;
	}
	else
	{
		/* user had a value for it, leave it alone */
		buffer.formatstr( "%s = %s", ATTR_JOB_NOOP, noop );
		free(noop);
	}

	InsertJobExpr( buffer );
}

void
SetNoopJobExitSignal(void)
{
	char *noop = condor_param(NoopExitSignal, ATTR_JOB_NOOP_EXIT_SIGNAL);
	MyString buffer;

	if (noop == NULL)
	{	
		/* user didn't want one, so just return*/
		return;
	}
	else
	{
		/* user had a value for it, leave it alone */
		buffer.formatstr( "%s = %s", ATTR_JOB_NOOP_EXIT_SIGNAL, noop );
		free(noop);
	}

	InsertJobExpr( buffer );
}

void
SetNoopJobExitCode(void)
{
	char *noop = condor_param(NoopExitCode, ATTR_JOB_NOOP_EXIT_CODE);
	MyString buffer;

	if (noop == NULL)
	{	
		/* user didn't want one, so just return*/
		return;
	}
	else
	{
		/* user had a value for it, leave it alone */
		buffer.formatstr( "%s = %s", ATTR_JOB_NOOP_EXIT_CODE, noop );
		free(noop);
	}

	InsertJobExpr( buffer );
}

void
SetWantRemoteIO(void)
{
	char *how = condor_param( WantRemoteIO, ATTR_WANT_REMOTE_IO );
	MyString buffer;

	if (how == NULL) {
		buffer.formatstr( "%s = TRUE", 
						ATTR_WANT_REMOTE_IO);
	} else {
		buffer.formatstr( "%s = %s", ATTR_WANT_REMOTE_IO, 
						isTrue(how)?"TRUE":"FALSE" );
	}

	InsertJobExpr (buffer);

	if (how != NULL) {
		free(how);
	}
}

void
SetNotification()
{
	char *how = condor_param( Notification, ATTR_JOB_NOTIFICATION );
	int notification;
	MyString buffer;
	
	if( how == NULL ) {
		how = param ( "JOB_DEFAULT_NOTIFICATION" );		
	}
	if( (how == NULL) || (strcasecmp(how, "NEVER") == 0) ) {
		notification = NOTIFY_NEVER;
	} 
	else if( strcasecmp(how, "COMPLETE") == 0 ) {
		notification = NOTIFY_COMPLETE;
	} 
	else if( strcasecmp(how, "ALWAYS") == 0 ) {
		notification = NOTIFY_ALWAYS;
	} 
	else if( strcasecmp(how, "ERROR") == 0 ) {
		notification = NOTIFY_ERROR;
	} 
	else {
		fprintf( stderr, "\nERROR: Notification must be 'Never', "
				 "'Always', 'Complete', or 'Error'\n" );
		DoCleanup(0,0,NULL);
		exit( 1 );
	}

	buffer.formatstr( "%s = %d", ATTR_JOB_NOTIFICATION, notification);
	InsertJobExpr (buffer);

	if ( how ) {
		free(how);
	}
}

void
SetNotifyUser()
{
	bool needs_warning = false;
	static bool did_warning = false;
	MyString buffer;

	char *who = condor_param( NotifyUser, ATTR_NOTIFY_USER );

	if (who) {
		if( ! did_warning ) {
			if( !strcasecmp(who, "false") ) {
				needs_warning = true;
			}
			if( !strcasecmp(who, "never") ) {
				needs_warning = true;
			}
		}
		if( needs_warning && ! did_warning ) {
            char* tmp = param( "UID_DOMAIN" );

			fprintf( stderr, "\nWARNING: You used \"%s = %s\" in your "
					 "submit file.\n", NotifyUser, who );
			fprintf( stderr, "This means notification email will go to "
					 "user \"%s@%s\".\n", who, tmp );
			free( tmp );
			fprintf( stderr, "This is probably not what you expect!\n"
					 "If you do not want notification email, put "
					 "\"notification = never\"\n"
					 "into your submit file, instead.\n" );

			did_warning = true;
		}
		buffer.formatstr( "%s = \"%s\"", ATTR_NOTIFY_USER, who);
		InsertJobExpr (buffer);
		free(who);
	}
}

void
SetWantGracefulRemoval()
{
	char *how = condor_param( want_graceful_removal, ATTR_WANT_GRACEFUL_REMOVAL );
	MyString buffer;

	if( how ) {
		buffer.formatstr( "%s = %s", ATTR_WANT_GRACEFUL_REMOVAL, how );
		InsertJobExpr (buffer);
		free( how );
	}
}

void
SetJobMaxVacateTime()
{
	char *expr = condor_param( job_max_vacate_time, ATTR_JOB_MAX_VACATE_TIME );
	MyString buffer;

	if( expr ) {
		buffer.formatstr( "%s = %s", ATTR_JOB_MAX_VACATE_TIME, expr );
		InsertJobExpr (buffer);
		free( expr );
	}
}

void
SetEmailAttributes()
{
	char *attrs = condor_param( EmailAttributes, ATTR_EMAIL_ATTRIBUTES );

	if ( attrs ) {
		StringList attr_list( attrs );

		if ( !attr_list.isEmpty() ) {
			char *tmp;
			MyString buffer;

			tmp = attr_list.print_to_string();
			buffer.formatstr( "%s = \"%s\"", ATTR_EMAIL_ATTRIBUTES, tmp );
			InsertJobExpr( buffer );
			free( tmp );
		}

		free( attrs );
	}
}

/**
 * We search to see if the ad has any CronTab attributes defined
 * If so, then we will check to make sure they are using the 
 * proper syntax and then stuff them in the ad
 **/
void
SetCronTab()
{
	MyString buffer;
		//
		// For convienence I put all the attributes in array
		// and just run through the ad looking for them
		//
	const char* attributes[] = { CronMinute,
								 CronHour,
								 CronDayOfMonth,
								 CronMonth,
								 CronDayOfWeek,
								};
	int ctr;
	char *param = NULL;
	CronTab::initRegexObject();
	for ( ctr = 0; ctr < CronFields; ctr++ ) {
		param = condor_param( attributes[ctr], CronTab::attributes[ctr] );
		if ( param != NULL ) {
				//
				// We'll try to be nice and validate it first
				//
			MyString error;
			if ( ! CronTab::validateParameter( ctr, param, error ) ) {
				fprintf( stderr, "ERROR: %s\n", error.Value() );
				DoCleanup( 0, 0, NULL );
				exit( 1 );
			}
				//
				// Go ahead and stuff it in the job ad now
				// The parameters must be wrapped in quotation marks
				//				
			buffer.formatstr( "%s = \"%s\"", CronTab::attributes[ctr], param );
			InsertJobExpr (buffer);
			free( param );
			NeedsJobDeferral = true;
		}		
	} // FOR
		//
		// Validation
		// Because the scheduler universe doesn't use a Starter,
		// we can't let them use the CronTab scheduling which needs 
		// to be able to use the job deferral feature
		//
	if ( NeedsJobDeferral && JobUniverse == CONDOR_UNIVERSE_SCHEDULER ) {
		fprintf( stderr, "\nCronTab scheduling does not work for scheduler "
						 "universe jobs.\n"
						 "Consider submitting this job using the local "
						 "universe, instead\n" );
		DoCleanup( 0, 0, NULL );
		fprintf( stderr, "Error in submit file\n" );
		exit(1);
	} // validation	
}

void
SetMatchListLen()
{
	MyString buffer;
	int len = 0;
	char* tmp = condor_param( LastMatchListLength,
							  ATTR_LAST_MATCH_LIST_LENGTH );
	if( tmp ) {
		len = atoi(tmp);
		buffer.formatstr( "%s = %d", ATTR_LAST_MATCH_LIST_LENGTH, len );
		InsertJobExpr( buffer );
		free( tmp );
	}
}

void
SetDAGNodeName()
{
	char* name = condor_param( ATTR_DAG_NODE_NAME_ALT, ATTR_DAG_NODE_NAME );
	MyString buffer;
	if( name ) {
		buffer.formatstr( "%s = \"%s\"", ATTR_DAG_NODE_NAME, name );
		InsertJobExpr( buffer );
		free( name );
	}
}

void
SetDAGManJobId()
{
	char* id = condor_param( DAGManJobId, ATTR_DAGMAN_JOB_ID );
	MyString buffer;
	if( id ) {
		(void) buffer.formatstr( "%s = \"%s\"", ATTR_DAGMAN_JOB_ID, id );
		InsertJobExpr( buffer );
		free( id );
	}
}

void
SetLogNotes()
{
	LogNotesVal = condor_param( LogNotesCommand, ATTR_SUBMIT_EVENT_NOTES );
	if ( LogNotesVal ) {
		InsertJobExprString( ATTR_SUBMIT_EVENT_NOTES, LogNotesVal );
		free( LogNotesVal );
	}
}

void
SetUserNotes()
{
	UserNotesVal = condor_param( UserNotesCommand, ATTR_SUBMIT_EVENT_USER_NOTES );
	if ( UserNotesVal ) {
		InsertJobExprString( ATTR_SUBMIT_EVENT_USER_NOTES, UserNotesVal );
		free( UserNotesVal );
	}
}

void
SetStackSize()
{
	StackSizeVal = condor_param(StackSize,ATTR_STACK_SIZE);
	MyString buffer;
	if( StackSizeVal ) {
		(void) buffer.formatstr( "%s = %s", ATTR_STACK_SIZE, StackSizeVal);
		InsertJobExpr(buffer);
		free( StackSizeVal );
	}
}

void
SetRemoteInitialDir()
{
	char *who = condor_param( RemoteInitialDir, ATTR_JOB_REMOTE_IWD );
	MyString buffer;
	if (who) {
		buffer.formatstr( "%s = \"%s\"", ATTR_JOB_REMOTE_IWD, who);
		InsertJobExpr (buffer);
		free(who);
	}
}

void
SetExitRequirements()
{
	char *who = condor_param( ExitRequirements,
							  ATTR_JOB_EXIT_REQUIREMENTS );

	if (who) {
		fprintf(stderr, 
			"\nERROR: %s is deprecated.\n"
			"Please use on_exit_remove or on_exit_hold.\n", 
			ExitRequirements );
		free(who);
		DoCleanup(0,0,NULL);
		exit( 1 );
	}
}
	
void
SetOutputDestination()
{
	char *od = condor_param( OutputDestination, ATTR_OUTPUT_DESTINATION );
	MyString buffer;
	if (od) {
		buffer.formatstr( "%s = \"%s\"", ATTR_OUTPUT_DESTINATION, od);
		InsertJobExpr (buffer);
		free(od);
	}
}

void
SetArguments()
{
	ArgList arglist;
	char	*args1 = condor_param( Arguments1, ATTR_JOB_ARGUMENTS1 );
		// NOTE: no ATTR_JOB_ARGUMENTS2 in the following,
		// because that is the same as Arguments1
	char    *args2 = condor_param( Arguments2 );
	char *allow_arguments_v1 = condor_param( AllowArgumentsV1 );
	bool args_success = true;
	MyString error_msg;

	if(args2 && args1 && !isTrue(allow_arguments_v1)) {
		fprintf(stderr,
		 "\nERROR: If you wish to specify both 'arguments' and\n"
		 "'arguments2' for maximal compatibility with different\n"
		 "versions of Condor, then you must also specify\n"
		 "allow_arguments_v1=true.\n");
		DoCleanup(0,0,NULL);
		exit(1);
	}

	if(args2) {
		args_success = arglist.AppendArgsV2Quoted(args2,&error_msg);
	}
	else if(args1) {
		args_success = arglist.AppendArgsV1WackedOrV2Quoted(args1,&error_msg);
	}

	if(!args_success) {
		if(error_msg.IsEmpty()) {
			error_msg = "ERROR in arguments.";
		}
		fprintf(stderr,"\n%s\nThe full arguments you specified were: %s\n",
				error_msg.Value(),
				args2 ? args2 : args1);
		DoCleanup(0,0,NULL);
		exit(1);
	}

	MyString strbuffer;
	MyString value;
	bool MyCondorVersionRequiresV1 = false;
	if ( !DumpClassAdToFile ) {
		MyCondorVersionRequiresV1 = arglist.InputWasV1() || arglist.CondorVersionRequiresV1(MySchedd->version());
	}
	if(MyCondorVersionRequiresV1) {
		args_success = arglist.GetArgsStringV1Raw(&value,&error_msg);
		strbuffer.formatstr("%s = \"%s\"",ATTR_JOB_ARGUMENTS1,
					   value.EscapeChars("\"",'\\').Value());
	}
	else {
		args_success = arglist.GetArgsStringV2Raw(&value,&error_msg);
		strbuffer.formatstr("%s = \"%s\"",ATTR_JOB_ARGUMENTS2,
					   value.EscapeChars("\"",'\\').Value());
	}

	if(!args_success) {
		fprintf(stderr,"\nERROR: failed to insert arguments: %s\n",
				error_msg.Value());
		DoCleanup(0,0,NULL);
		exit(1);
	}

	InsertJobExpr (strbuffer);

	if( JobUniverse == CONDOR_UNIVERSE_JAVA && arglist.Count() == 0)
	{
		fprintf(stderr, "\nERROR: In Java universe, you must specify the class name to run.\nExample:\n\narguments = MyClass\n\n");
		DoCleanup(0,0,NULL);
		exit( 1 );
	}

	if(args1) free(args1);
	if(args2) free(args2);
	if(allow_arguments_v1) free(allow_arguments_v1);
}

//
// SetDeferral()
// Inserts the job deferral time into the ad if present
// This needs to be called before SetRequirements()
//
void
SetJobDeferral() {
		//
		// Job Deferral Time
		// Only update the job ad if they provided a deferral time
		// We will only be able to validate the deferral time when the
		// Starter evaluates it and tries to set the timer for it
		//
	MyString buffer;
	char *temp = condor_param( DeferralTime, ATTR_DEFERRAL_TIME );
	if ( temp != NULL ) {
		// make certain the input is valid
		non_negative_int_fail(DeferralTime, temp);
			
		buffer.formatstr( "%s = %s", ATTR_DEFERRAL_TIME, temp );
		InsertJobExpr (buffer);
		free( temp );
		NeedsJobDeferral = true;
	}
	
		//
		// If this job needs the job deferral functionality, we
		// need to make sure we always add in the DeferralWindow
		// and the DeferralPrepTime attributes.
		// We have a separate if clause because SetCronTab() can
		// also set NeedsJobDeferral
		//
	if ( NeedsJobDeferral ) {		
			//
			// Job Deferral Window
			// The window allows for some slack if the Starter
			// misses the exact execute time for a job
			//
			// NOTE: There are two separate attributes, CronWindow and
			// DeferralWindow, but they are mapped to the same attribute
			// in the job's classad (ATTR_DEFERRAL_WINDOW). This is just
			// it is less confusing for users that are using one feature but
			// not the other. CronWindow overrides DeferralWindow if they
			// both are set. The manual should talk about this.
			//
		const char *windowParams[] = { CronWindow, DeferralWindow };
		const char *windowAltParams[]  = { ATTR_CRON_WINDOW, ATTR_DEFERRAL_WINDOW };
		int ctr;
		for (ctr = 0; ctr < 2; ctr++) {
			temp = condor_param( windowParams[ctr], windowAltParams[ctr] );
			if ( temp != NULL ) {
				break;
			}
		} // FOR
			//
			// If we have a parameter from the job file, use that value
			//
		if ( temp != NULL ){
			
			// make certain the input is valid
			non_negative_int_fail(DeferralWindow, temp);
			
			buffer.formatstr(  "%s = %s", ATTR_DEFERRAL_WINDOW, temp );	
			free( temp );
			//
			// Otherwise, use the default value
			//
		} else {
			buffer.formatstr( "%s = %d",
				   ATTR_DEFERRAL_WINDOW, JOB_DEFERRAL_WINDOW_DEFAULT );
		}
		InsertJobExpr (buffer);
		
			//
			// Job Deferral Prep Time
			// This is how many seconds before the job should run it is
			// sent over to the starter
			//
			// NOTE: There are two separate attributes, CronPrepTime and
			// DeferralPrepTime, but they are mapped to the same attribute
			// in the job's classad (ATTR_DEFERRAL_PREP_TIME). This is just
			// it is less confusing for users that are using one feature but
			// not the other. CronPrepTime overrides DeferralPrepTime if they
			// both are set. The manual should talk about this.
			//
		const char *prepParams[] = { CronPrepTime, DeferralPrepTime };
		const char *prepAltParams[]  = { ATTR_CRON_PREP_TIME, ATTR_DEFERRAL_PREP_TIME };
		for (ctr = 0; ctr < 2; ctr++) {
			temp = condor_param( prepParams[ctr], prepAltParams[ctr] );
			if ( temp != NULL ) {
				break;
			}
		} // FOR
			//
			// If we have a parameter from the job file, use that value
			//
		if ( temp != NULL ){
			// make certain the input is valid
			non_negative_int_fail(DeferralPrepTime, temp);
			
			buffer.formatstr(  "%s = %s", ATTR_DEFERRAL_PREP_TIME, temp );	
			free( temp );
			//
			// Otherwise, use the default value
			//
		} else {
			buffer.formatstr( "%s = %d",
				   ATTR_DEFERRAL_PREP_TIME, JOB_DEFERRAL_PREP_TIME_DEFAULT );
		}
		InsertJobExpr (buffer);
		
			//
			// Schedd Polling Interval
			// We need make sure we have this in the job ad as well
			// because it is used by the Requirements expression generated
			// in check_requirements() for job deferral 
			//
		temp = param( "SCHEDD_INTERVAL" );
		if ( temp != NULL ) {
			buffer.formatstr( "%s = %s", ATTR_SCHEDD_INTERVAL, temp );
			free( temp );
		} else {
			buffer.formatstr( "%s = %d", ATTR_SCHEDD_INTERVAL,
										SCHEDD_INTERVAL_DEFAULT );
		}
		InsertJobExpr (buffer);
	
			//
			// Validation
			// Because the scheduler universe doesn't use a Starter,
			// we can't let them use the job deferral feature
			//
		if ( JobUniverse == CONDOR_UNIVERSE_SCHEDULER ) {
			fprintf( stderr, "\nJob deferral scheduling does not work for scheduler "
							 "universe jobs.\n"
							 "Consider submitting this job using the local "
							 "universe, instead\n" );
			DoCleanup( 0, 0, NULL );
			fprintf( stderr, "Error in submit file\n" );
			exit(1);
		} // validation	
	}
}

class EnvFilter : public Env
{
public:
	EnvFilter( const char *env1, const char *env2 )
			: m_env1( env1 ),
			  m_env2( env2 ) {
		return;
	};
	virtual ~EnvFilter( void ) { };
	virtual bool ImportFilter( const MyString &var,
							   const MyString &val ) const;
private:
	const char	*m_env1;
	const char	*m_env2;
};
bool
EnvFilter::ImportFilter( const MyString & var, const MyString &val ) const
{
	if( !m_env2 && m_env1 && !IsSafeEnvV1Value(val.Value())) {
		// We silently filter out anything that is not expressible
		// in the 'environment1' syntax.  This avoids breaking
		// our ability to submit jobs to older startds that do
		// not support 'environment2' syntax.
		return false;
	}
	if( !IsSafeEnvV2Value(val.Value()) ) {
		// Silently filter out environment values containing
		// unsafe characters.  Example: newlines cause the
		// schedd to EXCEPT in 6.8.3.
		return false;
	}
	MyString existing_val;
	if ( GetEnv( var, existing_val ) ) {
		// Don't override submit file environment settings --
		// check if environment variable is already set.
		return false;
	}
	return true;
}

void
SetEnvironment()
{
	char *env1 = condor_param( Environment1, ATTR_JOB_ENVIRONMENT1 );
		// NOTE: no ATTR_JOB_ENVIRONMENT2 in the following,
		// because that is the same as Environment1
	char *env2 = condor_param( Environment2 );
	char *allow_environment_v1 = condor_param( AllowEnvironmentV1 );
	bool allow_v1 = isTrue(allow_environment_v1);
	char *shouldgetenv = condor_param( GetEnvironment, "get_env" );
	char *allowscripts = condor_param( AllowStartupScript,
									   "AllowStartupScript" );
	EnvFilter envobject( env1, env2 );
    MyString varname;

	if( env1 && env2 && !allow_v1 ) {
		fprintf(stderr,
		 "\nERROR: If you wish to specify both 'environment' and\n"
		 "'environment2' for maximal compatibility with different\n"
		 "versions of Condor, then you must also specify\n"
		 "allow_environment_v1=true.\n");
		DoCleanup(0,0,NULL);
		exit(1);
	}

	bool env_success;
	char const *environment_string = env2 ? env2 : env1;
	MyString error_msg;
	if(env2) {
		env_success = envobject.MergeFromV2Quoted(env2,&error_msg);
	}
	else {
		env_success = envobject.MergeFromV1RawOrV2Quoted(env1,&error_msg);
	}

	if(!env_success) {
		fprintf(stderr,
				"\n%s\nThe environment you specified was: '%s'\n",
				error_msg.Value(),environment_string);
		DoCleanup(0,0,NULL);
		exit(1);
	}

	if (allowscripts && (*allowscripts=='T' || *allowscripts=='t') ) {
		envobject.SetEnv("_CONDOR_NOCHECK","1");
	}

	// grab user's environment if getenv == TRUE
	if ( shouldgetenv && (toupper(shouldgetenv[0]) == 'T') ) {
		envobject.Import( );
	}

	//There may already be environment info in the ClassAd from SUBMIT_ATTRS.
	//Check for that now.

	bool ad_contains_env1 = job->LookupExpr(ATTR_JOB_ENVIRONMENT1);
	bool ad_contains_env2 = job->LookupExpr(ATTR_JOB_ENVIRONMENT2);

	bool MyCondorVersionRequiresV1 = false;
	if ( !DumpClassAdToFile ) {
		MyCondorVersionRequiresV1 = envobject.InputWasV1() 
			|| envobject.CondorVersionRequiresV1(MySchedd->version());
	}
	bool insert_env1 = MyCondorVersionRequiresV1;
	bool insert_env2 = !insert_env1;

	if(!env1 && !env2 && envobject.Count() == 0 && \
	   (ad_contains_env1 || ad_contains_env2)) {
			// User did not specify any environment, but SUBMIT_ATTRS did.
			// Do not do anything (i.e. avoid overwriting with empty env).
		insert_env1 = insert_env2 = false;
	}

	// If we are going to write new environment into the ad and if there
	// is already environment info in the ad, make sure we overwrite
	// whatever is there.  Instead of doing things this way, we could
	// remove the existing environment settings, but there is currently no
	// function that undoes all the effects of InsertJobExpr().
	if(insert_env1 && ad_contains_env2) insert_env2 = true;
	if(insert_env2 && ad_contains_env1) insert_env1 = true;

	env_success = true;

	if(insert_env1 && env_success) {
		MyString newenv;
		MyString newenv_raw;

		env_success = envobject.getDelimitedStringV1Raw(&newenv_raw,&error_msg);
		newenv.formatstr("%s = \"%s\"",
					   ATTR_JOB_ENVIRONMENT1,
					   newenv_raw.EscapeChars("\"",'\\').Value());
		InsertJobExpr(newenv);

		// Record in the JobAd the V1 delimiter that is being used.
		// This way remote submits across platforms have a prayer.
		MyString delim_assign;
		delim_assign.formatstr("%s = \"%c\"",
							 ATTR_JOB_ENVIRONMENT1_DELIM,
							 envobject.GetEnvV1Delimiter());
		InsertJobExpr(delim_assign);
	}

	if(insert_env2 && env_success) {
		MyString newenv;
		MyString newenv_raw;

		env_success = envobject.getDelimitedStringV2Raw(&newenv_raw,&error_msg);
		newenv.formatstr("%s = \"%s\"",
					   ATTR_JOB_ENVIRONMENT2,
					   newenv_raw.EscapeChars("\"",'\\').Value());
		InsertJobExpr(newenv);
	}

	if(!env_success) {
		fprintf(stderr,
				"\nERROR: failed to insert environment into job ad: %s\n",
				error_msg.Value());
		DoCleanup(0,0,NULL);
		exit(1);
	}

	free(env2);
	free(env1);

	if( allowscripts ) {
		free(allowscripts);
	}
	if( shouldgetenv ) {
		free(shouldgetenv);
	}
	return;
}

#if !defined(WIN32)
void
ComputeRootDir()
{
	char *rootdir = condor_param( RootDir, ATTR_JOB_ROOT_DIR );

	if( rootdir == NULL ) 
	{
		JobRootdir = "/";
	} 
	else 
	{
		if( access(rootdir, F_OK|X_OK) < 0 ) {
			fprintf( stderr, "\nERROR: No such directory: %s\n",
					 rootdir );
			DoCleanup(0,0,NULL);
			exit( 1 );
		}

		MyString rootdir_str = rootdir;
		check_and_universalize_path(rootdir_str);
		JobRootdir = rootdir_str;
		free(rootdir);
	}
}

void
SetRootDir()
{
	MyString buffer;
	ComputeRootDir();
	buffer.formatstr( "%s = \"%s\"", ATTR_JOB_ROOT_DIR, JobRootdir.Value());
	InsertJobExpr (buffer);
}
#endif

void
SetRequirements()
{
	char *requirements = condor_param( Requirements, NULL );
	MyString tmp;
	MyString buffer;
	if( requirements == NULL ) 
	{
		JobRequirements = "";
	} 
	else 
	{
		JobRequirements = requirements;
		free(requirements);
	}

	check_requirements( JobRequirements.Value(), tmp );
	buffer.formatstr( "%s = %s", ATTR_REQUIREMENTS, tmp.Value());
	JobRequirements = tmp;

	InsertJobExpr (buffer);
	
	char* fs_domain = NULL;
	if( (should_transfer == STF_NO || should_transfer == STF_IF_NEEDED) 
		&& ! job->LookupString(ATTR_FILE_SYSTEM_DOMAIN, &fs_domain) ) {
		buffer.formatstr( "%s = \"%s\"", ATTR_FILE_SYSTEM_DOMAIN, 
				 My_fs_domain ); 
		InsertJobExpr( buffer );
	}
	if( fs_domain ) {
		free( fs_domain );
	}
}

void
SetEncryptExecuteDir()
{
	char *enc =
		condor_param( EncryptExecuteDir, ATTR_ENCRYPT_EXECUTE_DIRECTORY );

	MyString buf;
	if (enc && isTrue(enc)) {
		HasEncryptExecuteDir = true;
	} else {
		HasEncryptExecuteDir = false;
	}
	buf.formatstr("%s = %s", ATTR_ENCRYPT_EXECUTE_DIRECTORY,
			HasEncryptExecuteDir ? "True" : "False");
	InsertJobExpr( buf.Value() );

	if (enc) free(enc);
}

void
SetTDP( void )
{
		// tdp_cmd and tdp_input are global since those effect
		// SetRequirements() an SetTransferFiles(), too. 
	tdp_cmd = condor_param( ToolDaemonCmd, ATTR_TOOL_DAEMON_CMD );
	tdp_input = condor_param( ToolDaemonInput, ATTR_TOOL_DAEMON_INPUT );
	char* tdp_args1 = condor_param( ToolDaemonArgs );
	char* tdp_args1_ext = condor_param( ToolDaemonArguments1, ATTR_TOOL_DAEMON_ARGS1 );
		// NOTE: no ATTR_TOOL_DAEMON_ARGS2 in the following,
		// because that is the same as ToolDaemonArguments1.
	char* tdp_args2 = condor_param( ToolDaemonArguments2 );
	char* allow_arguments_v1 = condor_param(AllowArgumentsV1);
	char* tdp_error = condor_param( ToolDaemonError, ATTR_TOOL_DAEMON_ERROR );
	char* tdp_output = condor_param( ToolDaemonOutput, 
									 ATTR_TOOL_DAEMON_OUTPUT );
	char* suspend_at_exec = condor_param( SuspendJobAtExec,
										  ATTR_SUSPEND_JOB_AT_EXEC );
	MyString buf;
	MyString path;

	if( tdp_cmd ) {
		HasTDP = true;
		path = tdp_cmd;
		check_and_universalize_path( path );
		buf.formatstr( "%s = \"%s\"", ATTR_TOOL_DAEMON_CMD, path.Value() );
		InsertJobExpr( buf.Value() );
	}
	if( tdp_input ) {
		path = tdp_input;
		check_and_universalize_path( path );
		buf.formatstr( "%s = \"%s\"", ATTR_TOOL_DAEMON_INPUT, path.Value() );
		InsertJobExpr( buf.Value() );
	}
	if( tdp_output ) {
		path = tdp_output;
		check_and_universalize_path( path );
		buf.formatstr( "%s = \"%s\"", ATTR_TOOL_DAEMON_OUTPUT, path.Value() );
		InsertJobExpr( buf.Value() );
		free( tdp_output );
		tdp_output = NULL;
	}
	if( tdp_error ) {
		path = tdp_error;
		check_and_universalize_path( path );
		buf.formatstr( "%s = \"%s\"", ATTR_TOOL_DAEMON_ERROR, path.Value() );
		InsertJobExpr( buf.Value() );
		free( tdp_error );
		tdp_error = NULL;
	}

	bool args_success = true;
	MyString error_msg;
	ArgList args;

	if(tdp_args1_ext && tdp_args1) {
		fprintf(stderr,
				"\nERROR: you specified both tdp_daemon_args and tdp_daemon_arguments\n");
		DoCleanup(0,0,NULL);
		exit(1);
	}
	if(tdp_args1_ext) {
		free(tdp_args1);
		tdp_args1 = tdp_args1_ext;
		tdp_args1_ext = NULL;
	}

	if(tdp_args2 && tdp_args1 && !isTrue(allow_arguments_v1)) {
		fprintf(stderr,
		 "\nERROR: If you wish to specify both 'tool_daemon_arguments' and\n"
		 "'tool_daemon_arguments2' for maximal compatibility with different\n"
		 "versions of Condor, then you must also specify\n"
		 "allow_arguments_v1=true.\n");
		DoCleanup(0,0,NULL);
		exit(1);
	}

	if( tdp_args2 ) {
		args_success = args.AppendArgsV2Quoted(tdp_args2,&error_msg);
	}
	else if( tdp_args1 ) {
		args_success = args.AppendArgsV1WackedOrV2Quoted(tdp_args1,&error_msg);
	}

	if(!args_success) {
		fprintf(stderr,"ERROR: failed to parse tool daemon arguments: %s\n"
				"The arguments you specified were: %s\n",
				error_msg.Value(),
				tdp_args2 ? tdp_args2 : tdp_args1);
		DoCleanup( 0, 0, NULL );
		exit( 1 );
	}

	MyString args_value;
	bool MyCondorVersionRequiresV1 = false;
	if ( !DumpClassAdToFile ) {
		MyCondorVersionRequiresV1 = args.InputWasV1() || args.CondorVersionRequiresV1(MySchedd->version());
	}
	if(MyCondorVersionRequiresV1) {
		args_success = args.GetArgsStringV1Raw(&args_value,&error_msg);
		if(!args_value.IsEmpty()) {
			buf.formatstr("%s = \"%s\"",ATTR_TOOL_DAEMON_ARGS1,
						args_value.EscapeChars("\"",'\\').Value());
			InsertJobExpr( buf );
		}
	}
	else if(args.Count()) {
		args_success = args.GetArgsStringV2Raw(&args_value,&error_msg);
		if(!args_value.IsEmpty()) {
			buf.formatstr("%s = \"%s\"",ATTR_TOOL_DAEMON_ARGS2,
						args_value.EscapeChars("\"",'\\').Value());
			InsertJobExpr( buf );
		}
	}

	if(!args_success) {
		fprintf(stderr,"ERROR: failed to insert tool daemon arguments: %s\n",
				error_msg.Value());
		DoCleanup( 0, 0, NULL );
		exit( 1 );
	}

	if( suspend_at_exec ) {
		buf.formatstr( "%s = %s", ATTR_SUSPEND_JOB_AT_EXEC,
					 isTrue(suspend_at_exec) ? "TRUE" : "FALSE" );
		InsertJobExpr( buf.Value() );
		free( suspend_at_exec );
		suspend_at_exec = NULL;
	}

	free(tdp_args1);
	free(tdp_args2);
	free(tdp_args1_ext);
	free(allow_arguments_v1);
}

void
SetRunAsOwner()
{
	char *run_as_owner = condor_param(RunAsOwner, ATTR_JOB_RUNAS_OWNER);
	bool bRunAsOwner=false;
	if (run_as_owner == NULL) {
		return;
	}
	else {
		bRunAsOwner = isTrue(run_as_owner);
		free(run_as_owner);
	}

	MyString buffer;
	buffer.formatstr(  "%s = %s", ATTR_JOB_RUNAS_OWNER, bRunAsOwner ? "True" : "False" );
	InsertJobExpr (buffer);

#if defined(WIN32)
	// make sure we have a CredD
	// (RunAsOwner is global for use in SetRequirements(),
	//  the memory is freed() there)
	if( bRunAsOwner && NULL == ( RunAsOwnerCredD = param("CREDD_HOST") ) ) {
		fprintf(stderr,
				"\nERROR: run_as_owner requires a valid CREDD_HOST configuration macro\n");
		DoCleanup(0,0,NULL);
		exit(1);
	}
#endif
}

void 
SetLoadProfile()
{
    char *load_profile_param = condor_param (
        LoadProfile, 
        ATTR_JOB_LOAD_PROFILE );

    if ( NULL == load_profile_param ) {
        return;
    }

    if ( !isTrue ( load_profile_param ) ) {
        free ( load_profile_param );
        return;
    }
    
    MyString buffer;
    buffer.formatstr ( "%s = True", ATTR_JOB_LOAD_PROFILE );
    InsertJobExpr ( buffer );

    /* If we've been called it means that SetRunAsOwner() has already 
    made sure we have a CredD.  This will become more important when
    we allow random users to load their profile (which will only at 
    that point be the user's registry).  The limitation is to stop
    heavy weight users profiles; you know the ones: they have20+ GBs 
    of music, thousands of pictures and a few random movies from 
    caching their profile on the local machine (which may be someone's
    laptop, which may already be running low on disk-space). */
}

void
SetRank()
{
	MyString rank;
	char *orig_pref = condor_param( Preferences, NULL );
	char *orig_rank = condor_param( Rank, NULL );
	char *default_rank = NULL;
	char *append_rank = NULL;
	MyString buffer;

	switch( JobUniverse ) {
	case CONDOR_UNIVERSE_STANDARD:
		default_rank = param( "DEFAULT_RANK_STANDARD" );
		append_rank = param( "APPEND_RANK_STANDARD" );
		break;
	case CONDOR_UNIVERSE_VANILLA:
		default_rank = param( "DEFAULT_RANK_VANILLA" );
		append_rank = param( "APPEND_RANK_VANILLA" );
		break;
	default:
		default_rank = NULL;
		append_rank = NULL;
	}

		// If they're not yet defined, or they're defined but empty,
		// try the generic, non-universe-specific versions.
	if( ! default_rank || ! default_rank[0]  ) {
		if (default_rank) { free(default_rank); default_rank = NULL; }
		default_rank = param("DEFAULT_RANK");
	}
	if( ! append_rank || ! append_rank[0]  ) {
		if (append_rank) { free(append_rank); append_rank = NULL; }
		append_rank = param("APPEND_RANK");
	}

		// If any of these are defined but empty, treat them as
		// undefined, or else, we get nasty errors.  -Derek W. 8/21/98
	if( default_rank && !default_rank[0] ) {
		free(default_rank);
		default_rank = NULL;
	}
	if( append_rank && !append_rank[0] ) {
		free(append_rank);
		append_rank = NULL;
	}

		// If we've got a rank to append to something that's already 
		// there, we need to enclose the origional in ()'s
	if( append_rank && (orig_rank || orig_pref || default_rank) ) {
		rank += "(";
	}		

	if( orig_pref && orig_rank ) {
		fprintf( stderr, "\nERROR: %s and %s may not both be specified "
				 "for a job\n", Preferences, Rank );
		exit(1);
	} else if( orig_rank ) {
		rank +=  orig_rank;
	} else if( orig_pref ) {
		rank += orig_pref;
	} else if( default_rank ) {
		rank += default_rank;
	} 

	if( append_rank ) {
		if( rank.Length() > 0 ) {
				// We really want to add this expression to our
				// existing Rank expression, not && it, since Rank is
				// just a float.  If we && it, we're forcing the whole
				// expression to now be a bool that evaluates to
				// either 0 or 1, which is obviously not what we
				// want.  -Derek W. 8/21/98
			rank += ") + (";
		} else {
			rank +=  "(";
		}
		rank += append_rank;
		rank += ")";
	}
				
	if( rank.Length() == 0 ) {
		buffer.formatstr( "%s = 0.0", ATTR_RANK );
		InsertJobExpr( buffer );
	} else {
		buffer.formatstr( "%s = %s", ATTR_RANK, rank.Value() );
		InsertJobExpr( buffer );
	}

	if ( orig_pref ) 
		free(orig_pref);
	if ( orig_rank )
		free(orig_rank);

	if (default_rank) {
		free(default_rank);
		default_rank = NULL;
	}
	if (append_rank) {
		free(append_rank);
		append_rank = NULL;
	}
}

void
ComputeIWD()
{
	char	*shortname;
	MyString	iwd;
	MyString	cwd;

	shortname = condor_param( InitialDir, ATTR_JOB_IWD );
	if( ! shortname ) {
			// neither "initialdir" nor "iwd" were there, try some
			// others, just to be safe:
		shortname = condor_param( "initial_dir", "job_iwd" );
	}

#if !defined(WIN32)
	ComputeRootDir();
	if( JobRootdir != "/" )	{	/* Rootdir specified */
		if( shortname ) {
			iwd = shortname;
		} 
		else {
			iwd = "/";
		}
	} 
	else 
#endif
	{  //for WIN32, this is a block to make {}'s match. For unix, else block.
		if( shortname  ) {
#if defined(WIN32)
			// if a drive letter or share is specified, we have a full pathname
			if( shortname[1] == ':' || (shortname[0] == '\\' && shortname[1] == '\\')) 
#else
			if( shortname[0] == '/' ) 
#endif
			{
				iwd = shortname;
			} 
			else {
				condor_getcwd( cwd );
				iwd.formatstr( "%s%c%s", cwd.Value(), DIR_DELIM_CHAR, shortname );
			}
		} 
		else {
			condor_getcwd( iwd );
		}
	}

	compress( iwd );
	check_and_universalize_path(iwd);
	check_iwd( iwd.Value() );
	JobIwd = iwd;

	if ( shortname )
		free(shortname);
}

void
SetIWD()
{
	MyString buffer;
	ComputeIWD();
	buffer.formatstr( "%s = \"%s\"", ATTR_JOB_IWD, JobIwd.Value());
	InsertJobExpr (buffer);
}

void
check_iwd( char const *iwd )
{
	MyString pathname;

#if defined(WIN32)
	pathname = iwd;
#else
	pathname.formatstr( "%s/%s", JobRootdir.Value(), iwd );
#endif
	compress( pathname );

	if( access(pathname.Value(), F_OK|X_OK) < 0 ) {
		fprintf( stderr, "\nERROR: No such directory: %s\n", pathname.Value() );
		DoCleanup(0,0,NULL);
		exit( 1 );
	}
}

void
SetUserLog()
{
	static const char* submit_names[] = { UserLogFile, DagmanLogFile, 0 };
	static const char* jobad_attribute_names[] = { ATTR_ULOG_FILE, ATTR_DAGMAN_WORKFLOW_LOG, 0 };
	for(const char** p = &submit_names[0], **q = &jobad_attribute_names[0];
			*p && *q; ++p, ++q) {
		char *ulog_entry = condor_param( *p, *q );

		if(ulog_entry) {
			std::string buffer;
			std::string current_userlog(ulog_entry);
			const char* ulog_pcc = full_path(current_userlog.c_str());
			if(ulog_pcc) {
				std::string ulog(ulog_pcc);
				if ( !DumpClassAdToFile && !DashDryRun ) {
					// check that the log is a valid path
					if ( !DisableFileChecks ) {
						FILE* test = safe_fopen_wrapper_follow(ulog.c_str(), "a+", 0664);
						if (!test) {
							fprintf(stderr,
									"\nERROR: Invalid log file: \"%s\" (%s)\n", ulog.c_str(),
									strerror(errno));
							exit( 1 );
						} else {
							fclose(test);
						}
					}

					// Check that the log file isn't on NFS
					bool nfs_is_error = param_boolean("LOG_ON_NFS_IS_ERROR", false);
					bool nfs = false;

					if ( nfs_is_error ) {
						if ( fs_detect_nfs( ulog.c_str(), &nfs ) != 0 ) {
							fprintf(stderr,
									"\nWARNING: Can't determine whether log file %s is on NFS\n",
									ulog.c_str() );
						} else if ( nfs ) {

							fprintf(stderr,
									"\nERROR: Log file %s is on NFS.\nThis could cause"
									" log file corruption. Condor has been configured to"
									" prohibit log files on NFS.\n",
									ulog.c_str() );

							DoCleanup(0,0,NULL);
							exit( 1 );

						}
					}
				}

				MyString mulog(ulog.c_str());
				check_and_universalize_path(mulog);
				buffer += mulog.Value();
				UserLogSpecified = true;
			}
			std::string logExpr(*q);
			logExpr += " = ";
			logExpr += "\"";
			logExpr += buffer;
			logExpr += "\"";
			InsertJobExpr(logExpr.c_str());
			free(ulog_entry);
		}
	}
}

void
SetUserLogXML()
{
	MyString buffer;
	char *use_xml = condor_param(UseLogUseXML,
								 ATTR_ULOG_USE_XML);

	if (use_xml) {
		if ('T' == *use_xml || 't' == *use_xml) {
			UseXMLInLog = true;
			buffer.formatstr( "%s = TRUE", ATTR_ULOG_USE_XML);
			InsertJobExpr( buffer );
		} else {
			buffer.formatstr( "%s = FALSE", ATTR_ULOG_USE_XML);
		}
		free(use_xml);
	}
	return;
}


void
SetCoreSize()
{
	char *size = condor_param( CoreSize, "core_size" );
	long coresize = 0;
	MyString buffer;

	if (size == NULL) {
#if defined(HPUX) || defined(WIN32) /* RLIMIT_CORE not supported */
		size = "";
#else
		struct rlimit rl;
		if ( getrlimit( RLIMIT_CORE, &rl ) == -1) {
			EXCEPT("getrlimit failed");
		}

		// this will effectively become the hard limit for core files when
		// the job is executed
		coresize = (long)rl.rlim_cur;
#endif
	} else {
		coresize = atoi(size);
		free(size);
	}

	buffer.formatstr( "%s = %ld", ATTR_CORE_SIZE, coresize);
	InsertJobExpr(buffer);
}


void
SetJobLease( void )
{
	static bool warned_too_small = false;
	long lease_duration = 0;
	char *tmp = condor_param( "job_lease_duration", ATTR_JOB_LEASE_DURATION );
	if( ! tmp ) {
		if( universeCanReconnect(JobUniverse)) {
				/*
				  if the user didn't define a lease duration, but is
				  submitting a job from a universe that supports
				  reconnect and is NOT trying to use streaming I/O, we
				  want to define a default of 20 minutes so that
				  reconnectable jobs can survive schedd crashes and
				  the like...
				*/
			lease_duration = 40 * 60;
		} else {
				// not defined and can't reconnect, we're done.
			return;
		}
	} else {
		char *endptr = NULL;
		lease_duration = strtol(tmp, &endptr, 10);
		if (endptr != tmp) {
			while (isspace(*endptr)) {
				endptr++;
			}
		}
		bool valid = (endptr != tmp && *endptr == '\0');
		if (!valid) {
			fprintf(stderr, "\nERROR: invalid %s given: %s\n",
					ATTR_JOB_LEASE_DURATION, tmp);
			DoCleanup(0, 0, NULL);
			exit(1);
		}
		if (lease_duration == 0) {
				// User explicitly didn't want a lease, so we're done.
			free(tmp);
			return;
		}
		else if (lease_duration < 20) {
			if (! warned_too_small) { 
				fprintf(stderr, "\nWARNING: %s less than 20 seconds is not "
						"allowed, using 20 instead\n",
						ATTR_JOB_LEASE_DURATION);
				warned_too_small = true;
			}
			lease_duration = 20;
		}
		free(tmp);
	}
	MyString val = ATTR_JOB_LEASE_DURATION;
	val += "=";
	val += lease_duration;
	InsertJobExpr( val.Value() );
}


void
SetForcedAttributes()
{
	MyString buffer;

	HASHITER it = hash_iter_begin(SubmitMacroSet);
	for( ; ! hash_iter_done(it); hash_iter_next(it)) {
		const char *my_name = hash_iter_key(it);
		if ( ! starts_with_ignore_case(my_name, "MY.")) continue;
		const char * name = my_name+sizeof("MY.")-1;

		char * value = condor_param(my_name); // lookup and expand macros.
	#ifdef PLUS_ATTRIBS_IN_CLUSTER_AD
		buffer.formatstr( "%s = %s", name, (value && value[0]) ? value : "undefined" );
		InsertJobExpr(buffer);
	#else
		if (value && value[0]) {
			buffer.formatstr( "%s = %s", name, value);

			// Call InserJobExpr with checkcluster set to false.
			// This will result in forced attributes always going
			// into the proc ad, not the cluster ad.  This allows
			// us to easily remove attributes with the "-" command.
			InsertJobExpr(buffer);
			SetNoClusterAttr(name);
		} else {
			job->Delete( name );
		}
	#endif
		if (value) free(value);
	}
	hash_iter_delete(&it);
}

void
SetGridParams()
{
	char *tmp;
	MyString buffer;
	FILE* fp;

	if ( JobUniverse != CONDOR_UNIVERSE_GRID )
		return;

	tmp = condor_param( GridResource, ATTR_GRID_RESOURCE );
	if ( tmp ) {
			// TODO validate number of fields in grid_resource?

		buffer.formatstr( "%s = \"%s\"", ATTR_GRID_RESOURCE, tmp );
		InsertJobExpr( buffer );

		if ( strstr(tmp,"$$") ) {
				// We need to perform matchmaking on the job in order
				// to fill GridResource.
			buffer.formatstr("%s = FALSE", ATTR_JOB_MATCHED);
			InsertJobExpr (buffer);
			buffer.formatstr("%s = 0", ATTR_CURRENT_HOSTS);
			InsertJobExpr (buffer);
			buffer.formatstr("%s = 1", ATTR_MAX_HOSTS);
			InsertJobExpr (buffer);
		}

		if ( strcasecmp( tmp, "ec2" ) == 0 ) {
			fprintf(stderr, "\nERROR: EC2 grid jobs require a "
					"service URL\n");
			DoCleanup( 0, 0, NULL );
			exit( 1 );
		}
		

		free( tmp );

	} else {
			// TODO Make this allowable, triggering matchmaking for
			//   GridResource
		fprintf(stderr, "\nERROR: No resource identifier was found.\n" );
		DoCleanup( 0, 0, NULL );
		exit( 1 );
	}

	if ( JobGridType == NULL ||
		 strcasecmp (JobGridType, "gt2") == MATCH ||
		 strcasecmp (JobGridType, "gt5") == MATCH ||
		 strcasecmp (JobGridType, "nordugrid") == MATCH ) {

		if( (tmp = condor_param(GlobusResubmit,ATTR_GLOBUS_RESUBMIT_CHECK)) ) {
			buffer.formatstr( "%s = %s", ATTR_GLOBUS_RESUBMIT_CHECK, tmp );
			free(tmp);
			InsertJobExpr (buffer);
		} else {
			buffer.formatstr( "%s = FALSE", ATTR_GLOBUS_RESUBMIT_CHECK);
			InsertJobExpr (buffer);
		}
	}

	if ( (tmp = condor_param(GridShell, ATTR_USE_GRID_SHELL)) ) {

		if( tmp[0] == 't' || tmp[0] == 'T' ) {
			buffer.formatstr( "%s = TRUE", ATTR_USE_GRID_SHELL );
			InsertJobExpr( buffer );
		}
		free(tmp);
	}

	if ( JobGridType == NULL ||
		 strcasecmp (JobGridType, "gt2") == MATCH ||
		 strcasecmp (JobGridType, "gt5") == MATCH ) {

		buffer.formatstr( "%s = %d", ATTR_GLOBUS_STATUS,
				 GLOBUS_GRAM_PROTOCOL_JOB_STATE_UNSUBMITTED );
		InsertJobExpr (buffer);

		buffer.formatstr( "%s = 0", ATTR_NUM_GLOBUS_SUBMITS );
		InsertJobExpr (buffer);
	}

	buffer.formatstr( "%s = False", ATTR_WANT_CLAIMING );
	InsertJobExpr(buffer);

	if( (tmp = condor_param(GlobusRematch,ATTR_REMATCH_CHECK)) ) {
		buffer.formatstr( "%s = %s", ATTR_REMATCH_CHECK, tmp );
		free(tmp);
		InsertJobExpr (buffer);
	}

	if( (tmp = condor_param(GlobusRSL, ATTR_GLOBUS_RSL)) ) {
		buffer.formatstr( "%s = \"%s\"", ATTR_GLOBUS_RSL, tmp );
		free( tmp );
		InsertJobExpr ( buffer );
	}

	if( (tmp = condor_param(NordugridRSL, ATTR_NORDUGRID_RSL)) ) {
		buffer.formatstr( "%s = \"%s\"", ATTR_NORDUGRID_RSL, tmp );
		free( tmp );
		InsertJobExpr ( buffer );
	}

	if( (tmp = condor_param(CreamAttributes, ATTR_CREAM_ATTRIBUTES)) ) {
		InsertJobExprString ( ATTR_CREAM_ATTRIBUTES, tmp );
		free( tmp );
	}

	if( (tmp = condor_param(BatchQueue, ATTR_BATCH_QUEUE)) ) {
		InsertJobExprString ( ATTR_BATCH_QUEUE, tmp );
		free( tmp );
	}

	if ( (tmp = condor_param( KeystoreFile, ATTR_KEYSTORE_FILE )) ) {
		buffer.formatstr( "%s = \"%s\"", ATTR_KEYSTORE_FILE, tmp );
		InsertJobExpr( buffer );
		free( tmp );
	} else if ( JobGridType && strcasecmp( JobGridType, "unicore" ) == 0 ) {
		fprintf(stderr, "\nERROR: Unicore grid jobs require a \"%s\" "
				"parameter\n", KeystoreFile );
		DoCleanup( 0, 0, NULL );
		exit( 1 );
	}

	if ( (tmp = condor_param( KeystoreAlias, ATTR_KEYSTORE_ALIAS )) ) {
		buffer.formatstr( "%s = \"%s\"", ATTR_KEYSTORE_ALIAS, tmp );
		InsertJobExpr( buffer );
		free( tmp );
	} else if ( JobGridType && strcasecmp( JobGridType, "unicore" ) == 0 ) {
		fprintf(stderr, "\nERROR: Unicore grid jobs require a \"%s\" "
				"parameter\n", KeystoreAlias );
		DoCleanup( 0, 0, NULL );
		exit( 1 );
	}

	if ( (tmp = condor_param( KeystorePassphraseFile,
							  ATTR_KEYSTORE_PASSPHRASE_FILE )) ) {
		buffer.formatstr( "%s = \"%s\"", ATTR_KEYSTORE_PASSPHRASE_FILE, tmp );
		InsertJobExpr( buffer );
		free( tmp );
	} else if ( JobGridType && strcasecmp( JobGridType, "unicore" ) == 0 ) {
		fprintf(stderr, "\nERROR: Unicore grid jobs require a \"%s\" "
				"parameter\n", KeystorePassphraseFile );
		DoCleanup( 0, 0, NULL );
		exit( 1 );
	}
	
	//
	// EC2 grid-type submit attributes
	//
	if ( (tmp = condor_param( EC2AccessKeyId, ATTR_EC2_ACCESS_KEY_ID )) ) {
		// check public key file can be opened
		if ( !DisableFileChecks ) {
			if( ( fp=safe_fopen_wrapper_follow(full_path(tmp),"r") ) == NULL ) {
				fprintf( stderr, "\nERROR: Failed to open public key file %s (%s)\n", 
							 full_path(tmp), strerror(errno));
				exit(1);
			}
			fclose(fp);

			StatInfo si(full_path(tmp));
			if (si.IsDirectory()) {
				fprintf(stderr, "\nERROR: %s is a directory\n", full_path(tmp));
				exit(1);
			}
		}
		buffer.formatstr( "%s = \"%s\"", ATTR_EC2_ACCESS_KEY_ID, full_path(tmp) );
		InsertJobExpr( buffer.Value() );
		free( tmp );
	} else if ( JobGridType && strcasecmp( JobGridType, "ec2" ) == 0 ) {
		fprintf(stderr, "\nERROR: EC2 jobs require a \"%s\" parameter\n", EC2AccessKeyId );
		DoCleanup( 0, 0, NULL );
		exit( 1 );
	}
	
	if ( (tmp = condor_param( EC2SecretAccessKey, ATTR_EC2_SECRET_ACCESS_KEY )) ) {
		// check private key file can be opened
		if ( !DisableFileChecks ) {
			if( ( fp=safe_fopen_wrapper_follow(full_path(tmp),"r") ) == NULL ) {
				fprintf( stderr, "\nERROR: Failed to open private key file %s (%s)\n", 
							 full_path(tmp), strerror(errno));
				exit(1);
			}
			fclose(fp);

			StatInfo si(full_path(tmp));
			if (si.IsDirectory()) {
				fprintf(stderr, "\nERROR: %s is a directory\n", full_path(tmp));
				exit(1);
			}
		}
		buffer.formatstr( "%s = \"%s\"", ATTR_EC2_SECRET_ACCESS_KEY, full_path(tmp) );
		InsertJobExpr( buffer.Value() );
		free( tmp );
	} else if ( JobGridType && strcasecmp( JobGridType, "ec2" ) == 0 ) {
		fprintf(stderr, "\nERROR: EC2 jobs require a \"%s\" parameter\n", EC2SecretAccessKey );
		DoCleanup( 0, 0, NULL );
		exit( 1 );
	}
	
	bool bKeyPairPresent=false;
	
	// EC2KeyPair is not a necessary parameter
	if( (tmp = condor_param( EC2KeyPair, ATTR_EC2_KEY_PAIR )) ) {
		buffer.formatstr( "%s = \"%s\"", ATTR_EC2_KEY_PAIR, tmp );
		free( tmp );
		InsertJobExpr( buffer.Value() );
		bKeyPairPresent=true;
	}
	
	// EC2KeyPairFile is not a necessary parameter
	if( (tmp = condor_param( EC2KeyPairFile, ATTR_EC2_KEY_PAIR_FILE )) ) {
	    if (bKeyPairPresent)
	    {
	      fprintf(stderr, "\nWARNING: EC2 job(s) contain both ec2_keypair && ec2_keypair_file, ignoring ec2_keypair_file\n");
	    }
	    else
	    {
	      // for the relative path, the keypair output file will be written to the IWD
	      buffer.formatstr( "%s = \"%s\"", ATTR_EC2_KEY_PAIR_FILE, full_path(tmp) );
	      free( tmp );
	      InsertJobExpr( buffer.Value() );
	    }
	}

	// Optional.
	if( (tmp = condor_param( EC2SecurityGroups, ATTR_EC2_SECURITY_GROUPS )) ) {
		buffer.formatstr( "%s = \"%s\"", ATTR_EC2_SECURITY_GROUPS, tmp );
		free( tmp );
		InsertJobExpr( buffer.Value() );
	}

	// Optional.
	if( (tmp = condor_param( EC2SecurityIDs, ATTR_EC2_SECURITY_IDS )) ) {
		buffer.formatstr( "%s = \"%s\"", ATTR_EC2_SECURITY_IDS, tmp );
		free( tmp );
		InsertJobExpr( buffer.Value() );
	}

	if ( (tmp = condor_param( EC2AmiID, ATTR_EC2_AMI_ID )) ) {
		buffer.formatstr( "%s = \"%s\"", ATTR_EC2_AMI_ID, tmp );
		InsertJobExpr( buffer.Value() );
		free( tmp );
	} else if ( JobGridType && strcasecmp( JobGridType, "ec2" ) == 0 ) {
		fprintf(stderr, "\nERROR: EC2 jobs require a \"%s\" parameter\n", EC2AmiID );
		DoCleanup( 0, 0, NULL );
		exit( 1 );
	}
	
	// EC2InstanceType is not a necessary parameter
	if( (tmp = condor_param( EC2InstanceType, ATTR_EC2_INSTANCE_TYPE )) ) {
		buffer.formatstr( "%s = \"%s\"", ATTR_EC2_INSTANCE_TYPE, tmp );
		free( tmp );
		InsertJobExpr( buffer.Value() );
	}
	
	// EC2VpcSubnet is not a necessary parameter
	if( (tmp = condor_param( EC2VpcSubnet, ATTR_EC2_VPC_SUBNET )) ) {
		buffer.formatstr( "%s = \"%s\"",ATTR_EC2_VPC_SUBNET , tmp );
		free( tmp );
		InsertJobExpr( buffer.Value() );
	}
	
	// EC2VpcIP is not a necessary parameter
	if( (tmp = condor_param( EC2VpcIP, ATTR_EC2_VPC_IP )) ) {
		buffer.formatstr( "%s = \"%s\"",ATTR_EC2_VPC_IP , tmp );
		free( tmp );
		InsertJobExpr( buffer.Value() );
	}
		
	// EC2ElasticIP is not a necessary parameter
    if( (tmp = condor_param( EC2ElasticIP, ATTR_EC2_ELASTIC_IP )) ) {
        buffer.formatstr( "%s = \"%s\"", ATTR_EC2_ELASTIC_IP, tmp );
        free( tmp );
        InsertJobExpr( buffer.Value() );
    }
	
	bool HasAvailabilityZone=false;
	// EC2AvailabilityZone is not a necessary parameter
    if( (tmp = condor_param( EC2AvailabilityZone, ATTR_EC2_AVAILABILITY_ZONE )) ) {
        buffer.formatstr( "%s = \"%s\"", ATTR_EC2_AVAILABILITY_ZONE, tmp );
        free( tmp );
        InsertJobExpr( buffer.Value() );
		HasAvailabilityZone=true;
    }
	
	// EC2EBSVolumes is not a necessary parameter
    if( (tmp = condor_param( EC2EBSVolumes, ATTR_EC2_EBS_VOLUMES )) ) {
		MyString fixedvalue = delete_quotation_marks(tmp);
		if( validate_disk_parm(fixedvalue.Value(), fixedvalue, 2, 2) == false ) 
        {
			fprintf(stderr, "\nERROR: 'ec2_ebs_volumes' has incorrect format.\n"
					"The format shoud be like "
					"\"<instance_id>:<devicename>\"\n"
					"e.g.> For single volume: ec2_ebs_volumes = vol-35bcc15e:hda1\n"
					"      For multiple disks: ec2_ebs_volumes = "
					"vol-35bcc15e:hda1,vol-35bcc16f:hda2\n");
			DoCleanup(0,0,NULL);
			exit(1);
		}
		
		if (!HasAvailabilityZone)
		{
			fprintf(stderr, "\nERROR: 'ec2_ebs_volumes' requires 'ec2_availability_zone'\n");
			DoCleanup(0,0,NULL);
			exit(1);
		}
		
        buffer.formatstr( "%s = \"%s\"", ATTR_EC2_EBS_VOLUMES, tmp );
        free( tmp );
        InsertJobExpr( buffer.Value() );
    }

	// EC2SpotPrice is not a necessary parameter
	if( (tmp = condor_param( EC2SpotPrice, ATTR_EC2_SPOT_PRICE )) ) {
		buffer.formatstr( "%s = \"%s\"", ATTR_EC2_SPOT_PRICE, tmp);
		free( tmp );
		InsertJobExpr( buffer.Value() );
	}

	// EC2BlockDeviceMapping is not a necessary parameter
	if( (tmp = condor_param( EC2BlockDeviceMapping, ATTR_EC2_BLOCK_DEVICE_MAPPING )) ) {
		buffer.formatstr( "%s = \"%s\"", ATTR_EC2_BLOCK_DEVICE_MAPPING, tmp );
		free( tmp );
		InsertJobExpr( buffer.Value() );
		bKeyPairPresent=true;
	}

	// EC2UserData is not a necessary parameter
	if( (tmp = condor_param( EC2UserData, ATTR_EC2_USER_DATA )) ) {
		buffer.formatstr( "%s = \"%s\"", ATTR_EC2_USER_DATA, tmp);
		free( tmp );
		InsertJobExpr( buffer.Value() );
	}

	// EC2UserDataFile is not a necessary parameter
	if( (tmp = condor_param( EC2UserDataFile, ATTR_EC2_USER_DATA_FILE )) ) {
		// check user data file can be opened
		if ( !DisableFileChecks ) {
			if( ( fp=safe_fopen_wrapper_follow(full_path(tmp),"r") ) == NULL ) {
				fprintf( stderr, "\nERROR: Failed to open user data file %s (%s)\n", 
								 full_path(tmp), strerror(errno));
				exit(1);
			}
			fclose(fp);
		}
		buffer.formatstr( "%s = \"%s\"", ATTR_EC2_USER_DATA_FILE, 
				full_path(tmp) );
		free( tmp );
		InsertJobExpr( buffer.Value() );
	}

	// You can only have one IAM [Instance] Profile, so you can only use
	// one of the ARN or the Name.
	bool bIamProfilePresent = false;
	if( (tmp = condor_param( EC2IamProfileArn, ATTR_EC2_IAM_PROFILE_ARN )) ) {
		bIamProfilePresent = true;
		buffer.formatstr( "%s = \"%s\"", ATTR_EC2_IAM_PROFILE_ARN, tmp );
		InsertJobExpr( buffer.Value() );
		free( tmp );
	}

	if( (tmp = condor_param( EC2IamProfileName, ATTR_EC2_IAM_PROFILE_NAME )) ) {
		if( bIamProfilePresent ) {
			fprintf( stderr, "\nWARNING: EC2 job(s) contain both %s and %s; ignoring %s.\n", EC2IamProfileArn, EC2IamProfileName, EC2IamProfileName );
		} else {
			buffer.formatstr( "%s = \"%s\"", ATTR_EC2_IAM_PROFILE_NAME, tmp );
			InsertJobExpr( buffer.Value() );
		}
		free( tmp );
	}

	//
	// Handle arbitrary EC2 RunInstances parameters.
	//
	StringList paramNames;
	if( (tmp = condor_param( EC2ParamNames, ATTR_EC2_PARAM_NAMES )) ) {
		paramNames.initializeFromString( tmp );
		free( tmp );
	}

	unsigned prefixLength = strlen( EC2ParamPrefix );
	HASHITER smsIter = hash_iter_begin( SubmitMacroSet );
	for( ; ! hash_iter_done( smsIter ); hash_iter_next( smsIter ) ) {
		const char * key = hash_iter_key( smsIter );

		if( strcasecmp( key, EC2ParamNames ) == 0 ) {
			continue;
		}

		if( strncasecmp( key, EC2ParamPrefix, prefixLength ) != 0 ) {
			continue;
		}

		const char * paramName = &key[prefixLength];
		const char * paramValue = hash_iter_value( smsIter );
		buffer.formatstr( "%s_%s = \"%s\"", ATTR_EC2_PARAM_PREFIX, paramName, paramValue );
		InsertJobExpr( buffer.Value() );
		set_condor_param_used( key );

		bool found = false;
		paramNames.rewind();
		char * existingPN = NULL;
		while( (existingPN = paramNames.next()) != NULL ) {
			std::string converted = existingPN;
			std::replace( converted.begin(), converted.end(), '.', '_' );
			if( strcasecmp( converted.c_str(), paramName ) == 0 ) {
				found = true;
				break;
			}
		}
		if( ! found ) {
			paramNames.append( paramName );
		}
	}
	hash_iter_delete( & smsIter );

	if( ! paramNames.isEmpty() ) {
		char * paramNamesStr = paramNames.print_to_delimed_string( ", " );
		buffer.formatstr( "%s = \"%s\"", ATTR_EC2_PARAM_NAMES, paramNamesStr );
		free( paramNamesStr );
		InsertJobExpr( buffer.Value() );
	}


		//
		// Handle EC2 tags - don't require user to specify the list of tag names
		//
		// Collect all the EC2 tag names, then param for each
		//
		// EC2TagNames is needed because EC2 tags are case-sensitive
		// and ClassAd attribute names are not. We build it for the
		// user, but also let the user override entries in it with
		// their own case preference. Ours will always be lower-cased.
		//

	StringList tagNames;
	if ((tmp = condor_param(EC2TagNames, ATTR_EC2_TAG_NAMES))) {
		tagNames.initializeFromString(tmp);
		free(tmp); tmp = NULL;
	}

	HASHITER it = hash_iter_begin(SubmitMacroSet);
	int prefix_len = strlen(ATTR_EC2_TAG_PREFIX);
	for (;!hash_iter_done(it); hash_iter_next(it)) {
		const char *key = hash_iter_key(it);
		const char *name = NULL;
		if (!strncasecmp(key, ATTR_EC2_TAG_PREFIX, prefix_len) &&
			key[prefix_len]) {
			name = &key[prefix_len];
		} else if (!strncasecmp(key, "ec2_tag_", 8) &&
				   key[8]) {
			name = &key[8];
		} else {
			continue;
		}

		if (strncasecmp(name, "Names", 5) &&
			!tagNames.contains_anycase(name)) {
			tagNames.append(name);
		}
	}
	hash_iter_delete(&it);

	std::stringstream ss;
	char *tagName;
	tagNames.rewind();
	while ((tagName = tagNames.next())) {
			// XXX: Check that tagName does not contain an equal sign (=)
		std::string tag;
		std::string tagAttr(ATTR_EC2_TAG_PREFIX); tagAttr.append(tagName);
		std::string tagCmd("ec2_tag_"); tagCmd.append(tagName);
		char *value = NULL;
		if ((value = condor_param(tagCmd.c_str(), tagAttr.c_str()))) {
			buffer.formatstr("%s = \"%s\"", tagAttr.c_str(), value);
			InsertJobExpr(buffer.Value());
			free(value); value = NULL;
		} else {
				// XXX: Should never happen, we just searched for the names, error or something
		}
	}

		// For compatibility with the AWS Console, set the Name tag to
		// be the executable, which is just a label for EC2 jobs
	tagNames.rewind();
	if (!tagNames.contains_anycase("Name")) {
		if (JobUniverse == CONDOR_UNIVERSE_GRID &&
			JobGridType != NULL &&
			(strcasecmp( JobGridType, "ec2" ) == MATCH)) {
			char *ename = condor_param(Executable, ATTR_JOB_CMD); // !NULL by now
			tagNames.append("Name");
			buffer.formatstr("%sName = \"%s\"", ATTR_EC2_TAG_PREFIX, ename);
			InsertJobExpr(buffer);
			free(ename); ename = NULL;
		}
	}

	if ( !tagNames.isEmpty() ) {
		buffer.formatstr("%s = \"%s\"",
					ATTR_EC2_TAG_NAMES, tagNames.print_to_delimed_string(","));
		InsertJobExpr(buffer.Value());
	}

	if ( (tmp = condor_param( BoincAuthenticatorFile,
							  ATTR_BOINC_AUTHENTICATOR_FILE )) ) {
		// check authenticator file can be opened
		if ( !DisableFileChecks ) {
			if( ( fp=safe_fopen_wrapper_follow(full_path(tmp),"r") ) == NULL ) {
				fprintf( stderr, "\nERROR: Failed to open authenticator file %s (%s)\n", 
								 full_path(tmp), strerror(errno));
				exit(1);
			}
			fclose(fp);
		}
		buffer.formatstr( "%s = \"%s\"", ATTR_BOINC_AUTHENTICATOR_FILE,
						  full_path(tmp) );
		InsertJobExpr( buffer.Value() );
		free( tmp );
	} else if ( JobGridType && strcasecmp( JobGridType, "boinc" ) == 0 ) {
		fprintf(stderr, "\nERROR: BOINC jobs require a \"%s\" parameter\n", BoincAuthenticatorFile );
		DoCleanup( 0, 0, NULL );
		exit( 1 );
	}

	//
	// GCE grid-type submit attributes
	//
	if ( (tmp = condor_param( GceAuthFile, ATTR_GCE_AUTH_FILE )) ) {
		// check auth file can be opened
		if ( !DisableFileChecks ) {
			if( ( fp=safe_fopen_wrapper_follow(full_path(tmp),"r") ) == NULL ) {
				fprintf( stderr, "\nERROR: Failed to open auth file %s (%s)\n", 
						 full_path(tmp), strerror(errno));
				exit(1);
			}
			fclose(fp);

			StatInfo si(full_path(tmp));
			if (si.IsDirectory()) {
				fprintf(stderr, "\nERROR: %s is a directory\n", full_path(tmp));
				exit(1);
			}
		}
		buffer.formatstr( "%s = \"%s\"", ATTR_GCE_AUTH_FILE, full_path(tmp) );
		InsertJobExpr( buffer.Value() );
		free( tmp );
	} else if ( JobGridType && strcasecmp( JobGridType, "gce" ) == 0 ) {
		fprintf(stderr, "\nERROR: GCE jobs require a \"%s\" parameter\n", GceAuthFile );
		DoCleanup( 0, 0, NULL );
		exit( 1 );
	}

	if ( (tmp = condor_param( GceImage, ATTR_GCE_IMAGE )) ) {
		buffer.formatstr( "%s = \"%s\"", ATTR_GCE_IMAGE, tmp );
		InsertJobExpr( buffer.Value() );
		free( tmp );
	} else if ( JobGridType && strcasecmp( JobGridType, "gce" ) == 0 ) {
		fprintf(stderr, "\nERROR: GCE jobs require a \"%s\" parameter\n", GceImage );
		DoCleanup( 0, 0, NULL );
		exit( 1 );
	}

	if ( (tmp = condor_param( GceMachineType, ATTR_GCE_MACHINE_TYPE )) ) {
		buffer.formatstr( "%s = \"%s\"", ATTR_GCE_MACHINE_TYPE, tmp );
		InsertJobExpr( buffer.Value() );
		free( tmp );
	} else if ( JobGridType && strcasecmp( JobGridType, "gce" ) == 0 ) {
		fprintf(stderr, "\nERROR: GCE jobs require a \"%s\" parameter\n", GceMachineType );
		DoCleanup( 0, 0, NULL );
		exit( 1 );
	}

	// GceMetadata is not a necessary parameter
	// This is a comma-separated list of name/value pairs
	if( (tmp = condor_param( GceMetadata, ATTR_GCE_METADATA )) ) {
		StringList list( tmp, "," );
		char *list_str = list.print_to_string();
		buffer.formatstr( "%s = \"%s\"", ATTR_GCE_METADATA, list_str );
		InsertJobExpr( buffer.Value() );
		free( list_str );
	}

	// GceMetadataFile is not a necessary parameter
	if( (tmp = condor_param( GceMetadataFile, ATTR_GCE_METADATA_FILE )) ) {
		// check metadata file can be opened
		if ( !DisableFileChecks ) {
			if( ( fp=safe_fopen_wrapper_follow(full_path(tmp),"r") ) == NULL ) {
				fprintf( stderr, "\nERROR: Failed to open metadata file %s (%s)\n", 
								 full_path(tmp), strerror(errno));
				exit(1);
			}
			fclose(fp);
		}
		buffer.formatstr( "%s = \"%s\"", ATTR_GCE_METADATA_FILE, 
				full_path(tmp) );
		free( tmp );
		InsertJobExpr( buffer.Value() );
	}


	//
	// Deltacloud grid-type submit attributes
	//
	if ( (tmp = condor_param( DeltacloudUsername, ATTR_DELTACLOUD_USERNAME )) ) {
		buffer.formatstr( "%s = \"%s\"", ATTR_DELTACLOUD_USERNAME, tmp );
		InsertJobExpr( buffer.Value() );
		free( tmp );
	} else if ( JobGridType && strcasecmp( JobGridType, "deltacloud" ) == 0 ) {
		fprintf(stderr, "\nERROR: Deltacloud jobs require a \"%s\" parameter\n", DeltacloudUsername );
		DoCleanup( 0, 0, NULL );
		exit( 1 );
	}

	if ( (tmp = condor_param( DeltacloudPasswordFile, ATTR_DELTACLOUD_PASSWORD_FILE )) ) {
		// check private key file can be opened
		if ( !DisableFileChecks && !strstr( tmp, "$$" ) ) {
			if( ( fp=safe_fopen_wrapper_follow(full_path(tmp),"r") ) == NULL ) {
				fprintf( stderr, "\nERROR: Failed to open password file %s (%s)\n", 
							 full_path(tmp), strerror(errno));
				exit(1);
			}
			fclose(fp);
		}
		buffer.formatstr( "%s = \"%s\"", ATTR_DELTACLOUD_PASSWORD_FILE, full_path(tmp) );
		InsertJobExpr( buffer.Value() );
		free( tmp );
	} else if ( JobGridType && strcasecmp( JobGridType, "deltacloud" ) == 0 ) {
		fprintf(stderr, "\nERROR: Deltacloud jobs require a \"%s\" parameter\n", DeltacloudPasswordFile );
		DoCleanup( 0, 0, NULL );
		exit( 1 );
	}

	bool bInstanceName=false;
	if( (tmp = condor_param( DeltacloudInstanceName, ATTR_DELTACLOUD_INSTANCE_NAME )) ) {
		buffer.formatstr( "%s = \"%s\"", ATTR_DELTACLOUD_INSTANCE_NAME, tmp );
		free( tmp );
		InsertJobExpr( buffer.Value() );
		bInstanceName = true;
	}
	
	if ( (tmp = condor_param( DeltacloudImageId, ATTR_DELTACLOUD_IMAGE_ID )) ) {
		buffer.formatstr( "%s = \"%s\"", ATTR_DELTACLOUD_IMAGE_ID, tmp );
		InsertJobExpr( buffer.Value() );
		free( tmp );
	} else if ( JobGridType && !bInstanceName && strcasecmp( JobGridType, "deltacloud" ) == 0 ) {
		fprintf(stderr, "\nERROR: Deltacloud jobs require a \"%s\" or \"%s\" parameters\n", DeltacloudImageId, DeltacloudInstanceName );
		DoCleanup( 0, 0, NULL );
		exit( 1 );
	}

	if( (tmp = condor_param( DeltacloudRealmId, ATTR_DELTACLOUD_REALM_ID )) ) {
		buffer.formatstr( "%s = \"%s\"", ATTR_DELTACLOUD_REALM_ID, tmp );
		free( tmp );
		InsertJobExpr( buffer.Value() );
	}

	if( (tmp = condor_param( DeltacloudHardwareProfile, ATTR_DELTACLOUD_HARDWARE_PROFILE )) ) {
		buffer.formatstr( "%s = \"%s\"", ATTR_DELTACLOUD_HARDWARE_PROFILE, tmp );
		free( tmp );
		InsertJobExpr( buffer.Value() );
	}

	if( (tmp = condor_param( DeltacloudHardwareProfileMemory, ATTR_DELTACLOUD_HARDWARE_PROFILE_MEMORY )) ) {
		buffer.formatstr( "%s = \"%s\"", ATTR_DELTACLOUD_HARDWARE_PROFILE_MEMORY, tmp );
		free( tmp );
		InsertJobExpr( buffer.Value() );
	}

	if( (tmp = condor_param( DeltacloudHardwareProfileCpu, ATTR_DELTACLOUD_HARDWARE_PROFILE_CPU )) ) {
		buffer.formatstr( "%s = \"%s\"", ATTR_DELTACLOUD_HARDWARE_PROFILE_CPU, tmp );
		free( tmp );
		InsertJobExpr( buffer.Value() );
	}

	if( (tmp = condor_param( DeltacloudHardwareProfileStorage, ATTR_DELTACLOUD_HARDWARE_PROFILE_STORAGE )) ) {
		buffer.formatstr( "%s = \"%s\"", ATTR_DELTACLOUD_HARDWARE_PROFILE_STORAGE, tmp );
		free( tmp );
		InsertJobExpr( buffer.Value() );
	}

	if( (tmp = condor_param( DeltacloudKeyname, ATTR_DELTACLOUD_KEYNAME )) ) {
		buffer.formatstr( "%s = \"%s\"", ATTR_DELTACLOUD_KEYNAME, tmp );
		free( tmp );
		InsertJobExpr( buffer.Value() );
	}

	if( (tmp = condor_param( DeltacloudUserData, ATTR_DELTACLOUD_USER_DATA )) ) {
		buffer.formatstr( "%s = \"%s\"", ATTR_DELTACLOUD_USER_DATA, tmp );
		free( tmp );
		InsertJobExpr( buffer.Value() );
	}

	// CREAM clients support an alternate representation for resources:
	//   host.edu:8443/cream-batchname-queuename
	// Transform this representation into our regular form:
	//   host.edu:8443/ce-cream/services/CREAM2 batchname queuename
	if ( JobGridType != NULL && strcasecmp (JobGridType, "cream") == MATCH ) {
		tmp = condor_param( GridResource, ATTR_GRID_RESOURCE );
		MyString resource = tmp;
		free( tmp );

		int pos = resource.FindChar( ' ', 0 );
		if ( pos >= 0 && resource.FindChar( ' ', pos + 1 ) < 0 ) {
			int pos2 = resource.find( "://", pos + 1 );
			if ( pos2 < 0 ) {
				pos2 = pos + 1;
			} else {
				pos2 = pos2 + 3;
			}
			if ( ( pos = resource.find( "/cream-", pos2 ) ) >= 0 ) {
				// We found the shortened form
				resource.replaceString( "/cream-", "/ce-cream/services/CREAM2 ", pos );
				pos += 26;
				if ( ( pos2 = resource.find( "-", pos ) ) >= 0 ) {
					resource.setChar( pos2, ' ' );
				}

				buffer.formatstr( "%s = \"%s\"", ATTR_GRID_RESOURCE,
								resource.Value() );
				InsertJobExpr( buffer );
			}
		}
	}
}

void
SetGSICredentials()
{
	char *tmp;
	MyString buffer;
	bool use_proxy = false;

		// Find the X509 user proxy
		// First param for it in the submit file. If it's not there
		// and the job type requires an x509 proxy (globus, nordugrid),
		// then check the usual locations (as defined by GSI) and
		// bomb out if we can't find it.

	char *proxy_file = condor_param( X509UserProxy );
	tmp = condor_param( UseX509UserProxy );
	if ( tmp ) {
		if( tmp[0] == 'T' || tmp[0] == 't' ) {
			use_proxy = true;
		}
		free( tmp );
	}

	if ( JobUniverse == CONDOR_UNIVERSE_GRID &&
		 JobGridType != NULL &&
		 (strcasecmp (JobGridType, "gt2") == MATCH ||
		  strcasecmp (JobGridType, "gt5") == MATCH ||
		  strcasecmp (JobGridType, "cream") == MATCH ||
		  strcasecmp (JobGridType, "nordugrid") == MATCH) ) {

		use_proxy = true;
	}

	if ( proxy_file == NULL && use_proxy ) {

		proxy_file = get_x509_proxy_filename();
		if ( proxy_file == NULL ) {

			fprintf( stderr, "\nERROR: Can't determine proxy filename\n" );
			fprintf( stderr, "X509 user proxy is required for this job.\n");
			exit (1);
		}
	}

	if (proxy_file != NULL) {
		if ( proxy_file[0] == '#' ) {
			buffer.formatstr( "%s=\"%s\"", ATTR_X509_USER_PROXY_SUBJECT, 
						   &proxy_file[1]);
			InsertJobExpr(buffer);	

//			(void) buffer.sprintf( "%s=\"%s\"", ATTR_X509_USER_PROXY, 
//						   proxy_file);
//			InsertJobExpr(buffer);	
			free( proxy_file );
		} else {
			char *full_proxy_file = strdup( full_path( proxy_file ) );
			free( proxy_file );
			proxy_file = full_proxy_file;
#if defined(HAVE_EXT_GLOBUS)
			if ( check_x509_proxy(proxy_file) != 0 ) {
				fprintf( stderr, "\nERROR: %s\n", x509_error_string() );
				exit( 1 );
			}

			/* Insert the proxy expiration time into the ad */
			time_t proxy_expiration;
			proxy_expiration = x509_proxy_expiration_time(proxy_file);
			if (proxy_expiration == -1) {
				fprintf( stderr, "\nERROR: %s\n", x509_error_string() );
				exit( 1 );
			}

			(void) buffer.formatstr( "%s=%li", ATTR_X509_USER_PROXY_EXPIRATION, 
						   proxy_expiration);
			InsertJobExpr(buffer);	
	

			/* Insert the proxy subject name into the ad */
			char *proxy_subject;
			proxy_subject = x509_proxy_identity_name(proxy_file);

			if ( !proxy_subject ) {
				fprintf( stderr, "\nERROR: %s\n", x509_error_string() );
				exit( 1 );
			}

			(void) buffer.formatstr( "%s=\"%s\"", ATTR_X509_USER_PROXY_SUBJECT, 
						   proxy_subject);
			InsertJobExpr(buffer);	
			free( proxy_subject );

			/* Insert the proxy email into the ad */
			char *proxy_email;
			proxy_email = x509_proxy_email(proxy_file);

			if ( proxy_email ) {
				InsertJobExprString(ATTR_X509_USER_PROXY_EMAIL, proxy_email);
				free( proxy_email );
			}

			/* Insert the VOMS attributes into the ad */
			char *voname = NULL;
			char *firstfqan = NULL;
			char *quoted_DN_and_FQAN = NULL;

			int error = extract_VOMS_info_from_file( proxy_file, 0, &voname, &firstfqan, &quoted_DN_and_FQAN);
			if ( error ) {
				if (error == 1) {
					// no attributes, skip silently.
				} else {
					// log all other errors
					fprintf( stderr, "\nWARNING: unable to extract VOMS attributes (proxy: %s, erro: %i). continuing \n", proxy_file, error );
				}
			} else {
				InsertJobExprString(ATTR_X509_USER_PROXY_VONAME, voname);	
				free( voname );

				InsertJobExprString(ATTR_X509_USER_PROXY_FIRST_FQAN, firstfqan);	
				free( firstfqan );

				InsertJobExprString(ATTR_X509_USER_PROXY_FQAN, quoted_DN_and_FQAN);	
				free( quoted_DN_and_FQAN );
			}

			// When new classads arrive, all this should be replaced with a
			// classad holding the VOMS atributes.  -zmiller

#endif

			(void) buffer.formatstr( "%s=\"%s\"", ATTR_X509_USER_PROXY, 
						   proxy_file);
			InsertJobExpr(buffer);	
			free( proxy_file );
		}
	}

	tmp = condor_param(DelegateJobGSICredentialsLifetime,ATTR_DELEGATE_JOB_GSI_CREDENTIALS_LIFETIME);
	if( tmp ) {
		char *endptr=NULL;
		int lifetime = strtol(tmp,&endptr,10);
		if( !endptr || *endptr != '\0' ) {
			fprintf(stderr,"\nERROR: invalid integer setting %s = %s\n",DelegateJobGSICredentialsLifetime,tmp);
			exit( 1 );
		}
		InsertJobExprInt(ATTR_DELEGATE_JOB_GSI_CREDENTIALS_LIFETIME,lifetime);
		free(tmp);
	}

	//ckireyev: MyProxy-related crap
	if ((tmp = condor_param (ATTR_MYPROXY_HOST_NAME))) {
		buffer.formatstr(  "%s = \"%s\"", ATTR_MYPROXY_HOST_NAME, tmp );
		free( tmp );
		InsertJobExpr ( buffer );
	}

	if ((tmp = condor_param (ATTR_MYPROXY_SERVER_DN))) {
		buffer.formatstr(  "%s = \"%s\"", ATTR_MYPROXY_SERVER_DN, tmp );
		free( tmp );
		InsertJobExpr ( buffer );
	}

	if ((tmp = condor_param (ATTR_MYPROXY_PASSWORD))) {
		if (myproxy_password == NULL) {
			myproxy_password = tmp;
		}
	}

	if ((tmp = condor_param (ATTR_MYPROXY_CRED_NAME))) {
		buffer.formatstr(  "%s = \"%s\"", ATTR_MYPROXY_CRED_NAME, tmp );
		free( tmp );
		InsertJobExpr ( buffer );
	}

	if (myproxy_password) {
		buffer.formatstr(  "%s = %s", ATTR_MYPROXY_PASSWORD, myproxy_password);
		InsertJobExpr (buffer);
	}

	if ((tmp = condor_param (ATTR_MYPROXY_REFRESH_THRESHOLD))) {
		buffer.formatstr(  "%s = %s", ATTR_MYPROXY_REFRESH_THRESHOLD, tmp );
		free( tmp );
		InsertJobExpr ( buffer );
	}

	if ((tmp = condor_param (ATTR_MYPROXY_NEW_PROXY_LIFETIME))) { 
		buffer.formatstr(  "%s = %s", ATTR_MYPROXY_NEW_PROXY_LIFETIME, tmp );
		free( tmp );
		InsertJobExpr ( buffer );
	}

	// END MyProxy-related crap
}

void
SetSendCredential()
{
#ifndef WIN32
	// in theory, each queued job may have a different value for this, so first we
	// process this attribute
	bool send_credential = condor_param_bool( "SendCredential", SendCredential, false );

	if (!send_credential) {
		return;
	}

	// add it to the job ad (starter needs to know this value)
	MyString buffer;
	(void) buffer.formatstr( "%s = True", ATTR_JOB_SEND_CREDENTIAL);
	InsertJobExpr(buffer);

	// however, if we do need to send it for any job, we only need to do that once.
	if (sent_credential_to_credd) {
		return;
	}

	// store credential with the credd
	MyString producer;
	if(param(producer, "SEC_CREDENTIAL_PRODUCER")) {
		dprintf(D_ALWAYS, "CREDMON: invoking %s\n", producer.c_str());
		ArgList args;
		args.AppendArg(producer);
		FILE* uber_file = my_popen(args, "r", false);
		unsigned char *uber_ticket = NULL;
		if (!uber_file) {
			dprintf(D_ALWAYS, "CREDMON: ERROR (%i) invoking %s\n", errno, producer.c_str());
			exit(1);
		} else {
			uber_ticket = (unsigned char*)malloc(65536);
			int bytes_read = fread(uber_ticket, 1, 65536, uber_file);
			// what constitutes failure?
			my_pclose(uber_file);

			if(bytes_read == 0) {
				fprintf(stderr, "\nERROR: failed to read any data from %s!\n", producer.c_str());
				exit(1);
			}

			// immediately convert to base64
			char* ut64 = condor_base64_encode(uber_ticket, bytes_read);

			// sanity check:  convert it back.
			//unsigned char *zkmbuf = 0;
			int zkmlen = -1;
			unsigned char* zkmbuf = NULL;
			zkm_base64_decode(ut64, &zkmbuf, &zkmlen);

			dprintf(D_FULLDEBUG, "CREDMON: b64: %i %i\n", bytes_read, zkmlen);
			dprintf(D_FULLDEBUG, "CREDMON: b64: %s %s\n", (char*)uber_ticket, (char*)zkmbuf);

			char preview[64];
			strncpy(preview,ut64, 63);
			preview[63]=0;

			dprintf(D_FULLDEBUG | D_SECURITY, "CREDMON: read %i bytes {%s...}\n", bytes_read, preview);

			// setup the username to query
			char userdom[256];
			char* the_username = my_username();
			char* the_domainname = my_domainname();
			sprintf(userdom, "%s@%s", the_username, the_domainname);
			free(the_username);
			free(the_domainname);

			dprintf(D_ALWAYS, "CREDMON: storing cred for user %s\n", userdom);
			Daemon my_credd(DT_CREDD);
			int store_cred_result;
			if (my_credd.locate()) {
				store_cred_result = store_cred(userdom, ut64, ADD_MODE, &my_credd);
				if ( store_cred_result != SUCCESS ) {
					fprintf( stderr, "\nERROR: store_cred failed!\n");
					exit(1);
				}
			} else {
				fprintf( stderr, "\nERROR: locate(credd) failed!\n");
				exit(1);
			}
		}
	} else {
		fprintf( stderr, "\nERROR: Job requested SendCredential but SEC_CREDENTIAL_PRODUCER not defined!\n");
		exit(1);
	}

	// this will prevent us from sending it a second time if multiple jobs
	// are queued
	sent_credential_to_credd = true;
#endif // WIN32
}


#if !defined(WIN32)
// this allocates memory, free() it when you're done.
char*
findKillSigName( const char* submit_name, const char* attr_name )
{
	char *sig = condor_param( submit_name, attr_name );
	char *signame = NULL;
	const char *tmp;
	int signo;

	if (sig) {
		signo = atoi(sig);
		if( signo ) {
				// looks like they gave us an actual number, map that
				// into a string for the classad:
			tmp = signalName( signo );
			if( ! tmp ) {
				fprintf( stderr, "\nERROR: invalid signal %s\n", sig );
				exit( 1 );
			}
			signame = strdup( tmp );
		} else {
				// should just be a string, let's see if it's valid:
			signo = signalNumber( sig );
			if( signo == -1 ) {
				fprintf( stderr, "\nERROR: invalid signal %s\n", sig );
				exit( 1 );
			}
				// cool, just use what they gave us.
			signame = strupr(sig);
		}
	}
	return signame;
}


void
SetKillSig()
{
	char* sig_name;
	char* timeout;
	MyString buffer;

	sig_name = findKillSigName( KillSig, ATTR_KILL_SIG );
	if( ! sig_name ) {
		switch(JobUniverse) {
		case CONDOR_UNIVERSE_STANDARD:
			sig_name = strdup( "SIGTSTP" );
			break;
		case CONDOR_UNIVERSE_VANILLA:
			// Don't define sig_name for Vanilla Universe
			sig_name = NULL;
			break;
		default:
			sig_name = strdup( "SIGTERM" );
			break;
		}
	}

	if ( sig_name ) {
		buffer.formatstr( "%s=\"%s\"", ATTR_KILL_SIG, sig_name );
		InsertJobExpr( buffer );
		free( sig_name );
	}

	sig_name = findKillSigName( RmKillSig, ATTR_REMOVE_KILL_SIG );
	if( sig_name ) {
		buffer.formatstr( "%s=\"%s\"", ATTR_REMOVE_KILL_SIG, sig_name );
		InsertJobExpr( buffer );
		free( sig_name );
		sig_name = NULL;
	}

	sig_name = findKillSigName( HoldKillSig, ATTR_HOLD_KILL_SIG );
	if( sig_name ) {
		buffer.formatstr( "%s=\"%s\"", ATTR_HOLD_KILL_SIG, sig_name );
		InsertJobExpr( buffer );
		free( sig_name );
		sig_name = NULL;
	}

	timeout = condor_param( KillSigTimeout, ATTR_KILL_SIG_TIMEOUT );
	if( timeout ) {
		buffer.formatstr( "%s=%d", ATTR_KILL_SIG_TIMEOUT, atoi(timeout) );
		InsertJobExpr( buffer );
		free( timeout );
		sig_name = NULL;
	}
}
#endif  // of ifndef WIN32

class qslice {
public:
	qslice() : flags(0), start(0), end(0), step(0) {}
	qslice(int _start) : flags(1|2), start(_start), end(0), step(0) {}
	qslice(int _start, int _end) : flags(1|2|4), start(_start), end(_end), step(0) {}
	~qslice() {}
	// set the slice by parsing a string [x:y:z], where
	// the enclosing [] are required
	// x,y & z are integers, y and z are optional
	char *set(char* str) {
		flags = 0;
		if (*str == '[') {
			char * p = str;
			char * pend=NULL;
			flags |= 1;
			int val = (int)strtol(p+1, &pend, 10);
			if ( ! pend || (*pend != ':' && *pend != ']')) { flags = 0; return str; }
			start = val; if (pend > p+1) flags |= 2;
			p = pend;
			if (*p == ']') return p;
			val = (int)strtol(p+1, &pend, 10);
			if ( ! pend || (*pend != ':' && *pend != ']')) { flags = 0; return str; }
			end = val; if (pend > p+1) flags |= 4;
			p = pend;
			if (*p == ']') return p;
			val = (int)strtol(p+1, &pend, 10);
			if ( ! pend || *pend != ']') { flags = 0; return str; }
			step = val; if (pend > p+1) flags |= 8;
			return pend+1;
		}
		return str;
	}
	bool  initialized() { return flags & 1; }

	// convert ix based on slice start & step, returns true if translated ix is within slice start and length.
	// input ix is assumed to be 0 based and increasing.
	bool translate(int & ix, int len) {
		if (!(flags & 1)) return ix >= 0 && ix < len;
		int im = (flags&8) ? step : 1;
		if (im <= 0) {
			ASSERT(0); // TODO: implement negative iteration.
		} else {
			int is = 0;   if (flags&2) { is = (start < 0) ? start+len : start; }
			int ie = len; if (flags&4) { ie = is + ((end < 0) ? end+len : end); }
			int iy = is + (ix*im);
			ix = iy;
			return ix >= is && ix < ie;
		}
	}

	// check to see if ix is selected for by the slice. negative iteration is ignored 
	bool selected(int ix, int len) {
		if (!(flags&1)) return ix >= 0 && ix < len;
		int is = 0; if (flags&2) { is = (start < 0) ? start+len : start; }
		int ie = len; if (flags&4) { ie = (end < 0) ? end+len : end; }
		return ix >= is && ix < ie && ( !(flags&8) || (0 == ((ix-is) % step)) );
	}

	int to_string(char * buf, int cch) {
		char sz[16*3];
		if ( ! (flags&1)) return 0;
		char * p = sz;
		*p++  = '[';
		if (flags&2) { p += sprintf(p,"%d", start); }
		*p++ = ':';
		if (flags&4) { p += sprintf(p,"%d", end); }
		*p++ = ':';
		if (flags&8) { p += sprintf(p,"%d", step); }
		*p++ = ']';
		*p = 0;
		strncpy(buf, sz, cch); buf[cch-1] = 0;
		return (int)(p - sz);
	}

private:
	int flags; // 1==initialized, 2==start set, 4==length set, 8==step set
	int start;
	int end;
	int step;
};

struct _qtoken { const char * name; int id; };

// scan for a keyword from set of tokens, the keywords must be surrounded by whitespace
// or terminated by (.  if a token is found token_id is set, otherwise it is left untouched.
// the return value is a pointer to where scanning left off.
char * queue_token_scan(char * ptr, const struct _qtoken tokens[], int ctokens, char** pptoken, int & token_id, bool scan_until_match)
{
	char *ptok = NULL;   // pointer to start of current token in pqargs when scanning for keyword
	char tokenbuf[sizeof("matching")+1] = ""; // temporary buffer to hold a potential keyword while scanning
	int  maxtok = (int)sizeof(tokenbuf)-1;
	int  cchtok = 0;

	char * p = ptr;

	while (*p) {
		int ch = *p;
		if (isspace(ch) || ch == '(') {
			if (cchtok >= 1 && cchtok <= maxtok) {
				tokenbuf[cchtok] = 0;
				int ix = 0;
				for (ix = 0; ix < ctokens; ++ix) {
					if (MATCH == strcasecmp(tokenbuf, tokens[ix].name))
						break;
				}
				if (ix < ctokens) { token_id = tokens[ix].id; *pptoken = ptok; break; }
			}
			if ( ! scan_until_match) { *pptoken = ptok; break; }
			cchtok = 0;
		} else {
			if ( ! cchtok) { ptok = p; }
			if (cchtok < maxtok) { tokenbuf[cchtok] = ch; }
			++cchtok;
		}
		++p;
	}

	return p;
}

enum {
	foreach_not=0,
	foreach_in,
	foreach_from,
	foreach_matching,
	foreach_matching_files,
	foreach_matching_dirs,
	foreach_matching_any,
};

enum {
	PARSE_ERROR_INVALID_QNUM_EXPR = -2,
	PARSE_ERROR_QNUM_OUT_OF_RANGE = -3,
	PARSE_ERROR_UNEXPECTED_KEYWORD = -4,
	PARSE_ERROR_BAD_SLICE = -5,
};

// parse a the arguments for a Queue statement. this will be of the form
//
//    [<num-expr>] [[<var>[,<var2>]] in|from|matching [<slice>][<tokening>] (<items>)]
// 
//  {} indicates optional, <> indicates argument type rather than literal text, | is either or
//
//  <num-expr> is any classad expression that parses to an int it defines the number of
//             procs to queue per item in <items>.  If not present 1 is used.
//  <var>      is a variable name, case insensitive, case preserving, must begin with alpha and contain only alpha, numbers and _
//  in|from|matching  only one of these case-insensitive keywords may occur, these control interpretation of <items>
//  <slice>    is a python style slice controlling the start,end & step through the <items>
//  <tokening> arguments that control tokenizing <items>.
//  <items>    is a list of items to iterate and queue. the () surrounding items are optional, if they exist then
//             items may span multiple lines, in which case the final ) must be on a line by itself.
//
// The basic parsing strategy is:
//    1) find the in|from|matching keyword by scanning for whitespace or ( delimited words
//       if NOT FOUND, set end_num to end of input string and goto step 5 (because the whole input is <num-expr>)
//       else set end_num to start of keyword.
//    2) parse forwards from end of keyword looking for (
//       if no ( is found, parse remainder of line as single-line itemlist
//       if ( is found look to see if last char on line is )
//          if found both ( and ) parse content as a single-line itemlist
//          else set items_filename appropriately based on keyword.
//    3) FUTURE WORK: parse characters between keyword and ( as <slice> and <tokening>
//    4) parse backwards from start of keyword while you see valid VAR,VAR2,etc (basically look for bare numbers or non-alphanum chars)
//       set end_num to first char that cannot be VAR,VAR2
//       if VARS found, parse into vars stringlist.
///   4) eval from start of line to end_num and set queue_num.
//
int parse_queue_args (
	char * pqargs,      // in:  queue line, THIS MAY BE MODIFIED!! \0 will be inserted to delimit things
	int & foreach_mode, // out: the mode of operation for foreach
	int & queue_num,    // out: the count of processes to queue for each item
	StringList& vars,   // out: user defined variable names
	StringList& items,  // out: list of items to iterate over
	qslice & slice,     // out: may be initialized to slice if "[]" is parsed.
	MyString & items_filename) // out: file to read list of items from, returns "<" to indicate list should be read from submit file.
{
	foreach_mode = foreach_not;
	vars.clearAll();
	items.clearAll();
	items_filename.clear();

	// empty queue args means queue 1
	if ( ! *pqargs) {
		queue_num = 1;
		return 0;
	}

	char *p = pqargs;    // pointer to current char while scanning
	char *ptok = NULL;   // pointer to start of current token in pqargs when scanning for keyword
	static const struct _qtoken foreach_tokens[] = { {"in", foreach_in }, {"from", foreach_from}, {"matching", foreach_matching} };
	p = queue_token_scan(p, foreach_tokens, COUNTOF(foreach_tokens), &ptok, foreach_mode, true);

	// for now assume that p points to the end of the queue count expression.
	char * pnum_end = p;

	// if we found a in,from, or matching keyword. we use that to anchor the rest of the parse
	// before the keyword is the optional vars list, and before that is the optional queue count.
	// after the keyword is the start of the items list.
	if (foreach_mode != foreach_not) {
		// if we found a keyword, then p points to the start of the itemlist
		// and we have to scan backwords to find the end of the queue count.
		while (*p && isspace(*p)) ++p;

		// check for qualifiers after the foreach keyword
		if (*p != '(') {
			static const struct _qtoken quals[] = { {"files", 1 }, {"dirs", 2}, {"any", 3} };
			for (;;) {
				char * p2 = p;
				int qual = -1;
				char * ptmp = NULL;
				p2 = queue_token_scan(p2, quals, COUNTOF(quals), &ptmp, qual, false);
				if (ptmp && *ptmp == '[') { qual = 4; }
				if (qual <= 0)
					break;

				switch (qual)
				{
				case 1:
					if (foreach_mode == foreach_matching) foreach_mode = foreach_matching_files;
					else return PARSE_ERROR_UNEXPECTED_KEYWORD;
					break;

				case 2:
					if (foreach_mode == foreach_matching) foreach_mode = foreach_matching_dirs;
					else return PARSE_ERROR_UNEXPECTED_KEYWORD;
					break;

				case 3:
					if (foreach_mode == foreach_matching) foreach_mode = foreach_matching_any;
					else return PARSE_ERROR_UNEXPECTED_KEYWORD;
					break;

				case 4:
					p2 = slice.set(ptmp);
					if ( ! slice.initialized()) return PARSE_ERROR_BAD_SLICE;
					if (*p2 == ']') ++p2;
					break;

				default:
					break;
				}

				if (p == p2) break; // just in case we don't advance.
				p = p2;
				while (*p && isspace(*p)) ++p;
			}
		}

		// parse the itemlist. this can be all on a single line, or spanning multiple lines.
		// we only parse the first line here, and set items_filename to indicate how to proceed
		char * plist = p;
		bool one_line_list = false;
		if (*plist == '(') {
			int cch = strlen(plist);
			if (plist[cch-1] == ')') { plist[cch-1] = 0; ++plist; one_line_list = true; }
		}
		if (*plist == '(') {
			// this is a multiline list, if it is to be read from fp_submit, we can't do that here 
			// because reading from fp_submit will invalidate pqargs. instead we append whatever we
			// find on the current line, and then set the filename to "<" to tell the caller to read
			// the remainder from the submit file.
			++plist;
			while (isspace(*plist)) ++plist;
			if (*plist) {
				if (foreach_mode == foreach_from) {
					items.append(plist);
				} else {
					items.initializeFromString(plist);
				}
			}
			items_filename = "<";
		} else if (foreach_mode == foreach_from) {
			while (isspace(*plist)) ++plist;
			if (one_line_list) {
				items.append(plist);
			} else {
				items_filename = plist;
				items_filename.trim();
			}
		} else {
			while (isspace(*plist)) ++plist;
			items.initializeFromString(plist);
		}

		// trim trailing whitespace before the in,from, or matching keyword.
		char * pvars = ptok;
		while (pvars > pqargs && isspace(pvars[-1])) { --pvars; }

		// walk backwards until we get to something that can't be loop variable.
		// so we scan backwards over alpha, command and space, but only scan over
		// numbers if they are preceeded by alpha. this allows variables to be VAR1 but not 1VAR
		if (pvars > pqargs) {
			*pvars = 0; // null terminate the vars
			char * pt = pvars;
			while (pt > pqargs) {
				char ch = pt[-1];
				if (isdigit(ch)) {
					--pt;
					while (pt > pqargs) {
						ch = pt[-1];
						if (isalpha(ch)) { break; }
						if ( ! isdigit(ch)) { ch = '!'; break; } // force break out of outer loop
						--pt;
					}
				}
				if (isspace(ch) || isalpha(ch) || ch == ',' || ch == '_' || ch == '.') {
					pvars = pt-1;
				} else {
					break;
				}
				--pt;
			}
			// pvars should now point to a null-terminated string that is the var set.
			vars.initializeFromString(pvars);
		}
		// whatever remains from pvars to the start of the args is the queue count.
		pnum_end = pvars;
	}

	// parse the queue count.
	while (pnum_end > pqargs && isspace(pnum_end[-1])) { --pnum_end; }
	if (pnum_end > pqargs) {
		*pnum_end = 0;
		long long value = -1;
		if ( ! string_is_long_param(pqargs, value)) {
			return PARSE_ERROR_INVALID_QNUM_EXPR;
		} else if (value < 0 || value >= INT_MAX) {
			return PARSE_ERROR_QNUM_OUT_OF_RANGE;
		}
		queue_num = (int)value;
	} else {
		queue_num = 1;
	}

	return 0;
}


// Check to see if this is a queue statement, if it is, return a pointer to the queue arguments.
// 
const char * is_queue_statement(const char * line)
{
	const int cchQueue = sizeof("queue")-1;
	if (starts_with_ignore_case(line, "queue") && (0 == line[cchQueue] || isspace(line[cchQueue]))) {
		const char * pqargs = line+cchQueue;
		while (*pqargs && isspace(*pqargs)) ++pqargs;
		return pqargs;
	}
	return NULL;
}

MyString last_submit_executable;
MyString last_submit_cmd;

// this gets called while parsing the submit file to process lines
// that don't look like valid key=value pairs.  That *should* only be queue lines for now.
// return 0 to keep scanning the file, ! 0 to stop scanning. non-zero return values will
// be passed back out of Parse_macros
//
int SpecialSubmitParse(void* pv, MACRO_SOURCE& source, MACRO_SET& macro_set, char * line, std::string & errmsg)
{
	FILE* fp_submit = (FILE*)pv;
	int rval = 0;
	const char * subsys = get_mySubSystem()->getName();

	// Check to see if this is a queue statement.
	//
	char * queue_args = const_cast<char*>(is_queue_statement(line));
	if (queue_args) {

		GotQueueCommand = true;

		// parse the extra lines before doing $ expansion on the queue line
		ErrContext.phase = PHASE_DASH_APPEND;
		ExtraLineNo = 0;
		extraLines.Rewind();
		const char * exline;
		while (extraLines.Next(exline)) {
			++ExtraLineNo;
			rval = Parse_config_string(source, 1, exline, macro_set, subsys);
			if (rval < 0)
				return rval;
			rval = 0;
		}
		ExtraLineNo = 0;
		ErrContext.phase = PHASE_QUEUE;
		ErrContext.step = -1;

		auto_free_ptr expanded_queue_args(expand_macro(queue_args, SubmitMacroSet));
		char * pqargs = expanded_queue_args.ptr();
		ASSERT(pqargs);

		if (DashDryRun && DumpSubmitHash) {
			fprintf(stdout, "\n----- Queue arguments -----\nSpecified: %s\nExpanded : %s", queue_args, pqargs);
		}

		if ( ! queueCommandLine.empty() && fp_submit != NULL) {
			errmsg = "-queue argument conflicts with queue statement in submit file";
			return -1;
		}

		// HACK! the queue function uses a global flag to know whether or not to ask for a new cluster
		// In 8.2 this flag is set whenever the "executable" or "cmd" value is set in the submit file.
		// As of 8.3, we don't believe this is still necessary, but we are afraid to change it. This
		// code is *mostly* the same, but will differ in cases where the users is setting cmd or executble
		// to the *same* value between queue statements. - hopefully this is close enough.
		MyString cur_submit_executable(lookup_macro(Executable, NULL, macro_set, 0));
		if (last_submit_executable != cur_submit_executable) {
			NewExecutable = true;
			last_submit_executable = cur_submit_executable;
		}
		MyString cur_submit_cmd(lookup_macro("cmd", NULL, macro_set, 0));
		if (last_submit_cmd != cur_submit_cmd) {
			NewExecutable = true;
			last_submit_cmd = cur_submit_cmd;
		}

		// set glob expansion options from submit statements.
		int expand_options = 0;
		if (condor_param_bool("SubmitWarnEmptyMatches", "submit_warn_empty_matches", true)) {
			expand_options |= EXPAND_GLOBS_WARN_EMPTY;
		}
		if (condor_param_bool("SubmitFailEmptyMatches", "submit_fail_empty_matches", false)) {
			expand_options |= EXPAND_GLOBS_FAIL_EMPTY;
		}
		if (condor_param_bool("SubmitWarnDuplicateMatches", "submit_warn_duplicate_matches", true)) {
			expand_options |= EXPAND_GLOBS_WARN_DUPS;
		}
		if (condor_param_bool("SubmitAllowDuplicateMatches", "submit_allow_duplicate_matches", false)) {
			expand_options |= EXPAND_GLOBS_ALLOW_DUPS;
		}
		char* parm = condor_param("SubmitMatchDirectories", "submit_match_directories");
		if (parm) {
			if (MATCH == strcasecmp(parm, "never") || MATCH == strcasecmp(parm, "no") || MATCH == strcasecmp(parm, "false")) {
				expand_options |= EXPAND_GLOBS_TO_FILES;
			} else if (MATCH == strcasecmp(parm, "only")) {
				expand_options |= EXPAND_GLOBS_TO_DIRS;
			} else if (MATCH == strcasecmp(parm, "yes") || MATCH == strcasecmp(parm, "true")) {
				// nothing to do.
			} else {
				errmsg = parm;
				errmsg += " is not a valid value for SubmitMatchDirectories";
				return -1;
			}
			free(parm); parm = NULL;
		}

		int queue_item_opts = 0;
		if (condor_param_bool("SubmitWarnEmptyFields", "submit_warn_empty_fields", true)) {
			queue_item_opts |= QUEUE_OPT_WARN_EMPTY_FIELDS;
		}
		if (condor_param_bool("SubmitFailEmptyFields", "submit_fail_empty_fields", false)) {
			queue_item_opts |= QUEUE_OPT_FAIL_EMPTY_FIELDS;
		}

		// skip whitespace before queue arguments (if any)
		while (isspace(*pqargs)) ++pqargs;

		StringList vars;
		StringList items;
		qslice     slice;
		MyString   items_filename;
		const char* token_seps = ", \t";
		const char* token_ws = " \t";
		int queue_modifier = 1;
		int foreach_mode = foreach_not;
		int citems = -1;

		// parse the queue arguments, handling the count and finding the in,from & matching keywords
		// on success pqargs will point to to \0 or to just after the keyword.
		rval = parse_queue_args(pqargs, foreach_mode, queue_modifier, vars, items, slice, items_filename);
		if (rval < 0) {
			errmsg = "invalid Queue statement";
			return rval;
		}

		// if no loop variable specified, but a foreach mode is used. use "Item" for the loop variable.
		if (vars.isEmpty() && (foreach_mode != foreach_not)) { vars.append("Item"); }

		if ( ! items_filename.empty()) {
			if (items_filename == "<") {
				if ( ! fp_submit) {
					errmsg = "unexpected error while attempting to read queue items from submit file.";
					return -1;
				}
				// read items from submit file until we see the closing brace on a line by itself.
				bool saw_close_brace = false;
				int item_list_begin_line = source.line;
				for(char * line=NULL; ; ) {
					line = getline_trim(fp_submit, source.line);
					if ( ! line) break; // null indicates end of file
					if (line[0] == '#') continue; // skip comments.
					if (line[0] == ')') { saw_close_brace = true; break; }
					if (foreach_mode == foreach_from) {
						items.append(line);
					} else {
						items.initializeFromString(line);
					}
				}
				if ( ! saw_close_brace) {
					formatstr(errmsg, "Reached end of file without finding closing brace ')'"
						" for Queue command on line %d", item_list_begin_line);
					return -1;
				}
			} else if (items_filename == "-") {
				int lineno = 0;
				for (char* line=NULL;;) {
					line = getline_trim(stdin, lineno);
					if ( ! line) break;
					if (foreach_mode == foreach_from) {
						items.append(line);
					} else {
						items.initializeFromString(line);
					}
				}
			} else {
				MACRO_SOURCE ItemsSource;
				FILE * fp = Open_macro_source(ItemsSource, items_filename.Value(), false, SubmitMacroSet, errmsg);
				if ( ! fp) {
					return -1;
				}
				for (char* line=NULL;;) {
					line = getline_trim(fp, ItemsSource.line);
					if ( ! line) break;
					items.append(line);
				}
				rval = Close_macro_source(fp, ItemsSource, SubmitMacroSet, 0);
			}
		}

		switch (foreach_mode) {
		case foreach_in:
		case foreach_from:
			// itemlist is already correct
			// PRAGMA_REMIND("do argument validation here?")
			citems = items.number();
			break;

		case foreach_matching:
		case foreach_matching_files:
		case foreach_matching_dirs:
		case foreach_matching_any:
			if (foreach_mode == foreach_matching_files) {
				expand_options &= ~EXPAND_GLOBS_TO_DIRS;
				expand_options |= EXPAND_GLOBS_TO_FILES;
			} else if (foreach_mode == foreach_matching_dirs) {
				expand_options &= ~EXPAND_GLOBS_TO_FILES;
				expand_options |= EXPAND_GLOBS_TO_DIRS;
			} else if (foreach_mode == foreach_matching_any) {
				expand_options &= ~(EXPAND_GLOBS_TO_FILES|EXPAND_GLOBS_TO_DIRS);
			}
			citems = submit_expand_globs(items, expand_options, errmsg);
			if ( ! errmsg.empty()) {
				fprintf(stderr, "\n%s: %s", citems >= 0 ? "WARNING" : "ERROR", errmsg.c_str());
				errmsg.clear();
			}
			if (citems < 0) return citems;
			break;

		default:
		case foreach_not:
			// to simplify the loop below, set a single empty item into the itemlist.
			citems = 1;
			break;
		}

		if (queue_modifier > 0 && citems > 0) {
			if ( ! MyQ) {
				int rval = queue_connect();
				if (rval < 0)
					return rval;
			}

			rval = queue_begin(vars, NewExecutable || (ClusterId < 0)); // called before iterating items
			if (rval < 0)
				return rval;

			char * item = NULL;
			if (items.isEmpty()) {
				rval = queue_item(queue_modifier, vars, item, 0, queue_item_opts, token_seps, token_ws);
			} else {
				items.rewind();
				int item_index = 0;
				while ((item = items.next())) {
					if (slice.selected(item_index, citems)) {
						rval = queue_item(queue_modifier, vars, item, item_index, queue_item_opts, token_seps, token_ws);
						if (rval < 0)
							break;
					}
					++item_index;
				}
			}

			queue_end(vars, false);
			if (rval < 0)
				return rval;
		}

		if (InteractiveJob && !InteractiveSubmitFile) {
			// for interactive jobs, just one queue statement
			// a return of 1 tells it to stop scanning, but is not an error.
			return 1;
		}
		ErrContext.phase = PHASE_READ_SUBMIT;
		return 0; // keep scanning
	}
	return -1;
}

int read_submit_file(FILE * fp)
{
	ErrContext.phase = PHASE_READ_SUBMIT;

	std::string errmsg;
	int rval = Parse_macros(fp, FileMacroSource,
		0, SubmitMacroSet, READ_MACROS_SUBMIT_SYNTAX,
		get_mySubSystem()->getName(), errmsg,
		SpecialSubmitParse, fp);

	if( rval < 0 ) {
		fprintf (stderr, "\nERROR: on Line %d of submit file: %s\n", FileMacroSource.line, errmsg.c_str());
	} else {
		ErrContext.phase = PHASE_QUEUE_ARG;

		// if a -queue command line option was specified, and the submit file did not have a queue statement
		// then parse the command line argument now (as if it was appended to the submit file)
		if ( rval == 0 && ! GotQueueCommand && ! queueCommandLine.empty()) {
			char * line = strdup(queueCommandLine.c_str()); // copy cmdline so we can destructively parse it.
			ASSERT(line);
			rval = SpecialSubmitParse(NULL, FileMacroSource, SubmitMacroSet, line, errmsg);
			free(line);
		}
		if (rval < 0) {
			fprintf (stderr, "\nERROR: while processing -queue command line option: %s\n", errmsg.c_str());
		}
	}

	return rval;
}

char *
condor_param( const char* name)
{
	return condor_param(name, NULL);
}

void param_and_insert_unique_items(const char * param_name, classad::References & attrs)
{
	auto_free_ptr value(param(param_name));
	if (value) {
		StringTokenIterator it(value);
		const std::string * item;
		while ((item = it.next_string())) {
			attrs.insert(*item);
		}
	}
}

char *
condor_param( const char* name, const char* alt_name )
{
	bool used_alt = false;
	const char *pval = lookup_macro(name, NULL, SubmitMacroSet);
	char * pval_expanded = NULL;

	// TODO: change this to use the defaults table from SubmitMacroSet
	static classad::References submit_attrs;
	static bool submit_attrs_initialized = false;
	if ( ! submit_attrs_initialized) {
		param_and_insert_unique_items("SUBMIT_ATTRS", submit_attrs);
		param_and_insert_unique_items("SUBMIT_EXPRS", submit_attrs);
		param_and_insert_unique_items("SYSTEM_SUBMIT_ATTRS", submit_attrs);
		submit_attrs_initialized = true;
	}

	if( ! pval && alt_name ) {
		pval = lookup_macro(alt_name, NULL, SubmitMacroSet);
		used_alt = true;
	}

	if( ! pval ) {
			// if the value isn't in the submit file, check in the
			// submit_exprs list and use that as a default.  
		if ( ! submit_attrs.empty()) {
			if (submit_attrs.find(name) != submit_attrs.end()) {
				return param(name);
			}
			if (submit_attrs.find(name) != submit_attrs.end()) {
				return param(alt_name);
			}
		}
		return NULL;
	}

	ErrContext.macro_name = used_alt ? alt_name : name;
	ErrContext.raw_macro_val = pval;
	pval_expanded = expand_macro(pval, SubmitMacroSet);

	if( pval == NULL ) {
		fprintf( stderr, "\nERROR: Failed to expand macros in: %s\n",
				 used_alt ? alt_name : name );
		exit(1);
	}

	ErrContext.macro_name = NULL;
	ErrContext.raw_macro_val = NULL;

	return  pval_expanded;
}


void
set_condor_param( const char *name, const char *value )
{
	insert(name, value, SubmitMacroSet, DefaultMacro);
}

#ifdef PLUS_ATTRIBS_IN_CLUSTER_AD
  // To facilitate processing of job status from the
  // job_queue.log, the ATTR_JOB_STATUS attribute should not
  // be stored within the cluster ad. Instead, it should be
  // directly part of each job ad. This change represents an
  // increase in size for the job_queue.log initially, but
  // the ATTR_JOB_STATUS is guaranteed to be specialized for
  // each job so the two approaches converge. -mattf 1 June 09
  // tj 2015 - it also wastes space in the schedd, so we should probably stop doign this. 
static const char * no_cluster_attrs[] = {
	ATTR_JOB_STATUS,
};
bool IsNoClusterAttr(const char * name) {
	for (size_t ii = 0; ii < COUNTOF(no_cluster_attrs); ++ii) {
		if (MATCH == strcasecmp(name, no_cluster_attrs[ii]))
			return true;
	}
	return false;
}
#else
void SetNoClusterAttr(const char * name)
{
	NoClusterCheckAttrs.append( name );
}
#endif


// stuff a live value into submit's hashtable.
// IT IS UP TO THE CALLER TO INSURE THAT live_value IS VALID FOR THE LIFE OF THE HASHTABLE
// this function is intended for use during queue iteration to stuff
// changing values like $(Cluster) and $(Process) into the hashtable.
// The pointer passed in as live_value may be changed at any time to
// affect subsequent macro expansion of name.
// live values are automatically marked as 'used'.
//
void
set_live_submit_variable( const char *name, const char *live_value, bool force_used /*=true*/ )
{
	MACRO_ITEM* pitem = find_macro_item(name, SubmitMacroSet);
	if ( ! pitem) {
		insert(name, "", SubmitMacroSet, LiveMacro);
		pitem = find_macro_item(name, SubmitMacroSet);
	}
	ASSERT(pitem);
	pitem->raw_value = live_value;
	if (SubmitMacroSet.metat && force_used) {
		MACRO_META* pmeta = &SubmitMacroSet.metat[pitem - SubmitMacroSet.table];
		pmeta->use_count += 1;
	}
}

void
set_condor_param_used( const char *name ) 
{
	increment_macro_use_count(name, SubmitMacroSet);
}

int
strcmpnull(const char *str1, const char *str2)
{
	if( str1 && str2 ) {
		return strcmp(str1, str2);
	}
	return (str1 || str2);
}

void
connect_to_the_schedd()
{
	if ( ActiveQueueConnection ) {
		// we are already connected; do not connect again
		return;
	}

	setupAuthentication();

	CondorError errstack;
	ActualScheddQ *ScheddQ = new ActualScheddQ();
	if( ScheddQ->Connect(*MySchedd, errstack) == 0 ) {
		delete ScheddQ;
		if( ScheddName ) {
			fprintf( stderr, 
					"\nERROR: Failed to connect to queue manager %s\n%s\n",
					 ScheddName, errstack.getFullText(true).c_str() );
		} else {
			fprintf( stderr, 
				"\nERROR: Failed to connect to local queue manager\n%s\n",
				errstack.getFullText(true).c_str() );
		}
		exit(1);
	}

	MyQ = ScheddQ;
	ActiveQueueConnection = TRUE;
}


int queue_connect()
{
	if ( ! ActiveQueueConnection)
	{
		if (DumpClassAdToFile || DashDryRun) {
			SimScheddQ* SimQ = new SimScheddQ();
			if (DumpFileIsStdout) {
				SimQ->Connect(stdout, false);
			} else if (DashDryRun) {
				FILE* dryfile = NULL;
				bool  free_it = false;
				if (MATCH == strcmp(DashDryRunOutName, "-")) {
					dryfile = stdout; free_it = false;
				} else {
					dryfile = safe_fopen_wrapper_follow(DashDryRunOutName,"w");
					if ( ! dryfile) {
						fprintf( stderr, "\nERROR: Failed to open file -dry-run output file (%s)\n", strerror(errno));
						exit(1);
					}
					free_it = true;
				}
				SimQ->Connect(dryfile, free_it);
			} else {
				SimQ->Connect(DumpFile, true);
				DumpFile = NULL;
			}
			MyQ = SimQ;
		} else {
			connect_to_the_schedd();
		}
		ASSERT(MyQ);
	}
	ActiveQueueConnection = MyQ != NULL;
	return MyQ ? 0 : -1;
}

int queue_begin(StringList & vars, bool new_cluster)
{
	if ( ! MyQ)
		return -1;

	// establish live buffers for $(Cluster) and $(Process), and other loop variables
	// Because the user might already be using these variables, we can only set the explicit ones
	// unconditionally, the others we must set only when not already set by the user.
	set_live_submit_variable(Cluster, ClusterString);
	set_live_submit_variable(Process, ProcessString);
	
	vars.rewind();
	char * var;
	while ((var = vars.next())) { set_live_submit_variable(var, EmptyItemString, false); }

	// optimize the macro set for lookups if we inserted anything.  we expect this to happen only once.
	if (SubmitMacroSet.sorted < SubmitMacroSet.size) {
		optimize_macros(SubmitMacroSet);
	}

	if (new_cluster) {
		// if we have already created the maximum number of clusters, error out now.
		if (DashMaxClusters > 0 && ClustersCreated >= DashMaxClusters) {
			fprintf(stderr, "\nERROR: Number of submitted clusters would exceed %d and -single-cluster was specified\n", DashMaxClusters);
			exit(1);
		}

		if ((ClusterId = MyQ->get_NewCluster()) < 0) {
			fprintf(stderr, "\nERROR: Failed to create cluster\n");
			if ( ClusterId == -2 ) {
				fprintf(stderr,
					"Number of submitted jobs would exceed MAX_JOBS_SUBMITTED\n");
			}
			exit(1);
		}

		++ClustersCreated;

		// We only need to call init_job_ad the second time we see
		// a new Executable, because we call init_job_ad() in main()
		if ( !IsFirstExecutable ) {
			init_job_ad();
		}
		IsFirstExecutable = false;
	}

	if (DashDryRun && DumpSubmitHash) {
		fprintf(stdout, "\n----- submit hash at queue begin -----\n");
		int flags = (DumpSubmitHash & 8) ? HASHITER_SHOW_DUPS : 0;
		HASHITER it = hash_iter_begin(SubmitMacroSet, flags);
		for ( ; ! hash_iter_done(it); hash_iter_next(it)) {
			const char * key = hash_iter_key(it);
			if (key && key[0] == '$') continue; // dont dump meta params.
			const char * val = hash_iter_value(it);
			//fprintf(stdout, "%s%s = %s\n", it.is_def ? "d " : "  ", key, val ? val : "NULL");
			fprintf(stdout, "  %s = %s\n", key, val ? val : "NULL");
		}
		hash_iter_delete(&it);
		fprintf(stdout, "-----\n");
	}

	return 0;
}

// queue N for a single item from the foreach itemlist.
// if there is no item list (i.e the old Queue N syntax) then item will be NULL.
//
int queue_item(int num, StringList & vars, char * item, int item_index, int options, const char * delims, const char * ws)
{
	ErrContext.item_index = item_index;

	if ( ! MyQ)
		return -1;

	int rval = 0; // default to success (if num == 0 we will return this)
	bool check_empty = options & (QUEUE_OPT_WARN_EMPTY_FIELDS|QUEUE_OPT_FAIL_EMPTY_FIELDS);
	bool fail_empty = options & QUEUE_OPT_FAIL_EMPTY_FIELDS;

	// UseStrict = condor_param_bool("Submit.IsStrict", "Submit_IsStrict", UseStrict);

	// If there are loop variables, destructively tokenize item and stuff the tokens into the submit hashtable.
	if ( ! vars.isEmpty())  {

		if ( ! item) {
			item = EmptyItemString;
			EmptyItemString[0] = '\0';
		}

		// set the first loop variable unconditionally, we set it initially to the whole item
		// we may later truncate that item when we assign fields to other loop variables.
		vars.rewind();
		char * var = vars.next();
		char * data = item;
		set_live_submit_variable(var, data, false);

		// if there is more than a single loop variable, then assign them as well
		// we do this by destructively null terminating the item for each var
		// the last var gets all of the remaining item text (if any)
		while ((var = vars.next())) {
			// scan for next token separator
			while (*data && ! strchr(delims, *data)) ++data;
			// null terminate the previous token and advance to the start of the next token.
			if (*data) {
				*data++ = 0;
				// skip leading separators and whitespace
				while (*data && strchr(ws, *data)) ++data;
				set_live_submit_variable(var, data, false);
			}
		}

		if (check_empty) {
			vars.rewind();
			std::string empties;
			while ((var = vars.next())) {
				MACRO_ITEM* pitem = find_macro_item(var, SubmitMacroSet);
				if ( ! pitem || (pitem->raw_value != EmptyItemString && 0 == strlen(pitem->raw_value))) {
					if ( ! empties.empty()) empties += ",";
					empties += var;
				}
			}
			if ( ! empties.empty()) {
				fprintf (stderr, "\n%s: Empty value(s) for %s at ItemIndex=%d!", fail_empty ? "ERROR" : "WARNING", empties.c_str(), item_index);
				if (fail_empty) {
					return -4;
				}
			}
		}
	}

	if (DashDryRun && DumpSubmitHash) {
		fprintf(stdout, "----- submit hash changes for ItemIndex = %d -----\n", item_index);
		char * var;
		vars.rewind();
		while ((var = vars.next())) {
			MACRO_ITEM* pitem = find_macro_item(var, SubmitMacroSet);
			fprintf (stdout, "  %s = %s\n", var, pitem ? pitem->raw_value : "");
		}
		fprintf(stdout, "-----\n");
	}

	/* queue num jobs */
	for (int ii = 0; ii < num; ++ii) {
	#ifdef PLUS_ATTRIBS_IN_CLUSTER_AD
	#else
		NoClusterCheckAttrs.clearAll();
	#endif
		ErrContext.step = ii;

		if ( ClusterId == -1 ) {
			fprintf( stderr, "\nERROR: Used queue command without "
						"specifying an executable\n" );
			exit(1);
		}

		// if we have already created the maximum number of jobs, error out now.
		if (DashMaxJobs > 0 && JobsCreated >= DashMaxJobs) {
			fprintf(stderr, "\nERROR: Number of submitted jobs would exceed -maxjobs (%d)\n", DashMaxJobs);
			DoCleanup(0,0,NULL);
			exit(1);
		}

		ProcId = MyQ->get_NewProc (ClusterId);

		if ( ProcId < 0 ) {
			fprintf(stderr, "\nERROR: Failed to create proc\n");
			if ( ProcId == -2 ) {
				fprintf(stderr,
				"Number of submitted jobs would exceed MAX_JOBS_SUBMITTED\n");
			} else if( ProcId == -3 ) {
				fprintf(stderr,
				"Number of submitted jobs would exceed MAX_JOBS_PER_OWNER\n");
			} else if( ProcId == -4 ) {
				fprintf(stderr,
				"Number of submitted jobs would exceed MAX_JOBS_PER_SUBMISSION\n");
			}
			DoCleanup(0,0,NULL);
			exit(1);
		}

		if (MaxProcsPerCluster && ProcId >= MaxProcsPerCluster) {
			fprintf(stderr, "\nERROR: number of procs exceeds SUBMIT_MAX_PROCS_IN_CLUSTER\n");
			DoCleanup(0,0,NULL);
			exit(-1);
		}

		// update the live $(Cluster), $(Process) and $(Step) string buffers
		(void)sprintf(ClusterString, "%d", ClusterId);
		(void)sprintf(ProcessString, "%d", ProcId);
		(void)sprintf(RowString, "%d", item_index);
		(void)sprintf(StepString, "%d", ii);

		// we move this outside the above, otherwise it appears that we have 
		// received no queue command (or several, if there were multiple ones)
		GotNonEmptyQueueCommand = 1;

#if !defined(WIN32)
		SetRootDir();	// must be called very early
#endif
		SetIWD();		// must be called very early

		if (NewExecutable || (JobUniverse == CONDOR_UNIVERSE_MIN)) {
			SetUniverse();
		}
		SetExecutable();
		NewExecutable = false;

		SetDescription();
		SetMachineCount();

		// We couldn't set NODE until we knew this was a parallel universe job because dagman also uses NODE
		// ParallelNodeString defaults to #pArAlLeLnOdE# for universe MPI, we need it to expand as "#MpInOdE#" instead.
		if (JobUniverse == CONDOR_UNIVERSE_MPI || JobUniverse == CONDOR_UNIVERSE_PARALLEL) {
			if (JobUniverse == CONDOR_UNIVERSE_MPI) { strcpy(ParallelNodeString, "#MpInOdE#"); }
			NodeMacroDef.psz = ParallelNodeString;
			//set_live_submit_variable("Node", ParallelNodeString);
		}

		// Note: Due to the unchecked use of global variables everywhere in
		// condor_submit, the order that we call the below Set* functions
		// is very important!
		SetJobStatus();
		SetPriority();
		SetMaxJobRetirementTime();
		SetEnvironment();
		SetNotification();
		SetWantRemoteIO();
		SetNotifyUser();
		SetEmailAttributes();
		SetRemoteInitialDir();
		SetExitRequirements();
		SetOutputDestination();
		SetWantGracefulRemoval();
		SetJobMaxVacateTime();

        // really a command, needs to happen before any calls to check_open
		SetJobDisableFileChecks();

		SetUserLog();
		SetUserLogXML();
		SetCoreSize();
#if !defined(WIN32)
		SetKillSig();
#endif
		SetRank();
		SetStdFile( 0 );
		SetStdFile( 1 );
		SetStdFile( 2 );
		SetFileOptions();
		SetFetchFiles();
		SetCompressFiles();
		SetAppendFiles();
		SetLocalFiles();
		SetEncryptExecuteDir();
		SetTDP();			// before SetTransferFile() and SetRequirements()
		SetTransferFiles();	 // must be called _before_ SetImageSize() 
		SetRunAsOwner();
        SetLoadProfile();
		SetPerFileEncryption();  // must be called _before_ SetRequirements()
		SetImageSize();		// must be called _after_ SetTransferFiles()
        SetRequestResources();

		SetSimpleJobExprs();

			//
			// SetCronTab() must be called before SetJobDeferral()
			// Both of these need to be called before SetRequirements()
			//
		SetCronTab();
		SetJobDeferral();
		
			//
			// Must be called _after_ SetTransferFiles(), SetJobDeferral(),
			// SetCronTab(), and SetPerFileEncryption()
			//
		SetRequirements();	
		
		SetJobLease();		// must be called _after_ SetStdFile(0,1,2)

		SetRemoteAttrs();
		SetJobMachineAttrs();

		SetPeriodicHoldCheck();
		SetPeriodicRemoveCheck();
		SetExitHoldCheck();
		SetExitRemoveCheck();
		SetNoopJob();
		SetNoopJobExitSignal();
		SetNoopJobExitCode();
		SetLeaveInQueue();
		SetArguments();
		SetGridParams();
		SetGSICredentials();
		SetSendCredential();
		SetMatchListLen();
		SetDAGNodeName();
		SetDAGManJobId();
		SetJarFiles();
		SetJavaVMArgs();
		SetParallelStartupScripts(); //JDB
		SetConcurrencyLimits();
		SetAccountingGroup();
		SetVMParams();
		SetLogNotes();
		SetUserNotes();
		SetStackSize();

			// This must come after all things that modify the input file list
		FixupTransferInputFiles();

			// SetForcedAttributes should be last so that it trumps values
			// set by normal submit attributes
		SetForcedAttributes();

		// write job ad to schedd or dump to file, depending on what type MyQ is
		rval = SaveClassAd();
		switch( rval ) {
		case 0:			/* Success */
		case 1:
			break;
		default:		/* Failed for some other reason... */
			fprintf( stderr, "\nERROR: Failed to queue job.\n" );
			exit(1);
		}

		++JobsCreated;
	
		if (verbose && ! DumpFileIsStdout) {
			fprintf(stdout, "\n** Proc %d.%d:\n", ClusterId, ProcId);
			fPrintAd (stdout, *job);
		} else if ( ! terse && ! DumpFileIsStdout && ! DumpSubmitHash) {
			fprintf(stdout, ".");
		}

		if (CurrentSubmitInfo == -1 || SubmitInfo[CurrentSubmitInfo].cluster != ClusterId) {
			CurrentSubmitInfo++;
			SubmitInfo[CurrentSubmitInfo].cluster = ClusterId;
			SubmitInfo[CurrentSubmitInfo].firstjob = ProcId;
		}
		SubmitInfo[CurrentSubmitInfo].lastjob = ProcId;

		// SubmitInfo[x].lastjob controls how many submit events we
		// see in the user log.  For parallel jobs, we only want
		// one "job" submit event per cluster, no matter how many 
		// Procs are in that it.  Setting lastjob to zero makes this so.

		if (JobUniverse == CONDOR_UNIVERSE_PARALLEL) {
			SubmitInfo[CurrentSubmitInfo].lastjob = 0;
		}

		if ( ProcId == 0 ) {
			delete ClusterAd;
			ClusterAd = new ClassAd( *job );

			// Remove attributes that were forced into the proc 0 ad
			// from our copy of the cluster ad.
		#ifdef PLUS_ATTRIBS_IN_CLUSTER_AD
			for (size_t ii = 0; ii < COUNTOF(no_cluster_attrs); ++ii) {
				ClusterAd->Delete(no_cluster_attrs[ii]);
			}
		#else
			const char *attr;
			NoClusterCheckAttrs.rewind();
			while ( (attr = NoClusterCheckAttrs.next()) ) {
				ClusterAd->Delete( attr );
			}
		#endif
		}

		if ( job_ad_saved == false ) {
			delete job;
		}
		job = new ClassAd();
		job_ad_saved = false;
	}

	ErrContext.step = -1;

	return rval;
}

void queue_end(StringList & vars, bool /*fEof*/)   // called when done processing each Queue statement and at end of submit file
{
	// set live submit variables to generate reasonable unused-item messages.
	if ( ! vars.isEmpty())  {
		vars.rewind();
		char * var = vars.next();
		while (var) {
			set_live_submit_variable(var, "<Queue_item>", false);
			var = vars.next();
		}
	}
}


bool
check_requirements( char const *orig, MyString &answer )
{
	bool	checks_opsys = false;
	bool	checks_arch = false;
	bool	checks_disk = false;
	bool	checks_cpus = false;
	bool	checks_mem = false;
	//bool	checks_reqmem = false;
	bool	checks_fsdomain = false;
	bool	checks_ckpt_arch = false;
	bool	checks_file_transfer = false;
	bool	checks_file_transfer_plugin_methods = false;
	bool	checks_per_file_encryption = false;
	bool	checks_mpi = false;
	bool	checks_tdp = false;
	bool	checks_encrypt_exec_dir = false;
#if defined(WIN32)
	bool	checks_credd = false;
#endif
	char	*ptr;
	MyString ft_clause;

	if( strlen(orig) ) {
		answer.formatstr( "(%s)", orig );
	} else {
		answer = "";
	}

	switch( JobUniverse ) {
	case CONDOR_UNIVERSE_VANILLA:
		ptr = param( "APPEND_REQ_VANILLA" );
		break;
	case CONDOR_UNIVERSE_STANDARD:
		ptr = param( "APPEND_REQ_STANDARD" );
		break;
	case CONDOR_UNIVERSE_VM:
		ptr = param( "APPEND_REQ_VM" );
		break;
	default:
		ptr = NULL;
		break;
	} 
	if( ptr == NULL ) {
			// Didn't find a per-universe version, try the generic,
			// non-universe specific one:
		ptr = param( "APPEND_REQUIREMENTS" );
	}

	if( ptr != NULL ) {
			// We found something to append.  
		if( answer.Length() ) {
				// We've already got something in requirements, so we
				// need to append an AND clause.
			answer += " && (";
		} else {
				// This is the first thing in requirements, so just
				// put this as the first clause.
			answer += "(";
		}
		answer += ptr;
		answer += ")";
		free( ptr );
	}

	if ( JobUniverse == CONDOR_UNIVERSE_GRID ) {
		// We don't want any defaults at all w/ Globus...
		// If we don't have a req yet, set to TRUE
		if ( answer[0] == '\0' ) {
			answer = "TRUE";
		}
		return true;
	}

	ClassAd req_ad;
	StringList job_refs;      // job attrs referenced by requirements
	StringList machine_refs;  // machine attrs referenced by requirements

		// Insert dummy values for attributes of the job to which we
		// want to detect references.  Otherwise, unqualified references
		// get classified as external references.
	req_ad.Assign(ATTR_REQUEST_MEMORY,0);
	req_ad.Assign(ATTR_CKPT_ARCH,"");

	req_ad.GetExprReferences(answer.Value(),&job_refs,&machine_refs);

	checks_arch = IsDockerJob || machine_refs.contains_anycase( ATTR_ARCH );
	checks_opsys = IsDockerJob || machine_refs.contains_anycase( ATTR_OPSYS ) ||
		machine_refs.contains_anycase( ATTR_OPSYS_AND_VER ) ||
		machine_refs.contains_anycase( ATTR_OPSYS_LONG_NAME ) ||
		machine_refs.contains_anycase( ATTR_OPSYS_SHORT_NAME ) ||
		machine_refs.contains_anycase( ATTR_OPSYS_NAME ) ||
		machine_refs.contains_anycase( ATTR_OPSYS_LEGACY );
	checks_disk =  machine_refs.contains_anycase( ATTR_DISK );
	checks_cpus =   machine_refs.contains_anycase( ATTR_CPUS );
	checks_tdp =  machine_refs.contains_anycase( ATTR_HAS_TDP );
	checks_encrypt_exec_dir = machine_refs.contains_anycase( ATTR_ENCRYPT_EXECUTE_DIRECTORY );
#if defined(WIN32)
	checks_credd = machine_refs.contains_anycase( ATTR_LOCAL_CREDD );
#endif

	if( JobUniverse == CONDOR_UNIVERSE_STANDARD ) {
		checks_ckpt_arch = job_refs.contains_anycase( ATTR_CKPT_ARCH );
	}
	if( JobUniverse == CONDOR_UNIVERSE_MPI ) {
		checks_mpi = machine_refs.contains_anycase( ATTR_HAS_MPI );
	}
	if( mightTransfer(JobUniverse) ) { 
		switch( should_transfer ) {
		case STF_IF_NEEDED:
		case STF_NO:
			checks_fsdomain = machine_refs.contains_anycase(
										  ATTR_FILE_SYSTEM_DOMAIN ); 
			break;
		case STF_YES:
			checks_file_transfer = machine_refs.contains_anycase(
											   ATTR_HAS_FILE_TRANSFER );
			checks_file_transfer_plugin_methods = machine_refs.contains_anycase(
											   ATTR_HAS_FILE_TRANSFER_PLUGIN_METHODS );
			checks_per_file_encryption = machine_refs.contains_anycase(
										   ATTR_HAS_PER_FILE_ENCRYPTION );
			break;
		}
	}

	checks_mem = machine_refs.contains_anycase(ATTR_MEMORY);
	//checks_reqmem = job_refs.contains_anycase(ATTR_REQUEST_MEMORY);

	if( JobUniverse == CONDOR_UNIVERSE_JAVA ) {
		if( answer[0] ) {
			answer += " && ";
		}
		answer += "TARGET." ATTR_HAS_JAVA;
	} else if ( JobUniverse == CONDOR_UNIVERSE_VM ) {
		// For vm universe, we require the same archicture.
		if( !checks_arch ) {
			if( answer[0] ) {
				answer += " && ";
			}
			answer += "(TARGET.Arch == \"";
			answer += ArchMacroDef.psz;
			answer += "\")";
		}
		// add HasVM to requirements
		bool checks_vm = false;
		checks_vm = machine_refs.contains_anycase( ATTR_HAS_VM );
		if( !checks_vm ) {
			answer += "&& (TARGET.";
			answer += ATTR_HAS_VM;
			answer += " =?= true)";
		}
		// add vm_type to requirements
		bool checks_vmtype = false;
		checks_vmtype = machine_refs.contains_anycase( ATTR_VM_TYPE);
		if( !checks_vmtype ) {
			answer += " && (TARGET.";
			answer += ATTR_VM_TYPE;
			answer += " == \"";
			answer += VMType.Value();
			answer += "\")";
		}
		// check if the number of executable VM is more than 0
		bool checks_avail = false;
		checks_avail = machine_refs.contains_anycase(ATTR_VM_AVAIL_NUM);
		if( !checks_avail ) {
			answer += " && (TARGET.";
			answer += ATTR_VM_AVAIL_NUM;
			answer += " > 0)";
		}
	} else if (IsDockerJob) {
			if( answer[0] ) {
				answer += " && ";
			}
			answer += "TARGET.HasDocker";
	} else {
		if( !checks_arch ) {
			if( answer[0] ) {
				answer += " && ";
			}
			answer += "(TARGET.Arch == \"";
			answer += ArchMacroDef.psz;
			answer += "\")";
		}

		if( !checks_opsys ) {
			answer += " && (TARGET.OpSys == \"";
			answer += OpsysMacroDef.psz;
			answer += "\")";
		}
	}

	if ( JobUniverse == CONDOR_UNIVERSE_STANDARD && !checks_ckpt_arch ) {
		answer += " && ((CkptArch == TARGET.Arch) ||";
		answer += " (CkptArch =?= UNDEFINED))";
		answer += " && ((CkptOpSys == TARGET.OpSys) ||";
		answer += "(CkptOpSys =?= UNDEFINED))";
	}

	if( !checks_disk ) {
		if (job->Lookup(ATTR_REQUEST_DISK)) {
			if ( ! RequestDiskIsZero) {
				answer += " && (TARGET.Disk >= RequestDisk)";
			}
		}
		else if ( JobUniverse == CONDOR_UNIVERSE_VM ) {
			// VM universe uses Total Disk 
			// instead of Disk for Condor slot
			answer += " && (TARGET.TotalDisk >= DiskUsage)";
		}else {
			answer += " && (TARGET.Disk >= DiskUsage)";
		}
	} else {
		if (JobUniverse != CONDOR_UNIVERSE_VM) {
			if ( ! RequestDiskIsZero && job->Lookup(ATTR_REQUEST_DISK)) {
				answer += " && (TARGET.Disk >= RequestDisk)";
			}
			if ( ! already_warned_requirements_disk && param_boolean("ENABLE_DEPRECATION_WARNINGS", false)) {
				fprintf(stderr, 
						"\nWARNING: Your Requirements expression refers to TARGET.Disk. "
						"This is obsolete. Set request_disk and condor_submit will modify the "
						"Requirements expression as needed.\n");
				already_warned_requirements_disk = true;
			}
		}
	}

	if ( JobUniverse != CONDOR_UNIVERSE_VM ) {
		// The memory requirement for VM universe will be 
		// added in SetVMRequirements 
#if 1
		if ( ! RequestMemoryIsZero && job->Lookup(ATTR_REQUEST_MEMORY)) {
			answer += " && (TARGET.Memory >= RequestMemory)";
		}
		if (checks_mem) {
			if ( ! already_warned_requirements_mem && param_boolean("ENABLE_DEPRECATION_WARNINGS", false)) {
				fprintf(stderr, 
						"\nWARNING: your Requirements expression refers to TARGET.Memory. "
						"This is obsolete. Set request_memory and condor_submit will modify the "
						"Requirements expression as needed.\n");
				already_warned_requirements_mem = true;
			}
		}
#else
		if ( !checks_mem ) {
			answer += " && ( (TARGET.Memory * 1024) >= ImageSize ) ";
		}
		if ( !checks_reqmem ) {
			answer += " && ( ( RequestMemory * 1024 ) >= ImageSize ) ";
		}
#endif
	}

	if ( JobUniverse != CONDOR_UNIVERSE_GRID ) {
		if ( ! checks_cpus && ! RequestCpusIsZeroOrOne && job->Lookup(ATTR_REQUEST_CPUS)) {
			answer += " && (TARGET.Cpus >= RequestCpus)";
		}
	}

    // identify any custom pslot resource reqs and add them in:
    HASHITER it = hash_iter_begin(SubmitMacroSet);
    for (;  !hash_iter_done(it);  hash_iter_next(it)) {
        const char * key = hash_iter_key(it);
        // if key is not of form "request_xxx", ignore it:
        if ( ! starts_with_ignore_case(key, RequestPrefix)) continue;
        // if key is one of the predefined request_cpus, request_memory, etc, also ignore it,
        // those have their own special handling:
        if (fixedReqRes.count(key) > 0) continue;
        const char * rname = key + strlen(RequestPrefix);
        // resource name should be nonempty
        if ( ! *rname) continue;
        std::string clause;
        if (stringReqRes.count(rname) > 0)
            formatstr(clause, " && regexp(%s%s, TARGET.%s)", ATTR_REQUEST_PREFIX, rname, rname);
        else
            formatstr(clause, " && (TARGET.%s%s >= %s%s)", "", rname, ATTR_REQUEST_PREFIX, rname);
        answer += clause;
    }
    hash_iter_delete(&it);

	if( HasTDP && !checks_tdp ) {
		answer += " && (TARGET.";
		answer += ATTR_HAS_TDP;
		answer += ")";
	}

	if( HasEncryptExecuteDir && !checks_encrypt_exec_dir ) {
		answer += " && (TARGET.";
		answer += ATTR_HAS_ENCRYPT_EXECUTE_DIRECTORY;
		answer += ")";
	}

	if( JobUniverse == CONDOR_UNIVERSE_MPI ) {
		if( ! checks_mpi ) {
			answer += " && (TARGET.";
			answer += ATTR_HAS_MPI;
			answer += ")";
		}
	}


	if( mightTransfer(JobUniverse) ) {
			/* 
			   This is a kind of job that might be using file transfer
			   or a shared filesystem.  so, tack on the appropriate
			   clause to make sure we're either at a machine that
			   supports file transfer, or that we're in the same file
			   system domain.
			*/

		switch( should_transfer ) {
		case STF_NO:
				// no file transfer used.  if there's nothing about
				// the FileSystemDomain yet, tack on a clause for
				// that. 
			if( ! checks_fsdomain ) {
				answer += " && (TARGET.";
				answer += ATTR_FILE_SYSTEM_DOMAIN;
				answer += " == MY.";
				answer += ATTR_FILE_SYSTEM_DOMAIN;
				answer += ")";
			} 
			break;
			
		case STF_YES:
				// we're definitely going to use file transfer.  
			if( ! checks_file_transfer ) {
				answer += " && (TARGET.";
				answer += ATTR_HAS_FILE_TRANSFER;
				if (!checks_per_file_encryption && NeedsPerFileEncryption) {
					answer += " && TARGET.";
					answer += ATTR_HAS_PER_FILE_ENCRYPTION;
				}

				if( (!checks_file_transfer_plugin_methods) ) {
					// check input
					char* file_list = condor_param( TransferInputFiles, "TransferInputFiles" );
					char* tmp_ptr;
					if(file_list) {
						StringList files(file_list, ",");
						files.rewind();
						while ( (tmp_ptr=files.next()) ) {
							if (IsUrl(tmp_ptr)){
								MyString plugintype = getURLType(tmp_ptr);
								answer += " && stringListMember(\"";
								answer += plugintype;
								answer += "\",HasFileTransferPluginMethods)";
							}
						}
						free(file_list);
					}

					// check output
					tmp_ptr = condor_param( OutputDestination, "OutputDestination" );
					if (tmp_ptr) {
						if (IsUrl(tmp_ptr)){
							MyString plugintype = getURLType(tmp_ptr);
							answer += " && stringListMember(\"";
							answer += plugintype;
							answer += "\",HasFileTransferPluginMethods)";
						}
						free (tmp_ptr);
					}
				}

				// close of the file transfer requirements
				answer += ")";
			}
			break;
			
		case STF_IF_NEEDED:
				// we may or may not use file transfer, so require
				// either the same FS domain OR the ability to file
				// transfer.  if the user already refered to fs
				// domain, but explictly turned on IF_NEEDED, assume
				// they know what they're doing. 
			if( ! checks_fsdomain ) {
				ft_clause = " && ((TARGET.";
				ft_clause += ATTR_HAS_FILE_TRANSFER;
				if (NeedsPerFileEncryption) {
					ft_clause += " && TARGET.";
					ft_clause += ATTR_HAS_PER_FILE_ENCRYPTION;
				}
				ft_clause += ") || (TARGET.";
				ft_clause += ATTR_FILE_SYSTEM_DOMAIN;
				ft_clause += " == MY.";
				ft_clause += ATTR_FILE_SYSTEM_DOMAIN;
				ft_clause += "))";
				answer += ft_clause.Value();
			}
			break;
		}
	}

		//
		// Job Deferral
		// If the flag was set true by SetJobDeferral() then we will
		// add the requirement in for this feature
		//
	if ( NeedsJobDeferral ) {
			//
			// Add the HasJobDeferral to the attributes so that it will
			// match with a Starter that can actually provide this feature
			// We only need to do this if the job's universe isn't local
			// This is because the schedd doesn't pull out the Starter's
			// machine ad when trying to match local universe jobs
			//
			//
		if ( JobUniverse != CONDOR_UNIVERSE_LOCAL ) {
			answer += " && TARGET." ATTR_HAS_JOB_DEFERRAL;
		}
		
			//
			//
			// Prepare our new requirement attribute
			// This nifty expression will evaluate to true when
			// the job's prep start time is before the next schedd
			// polling interval. We also have a nice clause to prevent
			// our job from being matched and executed after it could
			// possibly run
			//
			//	( ( time() + ATTR_SCHEDD_INTERVAL ) >= 
			//	  ( ATTR_DEFERRAL_TIME - ATTR_DEFERRAL_PREP_TIME ) )
			//  &&
			//    ( time() < 
			//    ( ATTR_DEFFERAL_TIME + ATTR_DEFERRAL_WINDOW ) )
			//  )
			//
		MyString attrib;
		attrib.formatstr( "( ( time() + %s ) >= ( %s - %s ) ) && "\
						"( time() < ( %s + %s ) )",
						ATTR_SCHEDD_INTERVAL,
						ATTR_DEFERRAL_TIME,
						ATTR_DEFERRAL_PREP_TIME,
						ATTR_DEFERRAL_TIME,
						ATTR_DEFERRAL_WINDOW );
		answer += " && (";
		answer += attrib.Value();
		answer += ")";			
	} // !seenBefore

#if defined(WIN32)
		//
		// Windows CredD
		// run_as_owner jobs on Windows require that the remote starter can
		// reach the same credd as the submit machine. We add the following:
		//   - HasWindowsRunAsOwner
		//   - LocalCredd == <CREDD_HOST> (if LocalCredd not found)
		//
	if ( RunAsOwnerCredD ) {
		MyString tmp_rao = " && (TARGET.";
		tmp_rao += ATTR_HAS_WIN_RUN_AS_OWNER;
		if (!checks_credd) {
			tmp_rao += " && (TARGET.";
			tmp_rao += ATTR_LOCAL_CREDD;
			tmp_rao += " =?= \"";
			tmp_rao += RunAsOwnerCredD;
			tmp_rao += "\")";
		}
		tmp_rao += ")";
		answer += tmp_rao.Value();
		free(RunAsOwnerCredD);
	}
#endif

	/* if the user specified they want this feature, add it to the requirements */
	return true;
}



char const *
full_path(const char *name, bool use_iwd)
{
	static MyString	pathname;
	char const *p_iwd;
	MyString realcwd;

	if ( use_iwd ) {
		ASSERT(JobIwd.Length());
		p_iwd = JobIwd.Value();
	} else {
		condor_getcwd(realcwd);
		p_iwd = realcwd.Value();
	}

#if defined(WIN32)
	if ( name[0] == '\\' || name[0] == '/' || (name[0] && name[1] == ':') ) {
		pathname = name;
	} else {
		pathname.formatstr( "%s\\%s", p_iwd, name );
	}
#else

	if( name[0] == '/' ) {	/* absolute wrt whatever the root is */
		pathname.formatstr( "%s%s", JobRootdir.Value(), name );
	} else {	/* relative to iwd which is relative to the root */
		pathname.formatstr( "%s/%s/%s", JobRootdir.Value(), p_iwd, name );
	}
#endif

	compress( pathname );

	return pathname.Value();
}

// check directories for input and output.  for now we do nothing
// other than to make sure that it actually IS a directory on Windows
// On Linux we already know that by the error code from safe_open below
//
static bool
check_directory( const char* pathname, int /*flags*/, int err )
{
#if defined(WIN32)
	// Make sure that it actually is a directory
	DWORD dwAttribs = GetFileAttributes(pathname);
	if (INVALID_FILE_ATTRIBUTES == dwAttribs)
		return false;
	return (dwAttribs & FILE_ATTRIBUTE_DIRECTORY) != 0;
#else
	// will just do nothing here and leave
	// it up to the runtime to nicely report errors.
	(void)pathname;
	return (err == EISDIR);
#endif
}

void
check_open( const char *name, int flags )
{
	MyString strPathname;
	StringList *list;

		/* The user can disable file checks on a per job basis, in such a
		   case we avoid adding the files to CheckFilesWrite/Read.
		*/
	if ( JobDisableFileChecks ) return;

	/* No need to check for existence of the Null file. */
	if( strcmp(name, NULL_FILE) == MATCH ) {
		return;
	}

	if ( IsUrl( name ) ) {
		return;
	}

	strPathname = full_path(name);

	// is the last character a path separator?
	int namelen = strlen(name);
	bool trailing_slash = namelen > 0 && IS_ANY_DIR_DELIM_CHAR(name[namelen-1]);

		/* This is only for MPI.  We test for our string that
		   we replaced "$(NODE)" with, and replace it with "0".  Thus, 
		   we will really only try and access the 0th file only */
	if ( JobUniverse == CONDOR_UNIVERSE_MPI ) {
		strPathname.replaceString("#MpInOdE#", "0");
	} else if ( JobUniverse == CONDOR_UNIVERSE_PARALLEL ) {
		strPathname.replaceString("#pArAlLeLnOdE#", "0");
	}


	/* If this file as marked as append-only, do not truncate it here */

	auto_free_ptr append_files(condor_param( AppendFiles, ATTR_APPEND_FILES ));
	if (append_files.ptr()) {
		list = new StringList(append_files.ptr(), ",");
		if(list->contains_withwildcard(name)) {
			flags = flags & ~O_TRUNC;
		}
		delete list;
	}

	bool dryrun_create = DashDryRun && ((flags & (O_CREAT|O_TRUNC)) != 0);
	if (DashDryRun) {
		flags = flags & ~(O_CREAT|O_TRUNC);
	}

	if ( !DisableFileChecks ) {
		int fd = safe_open_wrapper_follow(strPathname.Value(),flags | O_LARGEFILE,0664);
		if ((fd < 0) && (errno == ENOENT) && dryrun_create) {
			// we are doing dry-run, and the input flags were to create/truncate a file
			// we stripped the create/truncate flags, now we treate a 'file does not exist' error
			// as success since O_CREAT would have made it (probably).
		} else if ( fd < 0 ) {
			// note: Windows does not set errno to EISDIR for directories, instead you get back EACCESS (or ENOENT?)
			if( (trailing_slash || errno == EISDIR || errno == EACCES) &&
	                   check_directory( strPathname.Value(), flags, errno ) ) {
					// Entries in the transfer output list may be
					// files or directories; no way to tell in
					// advance.  When there is already a directory by
					// the same name, it is not obvious what to do.
					// Therefore, we will just do nothing here and leave
					// it up to the runtime to nicely report errors.
				return;
			}
			fprintf( stderr, "\nERROR: Can't open \"%s\"  with flags 0%o (%s)\n",
					 strPathname.Value(), flags, strerror( errno ) );
			DoCleanup(0,0,NULL);
			exit( 1 );
		} else {
			(void)close( fd );
		}
	}

	// Queue files for testing access if not already queued
	int junk;
	if( flags & O_WRONLY )
	{
		if ( CheckFilesWrite.lookup(strPathname,junk) < 0 ) {
			// this file not found in our list; add it
			CheckFilesWrite.insert(strPathname,junk);
		}
	}
	else
	{
		if ( CheckFilesRead.lookup(strPathname,junk) < 0 ) {
			// this file not found in our list; add it
			CheckFilesRead.insert(strPathname,junk);
		}
	}
}


void
usage()
{
	fprintf( stderr, "Usage: %s [options] [<attrib>=<value>] [- | <submit-file>]\n", MyName );
	fprintf( stderr, "    [options] are\n" );
	fprintf( stderr, "\t-terse  \t\tDisplay terse output, jobid ranges only\n" );
	fprintf( stderr, "\t-verbose\t\tDisplay verbose output, jobid and full job ClassAd\n" );
	fprintf( stderr, "\t-debug  \t\tDisplay debugging output\n" );
	fprintf( stderr, "\t-append <line>\t\tadd line to submit file before processing\n"
					 "\t              \t\t(overrides submit file; multiple -a lines ok)\n" );
	fprintf( stderr, "\t-queue <queue-opts>\tappend Queue statement to submit file before processing\n"
					 "\t                   \t(submit file must not already have a Queue statement)\n" );
	fprintf( stderr, "\t-batch-name <name>\tappend a line to submit file that sets the batch name\n"
					/* "\t                  \t(overrides batch_name in submit file)\n" */);
	fprintf( stderr, "\t-disable\t\tdisable file permission checks\n" );
	fprintf( stderr, "\t-dry-run <filename>\tprocess submit file and write ClassAd attributes to <filename>\n"
					 "\t        \t\tbut do not actually submit the job(s) to the SCHEDD\n" );
	fprintf( stderr, "\t-maxjobs <maxjobs>\tDo not submit if number of jobs would exceed <maxjobs>.\n" );
	fprintf( stderr, "\t-single-cluster\t\tDo not submit if more than one ClusterId is needed.\n" );
	fprintf( stderr, "\t-unused\t\t\ttoggles unused or unexpanded macro warnings\n"
					 "\t       \t\t\t(overrides config file; multiple -u flags ok)\n" );
	//fprintf( stderr, "\t-force-mpi-universe\tAllow submission of obsolete MPI universe\n );
	fprintf( stderr, "\t-dump <filename>\tWrite job ClassAds to <filename> instead of\n"
					 "\t                \tsubmitting to a schedd.\n" );
#if !defined(WIN32)
	fprintf( stderr, "\t-interactive\t\tsubmit an interactive session job\n" );
#endif
	fprintf( stderr, "\t-name <name>\t\tsubmit to the specified schedd\n" );
	fprintf( stderr, "\t-remote <name>\t\tsubmit to the specified remote schedd\n"
					 "\t              \t\t(implies -spool)\n" );
    fprintf( stderr, "\t-addr <ip:port>\t\tsubmit to schedd at given \"sinful string\"\n" );
	fprintf( stderr, "\t-spool\t\t\tspool all files to the schedd\n" );
	fprintf( stderr, "\t-password <password>\tspecify password to MyProxy server\n" );
	fprintf( stderr, "\t-pool <host>\t\tUse host as the central manager to query\n" );
	fprintf( stderr, "\t-stm <method>\t\tHow to move a sandbox into HTCondor\n" );
	fprintf( stderr, "\t             \t\t<methods> is one of: stm_use_schedd_only\n" );
	fprintf( stderr, "\t             \t\t                     stm_use_transferd\n" );

	fprintf( stderr, "\t<attrib>=<value>\tSet <attrib>=<value> before reading the submit file.\n" );

	fprintf( stderr, "\n    If <submit-file> is omitted or is -, input is read from stdin.\n"
					 "    Use of - implies verbose output unless -terse is specified\n");
}


extern "C" {
int
DoCleanup(int,int,const char*)
{
	if( JobsCreated ) 
	{
		// TerminateCluster() may call EXCEPT() which in turn calls 
		// DoCleanup().  This lead to infinite recursion which is bad.
		JobsCreated = 0;
		if ( ! ActiveQueueConnection) {
			if (DumpClassAdToFile) {
			} else {
				CondorError errstack;
				ActualScheddQ *ScheddQ = (ActualScheddQ *)MyQ;
				if ( ! ScheddQ) { MyQ = ScheddQ = new ActualScheddQ(); }
				ActiveQueueConnection = ScheddQ->Connect(*MySchedd, errstack) != 0;
			}
		}
		if (ActiveQueueConnection && MyQ) {
			// Call DestroyCluster() now in an attempt to get the schedd
			// to unlink the initial checkpoint file (i.e. remove the 
			// executable we sent earlier from the SPOOL directory).
			MyQ->destroy_Cluster( ClusterId );

			// We purposefully do _not_ call DisconnectQ() here, since 
			// we do not want the current transaction to be committed.
		}
	}

	if (owner) {
		free(owner);
	}
	if (ntdomain) {
		free(ntdomain);
	}
	if (myproxy_password) {
		free (myproxy_password);
	}

	return 0;		// For historical reasons...
}
} /* extern "C" */


void
init_params()
{
	char *tmp = NULL;
	MyString method;

	ArchMacroDef.psz = param( "ARCH" );

	if( ArchMacroDef.psz == NULL ) {
		fprintf(stderr, "ARCH not specified in config file\n" );
		DoCleanup(0,0,NULL);
		exit( 1 );
	}

	OpsysMacroDef.psz = param( "OPSYS" );
	if( OpsysMacroDef.psz == NULL ) {
		fprintf(stderr,"OPSYS not specified in config file\n" );
		DoCleanup(0,0,NULL);
		exit( 1 );
	}
	// also pick up the variations on opsys if they are defined.
	OpsysAndVerMacroDef.psz = param( "OPSYSANDVER" );
	if ( ! OpsysAndVerMacroDef.psz) OpsysAndVerMacroDef.psz = UnsetString;
	OpsysMajorVerMacroDef.psz = param( "OPSYSMAJORVER" );
	if ( ! OpsysMajorVerMacroDef.psz) OpsysMajorVerMacroDef.psz = UnsetString;
	OpsysVerMacroDef.psz = param( "OPSYSVER" );
	if ( ! OpsysVerMacroDef.psz) OpsysVerMacroDef.psz = UnsetString;

	SpoolMacroDef.psz = param( "SPOOL" );
	if( SpoolMacroDef.psz == NULL ) {
		fprintf(stderr,"SPOOL not specified in config file\n" );
		DoCleanup(0,0,NULL);
		exit( 1 );
	}

	My_fs_domain = param( "FILESYSTEM_DOMAIN" );
		// Will always return something, since config() will put in a
		// value (full hostname) if it's not in the config file.  
	

	// The default is set as the global initializer for STMethod
	tmp = param( "SANDBOX_TRANSFER_METHOD" );
	if ( tmp != NULL ) {
		method = tmp;
		free( tmp );
		string_to_stm( method, STMethod );
	}

	WarnOnUnusedMacros =
		param_boolean_crufty("WARN_ON_UNUSED_SUBMIT_FILE_MACROS",
							 WarnOnUnusedMacros ? true : false) ? 1 : 0;

	if ( param_boolean("SUBMIT_NOACK_ON_SETATTRIBUTE",true) ) {
		setattrflags |= SetAttribute_NoAck;  // set noack flag
	} else {
		setattrflags &= ~SetAttribute_NoAck; // clear noack flag
	}

    // the special "fixed" request_xxx forms
    fixedReqRes.clear();
    fixedReqRes.insert(RequestCpus);
    fixedReqRes.insert(RequestMemory);
    fixedReqRes.insert(RequestDisk);
}

int
whitespace( const char *str)
{
	while( *str ) {
		if( isspace(*str++) ) {
			return( 1 );
		}
	}

	return( 0 );
}

void
compress( MyString &path )
{
	char	*src, *dst;
	char *str = strdup(path.Value());

	src = str;
	dst = str;

#ifdef WIN32
	if (*src) {
		*dst++ = *src++;	// don't compress WIN32 "share" path
	}
#endif

	while( *src ) {
		*dst++ = *src++;
		while( (*(src - 1) == '\\' || *(src - 1) == '/') && (*src == '\\' || *src == '/') ) {
			src++;
		}
	}
	*dst = '\0';

	path = str;
	free( str );
}


extern "C" {
int SetSyscalls( int foo ) { return foo; }
}


int
SaveClassAd ()
{
	ExprTree *tree = NULL;
	const char *lhstr, *rhstr;
	int  retval = 0;
	int myprocid = ProcId;
	static ClassAd* current_cluster_ad = NULL;

	if ( ProcId > 0 ) {
		MyQ->set_AttributeInt (ClusterId, ProcId, ATTR_PROC_ID, ProcId, setattrflags);
	} else {
		myprocid = -1;		// means this is a cluster ad
		if( MyQ->set_AttributeInt (ClusterId, myprocid, ATTR_CLUSTER_ID, ClusterId, setattrflags) == -1 ) {
			if( setattrflags & SetAttribute_NoAck ) {
				fprintf( stderr, "\nERROR: Failed submission for job %d.%d - aborting entire submit\n",
					ClusterId, ProcId);
			} else {
				fprintf( stderr, "\nERROR: Failed to set %s=%d for job %d.%d (%d)\n",
					ATTR_CLUSTER_ID, ClusterId, ClusterId, ProcId, errno);
			}
			return -1;
		}
	}

#if defined(ADD_TARGET_SCOPING)
	if ( JobUniverse == CONDOR_UNIVERSE_SCHEDULER ||
		 JobUniverse == CONDOR_UNIVERSE_LOCAL ) {
		job->AddTargetRefs( TargetScheddAttrs, false );
	} else {
		job->AddTargetRefs( TargetMachineAttrs, false );
	}
#endif

	job->ResetExpr();
	while( job->NextExpr(lhstr, tree) ) {
		rhstr = ExprTreeToString( tree );
		if( !lhstr || !rhstr ) { 
			fprintf( stderr, "\nERROR: Null attribute name or value for job %d.%d\n",
					 ClusterId, ProcId );
			retval = -1;
		} else {
			int tmpProcId = myprocid;
			// IsNoClusterAttr tells us that an attribute should always be in the proc ad
		#ifdef PLUS_ATTRIBS_IN_CLUSTER_AD
			bool force_proc = IsNoClusterAttr(lhstr);
			if ( ProcId > 0 ) {
				// For all but the first proc, check each attribute against the value in the cluster ad.
				// If the values match, don't add the attribute to this proc ad
				if ( ! force_proc) {
					ExprTree *cluster_tree = ClusterAd->LookupExpr( lhstr );
					if ( cluster_tree && *tree == *cluster_tree ) {
						continue;
					}
				}
			} else {
				if (force_proc) {
					myprocid = ProcId;
				}
			}
		#else
			// NoClusterCheckAttrs is a list of attributes that should
			// always go into the proc ad. For proc 0, this means
			// inserting the attribute into the proc ad instead of the
			// cluster ad.
			if ( ProcId > 0 ) {
				if ( !NoClusterCheckAttrs.contains_anycase( lhstr ) ) {
					ExprTree *cluster_tree = ClusterAd->LookupExpr( lhstr );
					if ( cluster_tree && *tree == *cluster_tree ) {
						continue;
					}
				}
			} else {
				if ( NoClusterCheckAttrs.contains_anycase( lhstr ) ) {
					myprocid = ProcId;
				}
			}
		#endif

			if( MyQ->set_Attribute(ClusterId, myprocid, lhstr, rhstr, setattrflags) == -1 ) {
				if( setattrflags & SetAttribute_NoAck ) {
					fprintf( stderr, "\nERROR: Failed submission for job %d.%d - aborting entire submit\n",
						ClusterId, ProcId);
				} else {
					fprintf( stderr, "\nERROR: Failed to set %s=%s for job %d.%d (%d)\n",
						 lhstr, rhstr, ClusterId, ProcId, errno );
				}
				retval = -1;
			}
			myprocid = tmpProcId;
		}
		if(retval == -1) {
			return -1;
		}
	}

	if ( ProcId == 0 ) {
		if( MyQ->set_AttributeInt (ClusterId, ProcId, ATTR_PROC_ID, ProcId, setattrflags) == -1 ) {
			if( setattrflags & SetAttribute_NoAck ) {
				fprintf( stderr, "\nERROR: Failed submission for job %d.%d - aborting entire submit\n",
					ClusterId, ProcId);
			} else {
				fprintf( stderr, "\nERROR: Failed to set %s=%d for job %d.%d (%d)\n",
					 ATTR_PROC_ID, ProcId, ClusterId, ProcId, errno );
			}
			return -1;
		}
	}

	// If spooling entire job "sandbox" to the schedd, then we need to keep
	// the classads in an array to later feed into the filetransfer object.
	if ( Remote ) {
		char tbuf[200];
		sprintf(tbuf,"%s=%d",ATTR_CLUSTER_ID, ClusterId);
		job->Insert(tbuf);
		sprintf(tbuf,"%s=%d",ATTR_PROC_ID, ProcId);
		job->Insert(tbuf);
		if ( ProcId == 0 ) {
			// new cluster -- save pointer to cluster ad
			current_cluster_ad = job;
		} else {
			// chain ad to previously seen cluster ad
			ASSERT(current_cluster_ad);
			job->ChainToAd(current_cluster_ad);
		}
		JobAdsArray[ JobAdsArrayLen++ ] = job;
		job_ad_saved = true;
	}

	return retval;
}

void
InsertJobExpr (MyString const &expr)
{
	InsertJobExpr(expr.Value());
}

void 
InsertJobExpr (const char *expr)
{
	MyString attr_name;
	ExprTree *tree = NULL;
	MyString hashkey(expr);
	int pos = 0;
	int retval = Parse (expr, attr_name, tree, &pos);

	if (retval)
	{
		fprintf (stderr, "\nERROR: Parse error in expression: \n\t%s\n\t", expr);
		while (pos--) {
			fputc( ' ', stderr );
		}
		fprintf (stderr, "^^^\n");
		fprintf(stderr,"Error in submit file\n");
		DoCleanup(0,0,NULL);
		exit( 1 );
	}

	if (!job->Insert (attr_name.Value(), tree))
	{	
		fprintf(stderr,"\nERROR: Unable to insert expression: %s\n", expr);
		DoCleanup(0,0,NULL);
		exit( 1 );
	}
}


void 
InsertJobExprInt(const char * name, int val)
{
	ASSERT(name);
	MyString buf;
	buf.formatstr("%s = %d", name, val);
	InsertJobExpr(buf.Value());
}

void 
InsertJobExprString(const char * name, const char * val)
{
	ASSERT(name);
	ASSERT(val);
	MyString buf;
	std::string esc;
	buf.formatstr("%s = \"%s\"", name, EscapeAdStringValue(val, esc));
	InsertJobExpr(buf.Value());
}

static unsigned int 
hashFunction (const MyString &str)
{
	 int i = str.Length() - 1;
	 unsigned int hashVal = 0;
	 while (i >= 0) 
	 {
		  hashVal += (unsigned int)tolower(str[i]);
		  i--;
	 }
	 return hashVal;
}


// If our effective and real gids are different (b/c the submit binary
// is setgid) set umask(002) so that stdout, stderr and the user log
// files are created writable by group condor.  This way, people who
// run Condor as condor can still have the right permissions on their
// files for the default case of their job doesn't open its own files.
void
check_umask()
{
#ifndef WIN32
	if( getgid() != getegid() ) {
		umask( 002 );
	}
#endif
}

void 
setupAuthentication()
{
		//RendezvousDir for remote FS auth can be specified in submit file.
	char *Rendezvous = NULL;
	Rendezvous = condor_param( RendezvousDir, "rendezvous_dir" );
	if( ! Rendezvous ) {
			// If those didn't work, try a few other variations, just
			// to be safe:
		Rendezvous = condor_param( "rendezvousdirectory",
								   "rendezvous_directory" );
	}
	if( Rendezvous ) {
		dprintf( D_FULLDEBUG,"setting RENDEZVOUS_DIRECTORY=%s\n", Rendezvous );
			//SetEnv because Authentication::authenticate() expects them there.
		SetEnv( "RENDEZVOUS_DIRECTORY", Rendezvous );
		free( Rendezvous );
	}
}


bool
mightTransfer( int universe )
{
	switch( universe ) {
	case CONDOR_UNIVERSE_VANILLA:
	case CONDOR_UNIVERSE_MPI:
	case CONDOR_UNIVERSE_PARALLEL:
	case CONDOR_UNIVERSE_JAVA:
	case CONDOR_UNIVERSE_VM:
		return true;
		break;
	default:
		return false;
		break;
	}
	return false;
}


bool
isTrue( const char* attr )
{
	if( ! attr ) {
		return false;
	}
	switch( attr[0] ) {
	case 't':
	case 'T':
	case 'y':
	case 'Y':
		return true;
		break;
	default:
		break;
	}
	return false;
}

// add a vm file to transfer_input_files
void transfer_vm_file(const char *filename) 
{
	MyString fixedname;
	MyString buffer;

	if( !filename ) {
		return;
	}

	fixedname = delete_quotation_marks(filename);

	StringList transfer_file_list(NULL, ",");
	MyString transfer_input_files;

	// check whether the file is in transfer_input_files
	if( job->LookupString(ATTR_TRANSFER_INPUT_FILES,transfer_input_files) 
				== 1 ) {
		transfer_file_list.initializeFromString(transfer_input_files.Value());
		if( filelist_contains_file(fixedname.Value(), 
					&transfer_file_list, true) ) {
			// this file is already in transfer_input_files
			return;
		}
	}

	// we need to add it
	char *tmp_ptr = NULL;
	check_and_universalize_path(fixedname);
	check_open(fixedname.Value(), O_RDONLY);
	TransferInputSizeKb += calc_image_size_kb(fixedname.Value());

	transfer_file_list.append(fixedname.Value());
	tmp_ptr = transfer_file_list.print_to_string();

	buffer.formatstr( "%s = \"%s\"", ATTR_TRANSFER_INPUT_FILES, tmp_ptr);
	InsertJobExpr(buffer);
	free(tmp_ptr);

	SetImageSize();
}

bool parse_vm_option(char *value, bool& onoff)
{
	if( !value ) {
		return false;
	}

	onoff = isTrue(value);
	return true;
}

// If a file is in transfer_input_files, the file will have just basename.
// Otherwise, it will have full path. To get full path, iwd is used.
bool make_vm_file_path(const char *filename, MyString& fixedname)
{
	if( filename == NULL ) {
		return false;
	}

	fixedname = delete_quotation_marks(filename);

	MyString transfer_input_files;
	// check whether the file will be transferred
	if( job->LookupString(ATTR_TRANSFER_INPUT_FILES,transfer_input_files) == 1 ) {
		StringList transfer_file_list(NULL, ",");
		transfer_file_list.initializeFromString(transfer_input_files.Value() );

		if( filelist_contains_file(fixedname.Value(), &transfer_file_list, true) ) {
			// this file is already in transfer_input_files
			// filename should have only basename
			fixedname = condor_basename(fixedname.Value());
			return true;
		}
	}

	// This file will not be transferred
	// filename should have absolute path
	fixedname = full_path(fixedname.Value());
	check_and_universalize_path(fixedname);
	//check_open(fixedname.Value(), O_RDONLY);
	
	// we need the same file system for this file
	vm_need_fsdomain = true;
	return true;
}

// this function parses and checks xen disk parameters
bool
validate_disk_parm(const char *pszDisk, MyString &fixed_disk, int min_params, int max_params)
{
	if( !pszDisk ) {
		return false;
	}

	const char *ptr = pszDisk;
	// skip leading white spaces
	while( *ptr && ( *ptr == ' ' )) {
		ptr++;
	}

	// parse each disk
	// e.g.) disk = filename1:hda1:w, filename2:hda2:w
	StringList disk_files(ptr, ",");
	if( disk_files.isEmpty() ) {
		return false;
	}

	fixed_disk = "";

	disk_files.rewind();
	const char *one_disk = NULL;
	while( (one_disk = disk_files.next() ) != NULL ) {

		// found disk file
		StringList single_disk_file(one_disk, ":");
        int iNumDiskParams = single_disk_file.number();
		if( iNumDiskParams < min_params || iNumDiskParams > max_params ) {
			return false;
		}

		// check filename
		single_disk_file.rewind();
		MyString filename = single_disk_file.next();
		filename.trim();

		MyString fixedname;
		if( make_vm_file_path(filename.Value(), fixedname) == false ) {
			return false;
		}else {
			if( fullpath(fixedname.Value()) == false ) {
				// This file will be transferred
				xen_has_file_to_be_transferred = true;
			}

			if( fixed_disk.Length() > 0 ) {
				fixed_disk += ",";
			}
			
			// file name
			fixed_disk += fixedname;
			fixed_disk += ":";
			
			// device
			fixed_disk += single_disk_file.next();
			
			if (iNumDiskParams >= 3)
			{
				// permission
				fixed_disk += ":";
				fixed_disk += single_disk_file.next();
			}
			
            if (iNumDiskParams == 4)
            {
                // optional (format)
                fixed_disk += ":";
                fixed_disk += single_disk_file.next();
            }
		}
	}
	return true;
}

// this function should be called after SetVMParams() and SetRequirements
void SetVMRequirements()
{
	MyString buffer;
	if ( JobUniverse != CONDOR_UNIVERSE_VM ) {
		return;
	}

	MyString vmanswer;
	vmanswer = "(";
	vmanswer += JobRequirements;
	vmanswer += ")";

	ClassAd req_ad;
	StringList job_refs;      // job attrs referenced by requirements
	StringList machine_refs;  // machine attrs referenced by requirements

		// Insert dummy values for attributes of the job to which we
		// want to detect references.  Otherwise, unqualified references
		// get classified as external references.
	req_ad.Assign(ATTR_CKPT_ARCH,"");
	req_ad.Assign(ATTR_VM_CKPT_MAC,"");

	req_ad.GetExprReferences(vmanswer.Value(),&job_refs,&machine_refs);

	// check file system domain
	if( vm_need_fsdomain ) {
		// some files don't use file transfer.
		// so we need the same file system domain
		bool checks_fsdomain = false;
		checks_fsdomain = machine_refs.contains_anycase( ATTR_FILE_SYSTEM_DOMAIN ); 

		if( !checks_fsdomain ) {
			vmanswer += " && (TARGET.";
			vmanswer += ATTR_FILE_SYSTEM_DOMAIN;
			vmanswer += " == MY.";
			vmanswer += ATTR_FILE_SYSTEM_DOMAIN;
			vmanswer += ")";
		}
		MyString my_fsdomain;
		if(job->LookupString(ATTR_FILE_SYSTEM_DOMAIN, my_fsdomain) != 1) {
			buffer.formatstr( "%s = \"%s\"", ATTR_FILE_SYSTEM_DOMAIN, 
					My_fs_domain ); 
			InsertJobExpr( buffer );
		}
	}

	if( strcasecmp(VMType.Value(), CONDOR_VM_UNIVERSE_XEN) != MATCH ) {
		// For most virtual machine programs except Xen, 
		// it's reasonable to expect the physical memory is 
		// larger than the memory for VM.
		// Especially VM universe uses Total Memory 
		// instead of Memory for Condor slot.
		// The reason why we use Total Memory is that 
		// we may want to run smaller VM universe jobs than the number of 
		// Condor slots.
		// The maximum number of VM universe jobs on a execute machine is 
		// the number of ATTR_VM_AVAIL_NUM.
		// Generally ATTR_VM_AVAIL_NUM must be less than the number of 
		// Condor slot.
		vmanswer += " && (TARGET.";
		vmanswer += ATTR_TOTAL_MEMORY;
		vmanswer += " >= ";

		MyString mem_tmp;
		mem_tmp.formatstr("%d", VMMemoryMb);
		vmanswer += mem_tmp.Value();
		vmanswer += ")";
	}

	// add vm_memory to requirements
	bool checks_vmmemory = false;
	checks_vmmemory = machine_refs.contains_anycase(ATTR_VM_MEMORY);
	if( !checks_vmmemory ) {
		vmanswer += " && (TARGET.";
		vmanswer += ATTR_VM_MEMORY;
		vmanswer += " >= ";

		MyString mem_tmp;
		mem_tmp.formatstr("%d", VMMemoryMb);
		vmanswer += mem_tmp.Value();
		vmanswer += ")";
	}

	if( VMHardwareVT ) {
		bool checks_hardware_vt = false;
		checks_hardware_vt = machine_refs.contains_anycase(ATTR_VM_HARDWARE_VT);

		if( !checks_hardware_vt ) {
			// add hardware vt to requirements
			vmanswer += " && (TARGET.";
			vmanswer += ATTR_VM_HARDWARE_VT;
			vmanswer += ")";
		}
	}

	if( VMNetworking ) {
		bool checks_vmnetworking = false;
		checks_vmnetworking = machine_refs.contains_anycase(ATTR_VM_NETWORKING);

		if( !checks_vmnetworking ) {
			// add vm_networking to requirements
			vmanswer += " && (TARGET.";
			vmanswer += ATTR_VM_NETWORKING;
			vmanswer += ")";
		}

		if(	VMNetworkType.IsEmpty() == false ) {
			// add vm_networking_type to requirements
			vmanswer += " && ( stringListIMember(\"";
			vmanswer += VMNetworkType.Value();
			vmanswer += "\",";
			vmanswer += "TARGET.";
			vmanswer += ATTR_VM_NETWORKING_TYPES;
			vmanswer += ",\",\")) ";
		}
	}
			
	if( VMCheckpoint ) {
		bool checks_ckpt_arch = false;
		bool checks_vm_ckpt_mac = false;
		checks_ckpt_arch = job_refs.contains_anycase( ATTR_CKPT_ARCH );
		checks_vm_ckpt_mac = job_refs.contains_anycase( ATTR_VM_CKPT_MAC );

		if( !checks_ckpt_arch ) {
			// VM checkpoint files created on AMD 
			// can not be used in INTEL. vice versa.
			vmanswer += " && ((MY.CkptArch == Arch) ||";
			vmanswer += " (MY.CkptArch =?= UNDEFINED))";
		}
		if( !checks_vm_ckpt_mac ) { 
			// VMs with the same MAC address cannot run 
			// on the same execute machine
			vmanswer += " && ((MY.VM_CkptMac =?= UNDEFINED) || ";
			vmanswer += "(TARGET.VM_All_Guest_Macs =?= UNDEFINED) || ";
			vmanswer += "( stringListIMember(MY.VM_CkptMac, ";
			vmanswer += "TARGET.VM_All_Guest_Macs, \",\") == FALSE )) ";
		}
	}

	buffer.formatstr( "%s = %s", ATTR_REQUIREMENTS, vmanswer.Value());
	JobRequirements = vmanswer;
	InsertJobExpr (buffer);
}

void
SetConcurrencyLimits()
{
	MyString tmp = condor_param_mystring(ConcurrencyLimits, NULL);
	MyString tmp2 = condor_param_mystring(ConcurrencyLimitsExpr, NULL);

	if (!tmp.IsEmpty()) {
		if (!tmp2.IsEmpty()) {
			fprintf( stderr, "ERROR: %s and %s can't be used together\n",
					 ConcurrencyLimits, ConcurrencyLimitsExpr );
			exit( 1 );
		}
		char *str;

		tmp.lower_case();

		StringList list(tmp.Value());

		char *limit;
		list.rewind();
		while ( (limit = list.next()) ) {
			double increment;
			char *limit_cpy = strdup( limit );

			if ( !ParseConcurrencyLimit(limit_cpy, increment) ) {
				fprintf( stderr,
						 "\nERROR: Invalid concurrency limit '%s'\n",
						 limit );
				DoCleanup(0,0,NULL);
				exit( 1 );
			}
			free( limit_cpy );
		}

		list.qsort();

		str = list.print_to_string();
		if ( str ) {
			tmp.formatstr("%s = \"%s\"", ATTR_CONCURRENCY_LIMITS, str);
			InsertJobExpr(tmp.Value());

			free(str);
		}
	} else if (!tmp2.IsEmpty()) {
		std::string expr;
		formatstr( expr, "%s = %s", ATTR_CONCURRENCY_LIMITS, tmp2.Value() );
		InsertJobExpr( expr.c_str() );
	}
}


void SetAccountingGroup() {
    // is a group setting in effect?
    char* group = condor_param(AcctGroup);

    // look for the group user setting, or default to owner
    std::string group_user;
    char* gu = condor_param(AcctGroupUser);
    if ((group == NULL) && (gu == NULL)) return; // nothing set, give up

    if (NULL == gu) {
        ASSERT(owner);
        group_user = owner;
    } else {
        group_user = gu;
        free(gu);
    }

	if ( group && !IsValidSubmitterName(group) ) {
		fprintf(stderr, "\nERROR: Invalid %s: %s\n", AcctGroup, group);
		DoCleanup(0,0,NULL);
		exit( 1 );
	}
	if ( !IsValidSubmitterName(group_user.c_str()) ) {
		fprintf(stderr, "\nERROR: Invalid %s: %s\n", AcctGroupUser, group_user.c_str());
		DoCleanup(0,0,NULL);
		exit( 1 );
	}

    // set attributes AcctGroup, AcctGroupUser and AccountingGroup on the job ad:
    std::string assign;

    if (group) {
        // If we have a group, must also specify user
        formatstr(assign, "%s = \"%s.%s\"", ATTR_ACCOUNTING_GROUP, group, group_user.c_str()); 
    } else {
        // If not, this is accounting group as user alias, just set name
        formatstr(assign, "%s = \"%s\"", ATTR_ACCOUNTING_GROUP, group_user.c_str()); 
    }
    InsertJobExpr(assign.c_str());

	if (group) {
        formatstr(assign, "%s = \"%s\"", ATTR_ACCT_GROUP, group);
        InsertJobExpr(assign.c_str());
    }

    formatstr(assign, "%s = \"%s\"", ATTR_ACCT_GROUP_USER, group_user.c_str());
    InsertJobExpr(assign.c_str());

    if (group) free(group);
}


// this function must be called after SetUniverse
void
SetVMParams()
{
	if ( JobUniverse != CONDOR_UNIVERSE_VM ) {
		return;
	}

	char* tmp_ptr = NULL;
	MyString buffer;

	// VM type is already set in SetUniverse
	buffer.formatstr( "%s = \"%s\"", ATTR_JOB_VM_TYPE, VMType.Value());
	InsertJobExpr(buffer);

	// VM checkpoint is already set in SetUniverse
	buffer.formatstr( "%s = %s", ATTR_JOB_VM_CHECKPOINT, VMCheckpoint? "TRUE":"FALSE");
	InsertJobExpr(buffer);

	// VM networking is already set in SetUniverse
	buffer.formatstr( "%s = %s", ATTR_JOB_VM_NETWORKING, VMNetworking? "TRUE":"FALSE");
	InsertJobExpr(buffer);

	buffer.formatstr( "%s = %s", ATTR_JOB_VM_VNC, VMVNC? "TRUE":"FALSE");
	InsertJobExpr(buffer);
	
	// Here we need to set networking type
	if( VMNetworking ) {
		tmp_ptr = condor_param(VM_Networking_Type, ATTR_JOB_VM_NETWORKING_TYPE);
		if( tmp_ptr ) {
			VMNetworkType = tmp_ptr;
			free(tmp_ptr);

			buffer.formatstr( "%s = \"%s\"", ATTR_JOB_VM_NETWORKING_TYPE, 
					VMNetworkType.Value());
			InsertJobExpr(buffer);
		}else {
			VMNetworkType = "";
		}
	}

	// Set memory for virtual machine
	tmp_ptr = condor_param(VM_Memory, ATTR_JOB_VM_MEMORY);
	if( !tmp_ptr ) {
		fprintf( stderr, "\nERROR: '%s' cannot be found.\n"
				"Please specify '%s' for vm universe "
				"in your submit description file.\n", VM_Memory, VM_Memory);
		DoCleanup(0,0,NULL);
		exit(1);
	}else {
		VMMemoryMb = strtol(tmp_ptr, (char **)NULL, 10);
		free(tmp_ptr);
	}
	if( VMMemoryMb <= 0 ) {
		fprintf( stderr, "\nERROR: '%s' is incorrectly specified\n"
				"For example, for vm memroy of 128 Megabytes,\n"
				"you need to use 128 in your submit description file.\n", 
				VM_Memory);
		DoCleanup(0,0,NULL);
		exit(1);
	}
	buffer.formatstr( "%s = %d", ATTR_JOB_VM_MEMORY, VMMemoryMb);
	InsertJobExpr( buffer );

	/* 
	 * Set the number of VCPUs for this virtual machine
	 */
	tmp_ptr = condor_param(VM_VCPUS, ATTR_JOB_VM_VCPUS);
	if(tmp_ptr)
	  {
	    VMVCPUS = (int)strtol(tmp_ptr, (char**)NULL,10);
	    dprintf(D_FULLDEBUG, "VCPUS = %s", tmp_ptr);
	    free(tmp_ptr);
	  }
	if(VMVCPUS <= 0)
	  {
	    VMVCPUS = 1;
	  }
	buffer.formatstr("%s = %d", ATTR_JOB_VM_VCPUS, VMVCPUS);
	InsertJobExpr(buffer);

	/*
	 * Set the MAC address for this VM.
	 */
	tmp_ptr = condor_param(VM_MACAddr, ATTR_JOB_VM_MACADDR);
	if(tmp_ptr)
	  {
	    buffer.formatstr("%s = \"%s\"", ATTR_JOB_VM_MACADDR, tmp_ptr);
	    InsertJobExpr(buffer);
	  }

	/* 
	 * When the parameter of "vm_no_output_vm" is TRUE, 
	 * Condor will not transfer VM files back to a job user. 
	 * This parameter could be used if a job user uses 
	 * explict method to get output files from VM. 
	 * For example, if a job user uses a ftp program 
	 * to send output files inside VM to his/her dedicated machine for ouput, 
	 * Maybe the job user doesn't want to get modified VM files back. 
	 * So the job user can use this parameter
	 */
	bool vm_no_output_vm = false;
	tmp_ptr = condor_param("vm_no_output_vm");
	if( tmp_ptr ) {
		parse_vm_option(tmp_ptr, vm_no_output_vm);
		free(tmp_ptr);
		if( vm_no_output_vm ) {
			buffer.formatstr( "%s = TRUE", VMPARAM_NO_OUTPUT_VM);
			InsertJobExpr( buffer );
		}
	}

	if( (strcasecmp(VMType.Value(), CONDOR_VM_UNIVERSE_XEN) == MATCH) ||
		(strcasecmp(VMType.Value(), CONDOR_VM_UNIVERSE_KVM) == MATCH) ) {
		bool real_xen_kernel_file = false;
		bool need_xen_root_device = false;

		// Read the parameter of xen_transfer_files 
		char *transfer_files = NULL;

        transfer_files = condor_param("transfer_input_files");
        if (transfer_files)
        {
            // tbd - I don't think we need to do anything here
            free(transfer_files);
        }
        else
        {
            vm_need_fsdomain = true;
        }

		if ( strcasecmp(VMType.Value(), CONDOR_VM_UNIVERSE_XEN) == MATCH )
		{
			// xen_kernel is a required parameter
			char *xen_kernel = NULL;
			xen_kernel = condor_param("xen_kernel");
			if( !xen_kernel ) {
				fprintf( stderr, "\nERROR: 'xen_kernel' cannot be found.\n"
						"Please specify 'xen_kernel' for the xen virtual machine "
						"in your submit description file.\n"
						"xen_kernel must be one of "
						"\"%s\", \"%s\", <file-name>.\n", 
						XEN_KERNEL_INCLUDED, XEN_KERNEL_HW_VT);
				DoCleanup(0,0,NULL);
				exit(1);
			}else {
				MyString fixedname = delete_quotation_marks(xen_kernel);

				if ( strcasecmp(fixedname.Value(), XEN_KERNEL_INCLUDED) == 0) {
					// kernel image is included in a disk image file
					// so we will use bootloader(pygrub etc.) defined 
					// in a vmgahp config file on an excute machine 
					real_xen_kernel_file = false;
					need_xen_root_device = false;
				}else if ( strcasecmp(fixedname.Value(), XEN_KERNEL_HW_VT) == 0) {
					// A job user want to use an unmodified OS in Xen.
					// so we require hardware virtualization.
					real_xen_kernel_file = false;
					need_xen_root_device = false;
					VMHardwareVT = true;
					buffer.formatstr( "%s = TRUE", ATTR_JOB_VM_HARDWARE_VT);
					InsertJobExpr( buffer );
				}else {
					// real kernel file
					if( make_vm_file_path(xen_kernel, fixedname) 
							== false ) {
						DoCleanup(0,0,NULL);
						exit(1);
					}
					real_xen_kernel_file = true;
					need_xen_root_device = true;
				}
				buffer.formatstr( "%s = \"%s\"", VMPARAM_XEN_KERNEL, 
						fixedname.Value());
				InsertJobExpr(buffer);
				free(xen_kernel);
			}

			
			// xen_initrd is an optional parameter
			char *xen_initrd = NULL;
			xen_initrd = condor_param("xen_initrd");
			if( xen_initrd ) {
				if( !real_xen_kernel_file ) {
					fprintf( stderr, "\nERROR: To use xen_initrd, "
							"xen_kernel should be a real kernel file.\n");
					DoCleanup(0,0,NULL);
					exit(1);
				}
				MyString fixedname;
				if( make_vm_file_path(xen_initrd, fixedname) 
						== false ) {
					DoCleanup(0,0,NULL);
					exit(1);
				}
				buffer.formatstr( "%s = \"%s\"", VMPARAM_XEN_INITRD, 
						fixedname.Value());
				InsertJobExpr(buffer);
				free(xen_initrd);
			}

			if( need_xen_root_device ) {
				char *xen_root = NULL;
				xen_root = condor_param("xen_root");
				if( !xen_root ) {
					fprintf( stderr, "\nERROR: '%s' cannot be found.\n"
							"Please specify '%s' for the xen virtual machine "
							"in your submit description file.\n", "xen_root", 
							"xen_root");
					DoCleanup(0,0,NULL);
					exit(1);
				}else {
					MyString fixedvalue = delete_quotation_marks(xen_root);
					buffer.formatstr( "%s = \"%s\"", VMPARAM_XEN_ROOT, 
							fixedvalue.Value());
					InsertJobExpr(buffer);
					free(xen_root);
				}
			}
		}// xen only params

		// <x>_disk is a required parameter
		char *disk = condor_param("vm_disk");
		const char *disk_attr_name = VMPARAM_VM_DISK;

		if( !disk ) {
			fprintf( stderr, "\nERROR: '%s' cannot be found.\n"
					"Please specify '%s' for the virtual machine "
					"in your submit description file.\n", 
					"<vm>_disk", "<vm>_disk");
			DoCleanup(0,0,NULL);
			exit(1);
		}else {
			MyString fixedvalue = delete_quotation_marks(disk);
			if( validate_disk_parm(fixedvalue.Value(), fixedvalue) == false ) 
            {
				fprintf(stderr, "\nERROR: 'vm_disk' has incorrect format.\n"
						"The format shoud be like "
						"\"<filename>:<devicename>:<permission>\"\n"
						"e.g.> For single disk: <vm>_disk = filename1:hda1:w\n"
						"      For multiple disks: <vm>_disk = "
						"filename1:hda1:w,filename2:hda2:w\n");
				DoCleanup(0,0,NULL);
				exit(1);
			}

			buffer.formatstr( "%s = \"%s\"", disk_attr_name, fixedvalue.Value());
			InsertJobExpr( buffer );
			free(disk);
		}

		if ( strcasecmp(VMType.Value(), CONDOR_VM_UNIVERSE_XEN) == MATCH )
		{
			// xen_kernel_params is a optional parameter
			char *xen_kernel_params = NULL;
			xen_kernel_params = condor_param("xen_kernel_params");
			if( xen_kernel_params ) {
				MyString fixedvalue = delete_quotation_marks(xen_kernel_params);
				buffer.formatstr( "%s = \"%s\"", VMPARAM_XEN_KERNEL_PARAMS, 
						fixedvalue.Value());
				InsertJobExpr( buffer );
				free(xen_kernel_params);
			}
		}

	}else if( strcasecmp(VMType.Value(), CONDOR_VM_UNIVERSE_VMWARE) == MATCH ) {
		bool vmware_should_transfer_files = false;
		tmp_ptr = condor_param("vmware_should_transfer_files");
		if( parse_vm_option(tmp_ptr, vmware_should_transfer_files) == false ) {
			MyString err_msg;
			err_msg = "\nERROR: You must explicitly specify "
				"\"vmware_should_transfer_files\" "
				"in your submit description file. "
				"You need to define either: "
				"\"vmware_should_transfer_files = YES\" or "
				" \"vmware_should_transfer_files = NO\". "
				"If you define \"vmware_should_transfer_files = YES\", " 
				"vmx and vmdk files in the directory of \"vmware_dir\" "
				"will be transfered to an execute machine. "
				"If you define \"vmware_should_transfer_files = NO\", "
				"all files in the directory of \"vmware_dir\" should be "
				"accessible with a shared file system\n";
			print_wrapped_text( err_msg.Value(), stderr );
			DoCleanup(0,0,NULL);
			exit(1);
		}
		free(tmp_ptr);

		buffer.formatstr( "%s = %s", VMPARAM_VMWARE_TRANSFER, 
				vmware_should_transfer_files ? "TRUE" : "FALSE");
		InsertJobExpr( buffer );

		if( vmware_should_transfer_files == false ) {
			vm_need_fsdomain = true;
		}

		/* In default, vmware vm universe uses snapshot disks.
		 * However, when a user job is so IO-sensitive that 
		 * the user doesn't want to use snapshot, 
		 * the user must use both 
		 * vmware_should_transfer_files = YES and 
		 * vmware_snapshot_disk = FALSE
		 * In vmware_should_transfer_files = NO 
		 * snapshot disks is always used.
		 */
		bool vmware_snapshot_disk = true;
		tmp_ptr = condor_param("vmware_snapshot_disk");
		if( tmp_ptr ) {
			parse_vm_option(tmp_ptr, vmware_snapshot_disk);
			free(tmp_ptr);
		}

		if(	!vmware_should_transfer_files && !vmware_snapshot_disk ) {
			MyString err_msg;
			err_msg = "\nERROR: You should not use both "
				"vmware_should_transfer_files = FALSE and "
				"vmware_snapshot_disk = FALSE. "
				"Not using snapshot disk in a shared file system may cause "
				"problems when multiple jobs share the same disk\n";
			print_wrapped_text( err_msg.Value(), stderr );
			DoCleanup(0,0,NULL);
			exit( 1 );
		}

		buffer.formatstr( "%s = %s", VMPARAM_VMWARE_SNAPSHOTDISK,
				vmware_snapshot_disk? "TRUE" : "FALSE");
		InsertJobExpr( buffer );

		// vmware_dir is a directory that includes vmx file and vmdk files.
		char *vmware_dir = NULL;
		vmware_dir = condor_param("vmware_dir");
		if ( vmware_dir ) {
			MyString f_dirname = delete_quotation_marks(vmware_dir);
			free(vmware_dir);

			f_dirname = full_path(f_dirname.Value(), false);
			check_and_universalize_path(f_dirname);

			buffer.formatstr( "%s = \"%s\"", VMPARAM_VMWARE_DIR, f_dirname.Value());
			InsertJobExpr( buffer );

			Directory dir( f_dirname.Value() );
			dir.Rewind();
			while ( dir.Next() ) {
				if ( has_suffix( dir.GetFullPath(), ".vmx" ) ||
					 vmware_should_transfer_files ) {
					// The .vmx file is always transfered.
					transfer_vm_file( dir.GetFullPath() );
				}
			}
		}

		// Look for .vmx and .vmdk files in transfer_input_files
		StringList vmx_files;
		StringList vmdk_files;
		StringList input_files( NULL, "," );
		MyString input_files_str;
		job->LookupString( ATTR_TRANSFER_INPUT_FILES, input_files_str );
		input_files.initializeFromString( input_files_str.Value() );
		input_files.rewind();
		const char *file;
		while ( (file = input_files.next()) ) {
			if ( has_suffix( file, ".vmx" ) ) {
				vmx_files.append( condor_basename( file ) );
			} else if ( has_suffix( file, ".vmdk" ) ) {
				vmdk_files.append( condor_basename( file ) );
			}
		}

		if ( vmx_files.number() == 0 ) {
			fprintf( stderr, "\nERROR: no vmx file for vmware can be found.\n" );
			DoCleanup(0,0,NULL);
			exit(1);
		} else if ( vmx_files.number() > 1 ) {
			fprintf( stderr, "\nERROR: multiple vmx files exist. "
					 "Only one vmx file should be present.\n" );
			DoCleanup(0,0,NULL);
			exit(1);
		} else {
			vmx_files.rewind();
			buffer.formatstr( "%s = \"%s\"", VMPARAM_VMWARE_VMX_FILE,
					condor_basename(vmx_files.next()));
			InsertJobExpr( buffer );
		}

		tmp_ptr = vmdk_files.print_to_string();
		if ( tmp_ptr ) {
			buffer.formatstr( "%s = \"%s\"", VMPARAM_VMWARE_VMDK_FILES, tmp_ptr);
			InsertJobExpr( buffer );
			free( tmp_ptr );
		}
	}

	// Check if a job user defines 'Argument'.
	// If 'Argument' parameter is defined, 
	// we will create a file called "condor.arg" on an execute machine 
	// and add the file to input CDROM.
	ArgList arglist;
	MyString arg_err_msg;
	MyString arg_str;
	if(!arglist.GetArgsStringV1or2Raw(job, &arg_str, &arg_err_msg)) {
		arg_str = "";
	}

	// Here we check if this job submit description file is 
	// correct for vm checkpoint
	if( VMCheckpoint ) {
		if( strcasecmp(VMType.Value(), CONDOR_VM_UNIVERSE_XEN) == MATCH ) {
			// For vm checkpoint in Xen
			// 1. all disk files should be in a shared file system
			// 2. If a job uses CDROM files, it should be 
			// 	  single ISO file and be in a shared file system
			if( xen_has_file_to_be_transferred || !arg_str.IsEmpty() ) 
            {
				MyString err_msg;
				err_msg = "\nERROR: To use checkpoint in Xen, "
					"You need to make sure the followings.\n"
					"1. All xen disk files should be in a shared file system\n"
					"2. You cannot use 'arguments' in a job description file\n\n";

				if( xen_has_file_to_be_transferred ) {
					err_msg += "ERROR: You requested to transfer at least one Xen "
						"disk file\n";
				}
				
				if( !arg_str.IsEmpty() ) {
					err_msg += "ERROR: You defined 'arguments'.\n";
				}

				fprintf( stderr, "%s", err_msg.Value());
				DoCleanup(0,0,NULL);
				exit( 1 );
			}
		}
		// For vmware, there is no limitation.
	}
			
	// Now all VM parameters are set
	// So we need to add necessary VM attributes to Requirements
	SetVMRequirements();
}

int DoUnitTests(int options)
{
	static const struct {
		int          rval;
		const char * args;
		int          num;
		int          mode;
		int          cvars;
		int          citems;
	} trials[] = {
	// rval  args          num    mode      vars items
		{0,  "in (a b)",     1, foreach_in,   0,  2},
		{0,  "ARG in (a,b)", 1, foreach_in,   1,  2},
		{0,  "ARG in(a)",    1, foreach_in,   1,  1},
		{0,  "ARG\tin\t(a)", 1, foreach_in,   1,  1},
		{0,  "arg IN ()",    1, foreach_in,   1,  0},
		{0,  "2 ARG in ( a, b, cd )",  2, foreach_in,   1,  3},
		{0,  "100 ARG In a, b, cd",  100, foreach_in,   1,  3},
		{0,  "  ARG In a b cd e",  1, foreach_in,   1,  4},

		{0,  "matching *.dat",               1, foreach_matching,   0,  1},
		{0,  "FILE matching *.dat",          1, foreach_matching,   1,  1},
		{0,  "glob MATCHING (*.dat *.foo)",  1, foreach_matching,   1,  2},
		{0,  "glob MATCHING files (*.foo)",  1, foreach_matching_files,   1,  1},
		{0,  " dir matching */",             1, foreach_matching,   1,  1},
		{0,  " dir matching dirs */",        1, foreach_matching_dirs,   1,  1},

		{0,  "Executable,Arguments From args.lst",  1, foreach_from,   2,  0},
		{0,  "Executable,Arguments From (sleep.exe 10)",  1, foreach_from,   2,  1},
		{0,  "9 Executable Arguments From (sleep.exe 10)",  9, foreach_from,   2,  1},

		{0,  "arg from [1]  args.lst",     1, foreach_from,   1,  0},
		{0,  "arg from [:1] args.lst",     1, foreach_from,   1,  0},
		{0,  "arg from [::] args.lst",     1, foreach_from,   1,  0},

		{0,  "arg from [100::] args.lst",     1, foreach_from,   1,  0},
		{0,  "arg from [:100:] args.lst",     1, foreach_from,   1,  0},
		{0,  "arg from [::100] args.lst",     1, foreach_from,   1,  0},

		{0,  "arg from [100:10:5] args.lst",     1, foreach_from,   1,  0},
		{0,  "arg from [10:100:5] args.lst",     1, foreach_from,   1,  0},

		{0,  "",             1, 0, 0, 0},
		{0,  "2",            2, 0, 0, 0},
		{0,  "9 - 2",        7, 0, 0, 0},
		{0,  "1 -1",         0, 0, 0, 0},
		{0,  "2*2",          4, 0, 0, 0},
		{0,  "(2+3)",        5, 0, 0, 0},
		{0,  "2 * 2 + 5",    9, 0, 0, 0},
		{0,  "2 * (2 + 5)", 14, 0, 0, 0},
		{-2, "max(2,3)",    -1, 0, 0, 0},
		{0,  "max({2,3})",   3, 0, 0, 0},

	};

	for (int ii = 0; ii < (int)COUNTOF(trials); ++ii) {
		int foreach_mode=-1;
		int queue_num=-1;
		StringList vars;
		StringList items;
		qslice     slice;
		MyString   items_filename;
		char * pqargs = strdup(trials[ii].args);
		int rval = parse_queue_args(pqargs, foreach_mode, queue_num, vars, items, slice, items_filename);

		int cvars = vars.number();
		int citems = items.number();
		bool ok = (rval == trials[ii].rval && foreach_mode == trials[ii].mode && queue_num == trials[ii].num && cvars == trials[ii].cvars && citems == trials[ii].citems);

		char * vars_list = vars.print_to_string();
		if ( ! vars_list) vars_list = strdup("");

		char * items_list = items.print_to_delimed_string("|");
		if ( ! items_list) items_list = strdup("");
		else if (strlen(items_list) > 50) { items_list[50] = 0; items_list[49] = '.'; items_list[48] = '.'; items_list[46] = '.'; }

		fprintf(stderr, "%s num:   %d/%d  mode:  %d/%d  vars:  %d/%d {%s} ", ok ? " " : "!",
				queue_num, trials[ii].num, foreach_mode, trials[ii].mode, cvars, trials[ii].cvars, vars_list);
		fprintf(stderr, "  items: %d/%d {%s}", citems, trials[ii].citems, items_list);
		if (slice.initialized()) { char sz[16*3]; slice.to_string(sz, sizeof(sz)); fprintf(stderr, " slice: %s", sz); }
		if ( ! items_filename.empty()) { fprintf(stderr, " file:'%s'\n", items_filename.Value()); }
		fprintf(stderr, "\tqargs: '%s' -> '%s'\trval: %d/%d\n", trials[ii].args, pqargs, rval, trials[ii].rval);

		free(pqargs);
		free(vars_list);
		free(items_list);
	}

	/// slice tests
	static const struct {
		const char * val;
		int start; int end;
	} slices[] = {
		{ "[:]",  0, 10 },
		{ "[0]",  0, 10 },
		{ "[0:3]",  0, 10 },
		{ "[:1]",  0, 10 },
		{ "[-1]", 0, 10 },
		{ "[:-1]", 0, 10 },
		{ "[::2]", 0, 10 },
		{ "[1::2]", 0, 10 },
	};

	for (int ii = 0; ii < (int)COUNTOF(slices); ++ii) {
		qslice slice;
		slice.set(const_cast<char*>(slices[ii].val));
		fprintf(stderr, "%s : %s\t", slices[ii].val, slice.initialized() ? "init" : " no ");
		for (int ix = slices[ii].start; ix < slices[ii].end; ++ix) {
			if (slice.selected(ix, slices[ii].end)) {
				fprintf(stderr, " %d", ix);
			}
		}
		fprintf(stderr, "\n");
	}

	return (options > 1) ? 1 : 0;
}<|MERGE_RESOLUTION|>--- conflicted
+++ resolved
@@ -184,12 +184,9 @@
 #if defined(WIN32)
 char* RunAsOwnerCredD = NULL;
 #endif
-<<<<<<< HEAD
 char * batch_name_line = NULL;
-=======
 bool sent_credential_to_credd = false;
 
->>>>>>> c25be09b
 
 // For mpi universe testing
 bool use_condor_mpi_universe = false;
