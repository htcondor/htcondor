/***************************************************************
 *
 * Copyright (C) 1990-2014, Condor Team, Computer Sciences Department,
 * University of Wisconsin-Madison, WI.
 * 
 * Licensed under the Apache License, Version 2.0 (the "License"); you
 * may not use this file except in compliance with the License.  You may
 * obtain a copy of the License at
 * 
 *    http://www.apache.org/licenses/LICENSE-2.0
 * 
 * Unless required by applicable law or agreed to in writing, software
 * distributed under the License is distributed on an "AS IS" BASIS,
 * WITHOUT WARRANTIES OR CONDITIONS OF ANY KIND, either express or implied.
 * See the License for the specific language governing permissions and
 * limitations under the License.
 *
 ***************************************************************/

#include "condor_common.h"
#include "condor_config.h"
#include "condor_debug.h"
#include "condor_network.h"
#include "spooled_job_files.h"
#include "subsystem_info.h"
#include "env.h"
#include "basename.h"
#include "condor_getcwd.h"
#include <time.h>
#include "write_user_log.h"
#include "condor_classad.h"
#include "condor_attributes.h"
#include "condor_adtypes.h"
#include "condor_io.h"
#include "condor_distribution.h"
#include "condor_ver_info.h"
#if !defined(WIN32)
#include <pwd.h>
#include <sys/stat.h>
#endif
#include "store_cred.h"
#include "internet.h"
#include "my_hostname.h"
#include "domain_tools.h"
#include "get_daemon_name.h"
#include "sig_install.h"
#include "access.h"
#include "daemon.h"
#include "match_prefix.h"

#include "HashTable.h"
#include "MyString.h"
#include "string_list.h"
#include "which.h"
#include "sig_name.h"
#include "print_wrapped_text.h"
#include "dc_schedd.h"
#include "dc_collector.h"
#include "my_username.h"
#include "globus_utils.h"
#include "enum_utils.h"
#include "setenv.h"
#include "directory.h"
#include "filename_tools.h"
#include "fs_util.h"
#include "dc_transferd.h"
#include "condor_ftp.h"
#include "condor_crontab.h"
#include <scheduler.h>
#include "condor_holdcodes.h"
#include "condor_url.h"
#include "condor_version.h"
#include "NegotiationUtils.h"
#include <submit_utils.h>
#include <param_info.h> // for BinaryLookup

//uncomment this to have condor_submit use the new for 8.5 submit_utils classes
#define USE_SUBMIT_UTILS 1
#include "condor_qmgr.h"
#include "submit_internal.h"

#include "list.h"
#include "condor_vm_universe_types.h"
#include "vm_univ_utils.h"
#include "condor_md.h"
#include "my_popen.h"
#include "zkm_base64.h"

#include <algorithm>
#include <string>
#include <set>

#ifndef USE_SUBMIT_UTILS
#error "condor submit must use submit utils"
#endif

std::set<std::string> CheckFilesRead;
std::set<std::string> CheckFilesWrite;

#ifdef PLUS_ATTRIBS_IN_CLUSTER_AD
#else
StringList NoClusterCheckAttrs;
#endif

time_t submit_time = 0;

// Explicit template instantiation


char	*ScheddName = NULL;
std::string ScheddAddr;
AbstractScheddQ * MyQ = NULL;
char	*PoolName = NULL;
DCSchedd* MySchedd = NULL;

char	*My_fs_domain;

int		ExtraLineNo;
int		GotQueueCommand = 0;
int		GotNonEmptyQueueCommand = 0;
SandboxTransferMethod	STMethod = STM_USE_SCHEDD_ONLY;


const char	*MyName;
int 	dash_interactive = 0; /* true if job submitted with -interactive flag */
int 	InteractiveSubmitFile = 0; /* true if using INTERACTIVE_SUBMIT_FILE */
bool	verbose = false; // formerly: int Quiet = 1;
bool	terse = false; // generate parsable output
bool	debug = false;
SetAttributeFlags_t setattrflags = 0; // flags to SetAttribute()
bool	CmdFileIsStdin = false;
bool	NoCmdFileNeeded = false; // set if there is no need for a commmand file (i.e. -queue was specified on command line and at least 1 key=value pair)
bool	GotCmdlineKeys = false; // key=value or -append specifed on the command line
int		WarnOnUnusedMacros = 1;
int		DisableFileChecks = 0;
int		DashDryRun = 0;
int		DashMaxJobs = 0;	 // maximum number of jobs to create before generating an error
int		DashMaxClusters = 0; // maximum number of clusters to create before generating an error.
const char * DashDryRunOutName = NULL;
int		DumpSubmitHash = 0;
int		DumpSubmitDigest = 0;
int		MaxProcsPerCluster;
int	  ClusterId = -1;
int	  ProcId = -1;
int		ClustersCreated = 0;
int		JobsCreated = 0;
int		ActiveQueueConnection = FALSE;
bool    nice_user_setting = false;
bool	NewExecutable = false;
int		dash_remote=0;
int		dash_factory=0;
int		default_to_factory=0;
const char *create_local_factory_file=NULL; // create a copy of the submit digest in the current directory
bool	sim_current_condor_version=false; // don't bother to locate the schedd before creating a SimSchedd
int		sim_starting_cluster=0;			// initial clusterId value for a SimSchedd
#if defined(WIN32)
char* RunAsOwnerCredD = NULL;
#endif
char * batch_name_line = NULL;
bool sent_credential_to_credd = false;
bool allow_crlf_script = false;

// For mpi universe testing
bool use_condor_mpi_universe = false;

MyString LastExecutable; // used to pass executable between the check_file callback and SendExecutableb
bool     SpoolLastExecutable;

time_t get_submit_time()
{
	if ( ! submit_time) {
		submit_time = time(0);
	}
	return submit_time;
}

#define time(a) poison_time(a)

//
// The default polling interval for the schedd
//
extern const int SCHEDD_INTERVAL_DEFAULT;
//
// The default job deferral prep time
//
extern const int JOB_DEFERRAL_PREP_DEFAULT;

char* LogNotesVal = NULL;
char* UserNotesVal = NULL;
char* StackSizeVal = NULL;
List<const char> extraLines;  // lines passed in via -a argument
std::string queueCommandLine; // queue statement passed in via -q argument

SubmitHash submit_hash;

// these are used to keep track of the source of various macros in the table.
//const MACRO_SOURCE DefaultMacro = { true, false, 1, -2, -1, -2 }; // for macros set by default
//const MACRO_SOURCE ArgumentMacro = { true, false, 2, -2, -1, -2 }; // for macros set by command line
//const MACRO_SOURCE LiveMacro = { true, false, 3, -2, -1, -2 };    // for macros use as queue loop variables
MACRO_SOURCE FileMacroSource = { false, false, 0, 0, -1, -2 };

#define MEG	(1<<20)


//
// Dump ClassAd to file junk
//
const char * DumpFileName = NULL;
bool		DumpClassAdToFile = false;
FILE		*DumpFile = NULL;
bool		DumpFileIsStdout = 0;

void usage();
// this is in submit_help.cpp
void help_info(FILE* out, int num_topics, const char ** topics);
void init_params();
void reschedule();
int submit_jobs (
	FILE * fp,
	MACRO_SOURCE & source,
	int as_factory,                  // 0=not factory, 1=must be factory, 2=smart factory (max_materialize), 3=smart factory (all-but-single-proc)
	List<const char> & append_lines, // lines passed in via -a argument
	std::string & queue_cmd_line);   // queue statement passed in via -q argument
void check_umask();
void setupAuthentication();
const char * is_queue_statement(const char * line); // return ptr to queue args of this is a queue statement
int allocate_a_cluster();
void init_vars(SubmitHash & hash, int cluster_id, StringList & vars);
int set_vars(SubmitHash & hash, StringList & vars, char * item, int item_index, int options, const char * delims, const char * ws);
void cleanup_vars(SubmitHash & hash, StringList & vars);
bool IsNoClusterAttr(const char * name);
int  check_sub_file(void*pv, SubmitHash * sub, _submit_file_role role, const char * name, int flags);
bool is_crlf_shebang(const char * path);
int  SendLastExecutable();
static int MySendJobAttributes(const JOB_ID_KEY & key, const classad::ClassAd & ad, SetAttributeFlags_t saflags);
int  DoUnitTests(int options);

char *owner = NULL;
char *myproxy_password = NULL;

int process_job_credentials();

extern DLL_IMPORT_MAGIC char **environ;

extern "C" {
int DoCleanup(int,int,const char*);
}

struct SubmitErrContext ErrContext = { PHASE_INIT, -1, -1, NULL, NULL };

// this will get called when the condor EXCEPT() macro is invoked.
// for the most part, we want to report the message, but to use submit file and
// line numbers rather and the source file and line numbers that are passed in.
void ReportSubmitException(const char * msg, int /*src_line*/, const char * /*src_file*/)
{
	char loc[100];
	switch (ErrContext.phase) {
	case PHASE_READ_SUBMIT: sprintf(loc, " on Line %d of submit file", FileMacroSource.line); break;
	case PHASE_DASH_APPEND: sprintf(loc, " with -a argument #%d", ExtraLineNo); break;
	case PHASE_QUEUE:       sprintf(loc, " at Queue statement on Line %d", FileMacroSource.line); break;
	case PHASE_QUEUE_ARG:   sprintf(loc, " with -queue argument"); break;
	default: loc[0] = 0; break;
	}

	fprintf( stderr, "ERROR%s: %s\n", loc, msg );
	if ((ErrContext.phase == PHASE_QUEUE || ErrContext.phase == PHASE_QUEUE_ARG) && ErrContext.step >= 0) {
		if (ErrContext.raw_macro_val && ErrContext.raw_macro_val[0]) {
			fprintf(stderr, "\t at Step %d, ItemIndex %d while expanding %s=%s\n",
				ErrContext.step, ErrContext.item_index, ErrContext.macro_name, ErrContext.raw_macro_val);
		} else {
			fprintf(stderr, "\t at Step %d, ItemIndex %d\n", ErrContext.step, ErrContext.item_index);
		}
	}
}


struct SubmitRec {
	int cluster;
	int firstjob;
	int lastjob;
};

std::vector <SubmitRec> SubmitInfo;

std::vector <ClassAd*> JobAdsArray;
size_t JobAdsArrayLastClusterIndex = 0;

// called by the factory submit to fill out the data structures that
// we use to print out the standard messages on complection.
void set_factory_submit_info(int cluster, int num_procs)
{
	SubmitInfo.push_back(SubmitRec());
	SubmitInfo.back().cluster = cluster;
	SubmitInfo.back().firstjob = 0;
	SubmitInfo.back().lastjob = num_procs-1;
}

void TestFilePermissions( const char *scheddAddr = NULL )
{
#ifdef WIN32
	// this isn't going to happen on Windows since:
	// 1. this uid/gid stuff isn't portable to windows
	// 2. The shadow runs as the user now anyways, so there's no
	//    need for condor to waste time finding out if SYSTEM can
	//    write to some path. The one exception is if the user
	//    submits from AFS, but we're documenting that as unsupported.
	
#else
	gid_t gid = getgid();
	uid_t uid = getuid();

	int result;
	std::set<std::string>::iterator name;

	for ( name = CheckFilesRead.begin(); name != CheckFilesRead.end(); name++ )
	{
		result = attempt_access(name->c_str(), ACCESS_READ, uid, gid, scheddAddr);
		if( result == FALSE ) {
			fprintf(stderr, "\nWARNING: File %s is not readable by condor.\n", 
					name->c_str());
		}
	}

	for ( name = CheckFilesWrite.begin(); name != CheckFilesWrite.end(); name++ )
	{
		result = attempt_access(name->c_str(), ACCESS_WRITE, uid, gid, scheddAddr );
		if( result == FALSE ) {
			fprintf(stderr, "\nWARNING: File %s is not writable by condor.\n",
					name->c_str());
		}
	}
#endif
}

static bool fnStoreWarning(void * pv, int code, const char * /*subsys*/, const char * message) {
	List<const char> & warns = *(List<const char> *)pv;
	if (message && ! code) {
		warns.InsertHead(message);
	}
	return 1;
}

void print_submit_parse_warnings(FILE* out, CondorError *errstack)
{
	if (errstack && ! errstack->empty()) {
		// put the warnings into a list so that we can print them int the order they were added (sigh)
		List<const char> warns;
		errstack->walk(fnStoreWarning, &warns);
		const char * msg;
		warns.Rewind();
		while ((msg = warns.Next())) { fprintf(out, "WARNING: %s", msg); }
		errstack->clear();
	}
}

void print_errstack(FILE* out, CondorError *errstack)
{
	if ( ! errstack)
		return;

	for (/*nothing*/ ; ! errstack->empty(); errstack->pop()) {
		int code = errstack->code();
		std::string msg(errstack->message());
		if (msg.size() && msg[msg.size()-1] != '\n') { msg += '\n'; }
		if (code) {
			fprintf(out, "ERROR: %s", msg.c_str());
		} else {
			fprintf(out, "WARNING: %s", msg.c_str());
		}
	}
}

#if 0 // moved to submit_utils
struct SubmitStepFromQArgs {

	SubmitStepFromQArgs(SubmitHash & h)
		: m_hash(h)
		, m_jidInit(0,0)
		, m_nextProcId(0)
		, m_step_size(0)
		, m_done(false)
	{} // this needs to be cheap because Submit.queue() will always invoke it, even if there is no foreach data

	~SubmitStepFromQArgs() {
		// disconnnect the hashtable from our livevars pointers
		unset_live_vars();
	}

	bool has_items() { return m_fea.items.number() > 0; }
	bool done() { return m_done; }

#if 0
	// populate the foreach data from the given queue arguments.
	void begin(const JOB_ID_KEY & id, const char * qargs, MacroStream & ms) {
		m_jidInit = id;
		m_nextProcId = id.proc;
		m_fea.clear();
		auto_free_ptr expanded_qargs(m_hash.expand_macro(qargs ? qargs : ""));
		if (expanded_qargs) {
			if (m_fea.parse_queue_args(expanded_qargs.ptr()) < 0)
		}
		m_step_size = m_fea.queue_num ? m_fea.queue_num : 1;
		for (const char * key = vars().first(); key != NULL; key = vars().next()) {
			m_hash.set_live_submit_variable(key, "", false);
		}
		m_hash.optimize();
		m_hash.load_inline_q_foreach_items(ms, m_fea, errmsg);
	}
#endif

	// returns < 0 on error
	// returns 0 if done iterating
	// returns 2 for first iteration
	// returns 1 for subsequent iterations
	int next(JOB_ID_KEY & jid, int & item_index, int & step)
	{
		if (m_done) return 0;

		int iter_index = (m_nextProcId - m_jidInit.proc);

		jid.cluster = m_jidInit.cluster;
		jid.proc = m_nextProcId;
		item_index = iter_index / m_step_size;
		step = iter_index % m_step_size;

		if (0 == step) { // have we started a new row?
			if (next_rowdata()) {
				set_live_vars();
			} else {
				// if no next row, then we are done iterating, unless it is the FIRST iteration
				// in which case we want to pretend there is a single empty item called "Item"
				if (0 == iter_index) {
					m_hash.set_live_submit_variable("Item", "", false);
				} else {
					m_done = true;
					return 0;
				}
			}
		}

		++m_nextProcId;
		return (0 == iter_index) ? 2 : 1;
	}

	StringList & vars() { return m_fea.vars; }

	// 
	void set_live_vars()
	{
		for (const char * key = vars().first(); key != NULL; key = vars().next()) {
			auto str = m_livevars.find(key);
			if (str != m_livevars.end()) {
				m_hash.set_live_submit_variable(key, str->second.c_str(), false);
			} else {
				m_hash.unset_live_submit_variable(key);
			}
		}
	}

	void unset_live_vars()
	{
		// set the pointers of the 'live' variables to the unset string (i.e. "")
		for (const char * key = vars().first(); key != NULL; key = vars().next()) {
			m_hash.unset_live_submit_variable(key);
		}
	}

	// load the next rowdata into livevars
	// but not into the SubmitHash
	int next_rowdata()
	{
		auto_free_ptr data(m_fea.items.pop());
		if ( ! data) {
			return 0;
		}

		// split the data in the reqired number of fields
		// then store that field data into the m_livevars set
		// NOTE: we don't use the SubmitForeachArgs::split_item method that takes a NOCASE_STRING_MAP
		// because it clears the map first, and that is only safe to do after we unset_live_vars()
		std::vector<const char*> splits;
		m_fea.split_item(data.ptr(), splits);
		int ix = 0;
		for (const char * key = vars().first(); key != NULL; key = vars().next()) {
			m_livevars[key] = splits[ix++];
		}
		return 1;
	}

	// return all of the live value data as a single 'line' using the given item separator and line terminator
	int get_rowdata(std::string & line, const char * sep, const char * eol)
	{
		// so that the separator and line terminators can be \0, we make the size strlen()
		// unless the first character is \0, then the size is 1
		int cchSep = sep ? (sep[0] ? strlen(sep) : 1) : 0;
		int cchEol = eol ? (eol[0] ? strlen(eol) : 1) : 0;
		line.clear();
		for (const char * key = vars().first(); key != NULL; key = vars().next()) {
			if ( ! line.empty() && sep) line.append(sep, cchSep);
			auto str = m_livevars.find(key);
			if (str != m_livevars.end() && ! str->second.empty()) {
				line += str->second;
			}
		}
		if (eol && ! line.empty()) line.append(eol, cchEol);
		return (int)line.size();
	}

	// this is called repeatedly when we are sending rowdata to the schedd
	static int send_row(void* pv, std::string & rowdata) {
		SubmitStepFromQArgs *sii = (SubmitStepFromQArgs*)pv;

		rowdata.clear();
		if (sii->done())
			return 0;

		// Split and write into the string using US (0x1f) a field separator and LF as record terminator
		if ( ! sii->get_rowdata(rowdata, "\x1F", "\n"))
			return 0;

		int rval = sii->next_rowdata();
		if (rval < 0) { return rval; }
		if (rval == 0) { sii->m_done = true; } // so subsequent iterations will return 0
		return 1;
	}


	SubmitHash & m_hash;         // the (externally owned) submit hash we are updating as we iterate
	JOB_ID_KEY m_jidInit;
	SubmitForeachArgs m_fea;
	NOCASE_STRING_MAP m_livevars; // holds live data for active vars
	int  m_nextProcId;
	int  m_step_size;
	bool m_done;
};
#endif

int
main( int argc, const char *argv[] )
{
	FILE	*fp;
	const char **ptr;
	const char *pcolon = NULL;
	const char *cmd_file = NULL;
	MyString method;

	setbuf( stdout, NULL );

	set_mySubSystem( "SUBMIT", SUBSYSTEM_TYPE_SUBMIT );

#if !defined(WIN32)
		// Make sure root isn't trying to submit.
	if( getuid() == 0 || getgid() == 0 ) {
		fprintf( stderr, "\nERROR: Submitting jobs as user/group 0 (root) is not "
				 "allowed for security reasons.\n" );
		exit( 1 );
	}
#endif /* not WIN32 */

	MyName = condor_basename(argv[0]);
	myDistro->Init( argc, argv );
	set_priv_initialize(); // allow uid switching if root
	config();

	//TODO:this should go away, and the owner name be placed in ad by schedd!
	owner = my_username();
	if( !owner ) {
		owner = strdup("unknown");
	}

	init_params();
	submit_hash.init();

	default_to_factory = param_boolean("SUBMIT_FACTORY_JOBS_BY_DEFAULT", default_to_factory);

		// If our effective and real gids are different (b/c the
		// submit binary is setgid) set umask(002) so that stdout,
		// stderr and the user log files are created writable by group
		// condor.
	check_umask();

	set_debug_flags(NULL, D_EXPR);

#if !defined(WIN32)
	install_sig_handler(SIGPIPE, (SIG_HANDLER)SIG_IGN );
#endif

	bool query_credential = true;

	for( ptr=argv+1,argc--; argc > 0; argc--,ptr++ ) {
		if( ptr[0][0] == '-' ) {
			if (MATCH == strcmp(ptr[0], "-")) { // treat a bare - as a submit filename, it means read from stdin.
				cmd_file = ptr[0];
			} else if (is_dash_arg_prefix(ptr[0], "verbose", 1)) {
				verbose = true; terse = false;
			} else if (is_dash_arg_prefix(ptr[0], "terse", 3)) {
				terse = true; verbose = false;
			} else if (is_dash_arg_prefix(ptr[0], "disable", 1)) {
				DisableFileChecks = 1;
			} else if (is_dash_arg_prefix(ptr[0], "debug", 2)) {
				// dprintf to console
				dprintf_set_tool_debug("TOOL", 0);
				debug = true;
			} else if (is_dash_arg_colon_prefix(ptr[0], "dry-run", &pcolon, 3)) {
				DashDryRun = 1;
				bool needs_file_arg = true;
				if (pcolon) { 
					StringList opts(++pcolon);
					for (const char * opt = opts.first(); opt; opt = opts.next()) {
						if (YourString(opt) == "hash") {
							DumpSubmitHash |= 0x100 | HASHITER_NO_DEFAULTS;
						} else if (YourString(opt) == "def") {
							DumpSubmitHash &= ~HASHITER_NO_DEFAULTS;
						} else if (YourString(opt) == "digest") {
							DumpSubmitDigest = 1;
						} else if (starts_with(opt, "cluster=")) {
							sim_current_condor_version = true;
							sim_starting_cluster = atoi(strchr(opt, '=') + 1);
							sim_starting_cluster = MAX(sim_starting_cluster - 1, 0);
						} else {
							int optval = atoi(opt);
							// if the argument is -dry:<number> and number is > 0x10,
							// then what we are actually doing triggering the unit tests.
							if (optval > 1) {  DashDryRun = optval; needs_file_arg = optval < 0x10; }
							else {
								fprintf(stderr, "unknown option %s for -dry-run:<opts>\n", opt);
								exit(1);
							}
						}
					}
				}
				if (needs_file_arg) {
					if (DumpClassAdToFile) {
						fprintf(stderr, "%s: -dry-run <file> and -dump <file> cannot be used together\n", MyName);
						exit(1);
					}
					const char * pfilearg = ptr[1];
					if ( ! pfilearg || (*pfilearg == '-' && (MATCH != strcmp(pfilearg,"-"))) ) {
						fprintf( stderr, "%s: -dry-run requires another argument\n", MyName );
						exit(1);
					}
					DashDryRunOutName = pfilearg;
					--argc; ++ptr;
				}

			} else if (is_dash_arg_prefix(ptr[0], "spool", 1)) {
				dash_remote++;
				DisableFileChecks = 1;
			} else if (is_dash_arg_prefix(ptr[0], "file", 2)) {
				if (!(--argc) || !(*(++ptr))) {
					fprintf(stderr, "%s: -file requires another argument\n", MyName);
					exit(1);
				}
				cmd_file = *ptr;
			} else if (is_dash_arg_prefix(ptr[0], "digest", 6)) {
				if (!(--argc) || !(*(++ptr)) || ((*ptr)[0] == '-')) {
					fprintf(stderr, "%s: -digest requires a filename argument that is not -\n", MyName);
					exit(1);
				}
				create_local_factory_file = *ptr;
			} else if (is_dash_arg_prefix(ptr[0], "factory", 2)) {
				dash_factory++;
				DisableFileChecks = 1;
			} else if (is_dash_arg_prefix(ptr[0], "generator", 1)) {
				dash_factory++;
				DisableFileChecks = 1;
			} else if (is_dash_arg_prefix(ptr[0], "address", 2)) {
				if( !(--argc) || !(*(++ptr)) ) {
					fprintf(stderr, "%s: -address requires another argument\n", MyName);
					exit(1);
				}
                if (!is_valid_sinful(*ptr)) {
                    fprintf(stderr, "%s: \"%s\" is not a valid address\n", MyName, *ptr);
                    fprintf(stderr, "Should be of the form <ip:port>\n");
                    fprintf(stderr, "For example: <123.456.789.123:6789>\n");
                    exit(1);
                }
                ScheddAddr = *ptr;
			} else if (is_dash_arg_prefix(ptr[0], "remote", 1)) {
				dash_remote++;
				DisableFileChecks = 1;
				if( !(--argc) || !(*(++ptr)) ) {
					fprintf( stderr, "%s: -remote requires another argument\n",
							 MyName );
					exit(1);
				}
				if( ScheddName ) {
					free(ScheddName);
				}
				if( !(ScheddName = get_daemon_name(*ptr)) ) {
					fprintf( stderr, "%s: unknown host %s\n",
							 MyName, get_host_part(*ptr) );
					exit(1);
				}
				query_credential = false;
			} else if (is_dash_arg_prefix(ptr[0], "name", 1)) {
				if( !(--argc) || !(*(++ptr)) ) {
					fprintf( stderr, "%s: -name requires another argument\n",
							 MyName );
					exit(1);
				}
				if( ScheddName ) {
					free(ScheddName);
				}
				if( !(ScheddName = get_daemon_name(*ptr)) ) {
					fprintf( stderr, "%s: unknown host %s\n",
							 MyName, get_host_part(*ptr) );
					exit(1);
				}
				query_credential = false;
			} else if (is_dash_arg_prefix(ptr[0], "append", 1)) {
				if( !(--argc) || !(*(++ptr)) ) {
					fprintf( stderr, "%s: -append requires another argument\n",
							 MyName );
					exit( 1 );
				}
				// if appended submit line looks like a queue statement, save it off for queue processing.
				if (is_queue_statement(ptr[0])) {
					if ( ! queueCommandLine.empty()) {
						fprintf(stderr, "%s: only one -queue command allowed\n", MyName);
						exit(1);
					}
					queueCommandLine = ptr[0];
				} else {
					extraLines.Append( *ptr );
					GotCmdlineKeys = true;
				}
			} else if (is_dash_arg_prefix(ptr[0], "batch-name", 1)) {
				if( !(--argc) || !(*(++ptr)) ) {
					fprintf( stderr, "%s: -batch-name requires another argument\n",
							 MyName );
					exit( 1 );
				}
				const char * bname = *ptr;
				MyString tmp; // if -batch-name was specified, this holds the string 'MY.JobBatchName = "name"'
				if (*bname == '"') {
					tmp.formatstr("MY.%s = %s", ATTR_JOB_BATCH_NAME, bname);
				} else {
					tmp.formatstr("MY.%s = \"%s\"", ATTR_JOB_BATCH_NAME, bname);
				}
				// if batch_name_line is not NULL,  we will leak a bit here, but that's better than
				// freeing something behind the back of the extraLines
				batch_name_line = strdup(tmp.c_str());
				extraLines.Append(batch_name_line);
			} else if (is_dash_arg_prefix(ptr[0], "queue", 1)) {
				if( !(--argc) || (!(*ptr[1]) || *ptr[1] == '-')) {
					fprintf( stderr, "%s: -queue requires at least one argument\n",
							 MyName );
					exit( 1 );
				}
				if ( ! queueCommandLine.empty()) {
					fprintf(stderr, "%s: only one -queue command allowed\n", MyName);
					exit(1);
				}

				// The queue command uses arguments until it sees one starting with -
				// we do this so that shell glob expansion behaves like you would expect.
				++ptr;
				queueCommandLine = "queue "; queueCommandLine += ptr[0];
				while (argc > 1) {
					bool is_dash = (MATCH == strcmp(ptr[1], "-"));
					if (is_dash || ptr[1][0] != '-') {
						queueCommandLine += " ";
						queueCommandLine += ptr[1];
						++ptr;
						--argc;
						if ( ! is_dash) continue;
					}
					break;
				}
			} else if (is_dash_arg_prefix (ptr[0], "maxjobs", 3)) {
				if( !(--argc) || !(*(++ptr)) ) {
					fprintf( stderr, "%s: -maxjobs requires another argument\n",
							 MyName );
					exit(1);
				}
				// read the next argument to set DashMaxJobs as an integer and
				// set it to the job limit.
				char *endptr;
				DashMaxJobs = strtol(*ptr, &endptr, 10);
				if (*endptr != '\0') {
					fprintf(stderr, "Error: Unable to convert argument (%s) to a number for -maxjobs.\n", *ptr);
					exit(1);
				}
				if (DashMaxJobs < -1) {
					fprintf(stderr, "Error: %d is not a valid for -maxjobs.\n", DashMaxJobs);
					exit(1);
				}
			} else if (is_dash_arg_prefix (ptr[0], "single-cluster", 3)) {
				DashMaxClusters = 1;
			} else if (is_dash_arg_prefix( ptr[0], "password", 1)) {
				if( !(--argc) || !(*(++ptr)) ) {
					fprintf( stderr, "%s: -password requires another argument\n",
							 MyName );
				}
				myproxy_password = strdup (*ptr);
			} else if (is_dash_arg_prefix(ptr[0], "pool", 2)) {
				if( !(--argc) || !(*(++ptr)) ) {
					fprintf( stderr, "%s: -pool requires another argument\n",
							 MyName );
					exit(1);
				}
				if( PoolName ) {
					free(PoolName);
				}
					// TODO We should try to resolve the name to a full
					//   hostname, but get_full_hostname() doesn't like
					//   seeing ":<port>" at the end, which is valid for a
					//   collector name.
				PoolName = strdup( *ptr );
			} else if (is_dash_arg_prefix(ptr[0], "stm", 1)) {
				if( !(--argc) || !(*(++ptr)) ) {
					fprintf( stderr, "%s: -stm requires another argument\n",
							 MyName );
					exit(1);
				}
				method = *ptr;
				string_to_stm(method, STMethod);
			} else if (is_dash_arg_prefix(ptr[0], "unused", 1)) {
				WarnOnUnusedMacros = WarnOnUnusedMacros == 1 ? 0 : 1;
				// TOGGLE? 
				// -- why not? if you set it to warn on unused macros in the 
				// config file, there should be a way to turn it off
			} else if (is_dash_arg_prefix(ptr[0], "dump", 2)) {
				if (DashDryRunOutName) {
					fprintf(stderr, "%s: -dump <file> and -dry-run <file> cannot be used together\n", MyName);
					exit(1);
				}
				if( !(--argc) || !(*(++ptr)) ) {
					fprintf( stderr, "%s: -dump requires another argument\n",
						MyName );
					exit(1);
				}
				DumpFileName = *ptr;
				DumpClassAdToFile = true;
				DumpFileIsStdout = (MATCH == strcmp(DumpFileName,"-"));
				// if we are dumping to a file, we never want to check file permissions
				// as this would initiate some schedd communication
				DisableFileChecks = 1;
				// we don't really want to do this because there is no real 
				// schedd to query the credentials from...
				query_credential = false;
			} else if (is_dash_arg_prefix(ptr[0], "force-mpi-universe", 7)) {
				use_condor_mpi_universe = true;
			} else if (is_dash_arg_prefix(ptr[0], "allow-crlf-script", 8)) {
				allow_crlf_script = true;
			} else if (is_dash_arg_prefix(ptr[0], "help")) {
				if (!(--argc) || !(*(++ptr))) {
					usage();
				}
				help_info(stdout, argc, ptr);
				exit( 0 );
			} else if (is_dash_arg_prefix(ptr[0], "interactive", 1)) {
				// we don't currently support -interactive on Windows, but we parse for it anyway.
				dash_interactive = 1;
				extraLines.Append( "+InteractiveJob=True" );
			} else {
				usage();
				exit( 1 );
			}
		} else if (strchr(ptr[0],'=')) {
			// loose arguments that contain '=' are attrib=value pairs.
			// so we split on the = into name and value and insert into the submit hashtable
			// we do this BEFORE parsing the submit file so that they can be referred to by submit.
			std::string name(ptr[0]);
			size_t ix = name.find('=');
			std::string value(name.substr(ix+1));
			name = name.substr(0,ix);
			trim(name); trim(value);
			if ( ! name.empty() && name[1] == '+') {
				name = "MY." + name.substr(1);
			}
			if (name.empty() || ! is_valid_param_name(name.c_str())) {
				fprintf( stderr, "%s: invalid attribute name '%s' for attrib=value assigment\n", MyName, name.c_str() );
				exit(1);
			}
			submit_hash.set_arg_variable(name.c_str(), value.c_str());
			GotCmdlineKeys = true; // there is no need for a command file.
		} else {
			cmd_file = *ptr;
		}
	}

	// Have reading the submit file from stdin imply -verbose. This is
	// for backward compatibility with HTCondor version 8.1.1 and earlier
	// -terse can be used to override the backward compatable behavior.
	CmdFileIsStdin = cmd_file && (MATCH == strcmp(cmd_file, "-"));
	if (CmdFileIsStdin && ! terse) {
		verbose = true;
	}

	// if we got both a queue statement and at least one key=value pair on the command line
	// we don't need a submit file at all.
	if (GotCmdlineKeys && ! queueCommandLine.empty()) {
		NoCmdFileNeeded = true;
	}

	// ensure I have a known transfer method
	if (STMethod == STM_UNKNOWN) {
		fprintf( stderr, 
			"%s: Unknown sandbox transfer method: %s\n", MyName, method.Value());
		usage();
		exit(1);
	}

	// we only want communication with the schedd to take place... because
	// that's the only type of communication we are interested in
	if ( DumpClassAdToFile && STMethod != STM_USE_SCHEDD_ONLY ) {
		fprintf( stderr, 
			"%s: Dumping ClassAds to a file is not compatible with sandbox "
			"transfer method: %s\n", MyName, method.Value());
		usage();
		exit(1);
	}

	if (!DisableFileChecks) {
		DisableFileChecks = param_boolean_crufty("SUBMIT_SKIP_FILECHECKS", true) ? 1 : 0;
	}

	MaxProcsPerCluster = param_integer("SUBMIT_MAX_PROCS_IN_CLUSTER", 0, 0);

	// the -dry argument takes a qualifier that I'm hijacking to do queue parsing unit tests for now the 8.3 series.
	if (DashDryRun > 0x10) { exit(DoUnitTests(DashDryRun)); }

	// we don't want a schedd instance if we are dumping to a file
	if ( !DumpClassAdToFile && !sim_current_condor_version) {
		// Instantiate our DCSchedd so we can locate and communicate
		// with our schedd.  
        if (!ScheddAddr.empty()) {
            MySchedd = new DCSchedd(ScheddAddr.c_str());
        } else {
            MySchedd = new DCSchedd(ScheddName, PoolName);
        }
		if( ! MySchedd->locate() ) {
			if (ScheddName) {
				fprintf(stderr, "\nERROR: Can't find address of schedd %s\n", ScheddName);
				exit(1);
			} else if ( ! DashDryRun) {
				fprintf(stderr, "\nERROR: Can't find address of local schedd\n");
				exit(1);
			} else {
				// delete the MySchedd so that -dry-run will assume the version of submit
				delete MySchedd; MySchedd = NULL;
			}
		}
	}


	// make sure our shadow will have access to our credential
	// (check is disabled for "-n" and "-r" submits)
	if (query_credential) {

#ifdef WIN32
		// setup the username to query
		char userdom[256];
		char* the_username = my_username();
		char* the_domainname = my_domainname();
		sprintf(userdom, "%s@%s", the_username, the_domainname);
		free(the_username);
		free(the_domainname);

		// if we have a credd, query it first
		bool cred_is_stored = false;
		int store_cred_result;
		Daemon my_credd(DT_CREDD);
		if (my_credd.locate()) {
			store_cred_result = store_cred(userdom, NULL, QUERY_MODE, &my_credd);
			if ( store_cred_result == SUCCESS ||
							store_cred_result == FAILURE_NOT_SUPPORTED) {
				cred_is_stored = true;
			}
		}

		if (!cred_is_stored) {
			// query the schedd
			store_cred_result = store_cred(userdom, NULL, QUERY_MODE, MySchedd);
			if ( store_cred_result == SUCCESS ||
							store_cred_result == FAILURE_NOT_SUPPORTED) {
				cred_is_stored = true;
			} else if (DashDryRun && (store_cred_result == FAILURE)) {
				// if we can't contact the schedd, just keep going.
				cred_is_stored = true;
			}
		}
		if (!cred_is_stored) {
			fprintf( stderr, "\nERROR: No credential stored for %s\n"
					"\n\tCorrect this by running:\n"
					"\tcondor_store_cred add\n", userdom );
			exit(1);
		}
#endif
	}

	// if this is an interactive job, and no cmd_file was specified on the
	// command line, use a default cmd file as specified in the config table.
	if ( dash_interactive ) {
		if ( !cmd_file ) {
			cmd_file = param("INTERACTIVE_SUBMIT_FILE");
			if (cmd_file) {
				InteractiveSubmitFile = 1;
			} 
		}
		// If the user specified their own submit file for an interactive
		// submit, "rewrite" the job to run /bin/sleep.
		// This effectively means executable, transfer_executable,
		// arguments, universe, and queue X are ignored from the submit
		// file and instead we rewrite to the values below.
		if ( !InteractiveSubmitFile ) {
			extraLines.Append( "executable=/bin/sleep" );
			extraLines.Append( "transfer_executable=false" );
			extraLines.Append( "arguments=180" );
		}
	}

	if ( ! cmd_file && (DashDryRunOutName || DumpFileName)) {
		const char * dump_name = DumpFileName ? DumpFileName : DashDryRunOutName;
		fprintf( stderr,
			"\nERROR: No submit filename was provided, and '%s'\n"
			"  was given as the output filename for -dump or -dry-run. Was this intended?\n"
			"  To to avoid confusing the output file with the submit file when using these\n"
			"  commands, an explicit submit filename argument must be given. You can use -\n"
			"  as the submit filename argument to read from stdin.\n",
			dump_name);
		exit(1);
	}

	bool has_late_materialize = false;
	CondorVersionInfo cvi(MySchedd ? MySchedd->version() : CondorVersion());
	if (cvi.built_since_version(8,7,1)) {
		has_late_materialize = true;
		if ( ! DumpClassAdToFile && ! DashDryRun && ! dash_interactive && default_to_factory) { dash_factory = true; }
	}
	if (dash_factory && ! has_late_materialize) {
		fprintf(stderr, "\nERROR: Schedd does not support late materialization\n");
		exit(1);
	} else if (dash_factory && dash_interactive) {
		fprintf(stderr, "\nERROR: Interactive jobs cannot be materialized late\n");
		exit(1);
	}

	// open submit file
	if (CmdFileIsStdin || ( ! cmd_file && ! NoCmdFileNeeded)) {
		// no file specified, read from stdin
		fp = stdin;
		submit_hash.insert_source("<stdin>", FileMacroSource);
	} else {
		const char * submit_filename = cmd_file;
	#ifdef WIN32
		if ( ! cmd_file && NoCmdFileNeeded) { cmd_file = "NUL"; submit_filename = "null"; }
	#else
		if ( ! cmd_file && NoCmdFileNeeded) { cmd_file = "/dev/null"; submit_filename = "null"; }
	#endif
		if( (fp=safe_fopen_wrapper_follow(cmd_file,"r")) == NULL ) {
			fprintf( stderr, "\nERROR: Failed to open command file (%s) (%s)\n",
						cmd_file, strerror(errno));
			exit(1);
		}
		// this does both insert_source, and also gives a values to the default $(SUBMIT_FILE) expansion
		submit_hash.insert_submit_filename(submit_filename, FileMacroSource);
	}

	// in case things go awry ...
	_EXCEPT_Reporter = ReportSubmitException;
	_EXCEPT_Cleanup = DoCleanup;

	submit_hash.setDisableFileChecks(DisableFileChecks);
	submit_hash.setFakeFileCreationChecks(DashDryRun);
	submit_hash.setScheddVersion(MySchedd ? MySchedd->version() : CondorVersion());
	if (myproxy_password) submit_hash.setMyProxyPassword(myproxy_password);
	submit_hash.init_base_ad(get_submit_time(), owner);

	if ( !DumpClassAdToFile ) {
		if ( !CmdFileIsStdin && ! terse) {
			fprintf(stdout, DashDryRun ? "Dry-Run job(s)" : "Submitting job(s)");
		}
	} else if ( ! DumpFileIsStdout ) {
		// get the file we are to dump the ClassAds to...
		if ( ! terse) { fprintf(stdout, "Storing job ClassAd(s)"); }
		if( (DumpFile = safe_fopen_wrapper_follow(DumpFileName,"w")) == NULL ) {
			fprintf( stderr, "\nERROR: Failed to open file to dump ClassAds into (%s)\n",
				strerror(errno));
			exit(1);
		}
	}

	//  Parse the file and queue the jobs
	int as_factory = 0;
	if (has_late_materialize) {
		// turn dash_factory command line option and default_to_factory flag as bits
		// so submit_jobs can be clever about defaults
		// 0=not factory, 1=always factory, 2=smart factory (max_materialize), 3=smart factory (all but single-proc)
		as_factory = (dash_factory ? 1 : 0) | (default_to_factory ? (1|2) : 0);
	}
	int rval = submit_jobs(fp, FileMacroSource, as_factory, extraLines, queueCommandLine);
	if( rval < 0 ) {
		if( ExtraLineNo == 0 ) {
			fprintf( stderr,
					 "\nERROR: Failed to parse command file (line %d).\n",
					 FileMacroSource.line);
		}
		else {
			fprintf( stderr,
					 "\nERROR: Failed to parse -a argument line (#%d).\n",
					 ExtraLineNo );
		}
		exit(1);
	}

	if( !GotQueueCommand ) {
		fprintf(stderr, "\nERROR: \"%s\" doesn't contain any \"queue\" commands -- no jobs queued\n",
				CmdFileIsStdin ? "(stdin)" : cmd_file);
		exit( 1 );
	} else if ( ! GotNonEmptyQueueCommand && ! terse) {
		fprintf(stderr, "\nWARNING: \"%s\" has only empty \"queue\" commands -- no jobs queued\n",
				CmdFileIsStdin ? "(stdin)" : cmd_file);
	}

	// we can't disconnect from something if we haven't connected to it: since
	// we are dumping to a file, we don't actually open a connection to the schedd
	if (MyQ) {
		CondorError errstack;
		if ( !MyQ->disconnect(true, errstack) ) {
			fprintf(stderr, "\nERROR: Failed to commit job submission into the queue.\n");
			if (errstack.subsys())
			{
				fprintf(stderr, "ERROR: %s\n", errstack.message());
			}
			exit(1);
		}
		if(! errstack.empty()) {
			const char * message = errstack.message();
			fprintf( stderr, "\nWARNING: Committed job submission into the queue with the following warning(s):\n" );
			fprintf( stderr, "WARNING: %s\n", message );
		}
	}

	if ( ! CmdFileIsStdin && ! terse) {
		fprintf(stdout, "\n");
	}

	ErrContext.phase = PHASE_COMMIT;

	if ( ! verbose && ! DumpFileIsStdout) {
		if (terse) {
			size_t ixFirst = 0;
			for (size_t ix = 0; ix < SubmitInfo.size(); ++ix) {
				// fprintf(stderr, "\t%d.%d - %d\n", SubmitInfo[ix].cluster, SubmitInfo[ix].firstjob, SubmitInfo[ix].lastjob);
				if ((ix == (SubmitInfo.size()-1)) || SubmitInfo[ix].cluster != SubmitInfo[ix+1].cluster) {
					if (SubmitInfo[ixFirst].cluster >= 0) {
						fprintf(stdout, "%d.%d - %d.%d\n", 
							SubmitInfo[ixFirst].cluster, SubmitInfo[ixFirst].firstjob,
							SubmitInfo[ix].cluster, SubmitInfo[ix].lastjob);
					}
					ixFirst = ix+1;
				}
			}
		} else {
			int this_cluster = -1, job_count=0;
			for (size_t ix=0; ix < SubmitInfo.size(); ix++) {
				if (SubmitInfo[ix].cluster != this_cluster) {
					if (this_cluster != -1) {
						fprintf(stdout, "%d job(s) %s to cluster %d.\n", job_count, DashDryRun ? "dry-run" : "submitted", this_cluster);
						job_count = 0;
					}
					this_cluster = SubmitInfo[ix].cluster;
				}
				job_count += SubmitInfo[ix].lastjob - SubmitInfo[ix].firstjob + 1;
			}
			if (this_cluster != -1) {
				fprintf(stdout, "%d job(s) %s to cluster %d.\n", job_count, DashDryRun ? "dry-run" : "submitted", this_cluster);
			}
		}
	}

	ActiveQueueConnection = FALSE; 

    bool isStandardUni = false;
	isStandardUni = submit_hash.getUniverse() == CONDOR_UNIVERSE_STANDARD;

	if ( MySchedd && (!DisableFileChecks || isStandardUni)) {
		TestFilePermissions( MySchedd->addr() );
	}

	// we don't want to spool jobs if we are simply writing the ClassAds to 
	// a file, so we just skip this block entirely if we are doing this...
	if ( MySchedd && !DumpClassAdToFile ) {
		if ( dash_remote && JobAdsArray.size() > 0 ) {
			bool result;
			CondorError errstack;

			switch(STMethod) {
				case STM_USE_SCHEDD_ONLY:
					// perhaps check for proper schedd version here?
					result = MySchedd->spoolJobFiles( (int)JobAdsArray.size(),
											  JobAdsArray.data(),
											  &errstack );
					if ( !result ) {
						fprintf( stderr, "\n%s\n", errstack.getFullText(true).c_str() );
						fprintf( stderr, "ERROR: Failed to spool job files.\n" );
						exit(1);
					}
					break;

				case STM_USE_TRANSFERD:
					{ // start block

					fprintf(stdout,
							"Locating a Sandbox for %lu jobs.\n", (unsigned long)JobAdsArray.size());
					std::string td_sinful;
					std::string td_capability;
					ClassAd respad;
					int invalid;
					std::string reason;

					result = MySchedd->requestSandboxLocation( FTPD_UPLOAD, 
												(int)JobAdsArray.size(),
												JobAdsArray.data(), FTP_CFTP,
												&respad, &errstack );
					if ( !result ) {
						fprintf( stderr, "\n%s\n", errstack.getFullText(true).c_str() );
						fprintf( stderr, 
							"ERROR: Failed to get a sandbox location.\n" );
						exit(1);
					}

					respad.LookupInteger(ATTR_TREQ_INVALID_REQUEST, invalid);
					if (invalid == TRUE) {
						fprintf( stderr, 
							"Schedd rejected sand box location request:\n");
						respad.LookupString(ATTR_TREQ_INVALID_REASON, reason);
						fprintf( stderr, "\t%s\n", reason.c_str());
						return 0;
					}

					respad.LookupString(ATTR_TREQ_TD_SINFUL, td_sinful);
					respad.LookupString(ATTR_TREQ_CAPABILITY, td_capability);

					dprintf(D_ALWAYS, "Got td: %s, cap: %s\n", td_sinful.c_str(),
						td_capability.c_str());

					fprintf(stdout,"Spooling data files for %lu jobs.\n",
						(unsigned long)JobAdsArray.size());

					DCTransferD dctd(td_sinful.c_str());

					result = dctd.upload_job_files( (int)JobAdsArray.size(),
											  JobAdsArray.data(),
											  &respad, &errstack );
					if ( !result ) {
						fprintf( stderr, "\n%s\n", errstack.getFullText(true).c_str() );
						fprintf( stderr, "ERROR: Failed to spool job files.\n" );
						exit(1);
					}

					} // end block

					break;

				default:
					EXCEPT("PROGRAMMER ERROR: Unknown sandbox transfer method");
					break;
			}
		}
	}

	// don't try to reschedule jobs if we are dumping to a file, because, again
	// there will be not schedd present to reschedule thru.
	if ( !DumpClassAdToFile) {
		if( ProcId != -1 ) {
			reschedule();
		}
	}

	// Deallocate some memory just to keep Purify happy
	for (size_t idx=0;idx<JobAdsArray.size();idx++) {
		delete JobAdsArray[idx];
	}
	submit_hash.delete_job_ad();
	delete MySchedd;

	// look for warnings from parsing the submit file.
	print_submit_parse_warnings(stderr, submit_hash.error_stack());

	/*	print all of the parameters that were not actually expanded/used 
		in the submit file. but not if we never queued any jobs. since
		there would be a ton of false positives in that case.
	*/
	if (WarnOnUnusedMacros && GotNonEmptyQueueCommand) {
		if (verbose) { fprintf(stdout, "\n"); }
		submit_hash.warn_unused(stderr);
		// if there was an errorstack, then the above populates the errorstack rather than printing to stdout
		// so we now flush the errstack to stdout.
		print_errstack(stderr, submit_hash.error_stack());
	}

	// If this is an interactive job, spawn ssh_to_job -auto-retry -X, and also
	// with pool and schedd names if they were passed into condor_submit
#ifdef WIN32
	if (dash_interactive &&  ClusterId != -1) {
		fprintf( stderr, "ERROR: -interactive not supported on this platform.\n" );
		exit(1);
	}
#else
	if (dash_interactive &&  ClusterId != -1) {
		char jobid[40];
		int i,j,rval;
		const char* sshargs[15];

		for (i=0;i<15;i++) sshargs[i]=NULL; // init all points to NULL
		i=0;
		sshargs[i++] = "condor_ssh_to_job"; // note: this must be in the PATH
		sshargs[i++] = "-auto-retry";
		sshargs[i++] = "-remove-on-interrupt";
		sshargs[i++] = "-X";
		if (debug) {
			sshargs[i++] = "-debug";
		}
		if (PoolName) {
			sshargs[i++] = "-pool";
			sshargs[i++] = PoolName;
		}
		if (ScheddName) {
			sshargs[i++] = "-name";
			sshargs[i++] = ScheddName;
		}
		sprintf(jobid,"%d.0",ClusterId);
		sshargs[i++] = jobid;
		sleep(3);	// with luck, schedd will start the job while we sleep
		// We cannot fork before calling ssh_to_job, since ssh will want
		// direct access to the pseudo terminal. Since util functions like
		// my_spawn, my_popen, my_system and friends all fork, we cannot use
		// them. Since this is all specific to Unix anyhow, call exec directly.
		rval = execvp("condor_ssh_to_job", const_cast<char *const*>(sshargs));
		if (rval == -1 ) {
			int savederr = errno;
			fprintf( stderr, "ERROR: Failed to spawn condor_ssh_to_job" );
			// Display all args to ssh_to_job to stderr
			for (j=0;j<i;j++) {
				fprintf( stderr, " %s",sshargs[j] );
			}
			fprintf( stderr, " : %s\n",strerror(savederr));
			exit(1);
		}
	}
#endif

	return 0;
}

// check if path is a (broken) interpreter script with dos line endings
bool is_crlf_shebang(const char *path)
{
	char buf[128];     // BINPRM_BUF_SIZE from <linux/binfmts.h>; also:
	bool ret = false;  // execve(2) says the max #! line length is 127
	FILE *fp = safe_fopen_no_create(path, "rb");

	if (!fp) {
		// can't open, don't worry about it
		return false;
	}

	// check first line for CRLF ending if readable and starts with #!
	if (fgets(buf, sizeof buf, fp) && buf[0] == '#' && buf[1] == '!') {
		size_t len = strlen(buf);
		ret = (len > 2) && (buf[len-1] == '\n' && buf[len-2] == '\r');
	}

	fclose(fp);
	return ret;
}

// callback passed to make_job_ad on the submit_hash that gets passed each input or output file
// so we can choose to do file checks. 
int check_sub_file(void* /*pv*/, SubmitHash * sub, _submit_file_role role, const char * pathname, int flags)
{
	if ((pathname == NULL) && (role != SFR_PSEUDO_EXECUTABLE)) {
		fprintf(stderr, "\nERROR: NULL filename\n");
		return 1;
	}
	if (role == SFR_LOG) {
		if ( !DumpClassAdToFile && !DashDryRun ) {
			// check that the log is a valid path
			if ( !DisableFileChecks ) {
				FILE* test = safe_fopen_wrapper_follow(pathname, "a+", 0664);
				if (!test) {
					fprintf(stderr,
							"\nERROR: Invalid log file: \"%s\" (%s)\n", pathname,
							strerror(errno));
					return 1;
				} else {
					fclose(test);
				}
			}

			// Check that the log file isn't on NFS
			bool nfs_is_error = param_boolean("LOG_ON_NFS_IS_ERROR", false);
			bool nfs = false;

			if ( nfs_is_error ) {
				if ( fs_detect_nfs( pathname, &nfs ) != 0 ) {
					fprintf(stderr,
							"\nWARNING: Can't determine whether log file %s is on NFS\n",
							pathname );
				} else if ( nfs ) {

					fprintf(stderr,
							"\nERROR: Log file %s is on NFS.\nThis could cause"
							" log file corruption. Condor has been configured to"
							" prohibit log files on NFS.\n",
							pathname );

					return 1;

				}
			}
		}
		return 0;

	} else if (role == SFR_EXECUTABLE || role == SFR_PSEUDO_EXECUTABLE) {

		const char * ename = pathname;
		bool transfer_it = (flags & 1) != 0;

		if (!ename) transfer_it = false;

		LastExecutable = ename;
		SpoolLastExecutable = false;

		// ensure the executables exist and spool them only if no
		// $$(arch).$$(opsys) are specified  (note that if we are simply
		// dumping the class-ad to a file, we won't actually transfer
		// or do anything [nothing that follows will affect the ad])
		if ( transfer_it && !DumpClassAdToFile && !strstr(ename,"$$") ) {

			StatInfo si(ename);
			if ( SINoFile == si.Error () ) {
				fprintf ( stderr, "\nERROR: Executable file %s does not exist\n", ename );
				return 1; // abort
			}

			if (!si.Error() && (si.GetFileSize() == 0)) {
				fprintf( stderr, "\nERROR: Executable file %s has zero length\n", ename );
				return 1; // abort
			}

			if (is_crlf_shebang(ename)) {
				fprintf( stderr, "\n%s: Executable file %s is a script with "
					"CRLF (DOS/Windows) line endings.\n",
					allow_crlf_script ? "WARNING" : "ERROR", ename );
				if (!allow_crlf_script) {
					fprintf( stderr, "This generally doesn't work, and you "
						"should probably run 'dos2unix %s' -- or a similar "
						"tool -- before you resubmit.\n", ename );
					return 1; // abort
				}
			}

			if (role == SFR_EXECUTABLE) {
				bool param_exists;
				SpoolLastExecutable = sub->submit_param_bool( SUBMIT_KEY_CopyToSpool, "CopyToSpool", false, &param_exists );
				if ( ! param_exists) {
					if ( submit_hash.getUniverse() == CONDOR_UNIVERSE_STANDARD ) {
							// Standard universe jobs can't restore from a checkpoint
							// if the executable changes.  Therefore, it is deemed
							// too risky to have copy_to_spool=false by default
							// for standard universe.
						SpoolLastExecutable = true;
					}
					else {
							// In so many cases, copy_to_spool=true would just add
							// needless overhead.  Therefore, (as of 6.9.3), the
							// default is false.
						SpoolLastExecutable = false;
					}
				}
			}
		}
		return 0;
	}

	// Queue files for testing access if not already queued
	if( flags & O_WRONLY )
	{
		// add this file to our list; no-op if already there
		CheckFilesWrite.insert(pathname);
	}
	else
	{
		// add this file to our list; no-op if already there
		CheckFilesRead.insert(pathname);
	}
	return 0; // of the check is ok,  nonzero to abort
}

/*
** Send the reschedule command to the local schedd to get the jobs running
** as soon as possible.
*/
void
reschedule()
{
	if ( ! MySchedd)
		return;

	if ( param_boolean("SUBMIT_SEND_RESCHEDULE",true) ) {
		Stream::stream_type st = MySchedd->hasUDPCommandPort() ? Stream::safe_sock : Stream::reli_sock;
		if (DashDryRun) {
			if (DashDryRun & 2) {
				fprintf(stdout, "::sendCommand(RESCHEDULE, %s, 0)\n", 
					(st == Stream::safe_sock) ? "UDP" : "TCP");
			}
			return;
		}
		if ( ! MySchedd->sendCommand(RESCHEDULE, st, 0) ) {
			fprintf( stderr,
					 "Can't send RESCHEDULE command to condor scheduler\n" );
			DoCleanup(0,0,NULL);
		}
	}
}


// Check to see if this is a queue statement, if it is, return a pointer to the queue arguments.
// 
const char * is_queue_statement(const char * line)
{
	const int cchQueue = sizeof("queue")-1;
	if (starts_with_ignore_case(line, "queue") && (0 == line[cchQueue] || isspace(line[cchQueue]))) {
		const char * pqargs = line+cchQueue;
		while (*pqargs && isspace(*pqargs)) ++pqargs;
		return pqargs;
	}
	return NULL;
}


int iterate_queue_foreach(int queue_num, StringList & vars, StringList & items, qslice & slice)
{
	int rval;
	const char* token_seps = ", \t";
	const char* token_ws = " \t";

	int queue_item_opts = 0;
	if (submit_hash.submit_param_bool("SubmitWarnEmptyFields", "submit_warn_empty_fields", true)) {
		queue_item_opts |= QUEUE_OPT_WARN_EMPTY_FIELDS;
	}
	if (submit_hash.submit_param_bool("SubmitFailEmptyFields", "submit_fail_empty_fields", false)) {
		queue_item_opts |= QUEUE_OPT_FAIL_EMPTY_FIELDS;
	}

	if (queue_num > 0) {
		if ( ! MyQ) {
			int rval = queue_connect();
			if (rval < 0)
				return rval;
		}

		rval = queue_begin(vars, NewExecutable || (ClusterId < 0)); // called before iterating items
		if (rval < 0)
			return rval;

		char * item = NULL;
		if (items.isEmpty()) {
			rval = queue_item(queue_num, vars, item, 0, queue_item_opts, token_seps, token_ws);
		} else {
			int citems = items.number();
			items.rewind();
			int item_index = 0;
			while ((item = items.next())) {
				if (slice.selected(item_index, citems)) {
					rval = queue_item(queue_num, vars, item, item_index, queue_item_opts, token_seps, token_ws);
					if (rval < 0)
						break;
				}
				++item_index;
			}
		}

		// make sure vars don't continue to reference the o.items data that we are about to free.
		cleanup_vars(submit_hash, vars);
		if (rval < 0)
			return rval;
	}

	return 0;
}

//PRAGMA_REMIND("TODO: move this into submit_hash?")
int ParseDashAppendLines(List<const char> &exlines, MACRO_SOURCE& source, MACRO_SET& macro_set)
{
	MACRO_EVAL_CONTEXT ctx; ctx.init("SUBMIT");

	ErrContext.phase = PHASE_DASH_APPEND;
	ExtraLineNo = 0;
	exlines.Rewind();
	const char * exline;
	while (exlines.Next(exline)) {
		++ExtraLineNo;
		int rval = Parse_config_string(source, 1, exline, macro_set, ctx);
		if (rval < 0)
			return rval;
		rval = 0;
	}
	ExtraLineNo = 0;
	return 0;
}

MyString last_submit_executable;
MyString last_submit_cmd;

#if 0 // no longer used
int SpecialSubmitPreQueue(const char* queue_args, bool from_file, MACRO_SOURCE& source, MACRO_SET& macro_set, std::string & errmsg)
{
	MACRO_EVAL_CONTEXT ctx; ctx.init("SUBMIT");
	int rval = 0;

	GotQueueCommand = true;

	// parse the extra lines before doing $ expansion on the queue line
	rval = ParseDashAppendLines(extraLines, source, macro_set);
	if (rval < 0)
		return rval;
	ErrContext.phase = PHASE_QUEUE;
	ErrContext.step = -1;

	if (DashDryRun && DumpSubmitHash) {
		auto_free_ptr expanded_queue_args(expand_macro(queue_args, macro_set, ctx));
		char * pqargs = expanded_queue_args.ptr();
		ASSERT(pqargs);
		fprintf(stdout, "\n----- Queue arguments -----\nSpecified: %s\nExpanded : %s", queue_args, pqargs);
	}

	if ( ! queueCommandLine.empty() && from_file) {
		errmsg = "-queue argument conflicts with queue statement in submit file";
		return -1;
	}

	// HACK! the queue function uses a global flag to know whether or not to ask for a new cluster
	// In 8.2 this flag is set whenever the "executable" or "cmd" value is set in the submit file.
	// As of 8.3, we don't believe this is still necessary, but we are afraid to change it. This
	// code is *mostly* the same, but will differ in cases where the users is setting cmd or executble
	// to the *same* value between queue statements. - hopefully this is close enough.
	MyString cur_submit_executable(lookup_macro_exact_no_default(SUBMIT_KEY_Executable, macro_set, 0));
	if (last_submit_executable != cur_submit_executable) {
		NewExecutable = true;
		last_submit_executable = cur_submit_executable;
	}
	MyString cur_submit_cmd(lookup_macro_exact_no_default("cmd", macro_set, 0));
	if (last_submit_cmd != cur_submit_cmd) {
		NewExecutable = true;
		last_submit_cmd = cur_submit_cmd;
	}

	return rval;
}

int SpecialSubmitPostQueue()
{
	if (dash_interactive && !InteractiveSubmitFile) {
		// for interactive jobs, just one queue statement
		// a return of 1 tells it to stop scanning, but is not an error.
		return 1;
	}
	ErrContext.phase = PHASE_READ_SUBMIT;
	return 0;
}

#endif

bool CheckForNewExecutable(MACRO_SET& macro_set) {

	bool new_exe = false;

	// HACK! the queue function uses a global flag to know whether or not to ask for a new cluster
	// In 8.2 this flag is set whenever the "executable" or "cmd" value is set in the submit file.
	// As of 8.3, we don't believe this is still necessary, but we are afraid to change it. This
	// code is *mostly* the same, but will differ in cases where the users is setting cmd or executble
	// to the *same* value between queue statements. - hopefully this is close enough.

	MyString cur_submit_executable(lookup_macro_exact_no_default(SUBMIT_KEY_Executable, macro_set, 0));
	if (last_submit_executable != cur_submit_executable) {
		new_exe = true;
		last_submit_executable = cur_submit_executable;
	}
	MyString cur_submit_cmd(lookup_macro_exact_no_default("cmd", macro_set, 0));
	if (last_submit_cmd != cur_submit_cmd) {
		new_exe = true;
		last_submit_cmd = cur_submit_cmd;
	}

	return new_exe;
}

int send_cluster_ad(SubmitHash & hash, int ClusterId)
{
	int rval = 0;

	// make the cluster ad.
	//
	// use make_job_ad for job 0 to populate the cluster ad.
	const bool is_interactive = false; // for now, interactive jobs don't work
	const bool dash_remote = false; // for now, remote jobs don't work.
	void * pv_check_arg = NULL; // future?
	ClassAd * job = hash.make_job_ad(JOB_ID_KEY(ClusterId,0),
	                                 0, 0, is_interactive, dash_remote,
	                                 check_sub_file, pv_check_arg);
	if ( ! job) {
		return -1;
	}

	classad::ClassAd * clusterAd = job->GetChainedParentAd();
	if ( ! clusterAd) {
		fprintf( stderr, "\nERROR: no cluster ad.\n" );
		return -1;
	}

	int JobUniverse = hash.getUniverse();
	if ( ! JobUniverse) {
		rval = -1;
	} else {
		SendLastExecutable(); // if spooling the exe, send it now.
		rval = MySendJobAttributes(JOB_ID_KEY(ClusterId,-1), *clusterAd, setattrflags);
		if (rval == 0 || rval == 1) {
			rval = 0;
		} else {
			fprintf( stderr, "\nERROR: Failed to queue job.\n" );
		}
	}

	hash.delete_job_ad();
	job = NULL;

	return rval;
}



int submit_jobs (
	FILE * fp,
	MACRO_SOURCE & source,
	int as_factory,                  // 0=not factory, 1=dash_factory, 2=smart factory (max_materialize), 3=smart factory (all but single-proc)
	List<const char> & append_lines, // lines passed in via -a argument
	std::string & queue_cmd_line)    // queue statement passed in via -q argument
{
	MACRO_EVAL_CONTEXT ctx; ctx.init("SUBMIT");
	std::string errmsg;
	int rval = -1;
	const char* token_seps = ", \t";
	const char* token_ws = " \t";

	// if there is a queue statement from the command line, get ready to parse it.
	// we will end up actually parsing it only if there is no queue statement in the file.
	// we make a copy here because parsing the queue line is destructive.
	auto_free_ptr qcmd;
	if ( ! queue_cmd_line.empty()) { qcmd.set(strdup(queue_cmd_line.c_str())); }

	MacroStreamYourFile ms(fp, source);

	// set want_factory to 0 or 1 when we know for sure whether it is a factory submit or not.
	// set need_factory to 1 if we should fail if we cannot submit a factory job.
	int want_factory = as_factory ? 1 : -1;
	int need_factory = (as_factory & 1) != 0;
	long long max_materialize = INT_MAX;
	long long max_idle = INT_MAX;

	// there can be multiple queue statements in the file, we need to process them all.
	for (;;) {
		if (feof(fp)) { break; }

		ErrContext.phase = PHASE_READ_SUBMIT;

		char * qline = NULL;
		rval = submit_hash.parse_up_to_q_line(ms, errmsg, &qline);
		if (rval)
			break;

		if ( ! qline && GotQueueCommand) {
			// after we have seen a queue command, if we parse and get no queue line
			// then we have hit the end of file. so just break out of the loop.
			// this is a common and normal way to exit the loop.
			break;
		}

		// parse the extra lines before doing $ expansion on the queue line
		rval = ParseDashAppendLines(append_lines, source, submit_hash.macros());
		if (rval < 0)
			break;


		// OAUTH (SCITOKENS) CODE INSERT
		//
		// This should not stay here.  We would like a separate API
		// that can be called by python bindings and condor_store_cred
		// (as well is submit) to do this work.
		//
		// But for now, here it is, and this should be refactored in
		// the 8.9 series.
		//
		int cred_result = process_job_credentials();

		// zero means success, we should continue.  otherwise bail.
		if (cred_result) {
			// what is the best way to bail out / abort the submit process?
			printf("BAILING OUT: %i\n", cred_result);
			exit(1);
		}


		// we'll use the GotQueueCommand flag as a convenient flag for 'this is the first iteration of the loop'
		if ( ! GotQueueCommand) {
			// If this turns out to be late materialization, the schedd will need to know what the
			// current working directory was when we parsed the submit file. so stuff it into the submit hash
			MyString FactoryIwd;
			condor_getcwd(FactoryIwd);
			insert_macro("FACTORY.Iwd", FactoryIwd.c_str(), submit_hash.macros(), DetectedMacro, ctx);

			// the hash should be fully populated now, so we can optimize it for lookups.
			submit_hash.optimize();

			// Prime the globals we use to detect a change in executable, and force NewExecutable to be true
			CheckForNewExecutable(submit_hash.macros());
			NewExecutable = true;
		} else {
			NewExecutable = CheckForNewExecutable(submit_hash.macros());
		}

		// do the dry-run logging of queue arguments
		if (DashDryRun && DumpSubmitHash) {
			if ( ! queue_cmd_line.empty()) {
				auto_free_ptr expanded_queue_args(expand_macro(queue_cmd_line.c_str(), submit_hash.macros(), ctx));
				char * pqargs = expanded_queue_args.ptr();
				ASSERT(pqargs);
				fprintf(stdout, "\n----- -queue command line -----\nSpecified: %s\nExpanded : %s", queue_cmd_line.c_str(), pqargs);
			}
			if (qline) {
				auto_free_ptr expanded_queue_args(expand_macro(qline, submit_hash.macros(), ctx));
				char * pqargs = expanded_queue_args.ptr();
				ASSERT(pqargs);
				fprintf(stdout, "\n----- Queue arguments -----\nSpecified: %s\nExpanded : %s", qline, pqargs);
			}
		}

		// setup for parsing the queue args, this can come from either the command line,
		// or from the submit file, but NOT BOTH.
		const char * queue_args = NULL;
		if (qline) {
			queue_args = is_queue_statement(qline);
			ErrContext.phase = PHASE_QUEUE;
			ErrContext.step = -1;
		} else if (qcmd) {
			queue_args = is_queue_statement(qcmd);
			ErrContext.phase = PHASE_QUEUE_ARG;
			ErrContext.step = -1;
		}
		if ( ! queue_args) {
			errmsg = "no queue statement";
			rval = -1;
			break;
		}
		GotQueueCommand += 1;

		// check for conflict between queue line and -queue command line
		if (qline && qcmd) {
			errmsg = "-queue argument conflicts with queue statement in submit file";
			rval = -1;
			break;
		}

		// expand and parse the queue statement
		SubmitForeachArgs o;
		rval = submit_hash.parse_q_args(queue_args, o, errmsg);
		if (rval)
			break;

		// load the foreach data
		rval = submit_hash.load_inline_q_foreach_items(ms, o, errmsg);
		if (rval == 1) { // 1 means forech data is external
			rval = submit_hash.load_external_q_foreach_items(o, true, errmsg);
		}
		if (rval)
			break;

		// figure out how many items we will be making jobs from taking the slice [::] into account
		int selected_item_count = o.item_len();

		// if this is the first queue command, and we don't yet know if this is a job factory, decide now.
		// we do this after we parse the first queue command so that we can use the size of the queue statement
		// to decide whether this is a factory or not.
		if (as_factory == 3) {
			// if as_factory == 3, then we want 'smart' factory, where we use late materialize
			// for multi-proc and non-factory for single proc
			want_factory = (selected_item_count > 1 || o.queue_num > 1) ? 1 : 0;
			need_factory = want_factory;
		}
		if (GotQueueCommand == 1) {
			if (submit_hash.submit_param_long_exists(SUBMIT_KEY_JobMaterializeLimit, ATTR_JOB_MATERIALIZE_LIMIT, max_materialize, true)) {
				want_factory = 1;
			} else if (submit_hash.submit_param_long_exists(SUBMIT_KEY_JobMaterializeMaxIdle, ATTR_JOB_MATERIALIZE_MAX_IDLE, max_idle, true) ||
				       submit_hash.submit_param_long_exists(SUBMIT_KEY_JobMaterializeMaxIdleAlt, ATTR_JOB_MATERIALIZE_MAX_IDLE, max_idle, true)) {
				max_materialize = INT_MAX; // no max materialize specified, so set it to number of jobs
				want_factory = 1;
			} else if (want_factory < 0) {
				//PRAGMA_REMIND("are there other conditions were we promote to factory?")
				want_factory = 0;
			}
		}

		// if this is an empty queue statement, there is nothing to queue...
		if (selected_item_count == 0 || o.queue_num < 0) {
			if (feof(fp)) {
				break;
			} else {
				continue;
			}
			//PRAGMA_REMIND("check if this properly handles empty submit item lists and/or multiple queue lines")
		}

		int queue_item_opts = 0;
		if (submit_hash.submit_param_bool("SubmitWarnEmptyFields", "submit_warn_empty_fields", true)) {
			queue_item_opts |= QUEUE_OPT_WARN_EMPTY_FIELDS;
		}
		if (submit_hash.submit_param_bool("SubmitFailEmptyFields", "submit_fail_empty_fields", false)) {
			queue_item_opts |= QUEUE_OPT_FAIL_EMPTY_FIELDS;
		}

		// ===== begin talking to schedd here ===
		if ( ! MyQ) {
			int rval = queue_connect();
			if (rval < 0)
				break;

			if (want_factory && ! MyQ->allows_late_materialize()) {
				// if factory was required, not just preferred. then we fail the submit
				if (need_factory) {
					if (MyQ->has_late_materialize()) {
						fprintf(stderr, "\nERROR: Late materialization is not allowed by this SCHEDD\n");
					} else {
						fprintf(stderr, "\nERROR: The SCHEDD is too old to support late materialization\n");
					}
					WarnOnUnusedMacros = false; // no point on checking for unused macros.
					rval = -1;
					break;
				}
				// otherwise we just fall back to non-factory submit
				want_factory = 0;
			}
		}

		// At this point we really expect to  have a working queue connection (possibly simulated)
		if ( ! MyQ) { rval = -1; break; }

		// allocate a cluster object if this is the first time through the loop, or if the executable changed.
		if (NewExecutable || (ClusterId < 0)) {
			rval = allocate_a_cluster();
			if (rval < 0)
				break;
		}

		if (want_factory) { // factory submit

			// turn the submit hash into a submit digest
			std::string submit_digest;
			submit_hash.make_digest(submit_digest, ClusterId, o.vars, 0);
			if (submit_digest.empty()) {
				rval = -1;
				break;
			}

			// if generating a dry-run digest file with a generic name, also generate a dry-run itemdata file
			if (create_local_factory_file && (MyQ->get_type() == AbstractQ_TYPE_SIM)) {
				MyString items_fn = create_local_factory_file;
				items_fn += ".items";
				static_cast<SimScheddQ*>(MyQ)->echo_Itemdata(submit_hash.full_path(items_fn.c_str(), false));
			}
			rval = MyQ->send_Itemdata(ClusterId, o);
			if (rval < 0)
				break;

			// append the revised queue statement to the submit digest
			rval = append_queue_statement(submit_digest, o);
			if (rval < 0)
				break;

			// write the submit digest to the current working directory.
			//PRAGMA_REMIND("todo: force creation of local factory file if schedd is version < 8.7.3?")
			if (create_local_factory_file) {
				MyString factory_path = submit_hash.full_path(create_local_factory_file, false);
				rval = write_factory_file(factory_path.c_str(), submit_digest.data(), (int)submit_digest.size(), 0644);
				if (rval < 0)
					break;
			}

			// materialize all of the jobs unless the user requests otherwise.
			// (the admin can also set a limit which is applied at the schedd)
			int total_procs = (o.queue_num?o.queue_num:1) * o.item_len();
			if (total_procs > 0) GotNonEmptyQueueCommand = 1;
			if (max_materialize <= 0) max_materialize = INT_MAX;
			max_materialize = MIN(max_materialize, total_procs);
			max_materialize = MAX(max_materialize, 1);

			if (DashDryRun && DumpSubmitDigest) {
				fprintf(stdout, "\n----- submit digest -----\n%s-----\n", submit_digest.c_str());
			}

			// send the submit digest to the schedd. the schedd will parse the digest at this point
			// and return success or failure.
			rval = MyQ->set_Factory(ClusterId, (int)max_materialize, "", submit_digest.c_str());
			if (rval < 0)
				break;

			init_vars(submit_hash, ClusterId, o.vars);

			if (DashDryRun && DumpSubmitHash) {
				fprintf(stdout, "\n----- submit hash at queue begin -----\n");
				submit_hash.dump(stdout, DumpSubmitHash & 0xF);
				fprintf(stdout, "-----\n");
			}

			// stuff foreach data for the first item before we make the cluster ad.
			char * item = o.items.first();
			rval = set_vars(submit_hash, o.vars, item, 0, queue_item_opts, token_seps, token_ws);
			if (rval < 0)
				break;

			// submit the cluster ad
			//
			rval = send_cluster_ad(submit_hash, ClusterId);
			if (rval < 0)
				break;

			cleanup_vars(submit_hash, o.vars);

			// tell main what cluster was submitted and how many jobs.
			set_factory_submit_info(ClusterId, total_procs);

		} else { // non-factory submit

			init_vars(submit_hash, ClusterId, o.vars);

			if (DashDryRun && DumpSubmitHash) {
				fprintf(stdout, "\n----- submit hash at queue begin -----\n");
				submit_hash.dump(stdout, DumpSubmitHash & 0xF);
				fprintf(stdout, "-----\n");
			}

			char * item = NULL;
			if (o.items.isEmpty()) {
				rval = queue_item(o.queue_num, o.vars, item, 0, queue_item_opts, token_seps, token_ws);
			} else {
				int citems = o.items.number();
				o.items.rewind();
				int item_index = 0;
				while ((item = o.items.next())) {
					if (o.slice.selected(item_index, citems)) {
						rval = queue_item(o.queue_num, o.vars, item, item_index, queue_item_opts, token_seps, token_ws);
						if (rval < 0)
							break;
					}
					++item_index;
				}
			}

			// make sure vars don't continue to reference the o.items data that we are about to free.
			cleanup_vars(submit_hash, o.vars);
		}

		// if there was a failure, quit out of this loop.
		if (rval < 0)
			break;

		// We allow only a single queue statement for factory submits.
		if (want_factory)
			break;

	} // end for(;;)

	// report errors from submit
	//
	if( rval < 0 ) {
		fprintf (stderr, "\nERROR: on Line %d of submit file: %s\n", source.line, errmsg.c_str());
		if (submit_hash.error_stack()) {
			std::string errstk(submit_hash.error_stack()->getFullText());
			if ( ! errstk.empty()) {
				fprintf(stderr, "%s", errstk.c_str());
			}
			submit_hash.error_stack()->clear();
		}
	}

	return rval;
}

#ifdef PLUS_ATTRIBS_IN_CLUSTER_AD
  // To facilitate processing of job status from the
  // job_queue.log, the ATTR_JOB_STATUS attribute should not
  // be stored within the cluster ad. Instead, it should be
  // directly part of each job ad. This change represents an
  // increase in size for the job_queue.log initially, but
  // the ATTR_JOB_STATUS is guaranteed to be specialized for
  // each job so the two approaches converge. -mattf 1 June 09
  // tj 2015 - it also wastes space in the schedd, so we should probably stop doign this. 
static const char * no_cluster_attrs[] = {
	ATTR_JOB_STATUS,
};
bool IsNoClusterAttr(const char * name) {
	for (size_t ii = 0; ii < COUNTOF(no_cluster_attrs); ++ii) {
		if (MATCH == strcasecmp(name, no_cluster_attrs[ii]))
			return true;
	}
	return false;
}
#else
void SetNoClusterAttr(const char * name)
{
	NoClusterCheckAttrs.append( name );
}
#endif


void
connect_to_the_schedd()
{
	if ( ActiveQueueConnection ) {
		// we are already connected; do not connect again
		return;
	}

	setupAuthentication();

	CondorError errstack;
	ActualScheddQ *ScheddQ = new ActualScheddQ();
	if( ScheddQ->Connect(*MySchedd, errstack) == 0 ) {
		delete ScheddQ;
		if( ScheddName ) {
			fprintf( stderr, 
					"\nERROR: Failed to connect to queue manager %s\n%s\n",
					 ScheddName, errstack.getFullText(true).c_str() );
		} else {
			fprintf( stderr, 
				"\nERROR: Failed to connect to local queue manager\n%s\n",
				errstack.getFullText(true).c_str() );
		}
		exit(1);
	}

	MyQ = ScheddQ;
	ActiveQueueConnection = TRUE;
}


int queue_connect()
{
	if ( ! ActiveQueueConnection)
	{
		if (DumpClassAdToFile || DashDryRun) {
			SimScheddQ* SimQ = new SimScheddQ(sim_starting_cluster);
			if (DumpFileIsStdout) {
				SimQ->Connect(stdout, false, false);
			} else if (DashDryRun) {
				FILE* dryfile = NULL;
				bool  free_it = false;
				if (MATCH == strcmp(DashDryRunOutName, "-")) {
					dryfile = stdout; free_it = false;
				} else {
					dryfile = safe_fopen_wrapper_follow(DashDryRunOutName,"w");
					if ( ! dryfile) {
						fprintf( stderr, "\nERROR: Failed to open file -dry-run output file (%s)\n", strerror(errno));
						exit(1);
					}
					free_it = true;
				}
				SimQ->Connect(dryfile, free_it, (DashDryRun&2)!=0);
			} else {
				SimQ->Connect(DumpFile, true, false);
				DumpFile = NULL;
			}
			MyQ = SimQ;
		} else {
			connect_to_the_schedd();
		}
		ASSERT(MyQ);
	}
	ActiveQueueConnection = MyQ != NULL;
	return MyQ ? 0 : -1;
}

// buffers used while processing the queue statement to inject $(Cluster) and $(Process) into the submit hash table.
static char ClusterString[20]="1", ProcessString[20]="0", EmptyItemString[] = "";
void init_vars(SubmitHash & hash, int cluster_id, StringList & vars)
{
	sprintf(ClusterString, "%d", cluster_id);
	strcpy(ProcessString, "0");

	// establish live buffers for $(Cluster) and $(Process), and other loop variables
	// Because the user might already be using these variables, we can only set the explicit ones
	// unconditionally, the others we must set only when not already set by the user.
	hash.set_live_submit_variable(SUBMIT_KEY_Cluster, ClusterString);
	hash.set_live_submit_variable(SUBMIT_KEY_Process, ProcessString);
	
	vars.rewind();
	char * var;
	while ((var = vars.next())) { hash.set_live_submit_variable(var, EmptyItemString, false); }

	// optimize the macro set for lookups if we inserted anything.  we expect this to happen only once.
	hash.optimize();
}

// DESTRUCTIVELY! parse 'item' and store the fields into the submit hash as 'live' variables.
//
int set_vars(SubmitHash & hash, StringList & vars, char * item, int item_index, int options, const char * delims, const char * ws)
{
	int rval = 0;

	bool check_empty = options & (QUEUE_OPT_WARN_EMPTY_FIELDS|QUEUE_OPT_FAIL_EMPTY_FIELDS);
	bool fail_empty = options & QUEUE_OPT_FAIL_EMPTY_FIELDS;

	// UseStrict = condor_param_bool("Submit.IsStrict", "Submit_IsStrict", UseStrict);

	// If there are loop variables, destructively tokenize item and stuff the tokens into the submit hashtable.
	if ( ! vars.isEmpty())  {

		if ( ! item) {
			item = EmptyItemString;
			EmptyItemString[0] = '\0';
		}

		// set the first loop variable unconditionally, we set it initially to the whole item
		// we may later truncate that item when we assign fields to other loop variables.
		vars.rewind();
		char * var = vars.next();
		char * data = item;
		hash.set_live_submit_variable(var, data, false);

		// if there is more than a single loop variable, then assign them as well
		// we do this by destructively null terminating the item for each var
		// the last var gets all of the remaining item text (if any)
		while ((var = vars.next())) {
			// scan for next token separator
			while (*data && ! strchr(delims, *data)) ++data;
			// null terminate the previous token and advance to the start of the next token.
			if (*data) {
				*data++ = 0;
				// skip leading separators and whitespace
				while (*data && strchr(ws, *data)) ++data;
				hash.set_live_submit_variable(var, data, false);
			}
		}

		if (DashDryRun && DumpSubmitHash) {
			fprintf(stdout, "----- submit hash changes for ItemIndex = %d -----\n", item_index);
			char * var;
			vars.rewind();
			while ((var = vars.next())) {
				MACRO_ITEM* pitem = hash.lookup_exact(var);
				fprintf (stdout, "  %s = %s\n", var, pitem ? pitem->raw_value : "");
			}
			fprintf(stdout, "-----\n");
		}

		if (check_empty) {
			vars.rewind();
			std::string empties;
			while ((var = vars.next())) {
				MACRO_ITEM* pitem = hash.lookup_exact(var);
				if ( ! pitem || (pitem->raw_value != EmptyItemString && 0 == strlen(pitem->raw_value))) {
					if ( ! empties.empty()) empties += ",";
					empties += var;
				}
			}
			if ( ! empties.empty()) {
				fprintf (stderr, "\n%s: Empty value(s) for %s at ItemIndex=%d!", fail_empty ? "ERROR" : "WARNING", empties.c_str(), item_index);
				if (fail_empty) {
					return -4;
				}
			}
		}

	}

	return rval;
}

void cleanup_vars(SubmitHash & hash, StringList & vars)
{
	// set live submit variables to generate reasonable unused-item messages.
	if ( ! vars.isEmpty())  {
		vars.rewind();
		char * var;
		while ((var = vars.next())) { hash.set_live_submit_variable(var, "<Queue_item>", false); }
	}
}

MACRO_ITEM* find_submit_item(const char * name) { return submit_hash.lookup_exact(name); }
#define set_live_submit_variable submit_hash.set_live_submit_variable

int allocate_a_cluster()
{
	// if we have already created the maximum number of clusters, error out now.
	if (DashMaxClusters > 0 && ClustersCreated >= DashMaxClusters) {
		fprintf(stderr, "\nERROR: Number of submitted clusters would exceed %d and -single-cluster was specified\n", DashMaxClusters);
		exit(1);
	}

	if ((ClusterId = MyQ->get_NewCluster()) < 0) {
		fprintf(stderr, "\nERROR: Failed to create cluster\n");
		if ( ClusterId == -2 ) {
			fprintf(stderr,
				"Number of submitted jobs would exceed MAX_JOBS_SUBMITTED\n");
		}
		exit(1);
	}

	++ClustersCreated;

	return 0;
}


int queue_begin(StringList & vars, bool new_cluster)
{
	if ( ! MyQ)
		return -1;

	if (new_cluster) {
		allocate_a_cluster();
	}

	init_vars(submit_hash, ClusterId, vars);

	if (DashDryRun && DumpSubmitHash) {
		fprintf(stdout, "\n----- submit hash at queue begin -----\n");
		submit_hash.dump(stdout, DumpSubmitHash & 0xF);
		fprintf(stdout, "-----\n");
	}

	return 0;
}

// queue N for a single item from the foreach itemlist.
// if there is no item list (i.e the old Queue N syntax) then item will be NULL.
//
int queue_item(int num, StringList & vars, char * item, int item_index, int options, const char * delims, const char * ws)
{
	ErrContext.item_index = item_index;

	if ( ! MyQ)
		return -1;

	int rval = set_vars(submit_hash, vars, item, item_index, options, delims, ws);
	if (rval < 0)
		return rval;

	/* queue num jobs */
	for (int ii = 0; ii < num; ++ii) {
	#ifdef PLUS_ATTRIBS_IN_CLUSTER_AD
	#else
		NoClusterCheckAttrs.clearAll();
	#endif
		ErrContext.step = ii;

		if ( ClusterId == -1 ) {
			fprintf( stderr, "\nERROR: Used queue command without "
						"specifying an executable\n" );
			exit(1);
		}

		// if we have already created the maximum number of jobs, error out now.
		if (DashMaxJobs > 0 && JobsCreated >= DashMaxJobs) {
			fprintf(stderr, "\nERROR: Number of submitted jobs would exceed -maxjobs (%d)\n", DashMaxJobs);
			DoCleanup(0,0,NULL);
			exit(1);
		}

		ProcId = MyQ->get_NewProc (ClusterId);

		if ( ProcId < 0 ) {
			fprintf(stderr, "\nERROR: Failed to create proc\n");
			if ( ProcId == -2 ) {
				fprintf(stderr,
				"Number of submitted jobs would exceed MAX_JOBS_SUBMITTED\n");
			} else if( ProcId == -3 ) {
				fprintf(stderr,
				"Number of submitted jobs would exceed MAX_JOBS_PER_OWNER\n");
			} else if( ProcId == -4 ) {
				fprintf(stderr,
				"Number of submitted jobs would exceed MAX_JOBS_PER_SUBMISSION\n");
			}
			DoCleanup(0,0,NULL);
			exit(1);
		}

		if (MaxProcsPerCluster && ProcId >= MaxProcsPerCluster) {
			fprintf(stderr, "\nERROR: number of procs exceeds SUBMIT_MAX_PROCS_IN_CLUSTER\n");
			DoCleanup(0,0,NULL);
			exit(-1);
		}

		// update the live $(Cluster), $(Process) and $(Step) string buffers
		(void)sprintf(ClusterString, "%d", ClusterId);
		(void)sprintf(ProcessString, "%d", ProcId);

		// we move this outside the above, otherwise it appears that we have 
		// received no queue command (or several, if there were multiple ones)
		GotNonEmptyQueueCommand = 1;
		JOB_ID_KEY jid(ClusterId,ProcId);

		ClassAd * job = submit_hash.make_job_ad(jid, item_index, ii, dash_interactive, dash_remote, check_sub_file, NULL);
		if ( ! job) {
			print_errstack(stderr, submit_hash.error_stack());
			DoCleanup(0,0,NULL);
			exit(1);
		}

		int JobUniverse = submit_hash.getUniverse();
		rval = 0;
		if ( ProcId == 0 ) {
			SendLastExecutable(); // if spooling the exe, send it now.

			// before sending proc0 ad, send the cluster ad
			classad::ClassAd * cad = job->GetChainedParentAd();
			if (cad) {
				rval = MySendJobAttributes(JOB_ID_KEY(jid.cluster, -1), *cad, setattrflags);
			}
		}
		NewExecutable = false;

		// now send the proc ad
		if (rval >= 0) {
			rval = MySendJobAttributes(jid, *job, setattrflags);
		}
		switch( rval ) {
		case 0:			/* Success */
		case 1:
			break;
		default:		/* Failed for some other reason... */
			fprintf( stderr, "\nERROR: Failed to queue job.\n" );
			exit(1);
		}

		++JobsCreated;
	
		if (verbose && ! DumpFileIsStdout) {
			fprintf(stdout, "\n** Proc %d.%d:\n", ClusterId, ProcId);
			fPrintAd (stdout, *job);
		} else if ( ! terse && ! DumpFileIsStdout && ! DumpSubmitHash) {
			fprintf(stdout, ".");
		}

		if (SubmitInfo.size() == 0 || SubmitInfo.back().cluster != ClusterId) {
			SubmitInfo.push_back(SubmitRec());
			SubmitInfo.back().cluster = ClusterId;
			SubmitInfo.back().firstjob = ProcId;
		}
		SubmitInfo.back().lastjob = ProcId;

		// SubmitInfo[x].lastjob controls how many submit events we
		// see in the user log.  For parallel jobs, we only want
		// one "job" submit event per cluster, no matter how many 
		// Procs are in that it.  Setting lastjob to zero makes this so.

		if (JobUniverse == CONDOR_UNIVERSE_PARALLEL) {
			SubmitInfo.back().lastjob = 0;
		}

		// If spooling entire job "sandbox" to the schedd, then we need to keep
		// the classads in an array to later feed into the filetransfer object.
		if ( dash_remote ) {
			ClassAd * tmp = new ClassAd(*job);
			tmp->Assign(ATTR_CLUSTER_ID, ClusterId);
			tmp->Assign(ATTR_PROC_ID, ProcId);
			if (0 == ProcId) {
				JobAdsArrayLastClusterIndex = JobAdsArray.size();
			} else {
				// proc ad to cluster ad (if there is one)
				tmp->ChainToAd(JobAdsArray[JobAdsArrayLastClusterIndex]);
			}
<<<<<<< HEAD
			JobAdsArray.push_back(tmp);
			return true;
=======
			JobAdsArray[ JobAdsArrayLen++ ] = tmp;
>>>>>>> d480206a
		}

		submit_hash.delete_job_ad();
		job = NULL;
	}

	ErrContext.step = -1;

	return rval;
}


#undef set_live_submit_variable


void
usage()
{
	fprintf( stderr, "Usage: %s [options] [<attrib>=<value>] [- | <submit-file>]\n", MyName );
	fprintf( stderr, "    [options] are\n" );
	fprintf( stderr, "\t-file <submit-file>\tRead Submit commands from <submit-file>\n");
	fprintf( stderr, "\t-terse  \t\tDisplay terse output, jobid ranges only\n" );
	fprintf( stderr, "\t-verbose\t\tDisplay verbose output, jobid and full job ClassAd\n" );
	fprintf( stderr, "\t-debug  \t\tDisplay debugging output\n" );
	fprintf( stderr, "\t-append <line>\t\tadd line to submit file before processing\n"
					 "\t              \t\t(overrides submit file; multiple -a lines ok)\n" );
	fprintf( stderr, "\t-queue <queue-opts>\tappend Queue statement to submit file before processing\n"
					 "\t                   \t(submit file must not already have a Queue statement)\n" );
	fprintf( stderr, "\t-batch-name <name>\tappend a line to submit file that sets the batch name\n"
					/* "\t                  \t(overrides batch_name in submit file)\n" */);
	fprintf( stderr, "\t-disable\t\tdisable file permission checks\n" );
	fprintf( stderr, "\t-dry-run <filename>\tprocess submit file and write ClassAd attributes to <filename>\n"
					 "\t        \t\tbut do not actually submit the job(s) to the SCHEDD\n" );
	fprintf( stderr, "\t-maxjobs <maxjobs>\tDo not submit if number of jobs would exceed <maxjobs>.\n" );
	fprintf( stderr, "\t-single-cluster\t\tDo not submit if more than one ClusterId is needed.\n" );
	fprintf( stderr, "\t-unused\t\t\ttoggles unused or unexpanded macro warnings\n"
					 "\t       \t\t\t(overrides config file; multiple -u flags ok)\n" );
	//fprintf( stderr, "\t-force-mpi-universe\tAllow submission of obsolete MPI universe\n );
	fprintf( stderr, "\t-allow-crlf-script\tAllow submitting #! executable script with DOS/CRLF line endings\n" );
	fprintf( stderr, "\t-dump <filename>\tWrite job ClassAds to <filename> instead of\n"
					 "\t                \tsubmitting to a schedd.\n" );
#if !defined(WIN32)
	fprintf( stderr, "\t-interactive\t\tsubmit an interactive session job\n" );
#endif
	fprintf( stderr, "\t-name <name>\t\tsubmit to the specified schedd\n" );
	fprintf( stderr, "\t-remote <name>\t\tsubmit to the specified remote schedd\n"
					 "\t              \t\t(implies -spool)\n" );
    fprintf( stderr, "\t-addr <ip:port>\t\tsubmit to schedd at given \"sinful string\"\n" );
	fprintf( stderr, "\t-spool\t\t\tspool all files to the schedd\n" );
	fprintf( stderr, "\t-password <password>\tspecify password to MyProxy server\n" );
	fprintf( stderr, "\t-pool <host>\t\tUse host as the central manager to query\n" );
	fprintf( stderr, "\t-stm <method>\t\tHow to move a sandbox into HTCondor\n" );
	fprintf( stderr, "\t             \t\t<methods> is one of: stm_use_schedd_only\n" );
	fprintf( stderr, "\t             \t\t                     stm_use_transferd\n" );

	fprintf( stderr, "\t<attrib>=<value>\tSet <attrib>=<value> before reading the submit file.\n" );

	fprintf( stderr, "\n    If <submit-file> is omitted or is -, and a -queue is not provided, submit commands\n"
					"     are read from stdin. Use of - implies verbose output unless -terse is specified\n");
}


extern "C" {
int
DoCleanup(int,int,const char*)
{
	if( JobsCreated ) 
	{
		// TerminateCluster() may call EXCEPT() which in turn calls 
		// DoCleanup().  This lead to infinite recursion which is bad.
		JobsCreated = 0;
		if ( ! ActiveQueueConnection) {
			if (DumpClassAdToFile) {
			} else {
				CondorError errstack;
				ActualScheddQ *ScheddQ = (ActualScheddQ *)MyQ;
				if ( ! ScheddQ) { MyQ = ScheddQ = new ActualScheddQ(); }
				ActiveQueueConnection = ScheddQ->Connect(*MySchedd, errstack) != 0;
			}
		}
		if (ActiveQueueConnection && MyQ) {
			// Call DestroyCluster() now in an attempt to get the schedd
			// to unlink the initial checkpoint file (i.e. remove the 
			// executable we sent earlier from the SPOOL directory).
			MyQ->destroy_Cluster( ClusterId );

			// We purposefully do _not_ call DisconnectQ() here, since 
			// we do not want the current transaction to be committed.
		}
	}

	if (owner) {
		free(owner);
	}
	if (myproxy_password) {
		free (myproxy_password);
	}

	return 0;		// For historical reasons...
}
} /* extern "C" */


void
init_params()
{
	char *tmp = NULL;
	MyString method;

	const char * err = init_submit_default_macros();
	if (err) {
		fprintf(stderr, "%s\n", err);
		DoCleanup(0,0,NULL);
		exit( 1 );
	}

	My_fs_domain = param( "FILESYSTEM_DOMAIN" );
		// Will always return something, since config() will put in a
		// value (full hostname) if it's not in the config file.  
	

	// The default is set as the global initializer for STMethod
	tmp = param( "SANDBOX_TRANSFER_METHOD" );
	if ( tmp != NULL ) {
		method = tmp;
		free( tmp );
		string_to_stm( method, STMethod );
	}

	WarnOnUnusedMacros =
		param_boolean_crufty("WARN_ON_UNUSED_SUBMIT_FILE_MACROS",
							 WarnOnUnusedMacros ? true : false) ? 1 : 0;

	if ( param_boolean("SUBMIT_NOACK_ON_SETATTRIBUTE",true) ) {
		setattrflags |= SetAttribute_NoAck;  // set noack flag
	} else {
		setattrflags &= ~SetAttribute_NoAck; // clear noack flag
	}

}


// The code below needs work before it can build on Windows or older Macs

MyString credd_has_tokens(MyString m) {

	if (IsDebugLevel(D_SECURITY)) {
			char *myname = my_username();
			dprintf(D_SECURITY, "CRED: querying CredD %s tokens for %s\n", m.c_str(), myname);
			free(myname);
	}

	// PHASE 1
	//
	// scan the submit keys for things that match the form
	// <service>_OAUTH_[PERMISSIONS|RESOURCE](_<handle>)?
	// and create a list of individual tokens (with handles)
	// that we need to have.

	StringList services(m.c_str());
	char* service;

	StringList token_names;

	services.rewind();
	while ((service = services.next())) {
		dprintf(D_ALWAYS, "CRED: getting details for %s\n", service);

/*
 * QUESTION:  do i need to actually do the PARAM in order to make the refcount NON-ZERO?
 *
		permissions = submit_hash.submit_param_mystring(param_name);
*/

		// there may not be any options (PERMISSIONS|RESOURCE) but we'll still
		// need to add a token anyways.  this keeps track of whether we found
		// any options so we don't add the base case if we did
		bool found_defs = false;

		// iterate the submit keys
		HASHITER it = hash_iter_begin(submit_hash.macros());
		for ( ; ! hash_iter_done(it); hash_iter_next(it)) {
			MyString key = hash_iter_key(it);

			// for building the things we will extract from the submit keys
			MyString param_name;

			param_name.formatstr("%s_OAUTH_RESOURCE", service);
			if (0 == strncasecmp(param_name.c_str(), key.c_str(), param_name.Length())) {
				// true if we find anything at all
				found_defs = true;

				MyString handle = service;
				// we have a match, see if there is a handle at the end
				if (key.Length() > param_name.Length()) {
					handle += "*";
					handle += key.substr(param_name.Length()+1, key.Length());
				}
				token_names.append(handle.c_str());
			}

			param_name.formatstr("%s_OAUTH_PERMISSIONS", service);
			if (0 == strncasecmp(param_name.c_str(), key.c_str(), param_name.Length())) {
				// true if we find anything at all
				found_defs = true;

				MyString handle = service;
				// we have a match, see if there is a handle at the end
				if (key.Length() > param_name.Length()) {
					handle += "*";
					handle += key.substr(param_name.Length()+1, key.Length());
				}
				token_names.append(handle.c_str());
			}
		}
		hash_iter_delete(&it);

		// if there were no options, we still need to add this token to the list
		if(!found_defs) {
			token_names.append(service);
		}
	}

	StringList unique_names;
	unique_names.create_union(token_names, true);
	unique_names.qsort();

	// stick the list of unique names into the job ad.  we will need it later when
	// the starter asks for its list of creds from the shadow.
	char* commalist = unique_names.print_to_string();  // up to us to free()
	MyString quotedlist;
	quotedlist.formatstr("\"%s\"", commalist);
	free(commalist);
	submit_hash.set_arg_variable("+OAuthServicesNeeded", quotedlist.Value());
	dprintf(D_SECURITY, "OAUTH: recording OAuthServicesNeeded as %s.\n", quotedlist.Value());


	// PHASE 2
	//
	// Lookup each unique token name, create an ad for this token request
	// (and fill in defaults from config file if needed).
	//
	// Then, insert that ad into the "master" ad that we will send to credd
	// (nested classad)


	// we'll have one classad per token.  create an array while we build them up
	ClassAdList requests;

	char* token;
	unique_names.rewind();

	for(int index = 0; index < unique_names.number(); index++) {
		token = unique_names.next();
		ClassAd *request_ad = new ClassAd();
		MyString token_MyS = token;

		MyString service_name;
		MyString handle;
		int starpos = token_MyS.FindChar('*');
		if(starpos == -1) {
			// no handle, just service
			service_name = token_MyS;
		} else {
			// no split into two
			service_name = token_MyS.substr(0,starpos);
			handle = token_MyS.substr(starpos+1,token_MyS.Length());
		}
		request_ad->Assign("Service", service_name);
		request_ad->Assign("Handle", handle);

		MyString param_name;
		MyString config_param_name;
		MyString param_val;

		// get permissions (scopes) from submit file or config file if needed
		param_name.formatstr("%s_OAUTH_PERMISSIONS", service_name.c_str());
		if (handle.Length()) {
			param_name += "_";
			param_name += handle;
		}
		param_val = submit_hash.submit_param_mystring(param_name.c_str(), NULL);
		if(param_val.Length() == 0) {
			// not specified: is this required?
			config_param_name.formatstr("%s_USER_DEFINE_SCOPES", service_name.c_str());
			param_val  = param(config_param_name.c_str());
			if (param_val[0] == 'R') {
				printf ("You must specify %s to use OAuth service %s.\n", param_name.c_str(), service_name.c_str());
				exit(1);
			}
			config_param_name.formatstr("%s_DEFAULT_SCOPES", service_name.c_str());
			param_val = param(config_param_name.c_str());
		}
		request_ad->Assign("Scopes", param_val);

		// get resource (audience) from submit file or config file if needed
		param_name.formatstr("%s_OAUTH_RESOURCE", service_name.c_str());
		if (handle.Length()) {
			param_name += "_";
			param_name += handle;
		}
		param_val = submit_hash.submit_param_mystring(param_name.c_str(), NULL);
		if(param_val.Length() == 0) {
			// not specified: is this required?
			config_param_name.formatstr("%s_USER_DEFINE_AUDIENCE", service_name.c_str());
			param_val  = param(config_param_name.c_str());
			if (param_val[0] == 'R') {
				printf ("You must specify %s to use OAuth service %s.\n", param_name.c_str(), service_name.c_str());
				exit(1);
			}
			config_param_name.formatstr("%s_DEFAULT_AUDIENCE", service_name.c_str());
			param_val = param(config_param_name.c_str());
		}
		request_ad->Assign("Audience", param_val);
		request_ad->Assign("Username", my_username());

		if (IsDebugLevel (D_SECURITY)) {
			std::string dbgout;
			classad::ClassAdUnParser unp;
			unp.Unparse(dbgout, request_ad);
			dprintf(D_SECURITY, "OAUTH REQUEST: %s\n", dbgout.c_str());
		}

		requests.Insert(request_ad);
	}

	// PHASE 3
	//
	// Send all the requests to the CREDD
	//
	Daemon my_credd(DT_CREDD);
	if (my_credd.locate()) {
		CondorError e;
		ReliSock *r;
		r = (ReliSock*)my_credd.startCommand(ZKM_QUERY_CREDS, Stream::reli_sock, 20, &e);

		if(!r) {
			fprintf( stderr, "\nCRED: startCommand to CredD failed!\n");
			exit( 1 );
		}

		r->encode();
		int numads = unique_names.number();
		r->code(numads);
		requests.Rewind();
		for (int i=0; i<numads; i++) {
			putClassAd(r, *(requests.Next()));
		}
		r->end_of_message();
		r->decode();
		MyString URL;
		r->code(URL);
		r->end_of_message();
		r->close();
		delete r;
		return URL;
	} else {
		fprintf( stderr, "\nCRED: locate(credd) failed!\n");
		exit( 1 );
	}
}


int process_job_credentials()
{
	// however, if we do need to send it for any job, we only need to do that once.
	if (sent_credential_to_credd) {
		return 0;
	}

	// do this by default, the knob is just to skip in case this code causes problems
	if(param_boolean("SEC_PROCESS_SUBMIT_TOKENS", true)) {

		// we need to extract a few things from the submit file that
		// tell us what credentials will be needed for the job.
		//
		// we then craft a classad that we will send to the credd to
		// see if we have the needed tokens.  if not, the credd will
		// create a "request file" and provide a URL that references
		// it.  we forward this URL to the user so they can obtain the
		// tokens needed.

		MyString tokens_needed = submit_hash.submit_param_mystring("UseOAuthServices", "use_oauth_services");

		if (!tokens_needed.empty()) {
			MyString URL = credd_has_tokens(tokens_needed);
			if (!URL.empty()) {
				if (IsUrl(URL.c_str())) {
					// report to user a URL
					char *my_un = my_username();
					fprintf(stdout, "\nHello, %s.\nPlease visit: %s\n\n", my_un, URL.Value());
					free(my_un);
				} else {
					fprintf(stderr, "\nOAuth error: %s\n\n", URL.Value());
				}
				exit(1);
			}
			dprintf(D_ALWAYS, "CRED: CredD says we have everything: %s\n", tokens_needed.c_str());

			// force this to be written into the job, by using set_arg_variable
			// it is also available to the submit file parser itself (i.e. can be used in If statements)
			submit_hash.set_arg_variable("MY." ATTR_JOB_SEND_CREDENTIAL, "true");
		} else {
			dprintf(D_SECURITY, "CRED: NO MODULES REQUESTED\n");
		}
	}



	// deal with credentials generated by a user-invoked script

	MyString producer;
	if(!param(producer, "SEC_CREDENTIAL_PRODUCER")) {
		// nothing to do
		return 0;
	}

	// If SEC_CREDENTIAL_PRODUCER is set to magic value CREDENTIAL_ALREADY_STORED,
	// this means that condor_submit should NOT bother spending time to send the
	// credential to the credd (because it is already there), but it SHOULD do
	// all the other work as if it did send it (such as setting the SendCredential
	// attribute so the starter will fetch the credential at job launch).
	// If SEC_CREDENTIAL_PRODUCER is anything else, then consider it to be the
	// name of a script we should spawn to create the credential.

	if ( strcasecmp(producer.Value(),"CREDENTIAL_ALREADY_STORED") != MATCH ) {
		// If we made it here, we need to spawn a credential producer process.
		dprintf(D_ALWAYS, "CREDMON: invoking %s\n", producer.c_str());
		ArgList args;
		args.AppendArg(producer);
		FILE* uber_file = my_popen(args, "r", 0);
		unsigned char *uber_ticket = NULL;
		if (!uber_file) {
			fprintf(stderr, "\nERROR: (%i) invoking %s\n", errno, producer.c_str());
			exit( 1 );
		} else {
			uber_ticket = (unsigned char*)malloc(65536);
			ASSERT(uber_ticket);
			size_t bytes_read = fread(uber_ticket, 1, 65536, uber_file);
			// what constitutes failure?
			my_pclose(uber_file);

			if(bytes_read == 0) {
				fprintf(stderr, "\nERROR: failed to read any data from %s!\n", producer.c_str());
				exit( 1 );
			}

			// immediately convert to base64
			char* ut64 = zkm_base64_encode(uber_ticket, (int)bytes_read);

			// sanity check:  convert it back.
			//unsigned char *zkmbuf = 0;
			int zkmlen = -1;
			unsigned char* zkmbuf = NULL;
			zkm_base64_decode(ut64, &zkmbuf, &zkmlen);

			// zkmbuf IS LEAKING
			dprintf(D_FULLDEBUG, "CREDMON: b64: %i %i\n", (int)bytes_read, zkmlen);
			dprintf(D_FULLDEBUG, "CREDMON: b64: %s %s\n", (char*)uber_ticket, (char*)zkmbuf);

			char preview[64];
			strncpy(preview,ut64, 63);
			preview[63]=0;

			dprintf(D_FULLDEBUG | D_SECURITY, "CREDMON: read %i bytes {%s...}\n", (int)bytes_read, preview);

			// my_domainname() returns NULL on UNIX... no need to use this

			// setup the username to query
			char userdom[256];
			char* the_username = my_username();
			char* the_domainname = my_domainname();
			sprintf(userdom, "%s@%s", the_username, the_domainname);
			free(the_username);
			free(the_domainname);

			dprintf(D_ALWAYS, "CREDMON: storing cred for user %s\n", userdom);
			Daemon my_credd(DT_CREDD);
			int store_cred_result;
			if (my_credd.locate()) {
				store_cred_result = store_cred(userdom, ut64, ADD_MODE, &my_credd);
				if ( store_cred_result != SUCCESS ) {
					fprintf( stderr, "\nERROR: store_cred failed!\n");
					exit( 1 );
				}
			} else {
				fprintf( stderr, "\nERROR: locate(credd) failed!\n");
				exit( 1 );
			}
			free(ut64);
			free(zkmbuf);
		}
	}  // end of block to run a credential producer

	// If we made it here, we either successufully ran a credential producer, or
	// we've been told a credential has already been stored.  Either way we want
	// to set a flag that tells the rest of condor_submit that there is a stored
	// credential associated with this job.

	sent_credential_to_credd = true;

	// force this to be written into the job, by using set_arg_variable
	// it is also available to the submit file parser itself (i.e. can be used in If statements)
	submit_hash.set_arg_variable("MY." ATTR_JOB_SEND_CREDENTIAL, "true");

	return 0;
}

int SendLastExecutable()
{
	const char * ename = LastExecutable.empty() ? NULL : LastExecutable.Value();
	bool copy_to_spool = SpoolLastExecutable;
	MyString SpoolEname(ename);

	// spool executable if necessary
	if ( ename && copy_to_spool ) {

		bool try_ickpt_sharing = false;
		CondorVersionInfo cvi(MySchedd->version());
		if (cvi.built_since_version(7, 3, 0)) {
			try_ickpt_sharing = param_boolean("SHARE_SPOOLED_EXECUTABLES",
												true);
		}

		std::string hash;
		if (try_ickpt_sharing) {
			Condor_MD_MAC cmm;
			unsigned char* hash_raw;
			if (!cmm.addMDFile(ename)) {
				dprintf(D_ALWAYS,
						"SHARE_SPOOLED_EXECUTABLES will not be used: "
							"MD5 of file %s failed\n",
						ename);
			}
			else if ((hash_raw = cmm.computeMD()) == NULL) {
				dprintf(D_ALWAYS,
						"SHARE_SPOOLED_EXECUTABLES will not be used: "
							"no MD5 support in this Condor build\n");
			}
			else {
				for (int i = 0; i < MAC_SIZE; i++) {
					formatstr_cat(hash, "%02x", static_cast<int>(hash_raw[i]));
				}
				free(hash_raw);
			}
		}
		int ret;
		if ( ! hash.empty()) {
			ClassAd tmp_ad;
			tmp_ad.Assign(ATTR_OWNER, owner);
			tmp_ad.Assign(ATTR_JOB_CMD_CHECKSUM, hash);
			ret = MyQ->send_SpoolFileIfNeeded(tmp_ad);
		}
		else {
			char * chkptname = GetSpooledExecutablePath(submit_hash.getClusterId(), "");
			SpoolEname = chkptname;
			if (chkptname) free(chkptname);
			ret = MyQ->send_SpoolFile(SpoolEname.Value());
		}

		if (ret < 0) {
			fprintf( stderr,
						"\nERROR: Request to transfer executable %s failed\n",
						SpoolEname.Value() );
			DoCleanup(0,0,NULL);
			exit( 1 );
		}

		// ret will be 0 if the SchedD gave us the go-ahead to send
		// the file. if it's not, the SchedD is using ickpt sharing
		// and already has a copy, so no need
		//
		if ((ret == 0) && MyQ->send_SpoolFileBytes(submit_hash.full_path(ename,false)) < 0) {
			fprintf( stderr,
						"\nERROR: failed to transfer executable file %s\n", 
						ename );
			DoCleanup(0,0,NULL);
			exit( 1 );
		}
	}
	return 0;
}


// hack! for 8.7.8 testing.
int attr_chain_depth = 0;

// struct for a table mapping attribute names to a flag indicating that the attribute
// must only be in cluster ad or only in proc ad, or can be either.
//
typedef struct attr_force_pair {
	const char * key;
	int          forced; // -1=forced cluster, 0=not forced, 1=forced proc
	// a LessThan operator suitable for inserting into a sorted map or set
	bool operator<(const struct attr_force_pair& rhs) const {
		return strcasecmp(this->key, rhs.key) < 0;
	}
} ATTR_FORCE_PAIR;

// table defineing attributes that must be in either cluster ad or proc ad
// force value of 1 is proc ad, -1 is cluster ad, 2 is proc ad, and sent first, -2 is cluster ad and sent first
// NOTE: this table MUST be sorted by case-insensitive attribute name
#define FILL(attr,force) { attr, force }
static const ATTR_FORCE_PAIR aForcedSetAttrs[] = {
	FILL(ATTR_CLUSTER_ID,         -2), // forced into cluster ad
	FILL(ATTR_JOB_STATUS,         2),  // forced into proc ad (because job counters don't work unless this is set to IDLE/HELD on startup)
	FILL(ATTR_JOB_UNIVERSE,       -1), // forced into cluster ad
	FILL(ATTR_OWNER,              -1), // forced into cluster ad
	FILL(ATTR_PROC_ID,            2),  // forced into proc ad
};
#undef FILL

// returns non-zero attribute id and optional category flags for attributes
// that require special handling during SetAttribute.
static int IsForcedProcAttribute(const char *attr)
{
	const ATTR_FORCE_PAIR* found = NULL;
	found = BinaryLookup<ATTR_FORCE_PAIR>(
		aForcedSetAttrs,
		COUNTOF(aForcedSetAttrs),
		attr, strcasecmp);
	if (found) {
		return found->forced;
	}
	return 0;
}


// we have our own private implementation of SendAdAttributes because we use the abstract schedd queue (for -dry and -dump)
static int MySendJobAttributes(const JOB_ID_KEY & key, const classad::ClassAd & ad, SetAttributeFlags_t saflags)
{
	classad::ClassAdUnParser unparser;
	unparser.SetOldClassAd( true, true );
	std::string rhs; rhs.reserve(120);

	MyString keybuf;
	key.sprint(keybuf);
	const char * keystr = keybuf.c_str();

	int retval = 0;
	bool is_cluster = key.proc < 0;

	// first try and send the cluster id or proc id
	if (is_cluster) {
		if (MyQ->set_AttributeInt (key.cluster, -1, ATTR_CLUSTER_ID, key.cluster, saflags) == -1) {
			if (saflags & SetAttribute_NoAck) {
				fprintf( stderr, "\nERROR: Failed submission for job %s - aborting entire submit\n", keystr);
			} else {
				fprintf( stderr, "\nERROR: Failed to set " ATTR_CLUSTER_ID "=%d for job %s (%d)\n", key.cluster, keystr, errno);
			}
			return -1;
		}
	} else {
		if (MyQ->set_AttributeInt (key.cluster, key.proc, ATTR_PROC_ID, key.proc, saflags) == -1) {
			if (saflags & SetAttribute_NoAck) {
				fprintf( stderr, "\nERROR: Failed submission for job %s - aborting entire submit\n", keystr);
			} else {
				fprintf( stderr, "\nERROR: Failed to set " ATTR_PROC_ID "=%d for job %s (%d)\n", key.proc, keystr, errno);
			}
			return -1;
		}

		// For now, we make sure to set the JobStatus attribute in the proc ad, note that we may actually be
		// fetching this from a chained parent ad.  this is the ONLY attribute that we want to pick up
		// out of the chained parent and push into the child.
		// we force this into the proc ad because the code in the schedd that calculates per-cluster
		// and per-owner totals by state doesn't work if this attribute is missing in the proc ads.
		int status = IDLE;
		if ( ! ad.EvaluateAttrInt(ATTR_JOB_STATUS, status)) { status = IDLE; }
		if (MyQ->set_AttributeInt (key.cluster, key.proc, ATTR_JOB_STATUS, status, saflags) == -1) {
			if (saflags & SetAttribute_NoAck) {
				fprintf( stderr, "\nERROR: Failed submission for job %s - aborting entire submit\n", keystr);
			} else {
				fprintf( stderr, "\nERROR: Failed to set " ATTR_JOB_STATUS "=%d for job %s (%d)\n", status, keystr, errno);
			}
			return -1;
		}
	}

	// (shallow) iterate the attributes in this ad and send them to the schedd
	//
	for (auto it = ad.begin(); it != ad.end(); ++it) {
		const char * attr = it->first.c_str();

		// skip attributes that are forced into the other sort of ad, or have already been sent.
		int forced = IsForcedProcAttribute(attr);
		if (forced) {
			// skip attributes not forced into the cluster ad and not already sent
			if (is_cluster && (forced != -1)) continue;
			// skip attributes not forced into the proc ad and not already sent
			if ( ! is_cluster && (forced != 1)) continue;
		}

		if ( ! it->second) {
			fprintf(stderr, "\nERROR: Null attribute name or value for job %s\n", keystr);
			retval = -1;
			break;
		}
		rhs.clear();
		unparser.Unparse(rhs, it->second);

		if (MyQ->set_Attribute(key.cluster, key.proc, attr, rhs.c_str(), saflags) == -1) {
			if (saflags & SetAttribute_NoAck) {
				fprintf( stderr, "\nERROR: Failed submission for job %s - aborting entire submit\n", keystr);
			} else {
				fprintf( stderr, "\nERROR: Failed to set %s=%s for job %s (%d)\n", attr, rhs.c_str(), keystr, errno );
			}
			retval = -1;
			break;
		}
	}

	return retval;
}


// If our effective and real gids are different (b/c the submit binary
// is setgid) set umask(002) so that stdout, stderr and the user log
// files are created writable by group condor.  This way, people who
// run Condor as condor can still have the right permissions on their
// files for the default case of their job doesn't open its own files.
void
check_umask()
{
#ifndef WIN32
	if( getgid() != getegid() ) {
		umask( 002 );
	}
#endif
}

void 
setupAuthentication()
{
		//RendezvousDir for remote FS auth can be specified in submit file.
	char *Rendezvous = NULL;
	Rendezvous = submit_hash.submit_param( SUBMIT_KEY_RendezvousDir, "rendezvous_dir" );
	if( ! Rendezvous ) {
			// If those didn't work, try a few other variations, just
			// to be safe:
		Rendezvous = submit_hash.submit_param( "rendezvousdirectory", "rendezvous_directory" );
	}
	if( Rendezvous ) {
		dprintf( D_FULLDEBUG,"setting RENDEZVOUS_DIRECTORY=%s\n", Rendezvous );
			//SetEnv because Authentication::authenticate() expects them there.
		SetEnv( "RENDEZVOUS_DIRECTORY", Rendezvous );
		free( Rendezvous );
	}
}


#if 1
//PRAGMA_REMIND("make a proper queue args unit test.")
int DoUnitTests(int options)
{
	return (options > 1) ? 1 : 0;
}
#else
// old pre submit_utils unit tests. for reference.
int DoUnitTests(int options)
{
	static const struct {
		int          rval;
		const char * args;
		int          num;
		int          mode;
		int          cvars;
		int          citems;
	} trials[] = {
	// rval  args          num    mode      vars items
		{0,  "in (a b)",     1, foreach_in,   0,  2},
		{0,  "ARG in (a,b)", 1, foreach_in,   1,  2},
		{0,  "ARG in(a)",    1, foreach_in,   1,  1},
		{0,  "ARG\tin\t(a)", 1, foreach_in,   1,  1},
		{0,  "arg IN ()",    1, foreach_in,   1,  0},
		{0,  "2 ARG in ( a, b, cd )",  2, foreach_in,   1,  3},
		{0,  "100 ARG In a, b, cd",  100, foreach_in,   1,  3},
		{0,  "  ARG In a b cd e",  1, foreach_in,   1,  4},

		{0,  "matching *.dat",               1, foreach_matching,   0,  1},
		{0,  "FILE matching *.dat",          1, foreach_matching,   1,  1},
		{0,  "glob MATCHING (*.dat *.foo)",  1, foreach_matching,   1,  2},
		{0,  "glob MATCHING files (*.foo)",  1, foreach_matching_files,   1,  1},
		{0,  " dir matching */",             1, foreach_matching,   1,  1},
		{0,  " dir matching dirs */",        1, foreach_matching_dirs,   1,  1},

		{0,  "Executable,Arguments From args.lst",  1, foreach_from,   2,  0},
		{0,  "Executable,Arguments From (sleep.exe 10)",  1, foreach_from,   2,  1},
		{0,  "9 Executable Arguments From (sleep.exe 10)",  9, foreach_from,   2,  1},

		{0,  "arg from [1]  args.lst",     1, foreach_from,   1,  0},
		{0,  "arg from [:1] args.lst",     1, foreach_from,   1,  0},
		{0,  "arg from [::] args.lst",     1, foreach_from,   1,  0},

		{0,  "arg from [100::] args.lst",     1, foreach_from,   1,  0},
		{0,  "arg from [:100:] args.lst",     1, foreach_from,   1,  0},
		{0,  "arg from [::100] args.lst",     1, foreach_from,   1,  0},

		{0,  "arg from [100:10:5] args.lst",     1, foreach_from,   1,  0},
		{0,  "arg from [10:100:5] args.lst",     1, foreach_from,   1,  0},

		{0,  "",             1, 0, 0, 0},
		{0,  "2",            2, 0, 0, 0},
		{0,  "9 - 2",        7, 0, 0, 0},
		{0,  "1 -1",         0, 0, 0, 0},
		{0,  "2*2",          4, 0, 0, 0},
		{0,  "(2+3)",        5, 0, 0, 0},
		{0,  "2 * 2 + 5",    9, 0, 0, 0},
		{0,  "2 * (2 + 5)", 14, 0, 0, 0},
		{-2, "max(2,3)",    -1, 0, 0, 0},
		{0,  "max({2,3})",   3, 0, 0, 0},

	};

	for (int ii = 0; ii < (int)COUNTOF(trials); ++ii) {
		int foreach_mode=-1;
		int queue_num=-1;
		StringList vars;
		StringList items;
		qslice     slice;
		MyString   items_filename;
		char * pqargs = strdup(trials[ii].args);
		int rval = parse_queue_args(pqargs, foreach_mode, queue_num, vars, items, slice, items_filename);

		int cvars = vars.number();
		int citems = items.number();
		bool ok = (rval == trials[ii].rval && foreach_mode == trials[ii].mode && queue_num == trials[ii].num && cvars == trials[ii].cvars && citems == trials[ii].citems);

		char * vars_list = vars.print_to_string();
		if ( ! vars_list) vars_list = strdup("");

		char * items_list = items.print_to_delimed_string("|");
		if ( ! items_list) items_list = strdup("");
		else if (strlen(items_list) > 50) { items_list[50] = 0; items_list[49] = '.'; items_list[48] = '.'; items_list[46] = '.'; }

		fprintf(stderr, "%s num:   %d/%d  mode:  %d/%d  vars:  %d/%d {%s} ", ok ? " " : "!",
				queue_num, trials[ii].num, foreach_mode, trials[ii].mode, cvars, trials[ii].cvars, vars_list);
		fprintf(stderr, "  items: %d/%d {%s}", citems, trials[ii].citems, items_list);
		if (slice.initialized()) { char sz[16*3]; slice.to_string(sz, sizeof(sz)); fprintf(stderr, " slice: %s", sz); }
		if ( ! items_filename.empty()) { fprintf(stderr, " file:'%s'\n", items_filename.Value()); }
		fprintf(stderr, "\tqargs: '%s' -> '%s'\trval: %d/%d\n", trials[ii].args, pqargs, rval, trials[ii].rval);

		free(pqargs);
		free(vars_list);
		free(items_list);
	}

	/// slice tests
	static const struct {
		const char * val;
		int start; int end;
	} slices[] = {
		{ "[:]",  0, 10 },
		{ "[0]",  0, 10 },
		{ "[0:3]",  0, 10 },
		{ "[:1]",  0, 10 },
		{ "[-1]", 0, 10 },
		{ "[:-1]", 0, 10 },
		{ "[::2]", 0, 10 },
		{ "[1::2]", 0, 10 },
	};

	for (int ii = 0; ii < (int)COUNTOF(slices); ++ii) {
		qslice slice;
		slice.set(const_cast<char*>(slices[ii].val));
		fprintf(stderr, "%s : %s\t", slices[ii].val, slice.initialized() ? "init" : " no ");
		for (int ix = slices[ii].start; ix < slices[ii].end; ++ix) {
			if (slice.selected(ix, slices[ii].end)) {
				fprintf(stderr, " %d", ix);
			}
		}
		fprintf(stderr, "\n");
	}

	return (options > 1) ? 1 : 0;
}
#endif<|MERGE_RESOLUTION|>--- conflicted
+++ resolved
@@ -2474,12 +2474,7 @@
 				// proc ad to cluster ad (if there is one)
 				tmp->ChainToAd(JobAdsArray[JobAdsArrayLastClusterIndex]);
 			}
-<<<<<<< HEAD
 			JobAdsArray.push_back(tmp);
-			return true;
-=======
-			JobAdsArray[ JobAdsArrayLen++ ] = tmp;
->>>>>>> d480206a
 		}
 
 		submit_hash.delete_job_ad();
