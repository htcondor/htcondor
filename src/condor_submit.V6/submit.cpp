--- conflicted
+++ resolved
@@ -1190,15 +1190,9 @@
 					{ // start block
 
 					fprintf(stdout,
-<<<<<<< HEAD
-							"Locating a Sandbox for %lu jobs.\n",JobAdsArray.size());
+							"Locating a Sandbox for %lu jobs.\n", (unsigned long)JobAdsArray.size());
 					std::string td_sinful;
 					std::string td_capability;
-=======
-							"Locating a Sandbox for %lu jobs.\n", (unsigned long)JobAdsArray.size());
-					MyString td_sinful;
-					MyString td_capability;
->>>>>>> 19faafe8
 					ClassAd respad;
 					int invalid;
 					std::string reason;
