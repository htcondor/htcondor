--- conflicted
+++ resolved
@@ -5371,11 +5371,7 @@
 
 			/* Insert the proxy subject name into the ad */
 			char *proxy_subject;
-<<<<<<< HEAD
-			proxy_subject = x509_proxy_identity_name(proxy_file, 0); // zero means subject only
-=======
-			proxy_subject = x509_proxy_subject_name(proxy_file);
->>>>>>> 927bc70c
+			proxy_subject = x509_proxy_identity_name(proxy_file);
 
 			if ( !proxy_subject ) {
 				fprintf( stderr, "\nERROR: %s\n", x509_error_string() );
@@ -5388,10 +5384,6 @@
 			free( proxy_subject );
 
 			/* Insert the VOMS attributes into the ad */
-<<<<<<< HEAD
-			char *proxy_voms_fqan;
-			proxy_voms_fqan = x509_proxy_identity_name(proxy_file, 1); // one means include fqan
-=======
 			char *voname = NULL;
 			char *firstfqan = NULL;
 			char *quoted_DN_and_FQAN = NULL;
@@ -5407,7 +5399,6 @@
 			} else {
 				InsertJobExprString(ATTR_X509_USER_PROXY_VONAME, voname);	
 				free( voname );
->>>>>>> 927bc70c
 
 				InsertJobExprString(ATTR_X509_USER_PROXY_FIRST_FQAN, firstfqan);	
 				free( firstfqan );
