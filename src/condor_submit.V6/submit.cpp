--- conflicted
+++ resolved
@@ -1573,42 +1573,7 @@
 	return 0;
 }
 
-<<<<<<< HEAD
-			MyString hash;
-			if (try_ickpt_sharing) {
-				Condor_MD_MAC cmm;
-				unsigned char* hash_raw;
-				if (!cmm.addMDFile(ename)) {
-					dprintf(D_ALWAYS,
-					        "SHARE_SPOOLED_EXECUTABLES will not be used: "
-					            "hash of file %s failed\n",
-					        ename);
-				}
-				else if ((hash_raw = cmm.computeMD()) == NULL) {
-					dprintf(D_ALWAYS,
-					        "SHARE_SPOOLED_EXECUTABLES will not be used: "
-					            "no hash support in this Condor build\n");
-				}
-				else {
-					for (int i = 0; i < MAC_SIZE; i++) {
-						hash.formatstr_cat("%02x", static_cast<int>(hash_raw[i]));
-					}
-					free(hash_raw);
-				}
-			}
-			int ret;
-			if (!hash.IsEmpty()) {
-				ClassAd tmp_ad;
-				tmp_ad.Assign(ATTR_OWNER, owner);
-				tmp_ad.Assign(ATTR_JOB_CMD_SHA, hash.Value());
-				ret = MyQ->send_SpoolFileIfNeeded(tmp_ad);
-			}
-			else {
-				ret = MyQ->send_SpoolFile(IckptName);
-			}
-=======
 #endif
->>>>>>> 3a7bab25
 
 bool CheckForNewExecutable(MACRO_SET& macro_set) {
 
@@ -2287,45 +2252,7 @@
 			exit(1);
 		}
 
-<<<<<<< HEAD
-		MyString hash;
-		if (try_ickpt_sharing) {
-			Condor_MD_MAC cmm;
-			unsigned char* hash_raw;
-			if (!cmm.addMDFile(ename)) {
-				dprintf(D_ALWAYS,
-						"SHARE_SPOOLED_EXECUTABLES will not be used: "
-							"hash of file %s failed\n",
-						ename);
-			}
-			else if ((hash_raw = cmm.computeMD()) == NULL) {
-				dprintf(D_ALWAYS,
-						"SHARE_SPOOLED_EXECUTABLES will not be used: "
-							"no hash support in this Condor build\n");
-			}
-			else {
-				for (int i = 0; i < MAC_SIZE; i++) {
-					hash.formatstr_cat("%02x", static_cast<int>(hash_raw[i]));
-				}
-				free(hash_raw);
-			}
-		}
-		int ret;
-		if ( ! hash.IsEmpty()) {
-			ClassAd tmp_ad;
-			tmp_ad.Assign(ATTR_OWNER, owner);
-			tmp_ad.Assign(ATTR_JOB_CMD_SHA, hash.Value());
-			ret = MyQ->send_SpoolFileIfNeeded(tmp_ad);
-		}
-		else {
-			char * chkptname = gen_ckpt_name(0, submit_hash.getClusterId(), ICKPT, 0);
-			SpoolEname = chkptname;
-			if (chkptname) free(chkptname);
-			ret = MyQ->send_SpoolFile(SpoolEname.Value());
-		}
-=======
 		ProcId = MyQ->get_NewProc (ClusterId);
->>>>>>> 3a7bab25
 
 		if ( ProcId < 0 ) {
 			fprintf(stderr, "\nERROR: Failed to create proc\n");
