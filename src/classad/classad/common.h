--- conflicted
+++ resolved
@@ -156,7 +156,6 @@
 
 struct StringCaseIgnHash
 {
-<<<<<<< HEAD
 	size_t operator()( const std::string &s ) const {
         // This hash function tested a bit over 2x faster than previous on 
         // parsing of history files.  It shaved off about 3% of the overall cost for
@@ -180,6 +179,7 @@
 
             h = f*h + (unsigned int)tolower(*j1);
             h = f*h + (unsigned int)tolower(*j2);
+
             ++j1; --j2;
             h = f*h + (unsigned int)tolower(*j1);
             h = f*h + (unsigned int)tolower(*j2);
@@ -190,17 +190,7 @@
         }
 
         return size_t(h);
-=======
-	inline size_t operator()( const std::string &s ) const {
-		unsigned long h = 0;
-		char const *ch;
-		for( ch = s.c_str(); *ch; ch++ ) {
-			h = 5*h + (unsigned char)tolower(*ch);
-		}
-		return (size_t)h;
->>>>>>> 7511f6a1
-	}
-
+	}
 };
 extern std::string       CondorErrMsg;
 #endif
