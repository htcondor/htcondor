/***************************************************************
 *
 * Copyright (C) 1990-2007, Condor Team, Computer Sciences Department,
 * University of Wisconsin-Madison, WI.
 * 
 * Licensed under the Apache License, Version 2.0 (the "License"); you
 * may not use this file except in compliance with the License.  You may
 * obtain a copy of the License at
 * 
 *    http://www.apache.org/licenses/LICENSE-2.0
 * 
 * Unless required by applicable law or agreed to in writing, software
 * distributed under the License is distributed on an "AS IS" BASIS,
 * WITHOUT WARRANTIES OR CONDITIONS OF ANY KIND, either express or implied.
 * See the License for the specific language governing permissions and
 * limitations under the License.
 *
 ***************************************************************/


// Includes 
#include "classad/common.h"
#include "classad/lexer.h"
#include "classad/util.h"
#include "classad/classad.h"

using namespace std;

namespace classad {

// ctor
Lexer::
Lexer ()
{
	// initialize lexer state (token, etc.) variables
	tokenType = LEX_END_OF_INPUT;
        //lexBufferCount = 0;
    lexBufferEnd = lexBuffer + lexBufferSize;
	savedChar = 0;
	ch = 0;
	inString = false;
	tokenConsumed = true;
	accumulating = false;
    initialized = false;

	// debug flag
	debug = false;
	return;
}


// dtor
Lexer::
~Lexer ()
{
}


// Initialization method:  Initialize with immutable string
//   +  Token will be accumulated in the lexBuffer
bool Lexer::
Initialize(LexerSource *source)
{
	lexSource = source;
    ch = lexSource->ReadCharacter();

	// token state initialization
    lexBufferCur = lexBuffer;
    *lexBufferCur = ch;
	//lexBuffer = ch;
    //lexBufferCount = 0;
	inString = false;
	tokenConsumed = true;
	accumulating = false;
    initialized = true;
	return true;
}


bool Lexer::
Reinitialize(void)
{
	ch = lexSource->ReadCharacter();
	// token state initialization
	// token state initialization
    lexBufferCur = lexBuffer;
    *lexBufferCur = ch;
	//lexBuffer = ch;
	//lexBufferCount = 0;
	inString = false;
	tokenConsumed = true;
	accumulating = false;

	return true;
}

bool Lexer::
WasInitialized(void)
{
    return initialized;
}

// FinishedParse:  This function implements the cleanup phase of a parse.
//   String valued tokens are entered into a string space, and maintained
//   with reference counting.  When a parse is finished, this space is flushed
//   out.
void Lexer::
FinishedParse ()
{
	accumulating = false;
	return;
}


#if 0
// Mark:  This function is called when the beginning of a token is detected
void Lexer::
mark (void)
{
	lexBuffer = ch;
	lexBufferCount = 0;
	accumulating = true;
	return;
}


// Cut:  This function is called when the end of a token is detected
void  Lexer::
cut (void)
{
	if(lexBufferCount < lexBuffer.length())
	{
		lexBuffer[lexBufferCount] = '\0';
	}
	accumulating = false;
	return;
}

// Wind:  This function is called when an additional character must be read
//        from the input source; the conceptual action is to move the cursor
void Lexer::
wind (void)
{
	if(ch == -1) return;
	ch = lexSource->ReadCharacter();
	++lexBufferCount;
	if( ch == -1 ) return;
	if( accumulating ) {
		lexBuffer += ch; 
	}
	return;
}
#endif
			
Lexer::TokenType Lexer::
ConsumeToken (TokenValue *lvalp)
{
	if (tokenConsumed) {
        // if a token has already been consumed, get another token
        PeekToken(lvalp);
    } else if (lvalp) {
        lvalp->CopyFrom(yylval);
    }

	if (debug) {
		printf ("Consume: %s\n", strLexToken(tokenType));
	}

	tokenConsumed = true;
	return tokenType;
}


// peekToken() returns the same token till consumeToken() is called
Lexer::TokenType Lexer::
PeekToken (TokenValue *lvalp)
{
	if (!tokenConsumed) {
		if( lvalp ) lvalp->CopyFrom( yylval );
		return tokenType;
	}

	// Set the token to unconsumed
	tokenConsumed = false;
	
	// consume white space
	while( 1 ) {
		if( isspace( ch ) ) {
			wind( );
			continue;
		} else if( ch == '/' ) {
			mark( );
			wind( );
			if( ch == '/' ) {
				// a c++ style comment
				while( ch > 0 && ch != '\n' ) {
					wind( );
				}
			} else if( ch == '*' ) {
				// a c style comment
				int oldCh;
				ch = '\n';
				do {
					oldCh = ch;
					wind( );
				} while( oldCh != '*' || ch != '/' );
				wind( );
			} else {
				// just a division operator
				cut( );
				tokenType = LEX_DIVIDE;
				yylval.SetTokenType( tokenType );
				return( tokenType );
			}
		} else {
			break; // out of while( 1 ) loop
		}
	}

	// check if this is the end of the input
	if (ch == 0 || ch == EOF) {
		tokenType = LEX_END_OF_INPUT;
		yylval.SetTokenType( tokenType );
		return tokenType;
	}

	// check the first character of the token
	if ( ch == '-' ) {
		// Depending on the last token we saw, a minus may be the start
		// of an integer or real token. tokenizeNumber() does the right
		// thing if there is no subsequent integer or real.
		switch ( tokenType ) {
		case LEX_INTEGER_VALUE:
		case LEX_REAL_VALUE:
		case LEX_BOOLEAN_VALUE:
		case LEX_STRING_VALUE:
		case LEX_UNDEFINED_VALUE:
		case LEX_ERROR_VALUE:
		case LEX_IDENTIFIER:
		case LEX_SELECTION:
		case LEX_CLOSE_BOX:
		case LEX_CLOSE_PAREN:
		case LEX_CLOSE_BRACE:
		case LEX_BACKSLASH:
		case LEX_ABSOLUTE_TIME_VALUE:
		case LEX_RELATIVE_TIME_VALUE:
			tokenizePunctOperator();
			break;
		default:
			tokenizeNumber();
			break;
		}
	} else if (isdigit( ch ) || ch == '.' ) {
		// tokenizeNumber() also takes care of the selection operator
		tokenizeNumber();	
	} else if (isalpha (ch) || ch == '_') {
		tokenizeAlphaHead ();
	} else if (ch == '\"') {
		tokenizeString('\"'); // its a string literal
	} else if( ch == '\'' ) {
		tokenizeString('\''); // its a quoted attribute
	} 

	else {
		tokenizePunctOperator ();
	}

	if (debug) {
		printf ("Peek: %s\n", strLexToken(tokenType));
	}

	if (lvalp) lvalp->CopyFrom( yylval );

	yylval.SetTokenType( tokenType );
	return tokenType;
}	


// Tokenize number constants:
//   1.  Integers:  [-] 0[0-7]+ | 0[xX][0-9a-fA-F]+ | [0-9]+
//   2.  Reals   :  [-] [0-9]*\.[0-9]* (e|E) [+-]? [0-9]+
int Lexer::
tokenizeNumber (void)
{
	enum { NONE, INTEGER, REAL };
	int		numberType = NONE;
	Value::NumberFactor f;
	long long integer=0;
	double	real=0;
	int 	och;

	och = ch;
	mark( );
	wind( );

	if ( och == '-' ) {
		// This may be a negative number or the unary minus operator
		// The subsequent two characters will tell us which.
		if ( isdigit( ch ) ) {
			// It looks like a negative number, keep reading.
			och = ch;
			wind();
		} else if ( ch == '.' ) {
			// This could be a real number or an attribute reference
			// starting with dot. Look at the second character.
			int ch2 = lexSource->ReadCharacter();
			if ( ch2 >= 0 ) {
				lexSource->UnreadCharacter();
			}
			if ( !isdigit( ch2 ) ) {
				// It's not a real number, return a minus token.
				cut();
				tokenType = LEX_MINUS;
				return tokenType;
			}
			// It looks like a negative real, keep reading.
		} else {
			// It's not a number, return a minus token.
			cut();
			tokenType = LEX_MINUS;
			return tokenType;
		}
	}

	if( och == '0' ) {
		// number is octal, hex or real
		if( tolower( ch ) == 'x' ) {
			// get hex digits only; parse hex-digit+
			numberType = INTEGER;
			wind( );
			if( !isxdigit( ch ) ) {
				cut( );
				tokenType = LEX_TOKEN_ERROR;
				return( tokenType ) ;
			}
			while( isxdigit( ch ) ) {
				wind( );
			}
		} else {
			// get octal or real
			numberType = INTEGER;
			while( isdigit( ch ) ) {
				wind( );
				if( !isodigit( ch ) ) {
					// not an octal number
					numberType = REAL;
				}
			}
			if( ch == '.' || tolower( ch ) == 'e' ) {
				numberType = REAL;
			} else if( numberType == REAL ) {
				// non-octal digits, but not a real (no '.' or 'e')
				// so, illegal octal constant
				cut( );
				tokenType = LEX_TOKEN_ERROR;
				return( tokenType );
			}
		}
	} else if( isdigit( och ) ) {
		// decimal or real; get digits
		while( isdigit( ch ) ) {
			wind( );
		}
		numberType = ( ch=='.' || tolower( ch )=='e' ) ? REAL : INTEGER;
	} 

	if( och == '.' || ch == '.' ) {
		// fraction part of real or selection operator
		if( ch == '.' ) wind( );
		if( isdigit( ch ) ) {
			// real; get digits after decimal point
			numberType = REAL;
			while( isdigit( ch ) ) {
				wind( );
			}
		} else {
			if( numberType != NONE ) {
				// initially like a number, but no digit following the '.'
				cut( );
				tokenType = LEX_TOKEN_ERROR;
				return( tokenType );
			}
			// selection operator
			cut( );
			tokenType = LEX_SELECTION;
			return( tokenType );
		}
	}

	// if we are tokenizing a real, the (optional) exponent part is left
	//   i.e., [eE][+-]?[0-9]+
	if( numberType == REAL && tolower( ch ) == 'e' ) {
		wind( );
		if( ch == '+' || ch == '-' ) wind( );
		if( !isdigit( ch ) ) {
			cut( );
			tokenType = LEX_TOKEN_ERROR;
			return( tokenType );
		}
		while( isdigit( ch ) ) {
			wind( );
		}
	}

	if( numberType == INTEGER ) {
		cut( );
		long long l;
		int base = 0;
		if ( _useOldClassAdSemantics ) {
			// Old ClassAds don't support octal or hexidecimal
			// representations for integers.
<<<<<<< HEAD
			l = strtol( lexBuffer, NULL, 10 );
		} else {
			l = strtol( lexBuffer, NULL, 0 );
		}
		if ( l > INT_MAX ) {
			l = INT_MAX;
		} else if ( l < INT_MIN ) {
			l = INT_MIN;
=======
			base = 10;
>>>>>>> 7511f6a1
		}
#ifdef WIN32
		l = _strtoi64( lexBuffer.c_str(), NULL, base );
#else
		l = strtoll( lexBuffer.c_str(), NULL, base );
#endif
		integer = l;
	} else if( numberType == REAL ) {
		cut( );
		real = strtod( lexBuffer, NULL );
	} else {
		/* If we've reached this point, we have a serious programming
		 * error: tokenizeNumber should only be called if we are
		 * lexing a number or a selection, and we didn't find a number
		 * or a selection. This should really never happen, so we
		 * bomb if it does. It should be reported as a bug.
		 */
			CLASSAD_EXCEPT("Should not reach here");
	}

	switch( toupper( ch ) ) {
		case 'B': f = Value::B_FACTOR; wind( ); break;	
		case 'K': f = Value::K_FACTOR; wind( ); break;
		case 'M': f = Value::M_FACTOR; wind( ); break;
		case 'G': f = Value::G_FACTOR; wind( ); break;
		case 'T': f = Value::T_FACTOR; wind( ); break;
		default:
			f = Value::NO_FACTOR;
	}

	if( numberType == INTEGER ) {
		yylval.SetIntValue( integer, f );
		yylval.SetTokenType( LEX_INTEGER_VALUE );
		tokenType = LEX_INTEGER_VALUE;
	} else {
		yylval.SetRealValue( real, f );
		yylval.SetTokenType( LEX_REAL_VALUE );
		tokenType = LEX_REAL_VALUE;
	}

	return( tokenType );
}


// Tokenize alpha head: (character sequences beggining with an alphabet)
//   1.  Reserved character sequences:  true, false, error, undefined
//   2.  Identifier                  :  [a-zA-Z_][a-zA-Z0-9_]*
int Lexer::
tokenizeAlphaHead (void)
{
	mark( );
	while (isalpha (ch)) {
		wind ();
	}

	if (isdigit (ch) || ch == '_') {
		// The token is an identifier; consume the rest of the token
		wind ();
		while (isalnum (ch) || ch == '_') {
			wind ();
		}
		cut ();

		tokenType = LEX_IDENTIFIER;
		yylval.SetStringValue(lexBuffer);
		
		return tokenType;
	}	

	// check if the string is one of the reserved words; Case insensitive
	cut ();
	if (strcasecmp(lexBuffer, "true") == 0) {
		tokenType = LEX_BOOLEAN_VALUE;
		yylval.SetBoolValue( true );
	} else if (strcasecmp(lexBuffer, "false") == 0) {
		tokenType = LEX_BOOLEAN_VALUE;
		yylval.SetBoolValue( false );
	} else if (strcasecmp(lexBuffer, "undefined") == 0) {
		tokenType = LEX_UNDEFINED_VALUE;
	} else if (strcasecmp(lexBuffer, "error") == 0) {
		tokenType = LEX_ERROR_VALUE;
	} else if (strcasecmp(lexBuffer, "is") == 0 ) {
		tokenType = LEX_META_EQUAL;
	} else if (strcasecmp(lexBuffer, "isnt") == 0) {
		tokenType = LEX_META_NOT_EQUAL;
	} else {
		// token is a character only identifier
		tokenType = LEX_IDENTIFIER;
		yylval.SetStringValue(lexBuffer);
	}

	return tokenType;
}



// tokenizeStringLiteral:  Scans strings of the form " ... " or '...' 
// based on whether the argument passed was '\"' or '\''
int Lexer::
tokenizeString(char delim)
{
	bool stringComplete = false;

	// need to mark() after the quote
	inString = true;
	wind ();
	mark ();
	
	while (!stringComplete) {
		bool oddBackWhacks = false;
		int oldCh = 0;
		// consume the string literal; read upto " ignoring \"
		while( ( ch > 0 ) && ( ch != delim || ( ch == delim && oldCh == '\\' && oddBackWhacks ) ) ) {
			if( !oddBackWhacks && ch == '\\' ) {
				oddBackWhacks = true;
			}
			else {
				oddBackWhacks = false;
			}
			oldCh = ch;
			wind( );
		}
		
		if( ch == delim ) {
			int tempch = ' ';
			// read past the whitespace characters
			while (isspace(tempch)) {
				tempch = lexSource->ReadCharacter();
			}
			if (tempch != delim) {  // a new token exists after the string
                if (tempch != -1) {
                    lexSource->UnreadCharacter();
                }
				stringComplete = true;
			} else {    // the adjacent string is to be concatenated to the existing string
                    //lexBuffer.erase(lexBufferCount--); // erase the lagging '\"'
                --lexBufferCur;
                    //--lexBufferCount;
				wind();
			}
		}
		else {
			// loop quit due to ch == 0 or ch == EOF
			tokenType = LEX_TOKEN_ERROR;
			return tokenType;
		}    
	}
	cut( );
	wind( );	// skip over the close quote
	bool validStr = true; // to check if string is valid after converting escape
    convert_escapes(lexBuffer, validStr);
	yylval.SetStringValue(lexBuffer);
	if (validStr) {
		if(delim == '\"') {
			tokenType = LEX_STRING_VALUE;
		}
		else {
			tokenType = LEX_IDENTIFIER;
		}
	}
	else {
		tokenType = LEX_TOKEN_ERROR; // string conatins a '\0' character inbetween
	}
	
	return tokenType;
}


// tokenizePunctOperator:  Tokenize puncutation and operators 
int Lexer::
tokenizePunctOperator (void)
{
	// save character; may need to lookahead
	int oldch = ch;
	int extra_lookahead;

	mark( );
	wind ();
	switch (oldch) {
		// these cases don't need lookaheads
		case '.':
			tokenType = LEX_SELECTION;
			break;


		case '*':	
			tokenType = LEX_MULTIPLY;		
			break;


		case '/':	
			tokenType = LEX_DIVIDE;		
			break;


		case '%':	
			tokenType = LEX_MODULUS;		
			break;


		case '+':	
			tokenType = LEX_PLUS;			
			break;


		case '-':	
			tokenType = LEX_MINUS;			
			break;


		case '~':	
			tokenType = LEX_BITWISE_NOT;	
			break;


		case '^':	
			tokenType = LEX_BITWISE_XOR;	
			break;


		case '?':	
			tokenType = LEX_QMARK;			
			break;


		case ':':	
			tokenType = LEX_COLON;			
			break;


		case ';':	
			tokenType = LEX_SEMICOLON;		
			break;


		case ',':
			tokenType = LEX_COMMA;
			break;


		case '[':	
			tokenType = LEX_OPEN_BOX;		
			break;


		case ']':	
			tokenType = LEX_CLOSE_BOX;		
			break;


		case '(':	
			tokenType = LEX_OPEN_PAREN;	
			break;


		case ')':	
			tokenType = LEX_CLOSE_PAREN;	
			break;


		case '{':
			tokenType = LEX_OPEN_BRACE;
			break;


		case '}':
			tokenType = LEX_CLOSE_BRACE;
			break;


		// the following cases need lookaheads

		case '&':
			tokenType = LEX_BITWISE_AND;
			if (ch == '&') {
				tokenType = LEX_LOGICAL_AND;
				wind ();
			}
			break;


		case '|':
			tokenType = LEX_BITWISE_OR;
			if (ch == '|') {
				tokenType = LEX_LOGICAL_OR;
				wind ();
			}
			break;


		case '<':
			tokenType = LEX_LESS_THAN;
			switch (ch) {
				case '=':
					tokenType = LEX_LESS_OR_EQUAL;
					wind ();
					break;

				case '<':
					tokenType = LEX_LEFT_SHIFT;
					wind ();
					break;

				default:
					// just the '<' --- no need to do anything
					break;
			}
			break;


		case '>':
			tokenType = LEX_GREATER_THAN;
			switch (ch) {
				case '=':
					tokenType = LEX_GREATER_OR_EQUAL;
					wind ();
					break;

				case '>':
					tokenType = LEX_RIGHT_SHIFT;
					wind ();
					if (ch == '>') {
						tokenType = LEX_URIGHT_SHIFT;
						wind ();
					}
					break;
				
				default:
					// just the '>' --- no need to do anything
					break;
			}
			break;


		case '=':
			tokenType = LEX_BOUND_TO;
			switch (ch) {
				case '=':
					tokenType = LEX_EQUAL;
					wind ();
					break;

				case '?':
					tokenType = LEX_META_EQUAL;
					wind ();

					// ensure the trailing '=' of the '=?=' combination
					if (ch != '=') 
					{
						tokenType = LEX_TOKEN_ERROR;
						return tokenType;
					}

					wind ();
					break;

				case '!':
					extra_lookahead = lexSource->ReadCharacter();
					lexSource->UnreadCharacter();
					if (extra_lookahead == '=') {
						tokenType = LEX_META_NOT_EQUAL;
						wind();
						wind();
					}
					break;

				default:
					// just the '=' --- no need to do anything
					break;
			}
			break;


		case '!':
			tokenType = LEX_LOGICAL_NOT;
			switch (ch) {
				case '=':
					tokenType = LEX_NOT_EQUAL;
					wind ();
					break;

				default:
					// just the '!' --- no need to do anything
					break;
			}
			break;


		default:
			tokenType = LEX_TOKEN_ERROR;
			return tokenType;
	}

	// cut the token and return 
	cut ();

	return tokenType;
}


// strLexToken:  Return string representation of token type
const char *Lexer::
strLexToken (int tokenValue)
{
	switch (tokenValue) {
		case LEX_END_OF_INPUT:           return "LEX_END_OF_INPUT";
		case LEX_TOKEN_ERROR:            return "LEX_TOKEN_ERROR";
		case LEX_TOKEN_TOO_LONG:         return "LEX_TOKEN_TOO_LONG";

		case LEX_INTEGER_VALUE:          return "LEX_INTEGER_VALUE";
		case LEX_REAL_VALUE:             return "LEX_REAL_VALUE";
		case LEX_BOOLEAN_VALUE:          return "LEX_BOOLEAN_VALUE";
		case LEX_STRING_VALUE:           return "LEX_STRING_VALUE";
		case LEX_UNDEFINED_VALUE:        return "LEX_UNDEFINED_VALUE";
		case LEX_ERROR_VALUE:            return "LEX_ERROR_VALUE";

		case LEX_IDENTIFIER:             return "LEX_IDENTIFIER";
		case LEX_SELECTION:       		 return "LEX_SELECTION";

		case LEX_MULTIPLY:               return "LEX_MULTIPLY";
		case LEX_DIVIDE:                 return "LEX_DIVIDE";
		case LEX_MODULUS:                return "LEX_MODULUS";
		case LEX_PLUS:                   return "LEX_PLUS";
		case LEX_MINUS:                  return "LEX_MINUS";

		case LEX_BITWISE_AND:            return "LEX_BITWISE_AND";
		case LEX_BITWISE_OR:             return "LEX_BITWISE_OR";
		case LEX_BITWISE_NOT:            return "LEX_BITWISE_NOT";
		case LEX_BITWISE_XOR:            return "LEX_BITWISE_XOR";

		case LEX_LEFT_SHIFT:             return "LEX_LEFT_SHIFT";
		case LEX_RIGHT_SHIFT:    		 return "LEX_RIGHT_SHIFT";
		case LEX_URIGHT_SHIFT:      	 return "LEX_URIGHT_SHIFT";

		case LEX_LOGICAL_AND:            return "LEX_LOGICAL_AND";
		case LEX_LOGICAL_OR:             return "LEX_LOGICAL_OR";
		case LEX_LOGICAL_NOT:            return "LEX_LOGICAL_NOT";

		case LEX_LESS_THAN:              return "LEX_LESS_THAN";
		case LEX_LESS_OR_EQUAL:          return "LEX_LESS_OR_EQUAL";
		case LEX_GREATER_THAN:           return "LEX_GREATER_THAN";
		case LEX_GREATER_OR_EQUAL:       return "LEX_GREATER_OR_EQUAL";
		case LEX_EQUAL:                  return "LEX_EQUAL";
		case LEX_NOT_EQUAL:              return "LEX_NOT_EQUAL";
		case LEX_META_EQUAL:             return "LEX_META_EQUAL";
		case LEX_META_NOT_EQUAL:         return "LEX_META_NOT_EQUAL";

		case LEX_BOUND_TO:               return "LEX_BOUND_TO";

		case LEX_QMARK:                  return "LEX_QMARK";
		case LEX_COLON:                  return "LEX_COLON";
		case LEX_SEMICOLON:              return "LEX_SEMICOLON";
		case LEX_COMMA:					 return "LEX_COMMA";
		case LEX_OPEN_BOX:               return "LEX_OPEN_BOX";
		case LEX_CLOSE_BOX:              return "LEX_CLOSE_BOX";
		case LEX_OPEN_PAREN:             return "LEX_OPEN_PAREN";
		case LEX_CLOSE_PAREN:            return "LEX_CLOSE_PAREN";
		case LEX_OPEN_BRACE: 			 return "LEX_OPEN_BRACE";
		case LEX_CLOSE_BRACE: 			 return "LEX_CLOSE_BRACE";
		case LEX_BACKSLASH:              return "LEX_BACKSLASH";
	    case LEX_ABSOLUTE_TIME_VALUE:    return "LEX_ABSOLUTE_TIME_VALUE";
	    case LEX_RELATIVE_TIME_VALUE:    return "LEX_RELATIVE_TIME_VALUE";

		default:
				return "** Unknown **";
	}
}

} // classad<|MERGE_RESOLUTION|>--- conflicted
+++ resolved
@@ -409,23 +409,12 @@
 		if ( _useOldClassAdSemantics ) {
 			// Old ClassAds don't support octal or hexidecimal
 			// representations for integers.
-<<<<<<< HEAD
-			l = strtol( lexBuffer, NULL, 10 );
-		} else {
-			l = strtol( lexBuffer, NULL, 0 );
-		}
-		if ( l > INT_MAX ) {
-			l = INT_MAX;
-		} else if ( l < INT_MIN ) {
-			l = INT_MIN;
-=======
 			base = 10;
->>>>>>> 7511f6a1
 		}
 #ifdef WIN32
-		l = _strtoi64( lexBuffer.c_str(), NULL, base );
+		l = _strtoi64( lexBuffer, NULL, base );
 #else
-		l = strtoll( lexBuffer.c_str(), NULL, base );
+		l = strtoll( lexBuffer, NULL, base );
 #endif
 		integer = l;
 	} else if( numberType == REAL ) {
