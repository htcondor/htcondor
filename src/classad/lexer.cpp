--- conflicted
+++ resolved
@@ -121,11 +121,7 @@
 void  Lexer::
 cut (void)
 {
-<<<<<<< HEAD
-	if (lexBufferCount<lexBuffer.length())
-=======
 	if(lexBufferCount < lexBuffer.length())
->>>>>>> 337e650c
 	{
 		lexBuffer[lexBufferCount] = '\0';
 	}
