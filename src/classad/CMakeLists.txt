--- conflicted
+++ resolved
@@ -35,7 +35,6 @@
 
 if (HAVE_DLFCN_H)
 	add_definitions(-DHAVE_DLFCN_H)
-<<<<<<< HEAD
 	set (DL_FOUND -ldl)
 endif()
 ##
@@ -45,13 +44,6 @@
 # treat like an external for others to use
 condor_pre_external( CLASSADS classads-1.0.10 "lib;include" "alwaysbuild")
 #####################################################################
-=======
-endif(HAVE_DLFCN_H)
-
-if (HAVE_LIBDL)
-	set(DL_FOUND -ldl)
-endif(HAVE_LIBDL)
->>>>>>> 6d158009
 
 if (NOT WINDOWS)
 
