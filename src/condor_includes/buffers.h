/***************************************************************
 *
 * Copyright (C) 1990-2007, Condor Team, Computer Sciences Department,
 * University of Wisconsin-Madison, WI.
 * 
 * Licensed under the Apache License, Version 2.0 (the "License"); you
 * may not use this file except in compliance with the License.  You may
 * obtain a copy of the License at
 * 
 *    http://www.apache.org/licenses/LICENSE-2.0
 * 
 * Unless required by applicable law or agreed to in writing, software
 * distributed under the License is distributed on an "AS IS" BASIS,
 * WITHOUT WARRANTIES OR CONDITIONS OF ANY KIND, either express or implied.
 * See the License for the specific language governing permissions and
 * limitations under the License.
 *
 ***************************************************************/

#ifndef BUFFERS_H
#define BUFFERS_H

#define CONDOR_IO_BUF_SIZE 4096
#include "sock.h"

void sanity_check();

#if !defined(WIN32)
#  ifndef SOCKET
#    define SOCKET int
#  endif
#endif /* not WIN32 */

class Condor_MD_MAC;

class Buf {
	
public:
	Buf(int sz=CONDOR_IO_BUF_SIZE);
	Buf(Sock* tmp, int sz=CONDOR_IO_BUF_SIZE);
 
	~Buf();

	inline void reset() { _dta_pt = _dta_sz = 0; }
	inline void rewind() { _dta_pt = 0; }

	void alloc_buf();
	void dealloc_buf();
	void grow_buf(int new_sz);

	inline int max_size() const { return _dta_maxsz; }
	inline int num_untouched() const { return _dta_sz - _dta_pt; }
	inline int num_touched() const { return _dta_pt; }
	inline int num_used() const { return _dta_sz; }
	inline int num_free() const { return _dta_maxsz - _dta_sz; }

	inline int empty() const { return _dta_sz == 0; }
	inline int full() const { return _dta_sz == _dta_maxsz; }
	inline int consumed() const { return _dta_pt == _dta_sz; }


	int write(char const *peer_description,SOCKET sockd, int sz=-1, int timeout=0, bool non_blocking=false);
<<<<<<< HEAD
	int read(char const *peer_description,SOCKET sockd, int sz=-1, int timeout=0);
=======
	int read(char const *peer_description,SOCKET sockd, int sz=-1, int timeout=0, bool non_blocking=false);
>>>>>>> c98d1290

	int flush(char const *peer_description,SOCKET sockd, void * hdr=0, int sz=0, int timeout=0, bool non_blocking=false);

	int put_max(const void *, int);
	int put_force(const void *, int);
	int get_max(void *, int);

	int find(char);
	int peek(char &);
	int seek(int);

	inline Buf *next() const { return _next; }
	inline void set_next(Buf *b) { _next = b; }
	inline void *get_ptr() const { return &_dta[num_touched()]; }
	
	///initialize socket handle.
	void init_parent(Sock* tmp) { p_sock = tmp;}

        bool computeMD(char * checkSUM, Condor_MD_MAC * checker);
        bool verifyMD(char * checkSUM, Condor_MD_MAC * checker);

	void swap(Buf &);

private:

	char	*_dta;
	int		_dta_sz;
	int		_dta_maxsz;
	int		_dta_pt;
	Buf		*_next;
	Sock	*p_sock; //serves as a handle to invoke condor_read/write for 
					 //any read/ write to sockets.
};




class ChainBuf {
public:
	ChainBuf() : _head(0), _tail(0), _curr(0),_tmp(0) {}
	~ChainBuf() { reset(); }


	inline int consumed() { return !_tail || (_tail && _tail->consumed()); }
	inline int num_untouched() { return _tail ? _tail->num_untouched() : 0; }

	int put(Buf *);
	void reset();

	int get(void *, int);
	int get_tmp(void *&, char);

	int peek(char &);

private:
	Buf			*_head;
	Buf			*_tail;
	Buf			*_curr;
	char		*_tmp;
};




#endif<|MERGE_RESOLUTION|>--- conflicted
+++ resolved
@@ -60,11 +60,7 @@
 
 
 	int write(char const *peer_description,SOCKET sockd, int sz=-1, int timeout=0, bool non_blocking=false);
-<<<<<<< HEAD
-	int read(char const *peer_description,SOCKET sockd, int sz=-1, int timeout=0);
-=======
 	int read(char const *peer_description,SOCKET sockd, int sz=-1, int timeout=0, bool non_blocking=false);
->>>>>>> c98d1290
 
 	int flush(char const *peer_description,SOCKET sockd, void * hdr=0, int sz=0, int timeout=0, bool non_blocking=false);
 
