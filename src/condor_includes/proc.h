/***************************************************************
 *
 * Copyright (C) 1990-2007, Condor Team, Computer Sciences Department,
 * University of Wisconsin-Madison, WI.
 * 
 * Licensed under the Apache License, Version 2.0 (the "License"); you
 * may not use this file except in compliance with the License.  You may
 * obtain a copy of the License at
 * 
 *    http://www.apache.org/licenses/LICENSE-2.0
 * 
 * Unless required by applicable law or agreed to in writing, software
 * distributed under the License is distributed on an "AS IS" BASIS,
 * WITHOUT WARRANTIES OR CONDITIONS OF ANY KIND, either express or implied.
 * See the License for the specific language governing permissions and
 * limitations under the License.
 *
 ***************************************************************/


#ifndef CONDOR_PROC_INCLUDED
#define CONDOR_PROC_INCLUDED

#include "condor_universe.h"
#include "condor_header_features.h"

<<<<<<< HEAD
=======

// a handy little structure used in a lot of places
typedef struct PROC_ID {
	int		cluster;
	int		proc;
#if defined(__cplusplus)
	bool operator<(const PROC_ID& cp) const {
		int diff = cp.cluster - this->cluster;
		if ( ! diff) diff = cp.proc - this->proc;
		return diff < 0;
	}
#endif
} PROC_ID;

>>>>>>> b7b9c9f7
#if defined(__cplusplus)
class MyString;
template <class Item> class ExtArray;
#endif


// a handy little structure used in a lot of places, it has to remain a c style struct
// because some c code (I'm looking at you std-u) depends on it.
typedef struct PROC_ID {
	int		cluster;
	int		proc;
} PROC_ID;


/*
**	Possible notification options
*/
#define NOTIFY_NEVER		0
#define NOTIFY_ALWAYS		1
#define	NOTIFY_COMPLETE		2
#define NOTIFY_ERROR		3

#define READER	1
#define WRITER	2
#define	UNLOCK	8

/*
** Warning!  Keep these consistent with the strings defined in the
** JobStatusNames array defined in condor_util_lib/proc.c
*/
#define JOB_STATUS_MIN		1 /* Smallest valid job status value */
#define IDLE				1
#define RUNNING				2
#define REMOVED				3
#define COMPLETED			4
#define	HELD				5
#define	TRANSFERRING_OUTPUT	6
#define SUSPENDED			7
#define JOB_STATUS_MAX  	7 /* Largest valid job status value */

// Put C funtion definitions here
BEGIN_C_DECLS

const char* getJobStatusString( int status );
int getJobStatusNum( const char* name );

END_C_DECLS

// Put C++ definitions here
#if defined(__cplusplus)
bool operator==( const PROC_ID a, const PROC_ID b);
unsigned int hashFuncPROC_ID( const PROC_ID & );
unsigned int hashFunction(const PROC_ID &);
void procids_to_mystring(ExtArray<PROC_ID> *procids, MyString &str);
ExtArray<PROC_ID>* mystring_to_procids(MyString &str);

// result MUST be of size PROC_ID_STR_BUFLEN
void ProcIdToStr(const PROC_ID a, char *result);
void ProcIdToStr(int cluster, int proc, char *result);
bool StrToProcId(char const *str, PROC_ID &id);
bool StrToProcId(char const *str, int &cluster, int &proc);
PROC_ID getProcByString(const char* str);

// maximum length of a buffer containing a "cluster.proc" string
// as produced by ProcIdToStr()
#define PROC_ID_STR_BUFLEN 35

typedef struct JOB_ID_KEY {
	int		cluster;
	int		proc;
	// a LessThan operator suitable for inserting into a sorted map or set
	bool operator<(const JOB_ID_KEY& cp) const {
		int diff = cp.cluster - this->cluster;
		if ( ! diff) diff = cp.proc - this->proc;
		return diff < 0;
	}
	bool operator<(const PROC_ID& cp) const {
		int diff = cp.cluster - this->cluster;
		if ( ! diff) diff = cp.proc - this->proc;
		return diff < 0;
	}
	JOB_ID_KEY() : cluster(0), proc(0) {}
	JOB_ID_KEY(int c, int p) : cluster(c), proc(p) {}
	JOB_ID_KEY(const PROC_ID & rhs) : cluster(rhs.cluster), proc(rhs.proc) {}
	// constructing JOB_ID_KEY(NULL) ends up calling this constructor because there is no single int constructor - ClassAdLog depends on that...
	JOB_ID_KEY(const char * job_id_str) : cluster(0), proc(0) { if (job_id_str) set(job_id_str); }
	operator PROC_ID() { return *((PROC_ID*)this); }
	void sprint(MyString &s) const;
	bool set(const char * job_id_str) { return StrToProcId(job_id_str, this->cluster, this->proc); }
	static unsigned int hash(const JOB_ID_KEY &);
} JOB_ID_KEY;

inline bool operator==( const JOB_ID_KEY a, const JOB_ID_KEY b) { return a.cluster == b.cluster && a.proc == b.proc; }
unsigned int hashFunction(const JOB_ID_KEY &);


#endif

#define ICKPT -1

#define NEW_PROC 1


#endif /* CONDOR_PROC_INCLUDED */<|MERGE_RESOLUTION|>--- conflicted
+++ resolved
@@ -24,8 +24,6 @@
 #include "condor_universe.h"
 #include "condor_header_features.h"
 
-<<<<<<< HEAD
-=======
 
 // a handy little structure used in a lot of places
 typedef struct PROC_ID {
@@ -40,7 +38,6 @@
 #endif
 } PROC_ID;
 
->>>>>>> b7b9c9f7
 #if defined(__cplusplus)
 class MyString;
 template <class Item> class ExtArray;
