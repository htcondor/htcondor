--- conflicted
+++ resolved
@@ -41,10 +41,7 @@
     typedef int (DaemonCore::*Register_DataPtr_fnptr)( void *data );
     typedef void *(DaemonCore::*GetDataPtr_fnptr)();
 	typedef int (DaemonCore::*Register_Timer_fnptr)(unsigned deltawhen,TimerHandlercpp handler,const char * event_descrip,Service* s);
-<<<<<<< HEAD
-=======
 	typedef int (DaemonCore::*Register_Timer_TS_fnptr)(unsigned deltawhen,TimerHandlercpp handler,const char * event_descrip,Service* s);
->>>>>>> 667420c9
 	typedef int (DaemonCore::*Register_PeriodicTimer_fnptr)(unsigned deltawhen,unsigned period,TimerHandlercpp handler,const char * event_descrip,Service* s);
 	typedef int (DaemonCore::*Cancel_Timer_fnptr)(int id);
 	typedef bool (DaemonCore::*TooManyRegisteredSockets_fnptr)(int fd,MyString *msg,int num_fds);
@@ -67,42 +64,6 @@
 
 	void EnableDaemonCore(
 		DaemonCore *dC,
-<<<<<<< HEAD
-		Register_Socket_fnptr Register_Socket_fptr,
-		Cancel_Socket_fnptr Cancel_Socket_fptr,
-		CallSocketHandler_fnptr CallSocketHandler_fptr,
-		CallCommandHandler_fnptr CallCommandHandler_fptr,
-		HandleReqAsync_fnptr HandleReqAsync_fptr,
-		Register_DataPtr_fnptr Register_DataPtr_fptr,
-		GetDataPtr_fnptr GetDataPtrFun_fptr,
-		Register_Timer_fnptr Register_Timer_fptr,
-		Register_PeriodicTimer_fnptr Register_PeriodicTimer_fptr,
-		Cancel_Timer_fnptr Cancel_Timer_fptr,
-		TooManyRegisteredSockets_fnptr TooManyRegisteredSockets_fptr,
-		incrementPendingSockets_fnptr incrementPendingSockets_fptr,
-		decrementPendingSockets_fnptr decrementPendingSockets_fptr,
-		publicNetworkIpAddr_fnptr publicNetworkIpAddr_fptr,
-		Register_Command_fnptr Register_Command_fptr,
-		daemonContactInfoChanged_fnptr daemonContactInfoChanged_fptr)
-	{
-		m_daemonCore = dC;
-		m_Register_Socket_fnptr = Register_Socket_fptr;
-		m_Cancel_Socket_fnptr = Cancel_Socket_fptr;
-		m_CallSocketHandler_fnptr = CallSocketHandler_fptr;
-		m_CallCommandHandler_fnptr = CallCommandHandler_fptr;
-		m_HandleReqAsync_fnptr = HandleReqAsync_fptr;
-		m_Register_DataPtr_fnptr = Register_DataPtr_fptr;
-		m_GetDataPtr_fnptr = GetDataPtrFun_fptr;
-		m_Register_Timer_fnptr = Register_Timer_fptr;
-		m_Register_PeriodicTimer_fnptr = Register_PeriodicTimer_fptr;
-		m_Cancel_Timer_fnptr = Cancel_Timer_fptr;
-		m_TooManyRegisteredSockets_fnptr = TooManyRegisteredSockets_fptr;
-		m_incrementPendingSockets_fnptr = incrementPendingSockets_fptr;
-		m_decrementPendingSockets_fnptr = decrementPendingSockets_fptr;
-		m_publicNetworkIpAddr_fnptr = publicNetworkIpAddr_fptr;
-		m_Register_Command_fnptr = Register_Command_fptr;
-		m_daemonContactInfoChanged_fnptr = daemonContactInfoChanged_fptr;
-=======
 		Register_Socket_fnptr in_Register_Socket_fnptr,
 		Cancel_Socket_fnptr in_Cancel_Socket_fnptr,
 		CallSocketHandler_fnptr in_CallSocketHandler_fnptr,
@@ -139,7 +100,6 @@
 		m_Register_Command_fnptr = in_Register_Command_fnptr;
 		m_daemonContactInfoChanged_fnptr = in_daemonContactInfoChanged_fnptr;
 		m_Register_Timer_TS_fnptr = in_Register_Timer_TS_fnptr;
->>>>>>> 667420c9
 	}
 
 		// These functions all have the same interface as the corresponding
@@ -162,10 +122,7 @@
 	publicNetworkIpAddr_fnptr m_publicNetworkIpAddr_fnptr;
 	Register_Command_fnptr m_Register_Command_fnptr;
 	daemonContactInfoChanged_fnptr m_daemonContactInfoChanged_fnptr;
-<<<<<<< HEAD
-=======
 	Register_Timer_TS_fnptr m_Register_Timer_TS_fnptr;
->>>>>>> 667420c9
 
     int Register_Socket (Stream*              iosock,
                          const char *         iosock_descrip,
@@ -278,16 +235,6 @@
                           DCpermission    perm             = ALLOW,
                           int             dprintf_flag     = D_COMMAND,
 						  bool            force_authentication = false)
-<<<<<<< HEAD
-	{
-		ASSERT(m_daemonCore);
-		return (m_daemonCore->*m_Register_Command_fnptr)(command,com_descrip,handler,handler_descrip,s,perm,dprintf_flag,force_authentication);
-	}
-
-	void daemonContactInfoChanged() {
-		ASSERT(m_daemonCore);
-		return (m_daemonCore->*m_daemonContactInfoChanged_fnptr)();
-=======
 	{
 		ASSERT(m_daemonCore);
 		return (m_daemonCore->*m_Register_Command_fnptr)(command,com_descrip,handler,handler_descrip,s,perm,dprintf_flag,force_authentication);
@@ -303,7 +250,6 @@
 	{
 		ASSERT(m_daemonCore);
 		return (m_daemonCore->*m_Register_Timer_TS_fnptr)(deltawhen, handler, event_descrip, s);
->>>>>>> 667420c9
 	}
 };
 
