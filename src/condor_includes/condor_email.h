/***************************************************************
 *
 * Copyright (C) 1990-2007, Condor Team, Computer Sciences Department,
 * University of Wisconsin-Madison, WI.
 * 
 * Licensed under the Apache License, Version 2.0 (the "License"); you
 * may not use this file except in compliance with the License.  You may
 * obtain a copy of the License at
 * 
 *    http://www.apache.org/licenses/LICENSE-2.0
 * 
 * Unless required by applicable law or agreed to in writing, software
 * distributed under the License is distributed on an "AS IS" BASIS,
 * WITHOUT WARRANTIES OR CONDITIONS OF ANY KIND, either express or implied.
 * See the License for the specific language governing permissions and
 * limitations under the License.
 *
 ***************************************************************/


#ifndef _CONDOR_EMAIL_H
#define _CONDOR_EMAIL_H

<<<<<<< HEAD
#include <stdio.h>
#include "condor_classad.h"

=======
>>>>>>> a15a2b9b
FILE * email_nonjob_open( const char *email_addr, const char *subject );

FILE * email_admin_open(const char *subject);

void email_close(FILE *mailer);

void email_asciifile_tail( FILE* mailer, const char* filename,
						   int lines );

void email_corefile_tail( FILE* mailer, const char* subsystem_name );

<<<<<<< HEAD
=======
#include "condor_classad.h"
>>>>>>> a15a2b9b

void email_custom_attributes( FILE* mailer, ClassAd* job_ad );

char* email_check_domain( const char* addr, ClassAd* job_ad );


class Email
{
public:
	Email();
	~Email();

		/** If you want to write your own text, you can open a new
			message and get back the FILE*
		*/
	FILE* open_stream( ClassAd* ad, int exit_reason = -1,
				const char* subject = NULL );

		/** Write exit info about the job into an open Email.
			@param ad Job to extract info from
			@param exit_reason The Condor exit_reason (not status int)
		*/
	bool writeExit( ClassAd* ad, int exit_reason );

		/** This method sucks.  As soon as we have a real solution for
			storing all 4 of these values in the job classad, it
			should be removed.  In the mean time, it's a way to write
			out the network traffic stats for the job into the email.
		*/
	void writeBytes( float run_sent, float run_recv, float tot_sent,
					 float tot_recv );

        /** Write attributes that the user wants into the open Email
            @param ad Job to extract attributes from
        */
    void writeCustom( ClassAd *ad );


		/// Write out the introductory identification for a job
	bool writeJobId( ClassAd* ad );

		/// Send a currently open Email
	bool send();

		/// These methods handle open, write, and send, but offer no
		/// flexibility in the text of the message.
	void sendExit( ClassAd* ad, int exit_reason );
		/** This method sucks.  As soon as we have a real solution for
			storing all 4 of these values in the job classad, it
			should be removed.  In the mean time, it's a way to write
			out the network traffic stats for the job into the email.
		*/
	void sendExitWithBytes( ClassAd* ad, int exit_reason,
							float run_sent, float run_recv,
							float tot_sent, float tot_recv );
		/* TODO
	void sendError( ClassAd* ad, const char* err_summary,
					const char* err_msg );
		*/
	void sendHold( ClassAd* ad, const char* reason );
	void sendRemove( ClassAd* ad, const char* reason );
	void sendRelease( ClassAd* ad, const char* reason );
	void sendHoldAdmin( ClassAd* ad, const char* reason );
	void sendRemoveAdmin( ClassAd* ad, const char* reason );
	void sendReleaseAdmin( ClassAd* ad, const char* reason );

private:
		// // // // // //
		// Data
		// // // // // //

	FILE* fp;	/// The currently open message (if any)
	int cluster;
	int proc;
	bool email_admin;


		// // // // // //
		// Methods
		// // // // // //

		/// Initialize private data
	void init();

		/** Since the email for most of our events should be so
			similar, we put the code in a shared method to avoid
			duplication.
			@param ad ClassAd for the job
			@param reason The reason we're taking the action
			@param action String describing the action we're taking
		*/
	void sendAction( ClassAd* ad, const char* reason,
					 const char* action, int exit_code);

	bool shouldSend( ClassAd* ad, int exit_reason = -1,
					 bool is_error = false );
};

<<<<<<< HEAD
=======

>>>>>>> a15a2b9b
#endif /* _CONDOR_EMAIL_H */<|MERGE_RESOLUTION|>--- conflicted
+++ resolved
@@ -21,12 +21,9 @@
 #ifndef _CONDOR_EMAIL_H
 #define _CONDOR_EMAIL_H
 
-<<<<<<< HEAD
 #include <stdio.h>
 #include "condor_classad.h"
 
-=======
->>>>>>> a15a2b9b
 FILE * email_nonjob_open( const char *email_addr, const char *subject );
 
 FILE * email_admin_open(const char *subject);
@@ -37,11 +34,6 @@
 						   int lines );
 
 void email_corefile_tail( FILE* mailer, const char* subsystem_name );
-
-<<<<<<< HEAD
-=======
-#include "condor_classad.h"
->>>>>>> a15a2b9b
 
 void email_custom_attributes( FILE* mailer, ClassAd* job_ad );
 
@@ -140,8 +132,4 @@
 					 bool is_error = false );
 };
 
-<<<<<<< HEAD
-=======
-
->>>>>>> a15a2b9b
 #endif /* _CONDOR_EMAIL_H */