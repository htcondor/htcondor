--- conflicted
+++ resolved
@@ -186,12 +186,11 @@
 	// An empty pool indicates this is not used.
 	static const std::string &getPoolPassword() {return m_pool_password;}
 
-<<<<<<< HEAD
 		// Get and set the in-memory token.  See comments for similar approach in
 		// setPoolPassword
 	static void setToken(const std::string &token) {m_token = token;}
 	static const std::string &getToken() {return m_token;}
-=======
+
 	// Setup the current authentication methods for a tag; these are considered overrides
 	// and are cleared when the tag is changed.
 	static void setTagAuthenticationMethods(DCpermission perm, const std::vector<std::string> &methods);
@@ -204,7 +203,6 @@
 	// the specified owner.  While `tag` is an opaque string, this is interpreted as a username.
 	static void setTagCredentialOwner(const std::string &owner) {m_tag_token_owner = owner;}
 	static const std::string &getTagCredentialOwner() {return m_tag_token_owner;}
->>>>>>> 9b17a1f7
 
 	bool	FillInSecurityPolicyAd( DCpermission auth_level,
 									ClassAd* ad,
