/***************************************************************
 *
 * Copyright (C) 1990-2007, Condor Team, Computer Sciences Department,
 * University of Wisconsin-Madison, WI.
 * 
 * Licensed under the Apache License, Version 2.0 (the "License"); you
 * may not use this file except in compliance with the License.  You may
 * obtain a copy of the License at
 * 
 *    http://www.apache.org/licenses/LICENSE-2.0
 * 
 * Unless required by applicable law or agreed to in writing, software
 * distributed under the License is distributed on an "AS IS" BASIS,
 * WITHOUT WARRANTIES OR CONDITIONS OF ANY KIND, either express or implied.
 * See the License for the specific language governing permissions and
 * limitations under the License.
 *
 ***************************************************************/


#ifndef SOCK_H
#define SOCK_H

#include "condor_common.h"
#include "condor_socket_types.h"
#include "stream.h"
#include "CondorError.h"
#include "condor_perms.h"
#include "condor_sockaddr.h"

// retry failed connects for CONNECT_TIMEOUT seconds
#define CONNECT_TIMEOUT 10

// Some error codes.  These should go to condor_errno.h once it is there.
const int CEDAR_EWOULDBLOCK = 666;
const int CEDAR_ENOCCB = 667;

#if !defined(WIN32)
#  ifndef SOCKET
#    define SOCKET int
#  endif
#  ifndef INVALID_SOCKET
#    define INVALID_SOCKET -1
#  endif
#endif /* not WIN32 */


#ifdef WIN32
class SockInitializer {
	private:
		bool called_from_init;
	public:
		SockInitializer();
		~SockInitializer();
		void init();
};
#endif  /* of WIN32 */

/*
We want to define a callback function to be invoked when certain actions happen upon a stream.  CedarHandler is the type of a callback function.   The following notation is a little strange.  It reads: Define a new type called "CedarHandler" to be "a function returning void with single argument pointer to Stream"
*/

typedef void (CedarHandler) (Stream *s);

/*
**	B A S E    S O C K
*/

/** The Sock class defines an interface for connection establishment.
This interface is implemented with TCP in the ReliSock class and with
UDP in the SafeSock class.  ReliSock and SafeSock are the only Cedar
classes which should be instantiated; however, pointers to the Stream
base class are often used at points in the application where it is not
important if the underlying medium is TCP or UDP (for example, in a
daemon which handles the same commands over both TCP and UDP).
*/
class Sock : public Stream {

//	PUBLIC INTERFACE TO ALL SOCKS
//
public:

	friend class DaemonCore;
	friend class Daemon;
	friend class SecMan;
	friend class SecManStartCommand;
	friend class SharedPortListener;
	friend class SharedPortEndpoint;

	/*
	**	Methods
	*/

	/// Virtual socket services
	virtual int handle_incoming_packet() = 0;

	/** Connect the socket to a remote peer.
		@param host Hostname of peer, either a DNS name or an IP address, or 
		an IP address and port together in the format "&lt;IP:PORT&gt;", such as 
		<p> &lt;128.105.44.66:3354&gt;
		<b>Note:</b> The "&lt;" and "&gt;" are required when giving both the
		IP and Port.
		@param port The port to connect to.  If host is in the form <IP:PORT>,
		then the port parameter is ignored.
		@param do_not_block If false, then the connect call will block until
		completion or until timeout.  If true, then the connect call will
		return immediately with TRUE, FALSE, or CEDAR_EWOULDBLOCK.  If 
		CEDAR_EWOULDBLOCK is returned, the user should call 
		do_connect_finish() when select says this socket is writeable to 
		find out if the CEDAR connection process has really completed.  
		In Condor this is usually accomplished by calling DaemonCore's
		Register_Socket() method.
		@return TRUE if connection succeeded, FALSE on failure, or 
		CEDAR_EWOULDBLOCK if parameter do_not_block is set to true and 
		the call would block.
		@see do_connect_finish
	*/
	virtual int connect(char const *host, int port=0, bool do_not_block = false) = 0;

	/** Connect the socket to a remote peer.
		@param host Hostname of the peer, either a DNS name or IP address.
		@param service The name of a service that represents a port address,
		which can be passed to getportbyserv().
	*/
	inline int connect(char const *host, char *service, bool do_not_block = false) { 
		return connect(host,getportbyserv(service),do_not_block); 
	}


	/** Install this function as the asynchronous handler.  When a handler is installed, it is invoked whenever data arrives on the socket.  Setting the handler to zero disables asynchronous notification.  */

	int set_async_handler( CedarHandler *handler );

	
	//	Socket services
	//

PRAGMA_REMIND("adesmet: DEPRECATED")
	int assign(SOCKET =INVALID_SOCKET);

	int assign(condor_protocol proto, SOCKET =INVALID_SOCKET);
#if defined(WIN32) && defined(_WINSOCK2API_)
	int assign(LPWSAPROTOCOL_INFO);		// to inherit sockets from other processes
#endif

PRAGMA_REMIND("adesmet: DEPRECATED")
	int bind(bool outbound, int port=0, bool loopback=false);

	int bind(condor_protocol proto, bool outbound, int port, bool loopback);

	bool bind_to_loopback(bool outbound=false, int port=0);

    int setsockopt(int, int, const void*, int); 

	/**  Set the size of the operating system buffers (in the IP stack) for
		 this socket.
		 @param desired_size The desired size of the buffer in bytes.  If 
		 desired_size is greater than the maximum allowed by the operating system,
		 the size will be set to the maximum allowed.
		 @param set_write_buf if false, then only the size of the receive buffer
		 is changed; if true, then both the send and receive buffers are resized
		 @return the actual/resulting size of the buffer in bytes
	*/
	int set_os_buffers(int desired_size, bool set_write_buf = false);

<<<<<<< HEAD
	/** Enable keepalive options for this socket as dictacted by config knob
		TCP_KEEPALIVE_INTERVAL.  Currently a no-op on anything but relisocks.
		@return false if any system call errors, true otherwise.
	*/
	bool set_keepalive();

=======
PRAGMA_REMIND("adesmet: deprecated")
>>>>>>> 62fa5367
	inline int bind(bool outbound, char *s) { return bind(outbound, getportbyserv(s)); }

	int close();
	/** if any operation takes more than sec seconds, timeout
        call timeout(0) to set blocking mode (default)
        @param sec the number of seconds to wait before timing out
               Note that (for better or worse) this may be multiplied
               by a global timeout multiplier unless
               ignoreTimeoutMultiplier has been called.
        @return previous timeout (divided by timeout multiplier)
    */
	int timeout(int sec);

	/** This is just like timeout(), but it does not do any
	    adjustments.  The timeout multiplier is always ignored.
	*/
	int timeout_no_timeout_multiplier(int sec);
    
	/** Returns the timeout with timeout multiplier applied. */
	int get_timeout_raw();

	/** get the number of bytes available to read without blocking.
		@return number of bytes, or -1 on failure
	*/
	int bytes_available_to_read();

	/**	@return true if > 0 bytes ready to read without blocking
	*/
	bool readReady();

	/**	@return true if a complete message is ready to be read
	*/
	virtual bool msgReady() = 0;

        //------------------------------------------
        // Encryption support below
        //------------------------------------------
        bool set_crypto_key(bool enable, KeyInfo * key, const char * keyId=0);
        //------------------------------------------
        // PURPOSE: set sock to use a particular encryption key
        // REQUIRE: KeyInfo -- a wrapper for keyData
        // RETURNS: true -- success; false -- failure
        //------------------------------------------

        bool wrap(unsigned char* input, int input_len, 
                  unsigned char*& output, int& outputlen);
        //------------------------------------------
        // PURPOSE: encrypt some data
        // REQUIRE: Protocol, keydata. set_encryption_procotol
        //          must have been called and encryption_mode is on
        // RETURNS: TRUE -- success, FALSE -- failure
        //------------------------------------------

        bool unwrap(unsigned char* input, int input_len, 
                    unsigned char*& output, int& outputlen);
        //------------------------------------------
        // PURPOSE: decrypt some data
        // REQUIRE: Protocol, keydata. set_encryption_procotol
        //          must have been called and encryption_mode is on
        // RETURNS: TRUE -- success, FALSE -- failure
        //------------------------------------------

        //----------------------------------------------------------------------
        // MAC/MD related stuff
        //----------------------------------------------------------------------
        bool set_MD_mode(CONDOR_MD_MODE mode, KeyInfo * key = 0, const char * keyid = 0);    
        //virtual bool set_MD_off() = 0;
        //------------------------------------------
        // PURPOSE: set mode for MAC (on or off)
        // REQUIRE: mode -- see the enumeration defined above
        //          key  -- an optional key for the MAC. if null (by default)
        //                  all CEDAR does is send a Message Digest over
        //                  When key is specified, this is essentially a MAC
        // RETURNS: true -- success; false -- false
        //------------------------------------------

        bool isOutgoing_MD5_on() const { return (mdMode_ == MD_ALWAYS_ON); }
        //------------------------------------------
        // PURPOSE: whether MD is turned on or not
        // REQUIRE: None
        // RETURNS: true -- MD is on; 
        //          false -- MD is off
        //------------------------------------------

        virtual const char * isIncomingDataMD5ed() = 0;
        //------------------------------------------
        // PURPOSE: To check to see if incoming data
        //          has MD5 checksum/. NOTE! Currently,
        //          this method should be used with UDP only!
        // REQUIRE: None
        // RETURNS: NULL -- data does not contain MD5
        //          key id -- if the data is checksumed
        //------------------------------------------

	/*
	**	Stream protocol
	*/

    /// peer's port and IP address in a struct sockaddr_in.
	condor_sockaddr peer_addr();

	/// peer's port number 
	int peer_port();

	/// peer's IP address, string verison (e.g. "128.105.101.17")
	const char* peer_ip_str();

	/// peer's IP address, integer version (e.g. 2154390801)

	/// is peer a local interface, aka did this connection originate from a local process?
	bool peer_is_local();

    /// my port and IP address in a class condor_sockaddr
	condor_sockaddr my_addr();

	/// my IP address, string version (e.g. "128.105.101.17")
	virtual const char* my_ip_str();

	/// local port number
	int get_port();

    /// sinful address of mypoint() in the form of "<a.b.c.d:pppp>"
    char const * get_sinful();

	/// Sinful address for access from outside of our private network.
	/// This takes into account TCP_FORWARDING_HOST.
	char const *get_sinful_public();

	/// sinful address of peer in form of "<a.b.c.d:pppp>"
	char * get_sinful_peer();

		// Address that was passed to connect().  This is useful in cases
		// such as CCB or shared port where our peer address is not the
		// address one would use to actually connect to the peer.
		// Returns NULL if connect was never called.
	char const *get_connect_addr();

	/// sinful address of peer, suitable for passing to dprintf() (never NULL)
	virtual char const *default_peer_description();

	/// local file descriptor (fd) of this socket
	int get_file_desc() { return _sock; }

	/// is a non-blocking connect outstanding?
	bool is_connect_pending() { return _state == sock_connect_pending || _state == sock_connect_pending_retry || _state == sock_reverse_connect_pending; }

	bool is_reverse_connect_pending() { return _state == sock_reverse_connect_pending; }

	/// is the socket connected?
	bool is_connected() { return _state == sock_connect; }	

    /// 
	virtual ~Sock();

	/// Copy constructor -- this also dups the underlying socket
	Sock(const Sock &);

	void doNotEnforceMinimalCONNECT_TIMEOUT() ;		// Used by HA Daemon

	const char * getFullyQualifiedUser() const;

		/// Get user portion of fqu
	const char *getOwner() const;

		/// Get domain portion of fqu
	const char *getDomain() const;

	void setFullyQualifiedUser(char const *fqu);

	void setAuthenticationMethodUsed(char const *auth_method);
	const char *getAuthenticationMethodUsed();

	void setAuthenticationMethodsTried(char const *auth_methods);
	const char *getAuthenticationMethodsTried();

	void setAuthenticatedName(char const *auth_name);
	const char *getAuthenticatedName();

	void setCryptoMethodUsed(char const *crypto_method);
	const char* getCryptoMethodUsed();

		/// True if socket has tried to authenticate or socket is
		/// using a security session that tried to authenticate.
		/// Authentication may or may not have succeeded and
		/// fqu may or may not be set.  (For example, we may
		/// have authenticated but the method was not mutual,
		/// so the other side knows who we are, but we do not
		/// know who the other side is.)
	bool triedAuthentication() const { return _tried_authentication; }

	void setTriedAuthentication(bool toggle) { _tried_authentication = toggle; }

		/// Returns true if the fully qualified user name is
		/// a non-anonymous user name (i.e. something not from
		/// the unmapped domain)
	bool isMappedFQU() const;

		/// Returns true if the fully qualified user name was
		/// authenticated
	bool isAuthenticated() const;

    ///
	virtual int authenticate(const char * auth_methods, CondorError* errstack, int timeout);
    ///
	// method_used should be freed by the caller when finished with it
	virtual int authenticate(KeyInfo *&ki, const char * auth_methods, CondorError* errstack, int timeout, char **method_used=NULL);

	/// if we are connecting, merges together Stream::get_deadline
	/// and connect_timeout_time()
	virtual time_t get_deadline();

	void invalidateSock();

	unsigned int getUniqueId() { return m_uniqueId; }

//	PRIVATE INTERFACE TO ALL SOCKS
//
protected:
	


	/*
	**	Type definitions
	*/

	enum sock_state { sock_virgin, sock_assigned, sock_bound, sock_connect,
					  sock_writemsg, sock_readmsg, sock_special, 
					  sock_connect_pending, sock_connect_pending_retry,
					  sock_reverse_connect_pending };


	/*
	**	Methods
	*/

    ///
	Sock();

	int getportbyserv(char *);

    /**
        @param host the host to connect to, can be sinful form with port, in
        @param port the port to connect to, ignored if host contains a port
		@param non_blocking_flag if set to true, do not block
		@return FALSE on failure, TRUE if connected, CEDAR_EWOULDBLOCK if
			non_blocking_flag is set to true.  In current implementation,
		    will never return TRUE if non_blocking_flag was set, even
			if the connect operation succeeds immediately without blocking.
			When returning CEDAR_EWOULDBLOCK, Sock::is_connect_pending()
			will also be true.  In this case, the caller is expected
			to ensure that do_connect_finish() is called when the
			connect operation succeeds/fails or when connect_timeout_time()
			is reached.  For DaemonCore applications, this is handled
			by passing the socket to DaemonCore's Register_Socket() function.
    */
	int do_connect(char const *host, int port, bool non_blocking_flag = false);

	/**
	   Called internally by do_connect() to examine the address and
	   see if we should try a reversed connection (CCB) instead of a
	   normal forward connection.  If so, initiates the reversed
	   connection.  If not, returns CEDAR_ENOCCB.  Also checks to
	   see if we are connecting to a shared port (SharedPortServer)
       requiring further directions to route us to our final destination.
	*/
	int special_connect(char const *host,int port,bool nonblocking);

	virtual int do_reverse_connect(char const *ccb_contact,bool nonblocking) = 0;
	virtual void cancel_reverse_connect() = 0;
	virtual int do_shared_port_local_connect( char const *shared_port_id,bool nonblocking ) = 0;

	void set_connect_addr(char const *addr);

	inline SOCKET get_socket (void) { return _sock; }
	char * serialize(char *);
	static void close_serialized_socket(char const *buf);
	char * serialize() const;
    char * serializeCryptoInfo(char * buf);
    char * serializeCryptoInfo() const;
    char * serializeMdInfo(char * buf);
    char * serializeMdInfo() const;
        
	virtual int encrypt(bool);
	///
	virtual int hdr_encrypt();
	///
	virtual bool is_hdr_encrypt();
    ///
	virtual bool is_encrypt();
#ifdef WIN32
	int set_inheritable( int flag );
#else
	// On unix, sockets are always inheritable
	inline int set_inheritable( int ) { return TRUE; }
#endif

    ///
	bool test_connection();
	/// get timeout time for pending connect operation;
	time_t connect_timeout_time();

	///
	int move_descriptor_up();

    /// called whenever the bound or connected state changes
    void addr_changed();

	virtual void setTargetSharedPortID( char const *id ) = 0;
	virtual bool sendTargetSharedPortID() = 0;

	bool enter_connected_state(char const *op="CONNECT");

	virtual bool init_MD(CONDOR_MD_MODE mode, KeyInfo * key, const char * keyId) = 0;
	virtual bool set_encryption_id(const char * keyId) = 0;
	const KeyInfo& get_crypto_key() const;
	const KeyInfo& get_md_key() const;
	void resetCrypto();
	virtual bool canEncrypt();

	/*
	**	Data structures
	*/

	SOCKET			_sock;
	sock_state		_state;
	int				_timeout;
	condor_sockaddr			_who;	// endpoint of "connection"
	char *			m_connect_addr;
	char *          _fqu;
	char *          _fqu_user_part;
	char *          _fqu_domain_part;
	char *          _auth_method;
	char *          _auth_methods;
	char *          _auth_name;
	char *          _crypto_method;
	bool            _tried_authentication;

	bool ignore_connect_timeout;	// Used by HA Daemon

	// Buffer to hold the string version of our own IP address. 
	char _my_ip_buf[IP_STRING_BUF_SIZE];	

	Condor_Crypt_Base * crypto_;         // The actual crypto
	CONDOR_MD_MODE      mdMode_;        // MAC mode
	KeyInfo           * mdKey_;

	static bool guess_address_string(char const* host, int port, condor_sockaddr& addr);

	unsigned int m_uniqueId;
	static unsigned int m_nextUniqueId;

private:
	bool initialize_crypto(KeyInfo * key);
        //------------------------------------------
        // PURPOSE: initialize crypto
        // REQUIRE: KeyInfo
        // RETURNS: None
        //------------------------------------------

	int _condor_read(SOCKET fd, char *buf, int sz, int timeout);
	int _condor_write(SOCKET fd, const char *buf, int sz, int timeout);
	int bindWithin(condor_protocol proto, const int low, const int high, bool outbound);
	///
	// Buffer to hold the string version of our peer's IP address. 
	char _peer_ip_buf[IP_STRING_BUF_SIZE];	

	// Buffer to hold the sinful address of our peer
	char _sinful_peer_buf[SINFUL_STRING_BUF_SIZE];

	// Buffer to hold the sinful address of ourself
	std::string _sinful_self_buf;

	// Buffer to hold the public sinful address of ourself
	std::string _sinful_public_buf;

	// struct to hold state info for do_connect() method
	struct connect_state_struct {
			int retry_timeout_interval;   // amount of time to keep retrying
			bool connect_failed, failed_once;
			bool connect_refused;
			time_t first_try_start_time;
			time_t this_try_timeout_time; // timestamp of connect timeout
			time_t retry_timeout_time;    // timestamp when to give up retrying
			time_t retry_wait_timeout_time; // when to try connecting again
			int	old_timeout_value;
			bool non_blocking_flag;
			char *host;
			int port;
			char *connect_failure_reason;
	} connect_state;

	/**
	   This function is called by do_connect() to manage the whole process
	   of connecting the socket, including retries if necessary.  This is
	   also expected to be called by whoever manages the application's
	   select loop (e.g. DaemonCore) for non-blocking connections.
	   @return same as do_connect()
	 **/
	int do_connect_finish();

	/**
		@return
		   false
		     connect_state.connect_failed = true   # connection failed
		     connect_state.connect_failed = false  # connection pending
		   true                                    # connection has been made

		   In addition, if connect fails and connect_state.connect_refused
		   is true, this indicates that retry attempts are futile.
	**/
	bool do_connect_tryit();

	/**
	   @param reason Descriptive message indicating what went wrong with
	                 the connection attempt.
	 **/
	void setConnectFailureReason(char const *reason);

	/**
	   @param error The errno that was encountered when attempting to connect
	   @param syscall The system call that failed (e.g. "connect" or "select")
	 **/
	void setConnectFailureErrno(int error,char const *syscall);

	/**
	   This function logs a failed connection attempt, using the failure
	   description previously set by setConnectFailureReason or
	   setConnectFailureErrno.
	   @param timed_out True if we failed due to timeout.
	**/
	void reportConnectionFailure(bool timed_out);

	/**
	   This function puts the socket back in a state suitable for another
	   connection attempt.
	 **/
	void cancel_connect();

	/**
	   Private helper that sees if we're CCB enabled, if we're doing
	   an outbound connection, and if so, uses CCB_local_bind() to
	   avoid pounding the CCB broker for all outbound connections.
	*/
	//int _bind_helper(int fd, SOCKET_ADDR_CONST_BIND SOCKET_ADDR_TYPE addr,
	//	SOCKET_LENGTH_TYPE len, bool outbound, bool loopback);
	int _bind_helper(int fd, const condor_sockaddr& addr, bool outbound, bool loopback);
};

void dprintf ( int flags, Sock & sock, const char *fmt, ... ) CHECK_PRINTF_FORMAT(3,4);

#endif /* SOCK_H */<|MERGE_RESOLUTION|>--- conflicted
+++ resolved
@@ -163,16 +163,13 @@
 	*/
 	int set_os_buffers(int desired_size, bool set_write_buf = false);
 
-<<<<<<< HEAD
 	/** Enable keepalive options for this socket as dictacted by config knob
 		TCP_KEEPALIVE_INTERVAL.  Currently a no-op on anything but relisocks.
 		@return false if any system call errors, true otherwise.
 	*/
 	bool set_keepalive();
 
-=======
 PRAGMA_REMIND("adesmet: deprecated")
->>>>>>> 62fa5367
 	inline int bind(bool outbound, char *s) { return bind(outbound, getportbyserv(s)); }
 
 	int close();
