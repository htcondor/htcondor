--- conflicted
+++ resolved
@@ -328,11 +328,8 @@
 extern const char * const  ATTR_JOB_VM_NETWORKING;
 extern const char * const  ATTR_JOB_VM_NETWORKING_TYPE;
 extern const char * const  ATTR_JOB_VM_HARDWARE_VT;
-<<<<<<< HEAD
 extern const char * const  ATTR_JOB_VM_VNC;
-=======
 extern const char * const  ATTR_JOB_VM_CPU_UTILIZATION;
->>>>>>> d6b616ac
 extern const char * const  ATTR_KEYBOARD_IDLE;
 extern const char * const  ATTR_KEYSTORE_FILE;
 extern const char * const  ATTR_KEYSTORE_ALIAS;
