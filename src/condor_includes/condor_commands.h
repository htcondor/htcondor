--- conflicted
+++ resolved
@@ -67,11 +67,7 @@
 
 
 constexpr const
-<<<<<<< HEAD
-std::array<std::pair<int, const char *>, 197> makeCommandTable() {
-=======
-std::array<std::pair<int, const char *>, 199> makeCommandTable() {
->>>>>>> 49563f5b
+std::array<std::pair<int, const char *>, 200> makeCommandTable() {
 	return {{ // Yes, we need two...
 
 /****
