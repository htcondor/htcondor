--- conflicted
+++ resolved
@@ -67,11 +67,7 @@
 
 
 constexpr const
-<<<<<<< HEAD
-std::array<std::pair<int, const char *>, 202> makeCommandTable() {
-=======
-std::array<std::pair<int, const char *>, 194> makeCommandTable() {
->>>>>>> 3676eca9
+std::array<std::pair<int, const char *>, 198> makeCommandTable() {
 	return {{ // Yes, we need two...
 
 /****
