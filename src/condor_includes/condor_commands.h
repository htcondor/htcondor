/***************************************************************
 *
 * Copyright (C) 1990-2007, Condor Team, Computer Sciences Department,
 * University of Wisconsin-Madison, WI.
 * 
 * Licensed under the Apache License, Version 2.0 (the "License"); you
 * may not use this file except in compliance with the License.  You may
 * obtain a copy of the License at
 * 
 *    http://www.apache.org/licenses/LICENSE-2.0
 * 
 * Unless required by applicable law or agreed to in writing, software
 * distributed under the License is distributed on an "AS IS" BASIS,
 * WITHOUT WARRANTIES OR CONDITIONS OF ANY KIND, either express or implied.
 * See the License for the specific language governing permissions and
 * limitations under the License.
 *
 ***************************************************************/

#ifndef _CONDOR_COMMANDS_H
#define _CONDOR_COMMANDS_H

#include <array>
#include <climits>

/*
*** Replies used in various stages of various protocols
*/

/* Failure cases */
const int NOT_OK		= 0;

/* Success cases */
const int OK			= 1;

/* Other replies */
const int CONDOR_TRY_AGAIN	= 2;
const int CONDOR_ERROR	    = 3;

/* Replies specific to the REQUEST_CLAIM command */
const int REQUEST_CLAIM_LEFTOVERS        = 3;
//const int REQUEST_CLAIM_PAIR           = 4;   // Not used
const int REQUEST_CLAIM_LEFTOVERS_2	     = 5;
//const int REQUEST_CLAIM_PAIR_2         = 6;   // Not used
const int REQUEST_CLAIM_SLOT_AD          = 7;


// The contraints on this file are
// 1) We want a #define'd symbol for each command for client code to use
// 2) We don't want to pollute every .o's data segment with a copy of a table
// 3) We rarely look up a command with a string or command int known at compile-time
// 		so we don't need a constexpr function do to so
// 4) The table of mappings between command int and string is big and not compact
// 		So magic-enum tricks lead to very slow compile times
// 		And we're willing to binary search at runtime to do the lookup
//
// 	So ...
// 	We define a constexpr function in this header file that returns a
// 	constexpr std::array that can be constexpr sorted by either field
// 	in the Get..Num or Get..String functions, so that they can binary
// 	search that sorted table.  This constexpr table-generating funciton
// 	is in this header file, so that we can put the #define's in the
// 	same line as what generates the tables -- many clients need the
// 	#defines, but only condor_command.cpp needs the resulting std::arry,
// 	so the array will only show up in the condor_commands.o object file
// 	#define for each command, conf


constexpr const
<<<<<<< HEAD
std::array<std::pair<int, const char *>, 198> makeCommandTable() {
=======
std::array<std::pair<int, const char *>, 197> makeCommandTable() {
>>>>>>> 71f44000
	return {{ // Yes, we need two...

/****
** Queue Manager Commands
****/
#define QMGMT_BASE		1110
#define QMGMT_READ_CMD	(QMGMT_BASE+1)
		{QMGMT_READ_CMD, "QMGMT_READ_CMD"},
#define QMGMT_WRITE_CMD	(QMGMT_BASE+2)
		{QMGMT_WRITE_CMD, "QMGMT_WRITE_CMD"},

/* Scheduler Commands */
/*
**	Scheduler version number
*/
#define SCHED_VERS			400
#define HAD_COMMANDS_BASE                  (700)
#define REPLICATION_COMMANDS_BASE          (800)
#define CA_AUTH_CMD_BASE	1000
// beware, QMGMT_CMD is 1111, so we don't want to use 1100...
#define CA_CMD_BASE			1200

/*
**	In the following definitions 'FRGN' does not
**	stand for "friggin'"...
*/
#define CONTINUE_CLAIM		(SCHED_VERS+1)		// New name for CONTINUE_FRGN_JOB
		{CONTINUE_CLAIM, "CONTINUE_CLAIM"},
#define SUSPEND_CLAIM		(SCHED_VERS+2)		// New name for SUSPEND_FRGN_JOB
		{SUSPEND_CLAIM, "SUSPEND_CLAIM"},
#define DEACTIVATE_CLAIM	(SCHED_VERS+3)		// New name for CKPT_FRGN_JOB
		{DEACTIVATE_CLAIM, "DEACTIVATE_CLAIM"},
#define DEACTIVATE_CLAIM_FORCIBLY	(SCHED_VERS+4)		// New name for KILL_FRGN_JOB
		{DEACTIVATE_CLAIM_FORCIBLY, "DEACTIVATE_CLAIM_FORCIBLY"},

#define LOCAL_STATUS		(SCHED_VERS+5)		/* Not used */
		{LOCAL_STATUS, "LOCAL_STATUS"},
//#define LOCAL_STATISTICS	(SCHED_VERS+6)		/* Not used */
//		{LOCAL_STATISTICS, "LOCAL_STATISTICS"},
#define PERMISSION			(SCHED_VERS+7)		// used in negotiation protocol
		{PERMISSION, "PERMISSION"},
//#define SET_DEBUG_FLAGS		(SCHED_VERS+8)		/* Not used */
//		{SET_DEBUG_FLAGS, "SET_DEBUG_FLAGS"},
//#define PREEMPT_LOCAL_JOBS	(SCHED_VERS+9)		/* Not used */
//		{PREEMPT_LOCAL_JOBS, "PREEMPT_LOCAL_JOBS"},

//#define RM_LOCAL_JOB		(SCHED_VERS+10)		/* Not used */
//		{RM_LOCAL_JOB, "RM_LOCAL_JOB"},
//#define START_FRGN_JOB		(SCHED_VERS+11)		/* Not used */
//		{START_FRGN_JOB, "START_FRGN_JOB"},

//#define AVAILABILITY		(SCHED_VERS+12)		/* Not used */
//		{AVAILABILITY, "AVAILABILITY"},
#define DEACTIVATE_CLAIM_JOB_DONE		(SCHED_VERS+13)		/* formerly NUM_FRGN_JOBS */
		{DEACTIVATE_CLAIM_JOB_DONE, "DEACTIVATE_CLAIM_JOB_DONE"},
//#define STARTD_INFO			(SCHED_VERS+14)		/* Not used */
//		{STARTD_INFO, "STARTD_INFO"},
//#define SCHEDD_INFO			(SCHED_VERS+15)		/* Not used */
//		{SCHEDD_INFO, "SCHEDD_INFO"},
#define NEGOTIATE			(SCHED_VERS+16) // 7.5.4+ negotiation command
		{NEGOTIATE, "NEGOTIATE"},
#define SEND_JOB_INFO		(SCHED_VERS+17)     // used in negotiation protocol
		{SEND_JOB_INFO, "SEND_JOB_INFO"},
#define NO_MORE_JOBS		(SCHED_VERS+18)		// used in negotiation protocol
		{NO_MORE_JOBS, "NO_MORE_JOBS"},
#define JOB_INFO			(SCHED_VERS+19)		// used in negotiation protocol
		{JOB_INFO, "JOB_INFO"},
//#define GIVE_STATUS			(SCHED_VERS+20)		/* Not used */
//		{GIVE_STATUS, "GIVE_STATUS"},
#define RESCHEDULE			(SCHED_VERS+21)
		{RESCHEDULE, "RESCHEDULE"},
//#define PING				(SCHED_VERS+22)			/* Not used */
//		{PING, "PING"},
//#define NEGOTIATOR_INFO		(SCHED_VERS+23)		/* Not used */
//		{NEGOTIATOR_INFO, "NEGOTIATOR_INFO"},
//#define GIVE_STATUS_LINES	(SCHED_VERS+24)			/* Not used */
//		{GIVE_STATUS_LINES, "GIVE_STATUS_LINES"},
#define END_NEGOTIATE		(SCHED_VERS+25)		// used in negotiation protocol
		{END_NEGOTIATE, "END_NEGOTIATE"},
#define REJECTED			(SCHED_VERS+26)
		{REJECTED, "REJECTED"},
#define X_EVENT_NOTIFICATION		(SCHED_VERS+27)
		{X_EVENT_NOTIFICATION, "X_EVENT_NOTIFICATION"},
//#define RECONFIG			(SCHED_VERS+28)			/* Not used */
//		{RECONFIG, "RECONFIG"},
#define GET_HISTORY			(SCHED_VERS+29)		/* repurposed in 8.9.7 to be query startd history */
		{GET_HISTORY, "GET_HISTORY"},
//#define UNLINK_HISTORY_FILE			(SCHED_VERS+30)	/* Not used */
//		{UNLINK_HISTORY_FILE, "UNLINK_HISTORY_FILE"},
//#define UNLINK_HISTORY_FILE_DONE	(SCHED_VERS+31)		/* Not used */
//		{UNLINK_HISTORY_FILE_DONE, "UNLINK_HISTORY_FILE_DONE"},
//#define DO_NOT_UNLINK_HISTORY_FILE	(SCHED_VERS+32)	/* Not used */
//		{DO_NOT_UNLINK_HISTORY_FILE, "DO_NOT_UNLINK_HISTORY_FILE"},
//#define SEND_ALL_JOBS		(SCHED_VERS+33)			/* Not used */
//		{SEND_ALL_JOBS, "SEND_ALL_JOBS"},
//#define SEND_ALL_JOBS_PRIO	(SCHED_VERS+34)			/* Not used */
//		{SEND_ALL_JOBS_PRIO, "SEND_ALL_JOBS_PRIO"},
//#define REQ_NEW_PROC		(SCHED_VERS+35)			/* Not used */
//		{REQ_NEW_PROC, "REQ_NEW_PROC"},
//#define PCKPT_FRGN_JOB		(SCHED_VERS+36)		/* Not used */
//		{PCKPT_FRGN_JOB, "PCKPT_FRGN_JOB"},
//#define SEND_RUNNING_JOBS	(SCHED_VERS+37)			/* Not used */
//		{SEND_RUNNING_JOBS, "SEND_RUNNING_JOBS"},
//#define CHECK_CAPABILITY    (SCHED_VERS+38)		/* Not used */
//		{CHECK_CAPABILITY, "CHECK_CAPABILITY"},
//#define GIVE_PRIORITY		(SCHED_VERS+39)			/* Not used */
//		{GIVE_PRIORITY, "GIVE_PRIORITY"},
#define	MATCH_INFO			(SCHED_VERS+40)
		{MATCH_INFO, "MATCH_INFO"},
#define	ALIVE				(SCHED_VERS+41)
		{ALIVE, "ALIVE"},
#define REQUEST_CLAIM 		(SCHED_VERS+42)
		{REQUEST_CLAIM, "REQUEST_CLAIM"},
#define RELEASE_CLAIM 		(SCHED_VERS+43)
		{RELEASE_CLAIM, "RELEASE_CLAIM"},
#define ACTIVATE_CLAIM	 	(SCHED_VERS+44)
		{ACTIVATE_CLAIM, "ACTIVATE_CLAIM"},
//#define PRIORITY_INFO       (SCHED_VERS+45)     /* negotiator to accountant, Not used */
//		{PRIORITY_INFO, "PRIORITY_INFO"},
//#define PCKPT_ALL_JOBS		(SCHED_VERS+46)		/* Not used */
//		{PCKPT_ALL_JOBS, "PCKPT_ALL_JOBS"},
#define VACATE_ALL_CLAIMS	(SCHED_VERS+47)
		{VACATE_ALL_CLAIMS, "VACATE_ALL_CLAIMS"},
#define GIVE_STATE			(SCHED_VERS+48)
		{GIVE_STATE, "GIVE_STATE"},
#define SET_PRIORITY		(SCHED_VERS+49)		// negotiator(priviliged) cmd
		{SET_PRIORITY, "SET_PRIORITY"},
//#define GIVE_CLASSAD		(SCHED_VERS+50)		/* Not used */
//		{GIVE_CLASSAD, "GIVE_CLASSAD"},
#define GET_PRIORITY		(SCHED_VERS+51)		// negotiator
		{GET_PRIORITY, "GET_PRIORITY"},
#define DAEMONS_OFF_FLEX	(SCHED_VERS+52)		// DAEMON_OFF but with a classad payload and optional reply
		{DAEMONS_OFF_FLEX, "DAEMONS_OFF_FLEX"},
#define RESTART				(SCHED_VERS+53)
		{RESTART, "RESTART"},
#define DAEMONS_OFF			(SCHED_VERS+54)
		{DAEMONS_OFF, "DAEMONS_OFF"},
#define DAEMONS_ON			(SCHED_VERS+55)
		{DAEMONS_ON, "DAEMONS_ON"},
#define MASTER_OFF			(SCHED_VERS+56)
		{MASTER_OFF, "MASTER_OFF"},
#define CONFIG_VAL			(SCHED_VERS+57)
		{CONFIG_VAL, "CONFIG_VAL"},
#define RESET_USAGE			(SCHED_VERS+58)		// negotiator
		{RESET_USAGE, "RESET_USAGE"},
#define SET_PRIORITYFACTOR	(SCHED_VERS+59)		// negotiator
		{SET_PRIORITYFACTOR, "SET_PRIORITYFACTOR"},
#define RESET_ALL_USAGE		(SCHED_VERS+60)		// negotiator
		{RESET_ALL_USAGE, "RESET_ALL_USAGE"},
#define DAEMONS_OFF_FAST	(SCHED_VERS+61)
		{DAEMONS_OFF_FAST, "DAEMONS_OFF_FAST"},
#define MASTER_OFF_FAST		(SCHED_VERS+62)
		{MASTER_OFF_FAST, "MASTER_OFF_FAST"},
#define GET_RESLIST			(SCHED_VERS+63)		// negotiator
		{GET_RESLIST, "GET_RESLIST"},
#define ATTEMPT_ACCESS		(SCHED_VERS+64) 	// schedd, test a file
		{ATTEMPT_ACCESS, "ATTEMPT_ACCESS"},
#define VACATE_CLAIM		(SCHED_VERS+65)     // vacate a given claim
		{VACATE_CLAIM, "VACATE_CLAIM"},
//#define PCKPT_JOB			(SCHED_VERS+66)     // Not used
//		{PCKPT_JOB, "PCKPT_JOB"},
#define DAEMON_OFF			(SCHED_VERS+67)		// specific daemon, subsys follows
		{DAEMON_OFF, "DAEMON_OFF"},
#define DAEMON_OFF_FAST		(SCHED_VERS+68)		// specific daemon, subsys follows
		{DAEMON_OFF_FAST, "DAEMON_OFF_FAST"},
#define DAEMON_ON			(SCHED_VERS+69)		// specific daemon, subsys follows
		{DAEMON_ON, "DAEMON_ON"},
#define GIVE_TOTALS_CLASSAD	(SCHED_VERS+70)
		{GIVE_TOTALS_CLASSAD, "GIVE_TOTALS_CLASSAD"},
//#define DUMP_STATE          (SCHED_VERS+71)	// drop internal vars into classad (Not used)
//		{DUMP_STATE, "DUMP_STATE"},
#define PERMISSION_AND_AD	(SCHED_VERS+72) // negotiator is sending startad to schedd
		{PERMISSION_AND_AD, "PERMISSION_AND_AD"},
//#define REQUEST_NETWORK		(SCHED_VERS+73)	// negotiator network mgmt, Not used
//		{REQUEST_NETWORK, "REQUEST_NETWORK"},
#define VACATE_ALL_FAST		(SCHED_VERS+74)		// fast vacate for whole machine
		{VACATE_ALL_FAST, "VACATE_ALL_FAST"},
#define VACATE_CLAIM_FAST	(SCHED_VERS+75)  	// fast vacate for a given slot
		{VACATE_CLAIM_FAST, "VACATE_CLAIM_FAST"},
#define REJECTED_WITH_REASON (SCHED_VERS+76) // diagnostic version of REJECTED
		{REJECTED_WITH_REASON, "REJECTED_WITH_REASON"},
#define START_AGENT			(SCHED_VERS+77) // have the master start an agenta (Not used)
		{START_AGENT, "START_AGENT"},
#define ACT_ON_JOBS			(SCHED_VERS+78) // have the schedd act on some jobs (rm, hold, release)
		{ACT_ON_JOBS, "ACT_ON_JOBS"},
#define STORE_CRED			(SCHED_VERS+79)		// schedd, store a credential
		{STORE_CRED, "STORE_CRED"},
#define SPOOL_JOB_FILES		(SCHED_VERS+80)	// spool all job files via filetransfer object
		{SPOOL_JOB_FILES, "SPOOL_JOB_FILES"},
//#define GET_MYPROXY_PASSWORD (SCHED_VERS+81) // gmanager->schedd: Give me MyProxy password, Not used
//		{GET_MYPROXY_PASSWORD, "GET_MYPROXY_PASSWORD"},
#define DELETE_USER			(SCHED_VERS+82)		// negotiator  (actually, accountant)
		{DELETE_USER, "DELETE_USER"},
#define DAEMON_OFF_PEACEFUL  (SCHED_VERS+83)		// specific daemon, subsys follows
		{DAEMON_OFF_PEACEFUL, "DAEMON_OFF_PEACEFUL"},
#define DAEMONS_OFF_PEACEFUL (SCHED_VERS+84)
		{DAEMONS_OFF_PEACEFUL, "DAEMONS_OFF_PEACEFUL"},
#define RESTART_PEACEFUL     (SCHED_VERS+85)
		{RESTART_PEACEFUL, "RESTART_PEACEFUL"},
#define TRANSFER_DATA		(SCHED_VERS+86) // send all job files back via filetransfer object
		{TRANSFER_DATA, "TRANSFER_DATA"},
#define UPDATE_GSI_CRED		(SCHED_VERS+87) // send refreshed gsi proxy file
		{UPDATE_GSI_CRED, "UPDATE_GSI_CRED"},
#define SPOOL_JOB_FILES_WITH_PERMS	(SCHED_VERS+88)	// spool all job files via filetransfer object (new version with file permissions)
		{SPOOL_JOB_FILES_WITH_PERMS, "SPOOL_JOB_FILES_WITH_PERMS"},
#define TRANSFER_DATA_WITH_PERMS	(SCHED_VERS+89) // send all job files back via filetransfer object (new version with file permissions)
		{TRANSFER_DATA_WITH_PERMS, "TRANSFER_DATA_WITH_PERMS"},
#define CHILD_ON            (SCHED_VERS+90) // Turn my child ON (HAD)
		{CHILD_ON, "CHILD_ON"},
#define CHILD_OFF           (SCHED_VERS+91) // Turn my child OFF (HAD)
		{CHILD_OFF, "CHILD_OFF"},
#define CHILD_OFF_FAST      (SCHED_VERS+92) // Turn my child OFF/Fast (HAD)
		{CHILD_OFF_FAST, "CHILD_OFF_FAST"},
//#define NEGOTIATE_WITH_SIGATTRS	(SCHED_VERS+93)	// pre 7.5.4 NEGOTIATE (unused)
//		{NEGOTIATE_WITH_SIGATTRS, "NEGOTIATE_WITH_SIGATTRS"},
#define SET_ACCUMUSAGE	(SCHED_VERS+94)		// negotiator
		{SET_ACCUMUSAGE, "SET_ACCUMUSAGE"},
#define SET_BEGINTIME	(SCHED_VERS+95)		// negotiator
		{SET_BEGINTIME, "SET_BEGINTIME"},
#define SET_LASTTIME	(SCHED_VERS+96)		// negotiator
		{SET_LASTTIME, "SET_LASTTIME"},
#define STORE_POOL_CRED		(SCHED_VERS+97)	// master, store password for daemon-to-daemon shared secret auth (PASSWORD)
		{STORE_POOL_CRED, "STORE_POOL_CRED"},
//#define VM_REGISTER	(SCHED_VERS+98)		// Virtual Machine (*not* "slot") (Not used)
//		{VM_REGISTER, "VM_REGISTER"},
#define DELEGATE_GSI_CRED_SCHEDD	(SCHED_VERS+99) // delegate refreshed gsi proxy to schedd
		{DELEGATE_GSI_CRED_SCHEDD, "DELEGATE_GSI_CRED_SCHEDD"},
#define DELEGATE_GSI_CRED_STARTER (SCHED_VERS+100) // delegate refreshed gsi proxy to starter
		{DELEGATE_GSI_CRED_STARTER, "DELEGATE_GSI_CRED_STARTER"},
#define DELEGATE_GSI_CRED_STARTD (SCHED_VERS+101) // delegate gsi proxy to startd
		{DELEGATE_GSI_CRED_STARTD, "DELEGATE_GSI_CRED_STARTD"},
#define REQUEST_SANDBOX_LOCATION (SCHED_VERS+102) // get the sinful of a transferd (Not used)
		{REQUEST_SANDBOX_LOCATION, "REQUEST_SANDBOX_LOCATION"},
#define VM_UNIV_GAHP_ERROR   (SCHED_VERS+103) // report the error of vmgahp to startd
		{VM_UNIV_GAHP_ERROR, "VM_UNIV_GAHP_ERROR"},
#define VM_UNIV_VMPID		(SCHED_VERS+104) // PID of process for a VM
		{VM_UNIV_VMPID, "VM_UNIV_VMPID"},
#define VM_UNIV_GUEST_IP	(SCHED_VERS+105) // IP address of VM
		{VM_UNIV_GUEST_IP, "VM_UNIV_GUEST_IP"},
#define VM_UNIV_GUEST_MAC	(SCHED_VERS+106) // MAC address of VM
		{VM_UNIV_GUEST_MAC, "VM_UNIV_GUEST_MAC"},

#define TRANSFER_QUEUE_REQUEST (SCHED_VERS+107) // request to do file transfer
		{TRANSFER_QUEUE_REQUEST, "TRANSFER_QUEUE_REQUEST"},

#define SET_SHUTDOWN_PROGRAM (SCHED_VERS+108) // Master: Run program at shutdown
		{SET_SHUTDOWN_PROGRAM, "SET_SHUTDOWN_PROGRAM"},
#define GET_JOB_CONNECT_INFO (SCHED_VERS+109) // schedd: get connection information for starter running a job
		{GET_JOB_CONNECT_INFO, "GET_JOB_CONNECT_INFO"},

#define RECYCLE_SHADOW (SCHED_VERS+110) // schedd: get a new job for a shadow
		{RECYCLE_SHADOW, "RECYCLE_SHADOW"},
#define CLEAR_DIRTY_JOB_ATTRS (SCHED_VERS+111) // schedd: clear dirty attributes for a job
		{CLEAR_DIRTY_JOB_ATTRS, "CLEAR_DIRTY_JOB_ATTRS"},
		// These two commands originally used the same command int by mistake.
		// In 7.9.6, GET_PRIORITY_ROLLUP was assigned a new command int.
		// List DRAIN_JOBS first, so that lower_bound finds it first
#define DRAIN_JOBS (SCHED_VERS+112)
		{DRAIN_JOBS, "DRAIN_JOBS"},
#define GET_PRIORITY_ROLLUP_OLD (SCHED_VERS+112) // negotiator
		{GET_PRIORITY_ROLLUP_OLD, "GET_PRIORITY_ROLLUP_OLD"},
#define CANCEL_DRAIN_JOBS (SCHED_VERS+113)
		{CANCEL_DRAIN_JOBS, "CANCEL_DRAIN_JOBS"},
#define GET_PRIORITY_ROLLUP (SCHED_VERS+114) // negotiator
		{GET_PRIORITY_ROLLUP, "GET_PRIORITY_ROLLUP"},
#define QUERY_SCHEDD_HISTORY (SCHED_VERS+115)
		{QUERY_SCHEDD_HISTORY, "QUERY_SCHEDD_HISTORY"},
#define QUERY_JOB_ADS (SCHED_VERS+116)
		{QUERY_JOB_ADS, "QUERY_JOB_ADS"},
//#define SWAP_CLAIM_AND_ACTIVATION (SCHED_VERS+117) // swap claim & activation between two STARTD resources, for moving a job into a 'transfer' slot. (Not used)
//		{SWAP_CLAIM_AND_ACTIVATION, "SWAP_CLAIM_AND_ACTIVATION"},
#define SEND_RESOURCE_REQUEST_LIST	(SCHED_VERS+118)     // used in negotiation protocol
		{SEND_RESOURCE_REQUEST_LIST, "SEND_RESOURCE_REQUEST_LIST"},
#define QUERY_JOB_ADS_WITH_AUTH (SCHED_VERS+119) // Same as QUERY_JOB_ADS but requires authentication
		{QUERY_JOB_ADS_WITH_AUTH, "QUERY_JOB_ADS_WITH_AUTH"},
#define FETCH_PROXY_DELEGATION (SCHED_VERS+120)
		{FETCH_PROXY_DELEGATION, "FETCH_PROXY_DELEGATION"},

#define REASSIGN_SLOT (SCHED_VERS+121) // Given two job IDs, deactivate the victim job's claim and reactivate it running the beneficiary job.
		{REASSIGN_SLOT, "REASSIGN_SLOT"},
#define COALESCE_SLOTS (SCHED_VERS+122) // Given a resource request (job ad) and k claim IDs, invalidate them, merge them into one slot, and return that slot's new claim ID and machine ad.  The resource request is used to compute left-overs.
		{COALESCE_SLOTS, "COALESCE_SLOTS"},

		// Given a token request from a trusted collector, generate an identity token.
#define COLLECTOR_TOKEN_REQUEST (SCHED_VERS+123)
		{COLLECTOR_TOKEN_REQUEST, "COLLECTOR_TOKEN_REQUEST"},
		// Get the SubmitterCeiling
#define GET_CEILING (SCHED_VERS+124)
		{GET_CEILING, "GET_CEILING"},
#define SET_CEILING (SCHED_VERS+125)
		{SET_CEILING, "SET_CEILING"},

#define EXPORT_JOBS (SCHED_VERS+126) // Schedd: export selected jobs to a new job_queue.log put jobs into externally managed state
		{EXPORT_JOBS, "EXPORT_JOBS"},
#define IMPORT_EXPORTED_JOB_RESULTS (SCHED_VERS+127) // Schedd: import changes to previously exported jobs and take them out of managed state
		{IMPORT_EXPORTED_JOB_RESULTS, "IMPORT_EXPORTED_JOB_RESULTS"},
#define UNEXPORT_JOBS (SCHED_VERS+128) // Schedd: undo previous export of selected jobs, taking them out of managed state
		{UNEXPORT_JOBS, "UNEXPORT_JOBS"},
		// Get the Submitter Floor
#define GET_FLOOR (SCHED_VERS+129)
		{GET_FLOOR, "GET_FLOOR"},
#define SET_FLOOR (SCHED_VERS+130)
		{SET_FLOOR, "SET_FLOOR"},
#define DIRECT_ATTACH (SCHED_VERS+131) // Provide slot ads to the schedd (not from the negotiator)
		{DIRECT_ATTACH, "DIRECT_ATTACH"},
// command ids from +140 to +149 reserved for Schedd UserRec commands
#define QUERY_USERREC_ADS (SCHED_VERS+140)
		{QUERY_USERREC_ADS, "QUERY_USERREC_ADS"},
#define ENABLE_USERREC    (SCHED_VERS+141) // enbable is also add
		{ENABLE_USERREC, "ENABLE_USERREC"},
#define DISABLE_USERREC   (SCHED_VERS+142)
		{DISABLE_USERREC, "DISABLE_USERREC"},
#define EDIT_USERREC      (SCHED_VERS+143)
		{EDIT_USERREC, "EDIT_USERREC"},
#define RESET_USERREC     (SCHED_VERS+144)
		{RESET_USERREC, "RESET_USERREC"},
#define DELETE_USERREC    (SCHED_VERS+149)
		{DELETE_USERREC, "DELETE_USERREC"},
<<<<<<< HEAD
#define PLACEMENT_USER_LOGIN    (SCHED_VERS+150)
		{PLACEMENT_USER_LOGIN, "PLACEMENT_USER_LOGIN"},
#define PLACEMENT_QUERY_USERS    (SCHED_VERS+151)
		{PLACEMENT_QUERY_USERS, "PLACEMENT_QUERY_USERS"},
#define PLACEMENT_QUERY_TOKENS    (SCHED_VERS+152)
		{PLACEMENT_QUERY_TOKENS, "PLACEMENT_QUERY_TOKENS"},
#define PLACEMENT_QUERY_AUTHORIZATIONS    (SCHED_VERS+153)
		{PLACEMENT_QUERY_AUTHORIZATIONS, "PLACEMENT_QUERY_AUTHORIZATIONS"},
=======
#define GET_CONTACT_INFO  (SCHED_VERS+150) // Ask Schedd for child daemons contact information (addr and secret) Note: Used for DAGMan
		{GET_CONTACT_INFO, "GET_CONTACT_INFO"},
>>>>>>> 71f44000

#define HAD_ALIVE_CMD                   (HAD_COMMANDS_BASE + 0)
		{HAD_ALIVE_CMD, "HAD_ALIVE_CMD"},
#define HAD_SEND_ID_CMD                 (HAD_COMMANDS_BASE + 1)
		{HAD_SEND_ID_CMD, "HAD_SEND_ID_CMD"},
//#define HAD_REPL_UPDATE_VERSION         (HAD_COMMANDS_BASE + 2)	/* Not used */
//		{HAD_REPL_UPDATE_VERSION, "HAD_REPL_UPDATE_VERSION"},
#define HAD_BEFORE_PASSIVE_STATE        (HAD_COMMANDS_BASE + 3)
		{HAD_BEFORE_PASSIVE_STATE, "HAD_BEFORE_PASSIVE_STATE"},
#define HAD_AFTER_ELECTION_STATE        (HAD_COMMANDS_BASE + 4)
		{HAD_AFTER_ELECTION_STATE, "HAD_AFTER_ELECTION_STATE"},
#define HAD_AFTER_LEADER_STATE          (HAD_COMMANDS_BASE + 5)
		{HAD_AFTER_LEADER_STATE, "HAD_AFTER_LEADER_STATE"},
#define HAD_IN_LEADER_STATE             (HAD_COMMANDS_BASE + 6)
		{HAD_IN_LEADER_STATE, "HAD_IN_LEADER_STATE"},

		// Replication-related commands
#define REPLICATION_TRANSFER_FILE          (REPLICATION_COMMANDS_BASE + 0)
		{REPLICATION_TRANSFER_FILE, "REPLICATION_TRANSFER_FILE"},
#define REPLICATION_LEADER_VERSION         (REPLICATION_COMMANDS_BASE + 1)
		{REPLICATION_LEADER_VERSION, "REPLICATION_LEADER_VERSION"},
#define REPLICATION_NEWLY_JOINED_VERSION   (REPLICATION_COMMANDS_BASE + 2)
		{REPLICATION_NEWLY_JOINED_VERSION, "REPLICATION_NEWLY_JOINED_VERSION"},
#define REPLICATION_GIVING_UP_VERSION      (REPLICATION_COMMANDS_BASE + 3)
		{REPLICATION_GIVING_UP_VERSION, "REPLICATION_GIVING_UP_VERSION"},
#define REPLICATION_SOLICIT_VERSION        (REPLICATION_COMMANDS_BASE + 4)
		{REPLICATION_SOLICIT_VERSION, "REPLICATION_SOLICIT_VERSION"},
#define REPLICATION_SOLICIT_VERSION_REPLY  (REPLICATION_COMMANDS_BASE + 5)
		{REPLICATION_SOLICIT_VERSION_REPLY, "REPLICATION_SOLICIT_VERSION_REPLY"},
#define REPLICATION_TRANSFER_FILE_NEW      (REPLICATION_COMMANDS_BASE + 6)
		{REPLICATION_TRANSFER_FILE_NEW, "REPLICATION_TRANSFER_FILE_NEW"},

/*
  The ClassAd-only protocol.  CA_CMD is the base command that's sent
  on the wire that means "read a ClassAd off the wire, lookup
  ATTR_COMMAND, do the right thing, and send the results back as a
  ClassAd".  The rest of the commands listed here are possible values
  for ATTR_COMMAND.
  CA_AUTH_CMD forces authentication if that's needed, while CA_CMD
  just uses whatever authentication methods are configured.
*/

#define CA_AUTH_CMD                  (CA_AUTH_CMD_BASE+0)
		{CA_AUTH_CMD, "CA_AUTH_CMD"},

		// generic claiming protocol that the startd uses for COD
#define CA_REQUEST_CLAIM        (CA_AUTH_CMD_BASE+1)
		{CA_REQUEST_CLAIM, "CA_REQUEST_CLAIM"},
#define CA_RELEASE_CLAIM        (CA_AUTH_CMD_BASE+2)
		{CA_RELEASE_CLAIM, "CA_RELEASE_CLAIM"},
#define CA_ACTIVATE_CLAIM       (CA_AUTH_CMD_BASE+3)
		{CA_ACTIVATE_CLAIM, "CA_ACTIVATE_CLAIM"},
#define CA_DEACTIVATE_CLAIM     (CA_AUTH_CMD_BASE+4)
		{CA_DEACTIVATE_CLAIM, "CA_DEACTIVATE_CLAIM"},
#define CA_SUSPEND_CLAIM        (CA_AUTH_CMD_BASE+5)
		{CA_SUSPEND_CLAIM, "CA_SUSPEND_CLAIM"},
#define CA_RESUME_CLAIM         (CA_AUTH_CMD_BASE+6)
		{CA_RESUME_CLAIM, "CA_RESUME_CLAIM"},
#define CA_RENEW_LEASE_FOR_CLAIM (CA_AUTH_CMD_BASE+7)
		{CA_RENEW_LEASE_FOR_CLAIM, "CA_RENEW_LEASE_FOR_CLAIM"},
		// other commands that use the ClassAd-only protocol
		// CA_LOCATE_STARTER used to be (CA_AUTH_CMD_BASE+7), but no more
		// CA_RECONNECT_JOB used to be  (CA_AUTH_CMD_BASE+8), but no more

		// Use the ClassAd-based protocol for updating the machine ClassAd.
#define CA_UPDATE_MACHINE_AD	(CA_AUTH_CMD_BASE+9)
		{CA_UPDATE_MACHINE_AD, "CA_UPDATE_MACHINE_AD"},
		// Use the ClassAd-based protocol for communicating with the annex daemon.
#define CA_BULK_REQUEST			(CA_AUTH_CMD_BASE+10)
		{CA_BULK_REQUEST, "CA_BULK_REQUEST"},

#define CA_CMD                  (CA_CMD_BASE+0)
		{CA_CMD, "CA_CMD"},
#define CA_LOCATE_STARTER       (CA_CMD_BASE+1)
		{CA_LOCATE_STARTER, "CA_LOCATE_STARTER"},
#define CA_RECONNECT_JOB        (CA_CMD_BASE+2)
		{CA_RECONNECT_JOB, "CA_RECONNECT_JOB"},
/*
*** Commands to the starter
*/

#define STARTER_COMMANDS_BASE 1500
#define STARTER_HOLD_JOB    (STARTER_COMMANDS_BASE+0)
		{STARTER_HOLD_JOB, "STARTER_HOLD_JOB"},
#define CREATE_JOB_OWNER_SEC_SESSION (STARTER_COMMANDS_BASE+1)
		{CREATE_JOB_OWNER_SEC_SESSION, "CREATE_JOB_OWNER_SEC_SESSION"},
#define START_SSHD (STARTER_COMMANDS_BASE+2)
		{START_SSHD, "START_SSHD"},
#define STARTER_PEEK (STARTER_COMMANDS_BASE+3)
		{STARTER_PEEK, "STARTER_PEEK"},

// Signals used for Startd -> Starter communication
#define DC_SIGSUSPEND	100
#define DC_SIGCONTINUE	101
#define DC_SIGSOFTKILL	102	// vacate w/ checkpoint
#define DC_SIGHARDKILL	103 // kill w/o checkpoint
#define DC_SIGPCKPT		104	// periodic checkpoint
#define DC_SIGREMOVE	105
#define DC_SIGHOLD		106

/*
*** Daemon Core Commands and Signals
*/
#define DC_BASE	60000
#define DC_RAISESIGNAL		(DC_BASE+0)
		{DC_RAISESIGNAL, "DC_RAISESIGNAL"},
#define DC_CONFIG_PERSIST	(DC_BASE+2)
		{DC_CONFIG_PERSIST, "DC_CONFIG_PERSIST"},
#define DC_CONFIG_RUNTIME	(DC_BASE+3)
		{DC_CONFIG_RUNTIME, "DC_CONFIG_RUNTIME"},
#define DC_RECONFIG			(DC_BASE+4)
		{DC_RECONFIG, "DC_RECONFIG"},
#define DC_OFF_GRACEFUL		(DC_BASE+5)
		{DC_OFF_GRACEFUL, "DC_OFF_GRACEFUL"},
#define DC_OFF_FAST			(DC_BASE+6)
		{DC_OFF_FAST, "DC_OFF_FAST"},
#define DC_CONFIG_VAL		(DC_BASE+7)
		{DC_CONFIG_VAL, "DC_CONFIG_VAL"},
#define DC_CHILDALIVE		(DC_BASE+8)
		{DC_CHILDALIVE, "DC_CHILDALIVE"},
#define DC_SERVICEWAITPIDS	(DC_BASE+9)
		{DC_SERVICEWAITPIDS, "DC_SERVICEWAITPIDS"},
#define DC_AUTHENTICATE     (DC_BASE+10)
		{DC_AUTHENTICATE, "DC_AUTHENTICATE"},
#define DC_NOP              (DC_BASE+11)
		{DC_NOP, "DC_NOP"},
#define DC_RECONFIG_FULL	(DC_BASE+12)
		{DC_RECONFIG_FULL, "DC_RECONFIG_FULL"},
#define DC_FETCH_LOG        (DC_BASE+13)
		{DC_FETCH_LOG, "DC_FETCH_LOG"},
#define DC_INVALIDATE_KEY   (DC_BASE+14)
		{DC_INVALIDATE_KEY, "DC_INVALIDATE_KEY"},
#define DC_OFF_PEACEFUL     (DC_BASE+15)
		{DC_OFF_PEACEFUL, "DC_OFF_PEACEFUL"},
#define DC_SET_PEACEFUL_SHUTDOWN (DC_BASE+16)
		{DC_SET_PEACEFUL_SHUTDOWN, "DC_SET_PEACEFUL_SHUTDOWN"},
#define DC_TIME_OFFSET      (DC_BASE+17)
		{DC_TIME_OFFSET, "DC_TIME_OFFSET"},
#define DC_PURGE_LOG        (DC_BASE+18)
		{DC_PURGE_LOG, "DC_PURGE_LOG"},
		//#define DC_SHARE_SOCK       (DC_BASE+19)		/* Not used */

		// these are all NOP but registered at different authz levels
#define DC_NOP_READ         (DC_BASE+20)
		{DC_NOP_READ, "DC_NOP_READ"},
#define DC_NOP_WRITE        (DC_BASE+21)
		{DC_NOP_WRITE, "DC_NOP_WRITE"},
#define DC_NOP_NEGOTIATOR   (DC_BASE+22)
		{DC_NOP_NEGOTIATOR, "DC_NOP_NEGOTIATOR"},
#define DC_NOP_ADMINISTRATOR (DC_BASE+23)
		{DC_NOP_ADMINISTRATOR, "DC_NOP_ADMINISTRATOR"},
#define DC_NOP_OWNER        (DC_BASE+24)
		{DC_NOP_OWNER, "DC_NOP_OWNER"},
#define DC_NOP_CONFIG       (DC_BASE+25)
		{DC_NOP_CONFIG, "DC_NOP_CONFIG"},
#define DC_NOP_DAEMON       (DC_BASE+26)
		{DC_NOP_DAEMON, "DC_NOP_DAEMON"},
#define DC_NOP_ADVERTISE_STARTD (DC_BASE+27)
		{DC_NOP_ADVERTISE_STARTD, "DC_NOP_ADVERTISE_STARTD"},
#define DC_NOP_ADVERTISE_SCHEDD (DC_BASE+28)
		{DC_NOP_ADVERTISE_SCHEDD, "DC_NOP_ADVERTISE_SCHEDD"},
#define DC_NOP_ADVERTISE_MASTER (DC_BASE+29)
		{DC_NOP_ADVERTISE_MASTER, "DC_NOP_ADVERTISE_MASTER"},
		// leave 30-39 open -- zmiller
#define DC_SEC_QUERY        (DC_BASE+40)
		{DC_SEC_QUERY, "DC_SEC_QUERY"},
#define DC_SET_FORCE_SHUTDOWN (DC_BASE+41)
		{DC_SET_FORCE_SHUTDOWN, "DC_SET_FORCE_SHUTDOWN"},
#define DC_OFF_FORCE       (DC_BASE+42)
		{DC_OFF_FORCE, "DC_OFF_FORCE"},
#define DC_SET_READY       (DC_BASE+43)  // sent to parent to indicate a demon is ready for use
		{DC_SET_READY, "DC_SET_READY"},
#define DC_QUERY_READY     (DC_BASE+44)  // daemon command handler should reply only once it and children are ready
		{DC_QUERY_READY, "DC_QUERY_READY"},
#define DC_QUERY_INSTANCE  (DC_BASE+45)  // ask if a daemon is alive - returns a random 64 bit int that will not change as long as this instance is alive.
		{DC_QUERY_INSTANCE, "DC_QUERY_INSTANCE"},
#define DC_GET_SESSION_TOKEN (DC_BASE+46) // Retrieve an authentication token for TOKEN that is at most equivalent to the current session.
		{DC_GET_SESSION_TOKEN, "DC_GET_SESSION_TOKEN"},
#define DC_START_TOKEN_REQUEST (DC_BASE+47) // Request a token from this daemon.
		{DC_START_TOKEN_REQUEST, "DC_START_TOKEN_REQUEST"},
#define DC_FINISH_TOKEN_REQUEST (DC_BASE+48) // Poll remote daemon for available token.
		{DC_FINISH_TOKEN_REQUEST, "DC_FINISH_TOKEN_REQUEST"},
#define DC_LIST_TOKEN_REQUEST (DC_BASE+49) // Poll for the existing token requests.
		{DC_LIST_TOKEN_REQUEST, "DC_LIST_TOKEN_REQUEST"},
#define DC_APPROVE_TOKEN_REQUEST (DC_BASE+50) // Approve a token request.
		{DC_APPROVE_TOKEN_REQUEST, "DC_APPROVE_TOKEN_REQUEST"},
#define DC_AUTO_APPROVE_TOKEN_REQUEST (DC_BASE+51) // Auto-approve token requests.
		{DC_AUTO_APPROVE_TOKEN_REQUEST, "DC_AUTO_APPROVE_TOKEN_REQUEST"},
#define DC_EXCHANGE_SCITOKEN (DC_BASE+52) // Exchange a SciToken for a Condor token.
		{DC_EXCHANGE_SCITOKEN, "DC_EXCHANGE_SCITOKEN"},

		/*
		 *** Log type supported by DC_FETCH_LOG
		 *** These are not interpreted directly by DaemonCore,
		 *** so it's ok that they start at zero.
		 */

#define DC_FETCH_LOG_TYPE_PLAIN 0
#define DC_FETCH_LOG_TYPE_HISTORY 1
#define DC_FETCH_LOG_TYPE_HISTORY_DIR 2
#define DC_FETCH_LOG_TYPE_HISTORY_PURGE 3
  /* Add more type here... */

/*
*** Result codes given by DC_FETCH_LOG.
*** These are not interpreted directly by DaemonCore,
*** so it's ok that they start at zero.
*/

#define DC_FETCH_LOG_RESULT_SUCCESS   0
#define DC_FETCH_LOG_RESULT_NO_NAME   1
#define DC_FETCH_LOG_RESULT_CANT_OPEN 2
#define DC_FETCH_LOG_RESULT_BAD_TYPE  3

/*
*** Commands used by the FileTransfer object
*/
#define FILETRANSFER_BASE 61000
#define FILETRANS_UPLOAD (FILETRANSFER_BASE+0)
		{FILETRANS_UPLOAD,"FILETRANS_UPLOAD"},
#define FILETRANS_DOWNLOAD (FILETRANSFER_BASE+1)
		{FILETRANS_DOWNLOAD,"FILETRANS_DOWNLOAD"},

// Commands for DAGMan
#define DAGMAN_BASE 61500
#define DAGMAN_GENERIC (DAGMAN_BASE+0)
		{DAGMAN_GENERIC, "DAGMAN_GENERIC"}, // Generic send payload ad with more details and return result ad


/*
*** Condor Password Daemon Commands
*/
//#define PW_BASE 70000							/* Not used */
//#define PW_SETPASS			(PW_BASE+1)		/* Not used */
//#define PW_GETPASS			(PW_BASE+2)		/* Not used */
//#define PW_CLEARPASS		(PW_BASE+3)			/* Not used */

/*
*** Commands used by the daemon core Shadow
*/
#define DCSHADOW_BASE 71000
//#define SHADOW_UPDATEINFO	   (DCSHADOW_BASE+0)
//		{SHADOW_UPDATEINFO, "SHADOW_UPDATEINFO"},
//#define TAKE_MATCH             (DCSHADOW_BASE+1)  // for MPI & parallel shadow, Not used
#define MPI_START_COMRADE      (DCSHADOW_BASE+2)  // for MPI & parallel shadow
		{MPI_START_COMRADE, "MPI_START_COMRADE"},
#define GIVE_MATCHES 	       (DCSHADOW_BASE+3)  // for MPI & parallel shadow
		{GIVE_MATCHES, "GIVE_MATCHES"},
//#define RECEIVE_JOBAD		   (DCSHADOW_BASE+4)	/* Not used */
#define UPDATE_JOBAD		   (DCSHADOW_BASE+5)
		{UPDATE_JOBAD, "UPDATE_JOBAD"},


/*
*** Used only in THE TOOL to choose the condor_squawk option.
*/
#define SQUAWK 72000
		{SQUAWK, "SQUAWK"},

/*
*** Commands used by the gridmanager daemon
*/
#define DCGRIDMANAGER_BASE 73000
#define GRIDMAN_CHECK_LEASES (DCGRIDMANAGER_BASE+0)
		{GRIDMAN_CHECK_LEASES, "GRIDMAN_CHECK_LEASES"},
#define GRIDMAN_REMOVE_JOBS SIGUSR1
#define GRIDMAN_ADD_JOBS SIGUSR2

/*
*** Commands used by the transfer daemon
*/
//#define TRANSFERD_BASE 74000
/* This is used by the schedd when a transferd registers itself */
//#define TRANSFERD_REGISTER		(TRANSFERD_BASE+0)	// Not used
/* a channel under which a transferd may be sent control message such as
	being informed of a new a new transfer request 
*/
//#define TRANSFERD_CONTROL_CHANNEL	(TRANSFERD_BASE+1)	// Not used
/* Files are being written to the transferd for storage */
//#define TRANSFERD_WRITE_FILES	(TRANSFERD_BASE+2)	// Not used
/* files are being read from the transferd's storage */
//#define TRANSFERD_READ_FILES	(TRANSFERD_BASE+3)	// Not used


/*
*** Commands used by the credd daemon
*/
#define CREDD_BASE 81000
#define CREDD_STORE_CRED (CREDD_BASE+0)
		{CREDD_STORE_CRED, "CREDD_STORE_CRED"},
#define CREDD_GET_CRED (CREDD_BASE+1)
		{CREDD_GET_CRED, "CREDD_GET_CRED"},
#define CREDD_REMOVE_CRED (CREDD_BASE+2)
		{CREDD_REMOVE_CRED, "CREDD_REMOVE_CRED"},
#define CREDD_QUERY_CRED (CREDD_BASE+3)
		{CREDD_QUERY_CRED, "CREDD_QUERY_CRED"},
#define CREDD_GET_TOKEN (CREDD_BASE+4)
		{CREDD_GET_TOKEN, "CREDD_GET_TOKEN"},
#define CREDD_REFRESH_ALL (CREDD_BASE+20)	// Not used
		{CREDD_REFRESH_ALL, "CREDD_REFRESH_ALL"},
#define CREDD_CHECK_CREDS (CREDD_BASE+30)	// check to see if the desired oauth tokens are stored
		{CREDD_CHECK_CREDS, "CREDD_CHECK_CREDS"},
#define CREDD_GET_PASSWD (CREDD_BASE+99)	// used by the Win32 credd only
		{CREDD_GET_PASSWD, "CREDD_GET_PASSWD"},
#define CREDD_NOP (CREDD_BASE+100)			// used by the Win32 credd only
		{CREDD_NOP, "CREDD_NOP"},
#define COMMAND_LAST (INT_MAX)			// used by the Win32 credd only
		{COMMAND_LAST, "COMMAND_LAST"},
	}};
}

// validate that the size of the array is correct...
static_assert(makeCommandTable().back().first == COMMAND_LAST, "Is the size of the std::array correct?");

		// values used for "HowFast" in the draining request
#define DRAIN_GRACEFUL 0  // retirement time and vacate time are honored
#define DRAIN_QUICK 10	  // retirement time will not be honored, but vacate time will
#define DRAIN_FAST 20	  // neither retirement time nor vacate time will be honored

		// values for OnCompletion for draining request
		// note that prior to 8.9.11 only Resume and Nothing are recognised
#define DRAIN_NOTHING_ON_COMPLETION 0
#define DRAIN_RESUME_ON_COMPLETION  1
#define DRAIN_EXIT_ON_COMPLETION    2
#define DRAIN_RESTART_ON_COMPLETION 3
#define DRAIN_RECONFIG_ON_COMPLETION 4 // New for 9.11.0

		// HAD-related commands

/************
*** Command ids used by the collector 
************/
constexpr const
std::array<std::pair<int, const char *>, 63> makeCollectorCommandTable() {
	return {{ 
#define UPDATE_STARTD_AD		0
		{UPDATE_STARTD_AD, "UPDATE_STARTD_AD"},
#define UPDATE_SCHEDD_AD		1
		{UPDATE_SCHEDD_AD, "UPDATE_SCHEDD_AD"},
#define UPDATE_MASTER_AD		2
		{UPDATE_MASTER_AD, "UPDATE_MASTER_AD"},
//#define UPDATE_GATEWAY_AD		3;			/* Not used */
//		{UPDATE_GATEWAY_AD, "UPDATE_GATEWAY_AD"},
#define UPDATE_CKPT_SRVR_AD	4
		{UPDATE_CKPT_SRVR_AD, "UPDATE_CKPT_SRVR_AD"},

#define QUERY_STARTD_ADS		5
		{QUERY_STARTD_ADS, "QUERY_STARTD_ADS"},
#define QUERY_SCHEDD_ADS		6
		{QUERY_SCHEDD_ADS, "QUERY_SCHEDD_ADS"},
#define QUERY_MASTER_ADS		7
		{QUERY_MASTER_ADS, "QUERY_MASTER_ADS"},
//#define QUERY_GATEWAY_ADS		8;			/* Not used */
//		{QUERY_GATEWAY_ADS, "QUERY_GATEWAY_ADS"},
#define QUERY_CKPT_SRVR_ADS	9
		{QUERY_CKPT_SRVR_ADS, "QUERY_CKPT_SRVR_ADS"},
#define QUERY_STARTD_PVT_ADS	10
		{QUERY_STARTD_PVT_ADS, "QUERY_STARTD_PVT_ADS"},

#define UPDATE_SUBMITTOR_AD	11
		{UPDATE_SUBMITTOR_AD, "UPDATE_SUBMITTOR_AD"},
#define QUERY_SUBMITTOR_ADS	12
		{QUERY_SUBMITTOR_ADS, "QUERY_SUBMITTOR_ADS"},

#define INVALIDATE_STARTD_ADS	13
		{INVALIDATE_STARTD_ADS, "INVALIDATE_STARTD_ADS"},
#define INVALIDATE_SCHEDD_ADS	14
		{INVALIDATE_SCHEDD_ADS, "INVALIDATE_SCHEDD_ADS"},
#define INVALIDATE_MASTER_ADS	15
		{INVALIDATE_MASTER_ADS, "INVALIDATE_MASTER_ADS"},
//#define INVALIDATE_GATEWAY_ADS	16;			/* Not used */
//		{INVALIDATE_GATEWAY_ADS, "INVALIDATE_GATEWAY_ADS"},
#define INVALIDATE_CKPT_SRVR_ADS	17
		{INVALIDATE_CKPT_SRVR_ADS, "INVALIDATE_CKPT_SRVR_ADS"},
#define INVALIDATE_SUBMITTOR_ADS	18
		{INVALIDATE_SUBMITTOR_ADS, "INVALIDATE_SUBMITTOR_ADS"},

#define UPDATE_COLLECTOR_AD	19
		{UPDATE_COLLECTOR_AD, "UPDATE_COLLECTOR_AD"},
#define QUERY_COLLECTOR_ADS	20
		{QUERY_COLLECTOR_ADS, "QUERY_COLLECTOR_ADS"},
#define INVALIDATE_COLLECTOR_ADS	21
		{INVALIDATE_COLLECTOR_ADS, "INVALIDATE_COLLECTOR_ADS"},

#define QUERY_HIST_STARTD 22
		{QUERY_HIST_STARTD, "QUERY_HIST_STARTD"},
#define QUERY_HIST_STARTD_LIST 23
		{QUERY_HIST_STARTD_LIST, "QUERY_HIST_STARTD_LIST"},
#define QUERY_HIST_SUBMITTOR 24
		{QUERY_HIST_SUBMITTOR, "QUERY_HIST_SUBMITTOR"},
#define QUERY_HIST_SUBMITTOR_LIST 25
		{QUERY_HIST_SUBMITTOR_LIST, "QUERY_HIST_SUBMITTOR_LIST"},
#define QUERY_HIST_GROUPS 26
		{QUERY_HIST_GROUPS, "QUERY_HIST_GROUPS"},
#define QUERY_HIST_GROUPS_LIST 27
		{QUERY_HIST_GROUPS_LIST, "QUERY_HIST_GROUPS_LIST"},
#define QUERY_HIST_SUBMITTORGROUPS 28
		{QUERY_HIST_SUBMITTORGROUPS, "QUERY_HIST_SUBMITTORGROUPS"},
#define QUERY_HIST_SUBMITTORGROUPS_LIST 29
		{QUERY_HIST_SUBMITTORGROUPS_LIST, "QUERY_HIST_SUBMITTORGROUPS_LIST"},
#define QUERY_HIST_CKPTSRVR 30
		{QUERY_HIST_CKPTSRVR, "QUERY_HIST_CKPTSRVR"},
#define QUERY_HIST_CKPTSRVR_LIST 31
		{QUERY_HIST_CKPTSRVR_LIST, "QUERY_HIST_CKPTSRVR_LIST"},

#define UPDATE_LICENSE_AD			42
		{UPDATE_LICENSE_AD, "UPDATE_LICENSE_AD"},
#define QUERY_LICENSE_ADS			43
		{QUERY_LICENSE_ADS, "QUERY_LICENSE_ADS"},
#define INVALIDATE_LICENSE_ADS	44
		{INVALIDATE_LICENSE_ADS, "INVALIDATE_LICENSE_ADS"},

#define UPDATE_STORAGE_AD 45
		{UPDATE_STORAGE_AD, "UPDATE_STORAGE_AD"},
#define QUERY_STORAGE_ADS 46
		{QUERY_STORAGE_ADS, "QUERY_STORAGE_ADS"},
#define INVALIDATE_STORAGE_ADS 47
		{INVALIDATE_STORAGE_ADS, "INVALIDATE_STORAGE_ADS"},

#define QUERY_ANY_ADS 48
		{QUERY_ANY_ADS, "QUERY_ANY_ADS"},

#define UPDATE_NEGOTIATOR_AD 	49
		{UPDATE_NEGOTIATOR_AD, "UPDATE_NEGOTIATOR_AD"},
#define QUERY_NEGOTIATOR_ADS	50
		{QUERY_NEGOTIATOR_ADS, "QUERY_NEGOTIATOR_ADS"},
#define INVALIDATE_NEGOTIATOR_ADS 51
		{INVALIDATE_NEGOTIATOR_ADS, "INVALIDATE_NEGOTIATOR_ADS"},

#define QUERY_MULTIPLE_ADS		53
		{QUERY_MULTIPLE_ADS, "QUERY_MULTIPLE_ADS"},
#define QUERY_MULTIPLE_PVT_ADS	54
		{QUERY_MULTIPLE_PVT_ADS, "QUERY_MULTIPLE_PVT_ADS"},

#define UPDATE_HAD_AD 55
		{UPDATE_HAD_AD, "UPDATE_HAD_AD"},
#define QUERY_HAD_ADS 56
		{QUERY_HAD_ADS, "QUERY_HAD_ADS"},
#define INVALIDATE_HAD_ADS 57
		{INVALIDATE_HAD_ADS, "INVALIDATE_HAD_ADS"},

#define UPDATE_AD_GENERIC 58
		{UPDATE_AD_GENERIC, "UPDATE_AD_GENERIC"},
#define INVALIDATE_ADS_GENERIC 59
		{INVALIDATE_ADS_GENERIC, "INVALIDATE_ADS_GENERIC"},

#define UPDATE_STARTD_AD_WITH_ACK 60
		{UPDATE_STARTD_AD_WITH_ACK, "UPDATE_STARTD_AD_WITH_ACK"},

//#define UPDATE_XFER_SERVICE_AD		61;	/* Not used */
//		{UPDATE_XFER_SERVICE_AD, "UPDATE_XFER_SERVICE_AD"},
//#define QUERY_XFER_SERVICE_ADS		62;	/* Not used */
//		{QUERY_XFER_SERVICE_ADS, "QUERY_XFER_SERVICE_ADS"},
//#define INVALIDATE_XFER_SERVICE_ADS	63;	/* Not used */
//			{INVALIDATE_XFER_SERVICE_ADS, "INVALIDATE_XFER_SERVICE_ADS"},

//#define UPDATE_LEASE_MANAGER_AD		64;	/* Not used */
//			{UPDATE_LEASE_MANAGER_AD, "UPDATE_LEASE_MANAGER_AD"},
//#define QUERY_LEASE_MANAGER_ADS		65;	/* Not used */
//			{QUERY_LEASE_MANAGER_ADS, "QUERY_LEASE_MANAGER_ADS"},
//#define INVALIDATE_LEASE_MANAGER_ADS  66;	/* Not used */
//			{INVALIDATE_LEASE_MANAGER_ADS, "INVALIDATE_LEASE_MANAGER_ADS"},

#define CCB_REGISTER 67
		{CCB_REGISTER, "CCB_REGISTER"},
#define CCB_REQUEST 68
		{CCB_REQUEST, "CCB_REQUEST"},
#define CCB_REVERSE_CONNECT 69
		{CCB_REVERSE_CONNECT, "CCB_REVERSE_CONNECT"},

#define UPDATE_GRID_AD 	70
		{UPDATE_GRID_AD, "UPDATE_GRID_AD"},
#define QUERY_GRID_ADS	71
		{QUERY_GRID_ADS, "QUERY_GRID_ADS"},
#define INVALIDATE_GRID_ADS 72
		{INVALIDATE_GRID_ADS, "INVALIDATE_GRID_ADS"},

#define MERGE_STARTD_AD 73
		{MERGE_STARTD_AD, "MERGE_STARTD_AD"},
#define QUERY_GENERIC_ADS 74
		{QUERY_GENERIC_ADS, "QUERY_GENERIC_ADS"},

#define SHARED_PORT_CONNECT 75
		{SHARED_PORT_CONNECT, "SHARED_PORT_CONNECT"},
#define SHARED_PORT_PASS_SOCK 76
		{SHARED_PORT_PASS_SOCK, "SHARED_PORT_PASS_SOCK"},

#define UPDATE_ACCOUNTING_AD 77
		{UPDATE_ACCOUNTING_AD, "UPDATE_ACCOUNTING_AD"},
#define QUERY_ACCOUNTING_ADS 78
		{QUERY_ACCOUNTING_ADS, "QUERY_ACCOUNTING_ADS"},
#define INVALIDATE_ACCOUNTING_ADS 79
		{INVALIDATE_ACCOUNTING_ADS, "INVALIDATE_ACCOUNTING_ADS"},

#define UPDATE_OWN_SUBMITTOR_AD 80
		{UPDATE_OWN_SUBMITTOR_AD, "UPDATE_OWN_SUBMITTOR_AD"},

			// Request a collector to retrieve an identity token from a schedd.
#define IMPERSONATION_TOKEN_REQUEST 81
		{IMPERSONATION_TOKEN_REQUEST, "IMPERSONATION_TOKEN_REQUEST"},

#define COLLECTOR_COMMAND_LAST (INT_MAX - 1)			// used by the Win32 credd only
		{COLLECTOR_COMMAND_LAST, "COLLECTOR_COMMAND_LAST"},
	}};
}

static_assert(makeCollectorCommandTable().back().first == COLLECTOR_COMMAND_LAST, "Is the size of the std::array correct?");
#endif  /* if ifndef _CONDOR_COMMANDS_H */<|MERGE_RESOLUTION|>--- conflicted
+++ resolved
@@ -67,11 +67,7 @@
 
 
 constexpr const
-<<<<<<< HEAD
-std::array<std::pair<int, const char *>, 198> makeCommandTable() {
-=======
-std::array<std::pair<int, const char *>, 197> makeCommandTable() {
->>>>>>> 71f44000
+std::array<std::pair<int, const char *>, 201> makeCommandTable() {
 	return {{ // Yes, we need two...
 
 /****
@@ -390,19 +386,16 @@
 		{RESET_USERREC, "RESET_USERREC"},
 #define DELETE_USERREC    (SCHED_VERS+149)
 		{DELETE_USERREC, "DELETE_USERREC"},
-<<<<<<< HEAD
-#define PLACEMENT_USER_LOGIN    (SCHED_VERS+150)
-		{PLACEMENT_USER_LOGIN, "PLACEMENT_USER_LOGIN"},
-#define PLACEMENT_QUERY_USERS    (SCHED_VERS+151)
-		{PLACEMENT_QUERY_USERS, "PLACEMENT_QUERY_USERS"},
-#define PLACEMENT_QUERY_TOKENS    (SCHED_VERS+152)
-		{PLACEMENT_QUERY_TOKENS, "PLACEMENT_QUERY_TOKENS"},
-#define PLACEMENT_QUERY_AUTHORIZATIONS    (SCHED_VERS+153)
-		{PLACEMENT_QUERY_AUTHORIZATIONS, "PLACEMENT_QUERY_AUTHORIZATIONS"},
-=======
 #define GET_CONTACT_INFO  (SCHED_VERS+150) // Ask Schedd for child daemons contact information (addr and secret) Note: Used for DAGMan
 		{GET_CONTACT_INFO, "GET_CONTACT_INFO"},
->>>>>>> 71f44000
+#define PLACEMENT_USER_LOGIN    (SCHED_VERS+151)
+		{PLACEMENT_USER_LOGIN, "PLACEMENT_USER_LOGIN"},
+#define PLACEMENT_QUERY_USERS    (SCHED_VERS+152)
+		{PLACEMENT_QUERY_USERS, "PLACEMENT_QUERY_USERS"},
+#define PLACEMENT_QUERY_TOKENS    (SCHED_VERS+153)
+		{PLACEMENT_QUERY_TOKENS, "PLACEMENT_QUERY_TOKENS"},
+#define PLACEMENT_QUERY_AUTHORIZATIONS    (SCHED_VERS+154)
+		{PLACEMENT_QUERY_AUTHORIZATIONS, "PLACEMENT_QUERY_AUTHORIZATIONS"},
 
 #define HAD_ALIVE_CMD                   (HAD_COMMANDS_BASE + 0)
 		{HAD_ALIVE_CMD, "HAD_ALIVE_CMD"},
