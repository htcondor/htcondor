--- conflicted
+++ resolved
@@ -67,11 +67,7 @@
 
 
 constexpr const
-<<<<<<< HEAD
-std::array<std::pair<int, const char *>, 196> makeCommandTable() {
-=======
-std::array<std::pair<int, const char *>, 195> makeCommandTable() {
->>>>>>> 76f02de3
+std::array<std::pair<int, const char *>, 197> makeCommandTable() {
 	return {{ // Yes, we need two...
 
 /****
