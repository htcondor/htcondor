--- conflicted
+++ resolved
@@ -67,11 +67,7 @@
 
 
 constexpr const
-<<<<<<< HEAD
-std::array<std::pair<int, const char *>, 201> makeCommandTable() {
-=======
-std::array<std::pair<int, const char *>, 196> makeCommandTable() {
->>>>>>> 5c6a8106
+std::array<std::pair<int, const char *>, 200> makeCommandTable() {
 	return {{ // Yes, we need two...
 
 /****
