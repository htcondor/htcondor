/***************************************************************
 *
 * Copyright (C) 1990-2007, Condor Team, Computer Sciences Department,
 * University of Wisconsin-Madison, WI.
 * 
 * Licensed under the Apache License, Version 2.0 (the "License"); you
 * may not use this file except in compliance with the License.  You may
 * obtain a copy of the License at
 * 
 *    http://www.apache.org/licenses/LICENSE-2.0
 * 
 * Unless required by applicable law or agreed to in writing, software
 * distributed under the License is distributed on an "AS IS" BASIS,
 * WITHOUT WARRANTIES OR CONDITIONS OF ANY KIND, either express or implied.
 * See the License for the specific language governing permissions and
 * limitations under the License.
 *
 ***************************************************************/

#ifndef _CONDOR_COMMANDS_H
#define _CONDOR_COMMANDS_H

#include <array>
#include <climits>

/*
*** Replies used in various stages of various protocols
*/

/* Failure cases */
const int NOT_OK		= 0;

/* Success cases */
const int OK			= 1;

/* Other replies */
const int CONDOR_TRY_AGAIN	= 2;
const int CONDOR_ERROR	    = 3;

/* Replies specific to the REQUEST_CLAIM command */
const int REQUEST_CLAIM_LEFTOVERS        = 3;
//const int REQUEST_CLAIM_PAIR           = 4;   // Not used
const int REQUEST_CLAIM_LEFTOVERS_2	     = 5;
//const int REQUEST_CLAIM_PAIR_2         = 6;   // Not used
const int REQUEST_CLAIM_SLOT_AD          = 7;


// The contraints on this file are
// 1) We want a #define'd symbol for each command for client code to use
// 2) We don't want to pollute every .o's data segment with a copy of a table
// 3) We rarely look up a command with a string or command int known at compile-time
// 		so we don't need a constexpr function do to so
// 4) The table of mappings between command int and string is big and not compact
// 		So magic-enum tricks lead to very slow compile times
// 		And we're willing to binary search at runtime to do the lookup
//
// 	So ...
// 	We define a constexpr function in this header file that returns a
// 	constexpr std::array that can be constexpr sorted by either field
// 	in the Get..Num or Get..String functions, so that they can binary
// 	search that sorted table.  This constexpr table-generating funciton
// 	is in this header file, so that we can put the #define's in the
// 	same line as what generates the tables -- many clients need the
// 	#defines, but only condor_command.cpp needs the resulting std::arry,
// 	so the array will only show up in the condor_commands.o object file
// 	#define for each command, conf


constexpr const
<<<<<<< HEAD
std::array<std::pair<int, const char *>, 198> makeCommandTable() {
=======
std::array<std::pair<int, const char *>, 200> makeCommandTable() {
>>>>>>> c27fb36c
	return {{ // Yes, we need two...

/****
** Queue Manager Commands
****/
#define QMGMT_BASE		1110
#define QMGMT_READ_CMD	(QMGMT_BASE+1)
		{QMGMT_READ_CMD, "QMGMT_READ_CMD"},
#define QMGMT_WRITE_CMD	(QMGMT_BASE+2)
		{QMGMT_WRITE_CMD, "QMGMT_WRITE_CMD"},

/* Scheduler Commands */
/*
**	Scheduler version number
*/
#define SCHED_VERS			400
#define HAD_COMMANDS_BASE                  (700)
#define REPLICATION_COMMANDS_BASE          (800)
#define CA_AUTH_CMD_BASE	1000
// beware, QMGMT_CMD is 1111, so we don't want to use 1100...
#define CA_CMD_BASE			1200

/*
**	In the following definitions 'FRGN' does not
**	stand for "friggin'"...
*/
#define CONTINUE_CLAIM		(SCHED_VERS+1)		// New name for CONTINUE_FRGN_JOB
		{CONTINUE_CLAIM, "CONTINUE_CLAIM"},
#define SUSPEND_CLAIM		(SCHED_VERS+2)		// New name for SUSPEND_FRGN_JOB
		{SUSPEND_CLAIM, "SUSPEND_CLAIM"},
#define DEACTIVATE_CLAIM	(SCHED_VERS+3)		// New name for CKPT_FRGN_JOB
		{DEACTIVATE_CLAIM, "DEACTIVATE_CLAIM"},
#define DEACTIVATE_CLAIM_FORCIBLY	(SCHED_VERS+4)		// New name for KILL_FRGN_JOB
		{DEACTIVATE_CLAIM_FORCIBLY, "DEACTIVATE_CLAIM_FORCIBLY"},

#define LOCAL_STATUS		(SCHED_VERS+5)		/* Not used */
		{LOCAL_STATUS, "LOCAL_STATUS"},
//#define LOCAL_STATISTICS	(SCHED_VERS+6)		/* Not used */
//		{LOCAL_STATISTICS, "LOCAL_STATISTICS"},
#define PERMISSION			(SCHED_VERS+7)		// used in negotiation protocol
		{PERMISSION, "PERMISSION"},
//#define SET_DEBUG_FLAGS		(SCHED_VERS+8)		/* Not used */
//		{SET_DEBUG_FLAGS, "SET_DEBUG_FLAGS"},
//#define PREEMPT_LOCAL_JOBS	(SCHED_VERS+9)		/* Not used */
//		{PREEMPT_LOCAL_JOBS, "PREEMPT_LOCAL_JOBS"},

//#define RM_LOCAL_JOB		(SCHED_VERS+10)		/* Not used */
//		{RM_LOCAL_JOB, "RM_LOCAL_JOB"},
//#define START_FRGN_JOB		(SCHED_VERS+11)		/* Not used */
//		{START_FRGN_JOB, "START_FRGN_JOB"},

//#define AVAILABILITY		(SCHED_VERS+12)		/* Not used */
//		{AVAILABILITY, "AVAILABILITY"},
//#define NUM_FRGN_JOBS		(SCHED_VERS+13)		/* Not used */
//		{NUM_FRGN_JOBS, "NUM_FRGN_JOBS"},
//#define STARTD_INFO			(SCHED_VERS+14)		/* Not used */
//		{STARTD_INFO, "STARTD_INFO"},
//#define SCHEDD_INFO			(SCHED_VERS+15)		/* Not used */
//		{SCHEDD_INFO, "SCHEDD_INFO"},
#define NEGOTIATE			(SCHED_VERS+16) // 7.5.4+ negotiation command
		{NEGOTIATE, "NEGOTIATE"},
#define SEND_JOB_INFO		(SCHED_VERS+17)     // used in negotiation protocol
		{SEND_JOB_INFO, "SEND_JOB_INFO"},
#define NO_MORE_JOBS		(SCHED_VERS+18)		// used in negotiation protocol
		{NO_MORE_JOBS, "NO_MORE_JOBS"},
#define JOB_INFO			(SCHED_VERS+19)		// used in negotiation protocol
		{JOB_INFO, "JOB_INFO"},
//#define GIVE_STATUS			(SCHED_VERS+20)		/* Not used */
//		{GIVE_STATUS, "GIVE_STATUS"},
#define RESCHEDULE			(SCHED_VERS+21)
		{RESCHEDULE, "RESCHEDULE"},
//#define PING				(SCHED_VERS+22)			/* Not used */
//		{PING, "PING"},
//#define NEGOTIATOR_INFO		(SCHED_VERS+23)		/* Not used */
//		{NEGOTIATOR_INFO, "NEGOTIATOR_INFO"},
//#define GIVE_STATUS_LINES	(SCHED_VERS+24)			/* Not used */
//		{GIVE_STATUS_LINES, "GIVE_STATUS_LINES"},
#define END_NEGOTIATE		(SCHED_VERS+25)		// used in negotiation protocol
		{END_NEGOTIATE, "END_NEGOTIATE"},
#define REJECTED			(SCHED_VERS+26)
		{REJECTED, "REJECTED"},
#define X_EVENT_NOTIFICATION		(SCHED_VERS+27)
		{X_EVENT_NOTIFICATION, "X_EVENT_NOTIFICATION"},
//#define RECONFIG			(SCHED_VERS+28)			/* Not used */
//		{RECONFIG, "RECONFIG"},
#define GET_HISTORY			(SCHED_VERS+29)		/* repurposed in 8.9.7 to be query startd history */
		{GET_HISTORY, "GET_HISTORY"},
//#define UNLINK_HISTORY_FILE			(SCHED_VERS+30)	/* Not used */
//		{UNLINK_HISTORY_FILE, "UNLINK_HISTORY_FILE"},
//#define UNLINK_HISTORY_FILE_DONE	(SCHED_VERS+31)		/* Not used */
//		{UNLINK_HISTORY_FILE_DONE, "UNLINK_HISTORY_FILE_DONE"},
//#define DO_NOT_UNLINK_HISTORY_FILE	(SCHED_VERS+32)	/* Not used */
//		{DO_NOT_UNLINK_HISTORY_FILE, "DO_NOT_UNLINK_HISTORY_FILE"},
//#define SEND_ALL_JOBS		(SCHED_VERS+33)			/* Not used */
//		{SEND_ALL_JOBS, "SEND_ALL_JOBS"},
//#define SEND_ALL_JOBS_PRIO	(SCHED_VERS+34)			/* Not used */
//		{SEND_ALL_JOBS_PRIO, "SEND_ALL_JOBS_PRIO"},
#define REQ_NEW_PROC		(SCHED_VERS+35)
		{REQ_NEW_PROC, "REQ_NEW_PROC"},
#define PCKPT_FRGN_JOB		(SCHED_VERS+36)
		{PCKPT_FRGN_JOB, "PCKPT_FRGN_JOB"},
//#define SEND_RUNNING_JOBS	(SCHED_VERS+37)			/* Not used */
//		{SEND_RUNNING_JOBS, "SEND_RUNNING_JOBS"},
//#define CHECK_CAPABILITY    (SCHED_VERS+38)		/* Not used */
//		{CHECK_CAPABILITY, "CHECK_CAPABILITY"},
//#define GIVE_PRIORITY		(SCHED_VERS+39)			/* Not used */
//		{GIVE_PRIORITY, "GIVE_PRIORITY"},
#define	MATCH_INFO			(SCHED_VERS+40)
		{MATCH_INFO, "MATCH_INFO"},
#define	ALIVE				(SCHED_VERS+41)
		{ALIVE, "ALIVE"},
#define REQUEST_CLAIM 		(SCHED_VERS+42)
		{REQUEST_CLAIM, "REQUEST_CLAIM"},
#define RELEASE_CLAIM 		(SCHED_VERS+43)
		{RELEASE_CLAIM, "RELEASE_CLAIM"},
#define ACTIVATE_CLAIM	 	(SCHED_VERS+44)
		{ACTIVATE_CLAIM, "ACTIVATE_CLAIM"},
//#define PRIORITY_INFO       (SCHED_VERS+45)     /* negotiator to accountant, Not used */
//		{PRIORITY_INFO, "PRIORITY_INFO"},
#define PCKPT_ALL_JOBS		(SCHED_VERS+46)
		{PCKPT_ALL_JOBS, "PCKPT_ALL_JOBS"},
#define VACATE_ALL_CLAIMS	(SCHED_VERS+47)
		{VACATE_ALL_CLAIMS, "VACATE_ALL_CLAIMS"},
#define GIVE_STATE			(SCHED_VERS+48)
		{GIVE_STATE, "GIVE_STATE"},
#define SET_PRIORITY		(SCHED_VERS+49)		// negotiator(priviliged) cmd
		{SET_PRIORITY, "SET_PRIORITY"},
//#define GIVE_CLASSAD		(SCHED_VERS+50)		/* Not used */
//		{GIVE_CLASSAD, "GIVE_CLASSAD"},
#define GET_PRIORITY		(SCHED_VERS+51)		// negotiator
		{GET_PRIORITY, "GET_PRIORITY"},
#define DAEMONS_OFF_FLEX	(SCHED_VERS+52)		// DAEMON_OFF but with a classad payload and optional reply
		{DAEMONS_OFF_FLEX, "DAEMONS_OFF_FLEX"},
#define RESTART				(SCHED_VERS+53)
		{RESTART, "RESTART"},
#define DAEMONS_OFF			(SCHED_VERS+54)
		{DAEMONS_OFF, "DAEMONS_OFF"},
#define DAEMONS_ON			(SCHED_VERS+55)
		{DAEMONS_ON, "DAEMONS_ON"},
#define MASTER_OFF			(SCHED_VERS+56)
		{MASTER_OFF, "MASTER_OFF"},
#define CONFIG_VAL			(SCHED_VERS+57)
		{CONFIG_VAL, "CONFIG_VAL"},
#define RESET_USAGE			(SCHED_VERS+58)		// negotiator
		{RESET_USAGE, "RESET_USAGE"},
#define SET_PRIORITYFACTOR	(SCHED_VERS+59)		// negotiator
		{SET_PRIORITYFACTOR, "SET_PRIORITYFACTOR"},
#define RESET_ALL_USAGE		(SCHED_VERS+60)		// negotiator
		{RESET_ALL_USAGE, "RESET_ALL_USAGE"},
#define DAEMONS_OFF_FAST	(SCHED_VERS+61)
		{DAEMONS_OFF_FAST, "DAEMONS_OFF_FAST"},
#define MASTER_OFF_FAST		(SCHED_VERS+62)
		{MASTER_OFF_FAST, "MASTER_OFF_FAST"},
#define GET_RESLIST			(SCHED_VERS+63)		// negotiator
		{GET_RESLIST, "GET_RESLIST"},
#define ATTEMPT_ACCESS		(SCHED_VERS+64) 	// schedd, test a file
		{ATTEMPT_ACCESS, "ATTEMPT_ACCESS"},
#define VACATE_CLAIM		(SCHED_VERS+65)     // vacate a given claim
		{VACATE_CLAIM, "VACATE_CLAIM"},
#define PCKPT_JOB			(SCHED_VERS+66)     // periodic ckpt a given slot
		{PCKPT_JOB, "PCKPT_JOB"},
#define DAEMON_OFF			(SCHED_VERS+67)		// specific daemon, subsys follows
		{DAEMON_OFF, "DAEMON_OFF"},
#define DAEMON_OFF_FAST		(SCHED_VERS+68)		// specific daemon, subsys follows
		{DAEMON_OFF_FAST, "DAEMON_OFF_FAST"},
#define DAEMON_ON			(SCHED_VERS+69)		// specific daemon, subsys follows
		{DAEMON_ON, "DAEMON_ON"},
#define GIVE_TOTALS_CLASSAD	(SCHED_VERS+70)
		{GIVE_TOTALS_CLASSAD, "GIVE_TOTALS_CLASSAD"},
//#define DUMP_STATE          (SCHED_VERS+71)	// drop internal vars into classad (Not used)
//		{DUMP_STATE, "DUMP_STATE"},
#define PERMISSION_AND_AD	(SCHED_VERS+72) // negotiator is sending startad to schedd
		{PERMISSION_AND_AD, "PERMISSION_AND_AD"},
//#define REQUEST_NETWORK		(SCHED_VERS+73)	// negotiator network mgmt, Not used
//		{REQUEST_NETWORK, "REQUEST_NETWORK"},
#define VACATE_ALL_FAST		(SCHED_VERS+74)		// fast vacate for whole machine
		{VACATE_ALL_FAST, "VACATE_ALL_FAST"},
#define VACATE_CLAIM_FAST	(SCHED_VERS+75)  	// fast vacate for a given slot
		{VACATE_CLAIM_FAST, "VACATE_CLAIM_FAST"},
#define REJECTED_WITH_REASON (SCHED_VERS+76) // diagnostic version of REJECTED
		{REJECTED_WITH_REASON, "REJECTED_WITH_REASON"},
#define START_AGENT			(SCHED_VERS+77) // have the master start an agenta (Not used)
		{START_AGENT, "START_AGENT"},
#define ACT_ON_JOBS			(SCHED_VERS+78) // have the schedd act on some jobs (rm, hold, release)
		{ACT_ON_JOBS, "ACT_ON_JOBS"},
#define STORE_CRED			(SCHED_VERS+79)		// schedd, store a credential
		{STORE_CRED, "STORE_CRED"},
#define SPOOL_JOB_FILES		(SCHED_VERS+80)	// spool all job files via filetransfer object
		{SPOOL_JOB_FILES, "SPOOL_JOB_FILES"},
//#define GET_MYPROXY_PASSWORD (SCHED_VERS+81) // gmanager->schedd: Give me MyProxy password, Not used
//		{GET_MYPROXY_PASSWORD, "GET_MYPROXY_PASSWORD"},
#define DELETE_USER			(SCHED_VERS+82)		// negotiator  (actually, accountant)
		{DELETE_USER, "DELETE_USER"},
#define DAEMON_OFF_PEACEFUL  (SCHED_VERS+83)		// specific daemon, subsys follows
		{DAEMON_OFF_PEACEFUL, "DAEMON_OFF_PEACEFUL"},
#define DAEMONS_OFF_PEACEFUL (SCHED_VERS+84)
		{DAEMONS_OFF_PEACEFUL, "DAEMONS_OFF_PEACEFUL"},
#define RESTART_PEACEFUL     (SCHED_VERS+85)
		{RESTART_PEACEFUL, "RESTART_PEACEFUL"},
#define TRANSFER_DATA		(SCHED_VERS+86) // send all job files back via filetransfer object
		{TRANSFER_DATA, "TRANSFER_DATA"},
#define UPDATE_GSI_CRED		(SCHED_VERS+87) // send refreshed gsi proxy file
		{UPDATE_GSI_CRED, "UPDATE_GSI_CRED"},
#define SPOOL_JOB_FILES_WITH_PERMS	(SCHED_VERS+88)	// spool all job files via filetransfer object (new version with file permissions)
		{SPOOL_JOB_FILES_WITH_PERMS, "SPOOL_JOB_FILES_WITH_PERMS"},
#define TRANSFER_DATA_WITH_PERMS	(SCHED_VERS+89) // send all job files back via filetransfer object (new version with file permissions)
		{TRANSFER_DATA_WITH_PERMS, "TRANSFER_DATA_WITH_PERMS"},
#define CHILD_ON            (SCHED_VERS+90) // Turn my child ON (HAD)
		{CHILD_ON, "CHILD_ON"},
#define CHILD_OFF           (SCHED_VERS+91) // Turn my child OFF (HAD)
		{CHILD_OFF, "CHILD_OFF"},
#define CHILD_OFF_FAST      (SCHED_VERS+92) // Turn my child OFF/Fast (HAD)
		{CHILD_OFF_FAST, "CHILD_OFF_FAST"},
//#define NEGOTIATE_WITH_SIGATTRS	(SCHED_VERS+93)	// pre 7.5.4 NEGOTIATE (unused)
//		{NEGOTIATE_WITH_SIGATTRS, "NEGOTIATE_WITH_SIGATTRS"},
#define SET_ACCUMUSAGE	(SCHED_VERS+94)		// negotiator
		{SET_ACCUMUSAGE, "SET_ACCUMUSAGE"},
#define SET_BEGINTIME	(SCHED_VERS+95)		// negotiator
		{SET_BEGINTIME, "SET_BEGINTIME"},
#define SET_LASTTIME	(SCHED_VERS+96)		// negotiator
		{SET_LASTTIME, "SET_LASTTIME"},
#define STORE_POOL_CRED		(SCHED_VERS+97)	// master, store password for daemon-to-daemon shared secret auth (PASSWORD)
		{STORE_POOL_CRED, "STORE_POOL_CRED"},
//#define VM_REGISTER	(SCHED_VERS+98)		// Virtual Machine (*not* "slot") (Not used)
//		{VM_REGISTER, "VM_REGISTER"},
#define DELEGATE_GSI_CRED_SCHEDD	(SCHED_VERS+99) // delegate refreshed gsi proxy to schedd
		{DELEGATE_GSI_CRED_SCHEDD, "DELEGATE_GSI_CRED_SCHEDD"},
#define DELEGATE_GSI_CRED_STARTER (SCHED_VERS+100) // delegate refreshed gsi proxy to starter
		{DELEGATE_GSI_CRED_STARTER, "DELEGATE_GSI_CRED_STARTER"},
#define DELEGATE_GSI_CRED_STARTD (SCHED_VERS+101) // delegate gsi proxy to startd
		{DELEGATE_GSI_CRED_STARTD, "DELEGATE_GSI_CRED_STARTD"},
#define REQUEST_SANDBOX_LOCATION (SCHED_VERS+102) // get the sinful of a transferd (Not used)
		{REQUEST_SANDBOX_LOCATION, "REQUEST_SANDBOX_LOCATION"},
#define VM_UNIV_GAHP_ERROR   (SCHED_VERS+103) // report the error of vmgahp to startd
		{VM_UNIV_GAHP_ERROR, "VM_UNIV_GAHP_ERROR"},
#define VM_UNIV_VMPID		(SCHED_VERS+104) // PID of process for a VM
		{VM_UNIV_VMPID, "VM_UNIV_VMPID"},
#define VM_UNIV_GUEST_IP	(SCHED_VERS+105) // IP address of VM
		{VM_UNIV_GUEST_IP, "VM_UNIV_GUEST_IP"},
#define VM_UNIV_GUEST_MAC	(SCHED_VERS+106) // MAC address of VM
		{VM_UNIV_GUEST_MAC, "VM_UNIV_GUEST_MAC"},

#define TRANSFER_QUEUE_REQUEST (SCHED_VERS+107) // request to do file transfer
		{TRANSFER_QUEUE_REQUEST, "TRANSFER_QUEUE_REQUEST"},

#define SET_SHUTDOWN_PROGRAM (SCHED_VERS+108) // Master: Run program at shutdown
		{SET_SHUTDOWN_PROGRAM, "SET_SHUTDOWN_PROGRAM"},
#define GET_JOB_CONNECT_INFO (SCHED_VERS+109) // schedd: get connection information for starter running a job
		{GET_JOB_CONNECT_INFO, "GET_JOB_CONNECT_INFO"},

#define RECYCLE_SHADOW (SCHED_VERS+110) // schedd: get a new job for a shadow
		{RECYCLE_SHADOW, "RECYCLE_SHADOW"},
#define CLEAR_DIRTY_JOB_ATTRS (SCHED_VERS+111) // schedd: clear dirty attributes for a job
		{CLEAR_DIRTY_JOB_ATTRS, "CLEAR_DIRTY_JOB_ATTRS"},
		// These two commands originally used the same command int by mistake.
		// In 7.9.6, GET_PRIORITY_ROLLUP was assigned a new command int.
		// List DRAIN_JOBS first, so that lower_bound finds it first
#define DRAIN_JOBS (SCHED_VERS+112)
		{DRAIN_JOBS, "DRAIN_JOBS"},
#define GET_PRIORITY_ROLLUP_OLD (SCHED_VERS+112) // negotiator
		{GET_PRIORITY_ROLLUP_OLD, "GET_PRIORITY_ROLLUP_OLD"},
#define CANCEL_DRAIN_JOBS (SCHED_VERS+113)
		{CANCEL_DRAIN_JOBS, "CANCEL_DRAIN_JOBS"},
#define GET_PRIORITY_ROLLUP (SCHED_VERS+114) // negotiator
		{GET_PRIORITY_ROLLUP, "GET_PRIORITY_ROLLUP"},
#define QUERY_SCHEDD_HISTORY (SCHED_VERS+115)
		{QUERY_SCHEDD_HISTORY, "QUERY_SCHEDD_HISTORY"},
#define QUERY_JOB_ADS (SCHED_VERS+116)
		{QUERY_JOB_ADS, "QUERY_JOB_ADS"},
//#define SWAP_CLAIM_AND_ACTIVATION (SCHED_VERS+117) // swap claim & activation between two STARTD resources, for moving a job into a 'transfer' slot. (Not used)
//		{SWAP_CLAIM_AND_ACTIVATION, "SWAP_CLAIM_AND_ACTIVATION"},
#define SEND_RESOURCE_REQUEST_LIST	(SCHED_VERS+118)     // used in negotiation protocol
		{SEND_RESOURCE_REQUEST_LIST, "SEND_RESOURCE_REQUEST_LIST"},
#define QUERY_JOB_ADS_WITH_AUTH (SCHED_VERS+119) // Same as QUERY_JOB_ADS but requires authentication
		{QUERY_JOB_ADS_WITH_AUTH, "QUERY_JOB_ADS_WITH_AUTH"},
#define FETCH_PROXY_DELEGATION (SCHED_VERS+120)
		{FETCH_PROXY_DELEGATION, "FETCH_PROXY_DELEGATION"},

#define REASSIGN_SLOT (SCHED_VERS+121) // Given two job IDs, deactivate the victim job's claim and reactivate it running the beneficiary job.
		{REASSIGN_SLOT, "REASSIGN_SLOT"},
#define COALESCE_SLOTS (SCHED_VERS+122) // Given a resource request (job ad) and k claim IDs, invalidate them, merge them into one slot, and return that slot's new claim ID and machine ad.  The resource request is used to compute left-overs.
		{COALESCE_SLOTS, "COALESCE_SLOTS"},

		// Given a token request from a trusted collector, generate an identity token.
#define COLLECTOR_TOKEN_REQUEST (SCHED_VERS+123)
		{COLLECTOR_TOKEN_REQUEST, "COLLECTOR_TOKEN_REQUEST"},
		// Get the SubmitterCeiling
#define GET_CEILING (SCHED_VERS+124)
		{GET_CEILING, "GET_CEILING"},
#define SET_CEILING (SCHED_VERS+125)
		{SET_CEILING, "SET_CEILING"},

#define EXPORT_JOBS (SCHED_VERS+126) // Schedd: export selected jobs to a new job_queue.log put jobs into externally managed state
		{EXPORT_JOBS, "EXPORT_JOBS"},
#define IMPORT_EXPORTED_JOB_RESULTS (SCHED_VERS+127) // Schedd: import changes to previously exported jobs and take them out of managed state
		{IMPORT_EXPORTED_JOB_RESULTS, "IMPORT_EXPORTED_JOB_RESULTS"},
#define UNEXPORT_JOBS (SCHED_VERS+128) // Schedd: undo previous export of selected jobs, taking them out of managed state
		{UNEXPORT_JOBS, "UNEXPORT_JOBS"},
		// Get the Submitter Floor
#define GET_FLOOR (SCHED_VERS+129)
		{GET_FLOOR, "GET_FLOOR"},
#define SET_FLOOR (SCHED_VERS+130)
		{SET_FLOOR, "SET_FLOOR"},
#define DIRECT_ATTACH (SCHED_VERS+131) // Provide slot ads to the schedd (not from the negotiator)
		{DIRECT_ATTACH, "DIRECT_ATTACH"},
// command ids from +140 to +149 reserved for Schedd UserRec commands
#define QUERY_USERREC_ADS (SCHED_VERS+140)
		{QUERY_USERREC_ADS, "QUERY_USERREC_ADS"},
#define ENABLE_USERREC    (SCHED_VERS+141) // enbable is also add
		{ENABLE_USERREC, "ENABLE_USERREC"},
#define DISABLE_USERREC   (SCHED_VERS+142)
		{DISABLE_USERREC, "DISABLE_USERREC"},
#define EDIT_USERREC      (SCHED_VERS+143)
		{EDIT_USERREC, "EDIT_USERREC"},
#define RESET_USERREC     (SCHED_VERS+144)
		{RESET_USERREC, "RESET_USERREC"},
#define DELETE_USERREC    (SCHED_VERS+149)
		{DELETE_USERREC, "DELETE_USERREC"},
#define USER_LOGIN    (SCHED_VERS+150)
		{USER_LOGIN, "USER_LOGIN"},
#define MAP_USER    (SCHED_VERS+151)
		{MAP_USER, "MAP_USER"},
#define QUERY_USERS    (SCHED_VERS+152)
		{QUERY_USERS, "QUERY_USERS"},

#define HAD_ALIVE_CMD                   (HAD_COMMANDS_BASE + 0)
		{HAD_ALIVE_CMD, "HAD_ALIVE_CMD"},
#define HAD_SEND_ID_CMD                 (HAD_COMMANDS_BASE + 1)
		{HAD_SEND_ID_CMD, "HAD_SEND_ID_CMD"},
//#define HAD_REPL_UPDATE_VERSION         (HAD_COMMANDS_BASE + 2)	/* Not used */
//		{HAD_REPL_UPDATE_VERSION, "HAD_REPL_UPDATE_VERSION"},
#define HAD_BEFORE_PASSIVE_STATE        (HAD_COMMANDS_BASE + 3)
		{HAD_BEFORE_PASSIVE_STATE, "HAD_BEFORE_PASSIVE_STATE"},
#define HAD_AFTER_ELECTION_STATE        (HAD_COMMANDS_BASE + 4)
		{HAD_AFTER_ELECTION_STATE, "HAD_AFTER_ELECTION_STATE"},
#define HAD_AFTER_LEADER_STATE          (HAD_COMMANDS_BASE + 5)
		{HAD_AFTER_LEADER_STATE, "HAD_AFTER_LEADER_STATE"},
#define HAD_IN_LEADER_STATE             (HAD_COMMANDS_BASE + 6)
		{HAD_IN_LEADER_STATE, "HAD_IN_LEADER_STATE"},

		// Replication-related commands
#define REPLICATION_TRANSFER_FILE          (REPLICATION_COMMANDS_BASE + 0)
		{REPLICATION_TRANSFER_FILE, "REPLICATION_TRANSFER_FILE"},
#define REPLICATION_LEADER_VERSION         (REPLICATION_COMMANDS_BASE + 1)
		{REPLICATION_LEADER_VERSION, "REPLICATION_LEADER_VERSION"},
#define REPLICATION_NEWLY_JOINED_VERSION   (REPLICATION_COMMANDS_BASE + 2)
		{REPLICATION_NEWLY_JOINED_VERSION, "REPLICATION_NEWLY_JOINED_VERSION"},
#define REPLICATION_GIVING_UP_VERSION      (REPLICATION_COMMANDS_BASE + 3)
		{REPLICATION_GIVING_UP_VERSION, "REPLICATION_GIVING_UP_VERSION"},
#define REPLICATION_SOLICIT_VERSION        (REPLICATION_COMMANDS_BASE + 4)
		{REPLICATION_SOLICIT_VERSION, "REPLICATION_SOLICIT_VERSION"},
#define REPLICATION_SOLICIT_VERSION_REPLY  (REPLICATION_COMMANDS_BASE + 5)
		{REPLICATION_SOLICIT_VERSION_REPLY, "REPLICATION_SOLICIT_VERSION_REPLY"},
#define REPLICATION_TRANSFER_FILE_NEW      (REPLICATION_COMMANDS_BASE + 6)
		{REPLICATION_TRANSFER_FILE_NEW, "REPLICATION_TRANSFER_FILE_NEW"},

/*
  The ClassAd-only protocol.  CA_CMD is the base command that's sent
  on the wire that means "read a ClassAd off the wire, lookup
  ATTR_COMMAND, do the right thing, and send the results back as a
  ClassAd".  The rest of the commands listed here are possible values
  for ATTR_COMMAND.
  CA_AUTH_CMD forces authentication if that's needed, while CA_CMD
  just uses whatever authentication methods are configured.
*/

#define CA_AUTH_CMD                  (CA_AUTH_CMD_BASE+0)
		{CA_AUTH_CMD, "CA_AUTH_CMD"},

		// generic claiming protocol that the startd uses for COD
#define CA_REQUEST_CLAIM        (CA_AUTH_CMD_BASE+1)
		{CA_REQUEST_CLAIM, "CA_REQUEST_CLAIM"},
#define CA_RELEASE_CLAIM        (CA_AUTH_CMD_BASE+2)
		{CA_RELEASE_CLAIM, "CA_RELEASE_CLAIM"},
#define CA_ACTIVATE_CLAIM       (CA_AUTH_CMD_BASE+3)
		{CA_ACTIVATE_CLAIM, "CA_ACTIVATE_CLAIM"},
#define CA_DEACTIVATE_CLAIM     (CA_AUTH_CMD_BASE+4)
		{CA_DEACTIVATE_CLAIM, "CA_DEACTIVATE_CLAIM"},
#define CA_SUSPEND_CLAIM        (CA_AUTH_CMD_BASE+5)
		{CA_SUSPEND_CLAIM, "CA_SUSPEND_CLAIM"},
#define CA_RESUME_CLAIM         (CA_AUTH_CMD_BASE+6)
		{CA_RESUME_CLAIM, "CA_RESUME_CLAIM"},
#define CA_RENEW_LEASE_FOR_CLAIM (CA_AUTH_CMD_BASE+7)
		{CA_RENEW_LEASE_FOR_CLAIM, "CA_RENEW_LEASE_FOR_CLAIM"},
		// other commands that use the ClassAd-only protocol
		// CA_LOCATE_STARTER used to be (CA_AUTH_CMD_BASE+7), but no more
		// CA_RECONNECT_JOB used to be  (CA_AUTH_CMD_BASE+8), but no more

		// Use the ClassAd-based protocol for updating the machine ClassAd.
#define CA_UPDATE_MACHINE_AD	(CA_AUTH_CMD_BASE+9)
		{CA_UPDATE_MACHINE_AD, "CA_UPDATE_MACHINE_AD"},
		// Use the ClassAd-based protocol for communicating with the annex daemon.
#define CA_BULK_REQUEST			(CA_AUTH_CMD_BASE+10)
		{CA_BULK_REQUEST, "CA_BULK_REQUEST"},

#define CA_CMD                  (CA_CMD_BASE+0)
		{CA_CMD, "CA_CMD"},
#define CA_LOCATE_STARTER       (CA_CMD_BASE+1)
		{CA_LOCATE_STARTER, "CA_LOCATE_STARTER"},
#define CA_RECONNECT_JOB        (CA_CMD_BASE+2)
		{CA_RECONNECT_JOB, "CA_RECONNECT_JOB"},
/*
*** Commands to the starter
*/

#define STARTER_COMMANDS_BASE 1500
#define STARTER_HOLD_JOB    (STARTER_COMMANDS_BASE+0)
		{STARTER_HOLD_JOB, "STARTER_HOLD_JOB"},
#define CREATE_JOB_OWNER_SEC_SESSION (STARTER_COMMANDS_BASE+1)
		{CREATE_JOB_OWNER_SEC_SESSION, "CREATE_JOB_OWNER_SEC_SESSION"},
#define START_SSHD (STARTER_COMMANDS_BASE+2)
		{START_SSHD, "START_SSHD"},
#define STARTER_PEEK (STARTER_COMMANDS_BASE+3)
		{STARTER_PEEK, "STARTER_PEEK"},

// Signals used for Startd -> Starter communication
#define DC_SIGSUSPEND	100
#define DC_SIGCONTINUE	101
#define DC_SIGSOFTKILL	102	// vacate w/ checkpoint
#define DC_SIGHARDKILL	103 // kill w/o checkpoint
#define DC_SIGPCKPT		104	// periodic checkpoint
#define DC_SIGREMOVE	105
#define DC_SIGHOLD		106

/*
*** Daemon Core Commands and Signals
*/
#define DC_BASE	60000
#define DC_RAISESIGNAL		(DC_BASE+0)
		{DC_RAISESIGNAL, "DC_RAISESIGNAL"},
#define DC_CONFIG_PERSIST	(DC_BASE+2)
		{DC_CONFIG_PERSIST, "DC_CONFIG_PERSIST"},
#define DC_CONFIG_RUNTIME	(DC_BASE+3)
		{DC_CONFIG_RUNTIME, "DC_CONFIG_RUNTIME"},
#define DC_RECONFIG			(DC_BASE+4)
		{DC_RECONFIG, "DC_RECONFIG"},
#define DC_OFF_GRACEFUL		(DC_BASE+5)
		{DC_OFF_GRACEFUL, "DC_OFF_GRACEFUL"},
#define DC_OFF_FAST			(DC_BASE+6)
		{DC_OFF_FAST, "DC_OFF_FAST"},
#define DC_CONFIG_VAL		(DC_BASE+7)
		{DC_CONFIG_VAL, "DC_CONFIG_VAL"},
#define DC_CHILDALIVE		(DC_BASE+8)
		{DC_CHILDALIVE, "DC_CHILDALIVE"},
#define DC_SERVICEWAITPIDS	(DC_BASE+9)
		{DC_SERVICEWAITPIDS, "DC_SERVICEWAITPIDS"},
#define DC_AUTHENTICATE     (DC_BASE+10)
		{DC_AUTHENTICATE, "DC_AUTHENTICATE"},
#define DC_NOP              (DC_BASE+11)
		{DC_NOP, "DC_NOP"},
#define DC_RECONFIG_FULL	(DC_BASE+12)
		{DC_RECONFIG_FULL, "DC_RECONFIG_FULL"},
#define DC_FETCH_LOG        (DC_BASE+13)
		{DC_FETCH_LOG, "DC_FETCH_LOG"},
#define DC_INVALIDATE_KEY   (DC_BASE+14)
		{DC_INVALIDATE_KEY, "DC_INVALIDATE_KEY"},
#define DC_OFF_PEACEFUL     (DC_BASE+15)
		{DC_OFF_PEACEFUL, "DC_OFF_PEACEFUL"},
#define DC_SET_PEACEFUL_SHUTDOWN (DC_BASE+16)
		{DC_SET_PEACEFUL_SHUTDOWN, "DC_SET_PEACEFUL_SHUTDOWN"},
#define DC_TIME_OFFSET      (DC_BASE+17)
		{DC_TIME_OFFSET, "DC_TIME_OFFSET"},
#define DC_PURGE_LOG        (DC_BASE+18)
		{DC_PURGE_LOG, "DC_PURGE_LOG"},
		//#define DC_SHARE_SOCK       (DC_BASE+19)		/* Not used */

		// these are all NOP but registered at different authz levels
#define DC_NOP_READ         (DC_BASE+20)
		{DC_NOP_READ, "DC_NOP_READ"},
#define DC_NOP_WRITE        (DC_BASE+21)
		{DC_NOP_WRITE, "DC_NOP_WRITE"},
#define DC_NOP_NEGOTIATOR   (DC_BASE+22)
		{DC_NOP_NEGOTIATOR, "DC_NOP_NEGOTIATOR"},
#define DC_NOP_ADMINISTRATOR (DC_BASE+23)
		{DC_NOP_ADMINISTRATOR, "DC_NOP_ADMINISTRATOR"},
#define DC_NOP_OWNER        (DC_BASE+24)
		{DC_NOP_OWNER, "DC_NOP_OWNER"},
#define DC_NOP_CONFIG       (DC_BASE+25)
		{DC_NOP_CONFIG, "DC_NOP_CONFIG"},
#define DC_NOP_DAEMON       (DC_BASE+26)
		{DC_NOP_DAEMON, "DC_NOP_DAEMON"},
#define DC_NOP_ADVERTISE_STARTD (DC_BASE+27)
		{DC_NOP_ADVERTISE_STARTD, "DC_NOP_ADVERTISE_STARTD"},
#define DC_NOP_ADVERTISE_SCHEDD (DC_BASE+28)
		{DC_NOP_ADVERTISE_SCHEDD, "DC_NOP_ADVERTISE_SCHEDD"},
#define DC_NOP_ADVERTISE_MASTER (DC_BASE+29)
		{DC_NOP_ADVERTISE_MASTER, "DC_NOP_ADVERTISE_MASTER"},
		// leave 30-39 open -- zmiller
#define DC_SEC_QUERY        (DC_BASE+40)
		{DC_SEC_QUERY, "DC_SEC_QUERY"},
#define DC_SET_FORCE_SHUTDOWN (DC_BASE+41)
		{DC_SET_FORCE_SHUTDOWN, "DC_SET_FORCE_SHUTDOWN"},
#define DC_OFF_FORCE       (DC_BASE+42)
		{DC_OFF_FORCE, "DC_OFF_FORCE"},
#define DC_SET_READY       (DC_BASE+43)  // sent to parent to indicate a demon is ready for use
		{DC_SET_READY, "DC_SET_READY"},
#define DC_QUERY_READY     (DC_BASE+44)  // daemon command handler should reply only once it and children are ready
		{DC_QUERY_READY, "DC_QUERY_READY"},
#define DC_QUERY_INSTANCE  (DC_BASE+45)  // ask if a daemon is alive - returns a random 64 bit int that will not change as long as this instance is alive.
		{DC_QUERY_INSTANCE, "DC_QUERY_INSTANCE"},
#define DC_GET_SESSION_TOKEN (DC_BASE+46) // Retrieve an authentication token for TOKEN that is at most equivalent to the current session.
		{DC_GET_SESSION_TOKEN, "DC_GET_SESSION_TOKEN"},
#define DC_START_TOKEN_REQUEST (DC_BASE+47) // Request a token from this daemon.
		{DC_START_TOKEN_REQUEST, "DC_START_TOKEN_REQUEST"},
#define DC_FINISH_TOKEN_REQUEST (DC_BASE+48) // Poll remote daemon for available token.
		{DC_FINISH_TOKEN_REQUEST, "DC_FINISH_TOKEN_REQUEST"},
#define DC_LIST_TOKEN_REQUEST (DC_BASE+49) // Poll for the existing token requests.
		{DC_LIST_TOKEN_REQUEST, "DC_LIST_TOKEN_REQUEST"},
#define DC_APPROVE_TOKEN_REQUEST (DC_BASE+50) // Approve a token request.
		{DC_APPROVE_TOKEN_REQUEST, "DC_APPROVE_TOKEN_REQUEST"},
#define DC_AUTO_APPROVE_TOKEN_REQUEST (DC_BASE+51) // Auto-approve token requests.
		{DC_AUTO_APPROVE_TOKEN_REQUEST, "DC_AUTO_APPROVE_TOKEN_REQUEST"},
#define DC_EXCHANGE_SCITOKEN (DC_BASE+52) // Exchange a SciToken for a Condor token.
		{DC_EXCHANGE_SCITOKEN, "DC_EXCHANGE_SCITOKEN"},

		/*
		 *** Log type supported by DC_FETCH_LOG
		 *** These are not interpreted directly by DaemonCore,
		 *** so it's ok that they start at zero.
		 */

#define DC_FETCH_LOG_TYPE_PLAIN 0
#define DC_FETCH_LOG_TYPE_HISTORY 1
#define DC_FETCH_LOG_TYPE_HISTORY_DIR 2
#define DC_FETCH_LOG_TYPE_HISTORY_PURGE 3
  /* Add more type here... */

/*
*** Result codes given by DC_FETCH_LOG.
*** These are not interpreted directly by DaemonCore,
*** so it's ok that they start at zero.
*/

#define DC_FETCH_LOG_RESULT_SUCCESS   0
#define DC_FETCH_LOG_RESULT_NO_NAME   1
#define DC_FETCH_LOG_RESULT_CANT_OPEN 2
#define DC_FETCH_LOG_RESULT_BAD_TYPE  3

/*
*** Commands used by the FileTransfer object
*/
#define FILETRANSFER_BASE 61000
#define FILETRANS_UPLOAD (FILETRANSFER_BASE+0)
		{FILETRANS_UPLOAD,"FILETRANS_UPLOAD"},
#define FILETRANS_DOWNLOAD (FILETRANSFER_BASE+1)
		{FILETRANS_DOWNLOAD,"FILETRANS_DOWNLOAD"},


/*
*** Condor Password Daemon Commands
*/
//#define PW_BASE 70000							/* Not used */
//#define PW_SETPASS			(PW_BASE+1)		/* Not used */
//#define PW_GETPASS			(PW_BASE+2)		/* Not used */
//#define PW_CLEARPASS		(PW_BASE+3)			/* Not used */

/*
*** Commands used by the daemon core Shadow
*/
#define DCSHADOW_BASE 71000
//#define SHADOW_UPDATEINFO	   (DCSHADOW_BASE+0)
//		{SHADOW_UPDATEINFO, "SHADOW_UPDATEINFO"},
//#define TAKE_MATCH             (DCSHADOW_BASE+1)  // for MPI & parallel shadow, Not used
#define MPI_START_COMRADE      (DCSHADOW_BASE+2)  // for MPI & parallel shadow
		{MPI_START_COMRADE, "MPI_START_COMRADE"},
#define GIVE_MATCHES 	       (DCSHADOW_BASE+3)  // for MPI & parallel shadow
		{GIVE_MATCHES, "GIVE_MATCHES"},
//#define RECEIVE_JOBAD		   (DCSHADOW_BASE+4)	/* Not used */
#define UPDATE_JOBAD		   (DCSHADOW_BASE+5)
		{UPDATE_JOBAD, "UPDATE_JOBAD"},


/*
*** Used only in THE TOOL to choose the condor_squawk option.
*/
#define SQUAWK 72000
		{SQUAWK, "SQUAWK"},

/*
*** Commands used by the gridmanager daemon
*/
#define DCGRIDMANAGER_BASE 73000
#define GRIDMAN_CHECK_LEASES (DCGRIDMANAGER_BASE+0)
		{GRIDMAN_CHECK_LEASES, "GRIDMAN_CHECK_LEASES"},
#define GRIDMAN_REMOVE_JOBS SIGUSR1
#define GRIDMAN_ADD_JOBS SIGUSR2

/*
*** Commands used by the transfer daemon
*/
//#define TRANSFERD_BASE 74000
/* This is used by the schedd when a transferd registers itself */
//#define TRANSFERD_REGISTER		(TRANSFERD_BASE+0)	// Not used
/* a channel under which a transferd may be sent control message such as
	being informed of a new a new transfer request 
*/
//#define TRANSFERD_CONTROL_CHANNEL	(TRANSFERD_BASE+1)	// Not used
/* Files are being written to the transferd for storage */
//#define TRANSFERD_WRITE_FILES	(TRANSFERD_BASE+2)	// Not used
/* files are being read from the transferd's storage */
//#define TRANSFERD_READ_FILES	(TRANSFERD_BASE+3)	// Not used


/*
*** Commands used by the credd daemon
*/
#define CREDD_BASE 81000
#define CREDD_STORE_CRED (CREDD_BASE+0)
		{CREDD_STORE_CRED, "CREDD_STORE_CRED"},
#define CREDD_GET_CRED (CREDD_BASE+1)
		{CREDD_GET_CRED, "CREDD_GET_CRED"},
#define CREDD_REMOVE_CRED (CREDD_BASE+2)
		{CREDD_REMOVE_CRED, "CREDD_REMOVE_CRED"},
#define CREDD_QUERY_CRED (CREDD_BASE+3)
		{CREDD_QUERY_CRED, "CREDD_QUERY_CRED"},
#define CREDD_GET_TOKEN (CREDD_BASE+4)
		{CREDD_GET_TOKEN, "CREDD_GET_TOKEN"},
#define CREDD_REFRESH_ALL (CREDD_BASE+20)	// Not used
		{CREDD_REFRESH_ALL, "CREDD_REFRESH_ALL"},
#define CREDD_CHECK_CREDS (CREDD_BASE+30)	// check to see if the desired oauth tokens are stored
		{CREDD_CHECK_CREDS, "CREDD_CHECK_CREDS"},
#define CREDD_GET_PASSWD (CREDD_BASE+99)	// used by the Win32 credd only
		{CREDD_GET_PASSWD, "CREDD_GET_PASSWD"},
#define CREDD_NOP (CREDD_BASE+100)			// used by the Win32 credd only
		{CREDD_NOP, "CREDD_NOP"},
#define COMMAND_LAST (INT_MAX)			// used by the Win32 credd only
		{COMMAND_LAST, "COMMAND_LAST"},
	}};
}

// validate that the size of the array is correct...
static_assert(makeCommandTable().back().first == COMMAND_LAST, "Is the size of the std::array correct?");

		// values used for "HowFast" in the draining request
#define DRAIN_GRACEFUL 0  // retirement time and vacate time are honored
#define DRAIN_QUICK 10	  // retirement time will not be honored, but vacate time will
#define DRAIN_FAST 20	  // neither retirement time nor vacate time will be honored

		// values for OnCompletion for draining request
		// note that prior to 8.9.11 only Resume and Nothing are recognised
#define DRAIN_NOTHING_ON_COMPLETION 0
#define DRAIN_RESUME_ON_COMPLETION  1
#define DRAIN_EXIT_ON_COMPLETION    2
#define DRAIN_RESTART_ON_COMPLETION 3
#define DRAIN_RECONFIG_ON_COMPLETION 4 // New for 9.11.0

		// HAD-related commands

/************
*** Command ids used by the collector 
************/
constexpr const
std::array<std::pair<int, const char *>, 63> makeCollectorCommandTable() {
	return {{ 
#define UPDATE_STARTD_AD		0
		{UPDATE_STARTD_AD, "UPDATE_STARTD_AD"},
#define UPDATE_SCHEDD_AD		1
		{UPDATE_SCHEDD_AD, "UPDATE_SCHEDD_AD"},
#define UPDATE_MASTER_AD		2
		{UPDATE_MASTER_AD, "UPDATE_MASTER_AD"},
//#define UPDATE_GATEWAY_AD		3;			/* Not used */
//		{UPDATE_GATEWAY_AD, "UPDATE_GATEWAY_AD"},
#define UPDATE_CKPT_SRVR_AD	4
		{UPDATE_CKPT_SRVR_AD, "UPDATE_CKPT_SRVR_AD"},

#define QUERY_STARTD_ADS		5
		{QUERY_STARTD_ADS, "QUERY_STARTD_ADS"},
#define QUERY_SCHEDD_ADS		6
		{QUERY_SCHEDD_ADS, "QUERY_SCHEDD_ADS"},
#define QUERY_MASTER_ADS		7
		{QUERY_MASTER_ADS, "QUERY_MASTER_ADS"},
//#define QUERY_GATEWAY_ADS		8;			/* Not used */
//		{QUERY_GATEWAY_ADS, "QUERY_GATEWAY_ADS"},
#define QUERY_CKPT_SRVR_ADS	9
		{QUERY_CKPT_SRVR_ADS, "QUERY_CKPT_SRVR_ADS"},
#define QUERY_STARTD_PVT_ADS	10
		{QUERY_STARTD_PVT_ADS, "QUERY_STARTD_PVT_ADS"},

#define UPDATE_SUBMITTOR_AD	11
		{UPDATE_SUBMITTOR_AD, "UPDATE_SUBMITTOR_AD"},
#define QUERY_SUBMITTOR_ADS	12
		{QUERY_SUBMITTOR_ADS, "QUERY_SUBMITTOR_ADS"},

#define INVALIDATE_STARTD_ADS	13
		{INVALIDATE_STARTD_ADS, "INVALIDATE_STARTD_ADS"},
#define INVALIDATE_SCHEDD_ADS	14
		{INVALIDATE_SCHEDD_ADS, "INVALIDATE_SCHEDD_ADS"},
#define INVALIDATE_MASTER_ADS	15
		{INVALIDATE_MASTER_ADS, "INVALIDATE_MASTER_ADS"},
//#define INVALIDATE_GATEWAY_ADS	16;			/* Not used */
//		{INVALIDATE_GATEWAY_ADS, "INVALIDATE_GATEWAY_ADS"},
#define INVALIDATE_CKPT_SRVR_ADS	17
		{INVALIDATE_CKPT_SRVR_ADS, "INVALIDATE_CKPT_SRVR_ADS"},
#define INVALIDATE_SUBMITTOR_ADS	18
		{INVALIDATE_SUBMITTOR_ADS, "INVALIDATE_SUBMITTOR_ADS"},

#define UPDATE_COLLECTOR_AD	19
		{UPDATE_COLLECTOR_AD, "UPDATE_COLLECTOR_AD"},
#define QUERY_COLLECTOR_ADS	20
		{QUERY_COLLECTOR_ADS, "QUERY_COLLECTOR_ADS"},
#define INVALIDATE_COLLECTOR_ADS	21
		{INVALIDATE_COLLECTOR_ADS, "INVALIDATE_COLLECTOR_ADS"},

#define QUERY_HIST_STARTD 22
		{QUERY_HIST_STARTD, "QUERY_HIST_STARTD"},
#define QUERY_HIST_STARTD_LIST 23
		{QUERY_HIST_STARTD_LIST, "QUERY_HIST_STARTD_LIST"},
#define QUERY_HIST_SUBMITTOR 24
		{QUERY_HIST_SUBMITTOR, "QUERY_HIST_SUBMITTOR"},
#define QUERY_HIST_SUBMITTOR_LIST 25
		{QUERY_HIST_SUBMITTOR_LIST, "QUERY_HIST_SUBMITTOR_LIST"},
#define QUERY_HIST_GROUPS 26
		{QUERY_HIST_GROUPS, "QUERY_HIST_GROUPS"},
#define QUERY_HIST_GROUPS_LIST 27
		{QUERY_HIST_GROUPS_LIST, "QUERY_HIST_GROUPS_LIST"},
#define QUERY_HIST_SUBMITTORGROUPS 28
		{QUERY_HIST_SUBMITTORGROUPS, "QUERY_HIST_SUBMITTORGROUPS"},
#define QUERY_HIST_SUBMITTORGROUPS_LIST 29
		{QUERY_HIST_SUBMITTORGROUPS_LIST, "QUERY_HIST_SUBMITTORGROUPS_LIST"},
#define QUERY_HIST_CKPTSRVR 30
		{QUERY_HIST_CKPTSRVR, "QUERY_HIST_CKPTSRVR"},
#define QUERY_HIST_CKPTSRVR_LIST 31
		{QUERY_HIST_CKPTSRVR_LIST, "QUERY_HIST_CKPTSRVR_LIST"},

#define UPDATE_LICENSE_AD			42
		{UPDATE_LICENSE_AD, "UPDATE_LICENSE_AD"},
#define QUERY_LICENSE_ADS			43
		{QUERY_LICENSE_ADS, "QUERY_LICENSE_ADS"},
#define INVALIDATE_LICENSE_ADS	44
		{INVALIDATE_LICENSE_ADS, "INVALIDATE_LICENSE_ADS"},

#define UPDATE_STORAGE_AD 45
		{UPDATE_STORAGE_AD, "UPDATE_STORAGE_AD"},
#define QUERY_STORAGE_ADS 46
		{QUERY_STORAGE_ADS, "QUERY_STORAGE_ADS"},
#define INVALIDATE_STORAGE_ADS 47
		{INVALIDATE_STORAGE_ADS, "INVALIDATE_STORAGE_ADS"},

#define QUERY_ANY_ADS 48
		{QUERY_ANY_ADS, "QUERY_ANY_ADS"},

#define UPDATE_NEGOTIATOR_AD 	49
		{UPDATE_NEGOTIATOR_AD, "UPDATE_NEGOTIATOR_AD"},
#define QUERY_NEGOTIATOR_ADS	50
		{QUERY_NEGOTIATOR_ADS, "QUERY_NEGOTIATOR_ADS"},
#define INVALIDATE_NEGOTIATOR_ADS 51
		{INVALIDATE_NEGOTIATOR_ADS, "INVALIDATE_NEGOTIATOR_ADS"},

#define QUERY_MULTIPLE_ADS		53
		{QUERY_MULTIPLE_ADS, "QUERY_MULTIPLE_ADS"},
#define QUERY_MULTIPLE_PVT_ADS	54
		{QUERY_MULTIPLE_PVT_ADS, "QUERY_MULTIPLE_PVT_ADS"},

#define UPDATE_HAD_AD 55
		{UPDATE_HAD_AD, "UPDATE_HAD_AD"},
#define QUERY_HAD_ADS 56
		{QUERY_HAD_ADS, "QUERY_HAD_ADS"},
#define INVALIDATE_HAD_ADS 57
		{INVALIDATE_HAD_ADS, "INVALIDATE_HAD_ADS"},

#define UPDATE_AD_GENERIC 58
		{UPDATE_AD_GENERIC, "UPDATE_AD_GENERIC"},
#define INVALIDATE_ADS_GENERIC 59
		{INVALIDATE_ADS_GENERIC, "INVALIDATE_ADS_GENERIC"},

#define UPDATE_STARTD_AD_WITH_ACK 60
		{UPDATE_STARTD_AD_WITH_ACK, "UPDATE_STARTD_AD_WITH_ACK"},

//#define UPDATE_XFER_SERVICE_AD		61;	/* Not used */
//		{UPDATE_XFER_SERVICE_AD, "UPDATE_XFER_SERVICE_AD"},
//#define QUERY_XFER_SERVICE_ADS		62;	/* Not used */
//		{QUERY_XFER_SERVICE_ADS, "QUERY_XFER_SERVICE_ADS"},
//#define INVALIDATE_XFER_SERVICE_ADS	63;	/* Not used */
//			{INVALIDATE_XFER_SERVICE_ADS, "INVALIDATE_XFER_SERVICE_ADS"},

//#define UPDATE_LEASE_MANAGER_AD		64;	/* Not used */
//			{UPDATE_LEASE_MANAGER_AD, "UPDATE_LEASE_MANAGER_AD"},
//#define QUERY_LEASE_MANAGER_ADS		65;	/* Not used */
//			{QUERY_LEASE_MANAGER_ADS, "QUERY_LEASE_MANAGER_ADS"},
//#define INVALIDATE_LEASE_MANAGER_ADS  66;	/* Not used */
//			{INVALIDATE_LEASE_MANAGER_ADS, "INVALIDATE_LEASE_MANAGER_ADS"},

#define CCB_REGISTER 67
		{CCB_REGISTER, "CCB_REGISTER"},
#define CCB_REQUEST 68
		{CCB_REQUEST, "CCB_REQUEST"},
#define CCB_REVERSE_CONNECT 69
		{CCB_REVERSE_CONNECT, "CCB_REVERSE_CONNECT"},

#define UPDATE_GRID_AD 	70
		{UPDATE_GRID_AD, "UPDATE_GRID_AD"},
#define QUERY_GRID_ADS	71
		{QUERY_GRID_ADS, "QUERY_GRID_ADS"},
#define INVALIDATE_GRID_ADS 72
		{INVALIDATE_GRID_ADS, "INVALIDATE_GRID_ADS"},

#define MERGE_STARTD_AD 73
		{MERGE_STARTD_AD, "MERGE_STARTD_AD"},
#define QUERY_GENERIC_ADS 74
		{QUERY_GENERIC_ADS, "QUERY_GENERIC_ADS"},

#define SHARED_PORT_CONNECT 75
		{SHARED_PORT_CONNECT, "SHARED_PORT_CONNECT"},
#define SHARED_PORT_PASS_SOCK 76
		{SHARED_PORT_PASS_SOCK, "SHARED_PORT_PASS_SOCK"},

#define UPDATE_ACCOUNTING_AD 77
		{UPDATE_ACCOUNTING_AD, "UPDATE_ACCOUNTING_AD"},
#define QUERY_ACCOUNTING_ADS 78
		{QUERY_ACCOUNTING_ADS, "QUERY_ACCOUNTING_ADS"},
#define INVALIDATE_ACCOUNTING_ADS 79
		{INVALIDATE_ACCOUNTING_ADS, "INVALIDATE_ACCOUNTING_ADS"},

#define UPDATE_OWN_SUBMITTOR_AD 80
		{UPDATE_OWN_SUBMITTOR_AD, "UPDATE_OWN_SUBMITTOR_AD"},

			// Request a collector to retrieve an identity token from a schedd.
#define IMPERSONATION_TOKEN_REQUEST 81
		{IMPERSONATION_TOKEN_REQUEST, "IMPERSONATION_TOKEN_REQUEST"},

#define COLLECTOR_COMMAND_LAST (INT_MAX - 1)			// used by the Win32 credd only
		{COLLECTOR_COMMAND_LAST, "COLLECTOR_COMMAND_LAST"},
	}};
}

static_assert(makeCollectorCommandTable().back().first == COLLECTOR_COMMAND_LAST, "Is the size of the std::array correct?");
#endif  /* if ifndef _CONDOR_COMMANDS_H */<|MERGE_RESOLUTION|>--- conflicted
+++ resolved
@@ -67,11 +67,7 @@
 
 
 constexpr const
-<<<<<<< HEAD
-std::array<std::pair<int, const char *>, 198> makeCommandTable() {
-=======
-std::array<std::pair<int, const char *>, 200> makeCommandTable() {
->>>>>>> c27fb36c
+std::array<std::pair<int, const char *>, 201> makeCommandTable() {
 	return {{ // Yes, we need two...
 
 /****
