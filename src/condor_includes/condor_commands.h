/***************************************************************
 *
 * Copyright (C) 1990-2007, Condor Team, Computer Sciences Department,
 * University of Wisconsin-Madison, WI.
 * 
 * Licensed under the Apache License, Version 2.0 (the "License"); you
 * may not use this file except in compliance with the License.  You may
 * obtain a copy of the License at
 * 
 *    http://www.apache.org/licenses/LICENSE-2.0
 * 
 * Unless required by applicable law or agreed to in writing, software
 * distributed under the License is distributed on an "AS IS" BASIS,
 * WITHOUT WARRANTIES OR CONDITIONS OF ANY KIND, either express or implied.
 * See the License for the specific language governing permissions and
 * limitations under the License.
 *
 ***************************************************************/

#ifndef _CONDOR_COMMANDS_H
#define _CONDOR_COMMANDS_H

#include <array>
#include <climits>

// The contraints on this file are
// 1) We want a #define'd symbol for each command for client code to use
// 2) We don't want to pollute every .o's data segment with a copy of a table
// 3) We rarely look up a command with a string or command int known at compile-time
// 		so we don't need a constexpr function do to so
// 4) The table of mappings between command int and string is big and not compact
// 		So magic-enum tricks lead to very slow compile times
// 		And we're willing to binary search at runtime to do the lookup
//
// 	So ...
// 	We define a constexpr function in this header file that returns a 
// 	constexpr std::array that can be constexpr sorted by either field
// 	in the Get..Num or Get..String functions, so that they can binary
// 	search that sorted table.  This constexpr table-generating funciton
// 	is in this header file, so that we can put the #define's in the
// 	same line as what generates the tables -- many clients need the
// 	#defines, but only condor_command.cpp needs the resulting std::arry,
// 	so the array will only show up in the condor_commands.o object file
// 	#define for each command, conf


constexpr const
std::array<std::pair<int, const char *>, 193> makeCommandTable() {
	return {{ // Yes, we need two...

/****
** Queue Manager Commands
****/
#define QMGMT_BASE		1110
#define QMGMT_READ_CMD	(QMGMT_BASE+1)
		{QMGMT_READ_CMD, "QMGMT_READ_CMD"},
#define QMGMT_WRITE_CMD	(QMGMT_BASE+2)
		{QMGMT_WRITE_CMD, "QMGMT_WRITE_CMD"},

/* Scheduler Commands */
/*
**	Scheduler version number
*/
#define SCHED_VERS			400
#define HAD_COMMANDS_BASE                  (700)
#define REPLICATION_COMMANDS_BASE          (800)
#define CA_AUTH_CMD_BASE	1000
// beware, QMGMT_CMD is 1111, so we don't want to use 1100...
#define CA_CMD_BASE			1200

/*
**	In the following definitions 'FRGN' does not
**	stand for "friggin'"...
*/
#define CONTINUE_CLAIM		(SCHED_VERS+1)		// New name for CONTINUE_FRGN_JOB
		{CONTINUE_CLAIM, "CONTINUE_CLAIM"},
#define SUSPEND_CLAIM		(SCHED_VERS+2)		// New name for SUSPEND_FRGN_JOB
		{SUSPEND_CLAIM, "SUSPEND_CLAIM"},
#define DEACTIVATE_CLAIM	(SCHED_VERS+3)		// New name for CKPT_FRGN_JOB
		{DEACTIVATE_CLAIM, "DEACTIVATE_CLAIM"},
#define DEACTIVATE_CLAIM_FORCIBLY	(SCHED_VERS+4)		// New name for KILL_FRGN_JOB
		{DEACTIVATE_CLAIM_FORCIBLY, "DEACTIVATE_CLAIM_FORCIBLY"},

#define LOCAL_STATUS		(SCHED_VERS+5)		/* Not used */
		{LOCAL_STATUS, "LOCAL_STATUS"},
//#define LOCAL_STATISTICS	(SCHED_VERS+6)		/* Not used */
//		{LOCAL_STATISTICS, "LOCAL_STATISTICS"},
#define PERMISSION			(SCHED_VERS+7)		// used in negotiation protocol
		{PERMISSION, "PERMISSION"},
//#define SET_DEBUG_FLAGS		(SCHED_VERS+8)		/* Not used */
//		{SET_DEBUG_FLAGS, "SET_DEBUG_FLAGS"},
//#define PREEMPT_LOCAL_JOBS	(SCHED_VERS+9)		/* Not used */
//		{PREEMPT_LOCAL_JOBS, "PREEMPT_LOCAL_JOBS"},

//#define RM_LOCAL_JOB		(SCHED_VERS+10)		/* Not used */
//		{RM_LOCAL_JOB, "RM_LOCAL_JOB"},
//#define START_FRGN_JOB		(SCHED_VERS+11)		/* Not used */
//		{START_FRGN_JOB, "START_FRGN_JOB"},

//#define AVAILABILITY		(SCHED_VERS+12)		/* Not used */
//		{AVAILABILITY, "AVAILABILITY"},
//#define NUM_FRGN_JOBS		(SCHED_VERS+13)		/* Not used */
//		{NUM_FRGN_JOBS, "NUM_FRGN_JOBS"},
//#define STARTD_INFO			(SCHED_VERS+14)		/* Not used */
//		{STARTD_INFO, "STARTD_INFO"},
//#define SCHEDD_INFO			(SCHED_VERS+15)		/* Not used */
//		{SCHEDD_INFO, "SCHEDD_INFO"},
#define NEGOTIATE			(SCHED_VERS+16) // 7.5.4+ negotiation command
		{NEGOTIATE, "NEGOTIATE"},
#define SEND_JOB_INFO		(SCHED_VERS+17)     // used in negotiation protocol
		{SEND_JOB_INFO, "SEND_JOB_INFO"},
#define NO_MORE_JOBS		(SCHED_VERS+18)		// used in negotiation protocol
		{NO_MORE_JOBS, "NO_MORE_JOBS"},
#define JOB_INFO			(SCHED_VERS+19)		// used in negotiation protocol
		{JOB_INFO, "JOB_INFO"},
//#define GIVE_STATUS			(SCHED_VERS+20)		/* Not used */
//		{GIVE_STATUS, "GIVE_STATUS"},
#define RESCHEDULE			(SCHED_VERS+21)
		{RESCHEDULE, "RESCHEDULE"},
//#define PING				(SCHED_VERS+22)			/* Not used */
//		{PING, "PING"},
//#define NEGOTIATOR_INFO		(SCHED_VERS+23)		/* Not used */
//		{NEGOTIATOR_INFO, "NEGOTIATOR_INFO"},
//#define GIVE_STATUS_LINES	(SCHED_VERS+24)			/* Not used */
//		{GIVE_STATUS_LINES, "GIVE_STATUS_LINES"},
#define END_NEGOTIATE		(SCHED_VERS+25)		// used in negotiation protocol
		{END_NEGOTIATE, "END_NEGOTIATE"},
#define REJECTED			(SCHED_VERS+26)
		{REJECTED, "REJECTED"},
#define X_EVENT_NOTIFICATION		(SCHED_VERS+27)
		{X_EVENT_NOTIFICATION, "X_EVENT_NOTIFICATION"},
//#define RECONFIG			(SCHED_VERS+28)			/* Not used */
//		{RECONFIG, "RECONFIG"},
#define GET_HISTORY			(SCHED_VERS+29)		/* repurposed in 8.9.7 to be query startd history */
		{GET_HISTORY, "GET_HISTORY"},
//#define UNLINK_HISTORY_FILE			(SCHED_VERS+30)	/* Not used */
//		{UNLINK_HISTORY_FILE, "UNLINK_HISTORY_FILE"},
//#define UNLINK_HISTORY_FILE_DONE	(SCHED_VERS+31)		/* Not used */
//		{UNLINK_HISTORY_FILE_DONE, "UNLINK_HISTORY_FILE_DONE"},
//#define DO_NOT_UNLINK_HISTORY_FILE	(SCHED_VERS+32)	/* Not used */
//		{DO_NOT_UNLINK_HISTORY_FILE, "DO_NOT_UNLINK_HISTORY_FILE"},
//#define SEND_ALL_JOBS		(SCHED_VERS+33)			/* Not used */
//		{SEND_ALL_JOBS, "SEND_ALL_JOBS"},
//#define SEND_ALL_JOBS_PRIO	(SCHED_VERS+34)			/* Not used */
//		{SEND_ALL_JOBS_PRIO, "SEND_ALL_JOBS_PRIO"},
#define REQ_NEW_PROC		(SCHED_VERS+35)
		{REQ_NEW_PROC, "REQ_NEW_PROC"},
#define PCKPT_FRGN_JOB		(SCHED_VERS+36)
		{PCKPT_FRGN_JOB, "PCKPT_FRGN_JOB"},
//#define SEND_RUNNING_JOBS	(SCHED_VERS+37)			/* Not used */
//		{SEND_RUNNING_JOBS, "SEND_RUNNING_JOBS"},
//#define CHECK_CAPABILITY    (SCHED_VERS+38)		/* Not used */
//		{CHECK_CAPABILITY, "CHECK_CAPABILITY"},
//#define GIVE_PRIORITY		(SCHED_VERS+39)			/* Not used */
//		{GIVE_PRIORITY, "GIVE_PRIORITY"},
#define	MATCH_INFO			(SCHED_VERS+40)
		{MATCH_INFO, "MATCH_INFO"},
#define	ALIVE				(SCHED_VERS+41)
		{ALIVE, "ALIVE"},
#define REQUEST_CLAIM 		(SCHED_VERS+42)
		{REQUEST_CLAIM, "REQUEST_CLAIM"},
#define RELEASE_CLAIM 		(SCHED_VERS+43)
		{RELEASE_CLAIM, "RELEASE_CLAIM"},
#define ACTIVATE_CLAIM	 	(SCHED_VERS+44)
		{ACTIVATE_CLAIM, "ACTIVATE_CLAIM"},
//#define PRIORITY_INFO       (SCHED_VERS+45)     /* negotiator to accountant, Not used */
//		{PRIORITY_INFO, "PRIORITY_INFO"},
#define PCKPT_ALL_JOBS		(SCHED_VERS+46)
		{PCKPT_ALL_JOBS, "PCKPT_ALL_JOBS"},
#define VACATE_ALL_CLAIMS	(SCHED_VERS+47)
		{VACATE_ALL_CLAIMS, "VACATE_ALL_CLAIMS"},
#define GIVE_STATE			(SCHED_VERS+48)
		{GIVE_STATE, "GIVE_STATE"},
#define SET_PRIORITY		(SCHED_VERS+49)		// negotiator(priviliged) cmd
		{SET_PRIORITY, "SET_PRIORITY"},
//#define GIVE_CLASSAD		(SCHED_VERS+50)		/* Not used */
//		{GIVE_CLASSAD, "GIVE_CLASSAD"},
#define GET_PRIORITY		(SCHED_VERS+51)		// negotiator
		{GET_PRIORITY, "GET_PRIORITY"},
#define DAEMONS_OFF_FLEX	(SCHED_VERS+52)		// DAEMON_OFF but with a classad payload and optional reply
		{DAEMONS_OFF_FLEX, "DAEMONS_OFF_FLEX"},
#define RESTART				(SCHED_VERS+53)
		{RESTART, "RESTART"},
#define DAEMONS_OFF			(SCHED_VERS+54)
		{DAEMONS_OFF, "DAEMONS_OFF"},
#define DAEMONS_ON			(SCHED_VERS+55)
		{DAEMONS_ON, "DAEMONS_ON"},
#define MASTER_OFF			(SCHED_VERS+56)
		{MASTER_OFF, "MASTER_OFF"},
#define CONFIG_VAL			(SCHED_VERS+57)
		{CONFIG_VAL, "CONFIG_VAL"},
#define RESET_USAGE			(SCHED_VERS+58)		// negotiator
		{RESET_USAGE, "RESET_USAGE"},
#define SET_PRIORITYFACTOR	(SCHED_VERS+59)		// negotiator
		{SET_PRIORITYFACTOR, "SET_PRIORITYFACTOR"},
#define RESET_ALL_USAGE		(SCHED_VERS+60)		// negotiator
		{RESET_ALL_USAGE, "RESET_ALL_USAGE"},
#define DAEMONS_OFF_FAST	(SCHED_VERS+61)
		{DAEMONS_OFF_FAST, "DAEMONS_OFF_FAST"},
#define MASTER_OFF_FAST		(SCHED_VERS+62)
		{MASTER_OFF_FAST, "MASTER_OFF_FAST"},
#define GET_RESLIST			(SCHED_VERS+63)		// negotiator
		{GET_RESLIST, "GET_RESLIST"},
#define ATTEMPT_ACCESS		(SCHED_VERS+64) 	// schedd, test a file
		{ATTEMPT_ACCESS, "ATTEMPT_ACCESS"},
#define VACATE_CLAIM		(SCHED_VERS+65)     // vacate a given claim
		{VACATE_CLAIM, "VACATE_CLAIM"},
#define PCKPT_JOB			(SCHED_VERS+66)     // periodic ckpt a given slot
		{PCKPT_JOB, "PCKPT_JOB"},
#define DAEMON_OFF			(SCHED_VERS+67)		// specific daemon, subsys follows
		{DAEMON_OFF, "DAEMON_OFF"},
#define DAEMON_OFF_FAST		(SCHED_VERS+68)		// specific daemon, subsys follows
		{DAEMON_OFF_FAST, "DAEMON_OFF_FAST"},
#define DAEMON_ON			(SCHED_VERS+69)		// specific daemon, subsys follows
		{DAEMON_ON, "DAEMON_ON"},
#define GIVE_TOTALS_CLASSAD	(SCHED_VERS+70)
		{GIVE_TOTALS_CLASSAD, "GIVE_TOTALS_CLASSAD"},
//#define DUMP_STATE          (SCHED_VERS+71)	// drop internal vars into classad (Not used)
//		{DUMP_STATE, "DUMP_STATE"},
#define PERMISSION_AND_AD	(SCHED_VERS+72) // negotiator is sending startad to schedd
		{PERMISSION_AND_AD, "PERMISSION_AND_AD"},
//#define REQUEST_NETWORK		(SCHED_VERS+73)	// negotiator network mgmt, Not used
//		{REQUEST_NETWORK, "REQUEST_NETWORK"},
#define VACATE_ALL_FAST		(SCHED_VERS+74)		// fast vacate for whole machine
		{VACATE_ALL_FAST, "VACATE_ALL_FAST"},
#define VACATE_CLAIM_FAST	(SCHED_VERS+75)  	// fast vacate for a given slot
		{VACATE_CLAIM_FAST, "VACATE_CLAIM_FAST"},
#define REJECTED_WITH_REASON (SCHED_VERS+76) // diagnostic version of REJECTED
		{REJECTED_WITH_REASON, "REJECTED_WITH_REASON"},
#define START_AGENT			(SCHED_VERS+77) // have the master start an agent
		{START_AGENT, "START_AGENT"},
#define ACT_ON_JOBS			(SCHED_VERS+78) // have the schedd act on some jobs (rm, hold, release)
		{ACT_ON_JOBS, "ACT_ON_JOBS"},
#define STORE_CRED			(SCHED_VERS+79)		// schedd, store a credential
		{STORE_CRED, "STORE_CRED"},
#define SPOOL_JOB_FILES		(SCHED_VERS+80)	// spool all job files via filetransfer object
		{SPOOL_JOB_FILES, "SPOOL_JOB_FILES"},
//#define GET_MYPROXY_PASSWORD (SCHED_VERS+81) // gmanager->schedd: Give me MyProxy password, Not used
//		{GET_MYPROXY_PASSWORD, "GET_MYPROXY_PASSWORD"},
#define DELETE_USER			(SCHED_VERS+82)		// negotiator  (actually, accountant)
		{DELETE_USER, "DELETE_USER"},
#define DAEMON_OFF_PEACEFUL  (SCHED_VERS+83)		// specific daemon, subsys follows
		{DAEMON_OFF_PEACEFUL, "DAEMON_OFF_PEACEFUL"},
#define DAEMONS_OFF_PEACEFUL (SCHED_VERS+84)
		{DAEMONS_OFF_PEACEFUL, "DAEMONS_OFF_PEACEFUL"},
#define RESTART_PEACEFUL     (SCHED_VERS+85)
		{RESTART_PEACEFUL, "RESTART_PEACEFUL"},
#define TRANSFER_DATA		(SCHED_VERS+86) // send all job files back via filetransfer object
		{TRANSFER_DATA, "TRANSFER_DATA"},
#define UPDATE_GSI_CRED		(SCHED_VERS+87) // send refreshed gsi proxy file
		{UPDATE_GSI_CRED, "UPDATE_GSI_CRED"},
#define SPOOL_JOB_FILES_WITH_PERMS	(SCHED_VERS+88)	// spool all job files via filetransfer object (new version with file permissions)
		{SPOOL_JOB_FILES_WITH_PERMS, "SPOOL_JOB_FILES_WITH_PERMS"},
#define TRANSFER_DATA_WITH_PERMS	(SCHED_VERS+89) // send all job files back via filetransfer object (new version with file permissions)
		{TRANSFER_DATA_WITH_PERMS, "TRANSFER_DATA_WITH_PERMS"},
#define CHILD_ON            (SCHED_VERS+90) // Turn my child ON (HAD)
		{CHILD_ON, "CHILD_ON"},
#define CHILD_OFF           (SCHED_VERS+91) // Turn my child OFF (HAD)
		{CHILD_OFF, "CHILD_OFF"},
#define CHILD_OFF_FAST      (SCHED_VERS+92) // Turn my child OFF/Fast (HAD)
		{CHILD_OFF_FAST, "CHILD_OFF_FAST"},
#define NEGOTIATE_WITH_SIGATTRS	(SCHED_VERS+93)	// pre 7.5.4 NEGOTIATE
		{NEGOTIATE_WITH_SIGATTRS, "NEGOTIATE_WITH_SIGATTRS"},
#define SET_ACCUMUSAGE	(SCHED_VERS+94)		// negotiator
		{SET_ACCUMUSAGE, "SET_ACCUMUSAGE"},
#define SET_BEGINTIME	(SCHED_VERS+95)		// negotiator
		{SET_BEGINTIME, "SET_BEGINTIME"},
#define SET_LASTTIME	(SCHED_VERS+96)		// negotiator
		{SET_LASTTIME, "SET_LASTTIME"},
#define STORE_POOL_CRED		(SCHED_VERS+97)	// master, store password for daemon-to-daemon shared secret auth (PASSWORD)
		{STORE_POOL_CRED, "STORE_POOL_CRED"},
//#define VM_REGISTER	(SCHED_VERS+98)		// Virtual Machine (*not* "slot") (Not used)
//		{VM_REGISTER, "VM_REGISTER"},
#define DELEGATE_GSI_CRED_SCHEDD	(SCHED_VERS+99) // delegate refreshed gsi proxy to schedd
		{DELEGATE_GSI_CRED_SCHEDD, "DELEGATE_GSI_CRED_SCHEDD"},
#define DELEGATE_GSI_CRED_STARTER (SCHED_VERS+100) // delegate refreshed gsi proxy to starter
		{DELEGATE_GSI_CRED_STARTER, "DELEGATE_GSI_CRED_STARTER"},
#define DELEGATE_GSI_CRED_STARTD (SCHED_VERS+101) // delegate gsi proxy to startd
		{DELEGATE_GSI_CRED_STARTD, "DELEGATE_GSI_CRED_STARTD"},
#define REQUEST_SANDBOX_LOCATION (SCHED_VERS+102) // get the sinful of a transferd (Not used)
		{REQUEST_SANDBOX_LOCATION, "REQUEST_SANDBOX_LOCATION"},
#define VM_UNIV_GAHP_ERROR   (SCHED_VERS+103) // report the error of vmgahp to startd
		{VM_UNIV_GAHP_ERROR, "VM_UNIV_GAHP_ERROR"},
#define VM_UNIV_VMPID		(SCHED_VERS+104) // PID of process for a VM
		{VM_UNIV_VMPID, "VM_UNIV_VMPID"},
#define VM_UNIV_GUEST_IP	(SCHED_VERS+105) // IP address of VM
		{VM_UNIV_GUEST_IP, "VM_UNIV_GUEST_IP"},
#define VM_UNIV_GUEST_MAC	(SCHED_VERS+106) // MAC address of VM
		{VM_UNIV_GUEST_MAC, "VM_UNIV_GUEST_MAC"},

#define TRANSFER_QUEUE_REQUEST (SCHED_VERS+107) // request to do file transfer
		{TRANSFER_QUEUE_REQUEST, "TRANSFER_QUEUE_REQUEST"},

#define SET_SHUTDOWN_PROGRAM (SCHED_VERS+108) // Master: Run program at shutdown
		{SET_SHUTDOWN_PROGRAM, "SET_SHUTDOWN_PROGRAM"},
#define GET_JOB_CONNECT_INFO (SCHED_VERS+109) // schedd: get connection information for starter running a job
		{GET_JOB_CONNECT_INFO, "GET_JOB_CONNECT_INFO"},

#define RECYCLE_SHADOW (SCHED_VERS+110) // schedd: get a new job for a shadow
		{RECYCLE_SHADOW, "RECYCLE_SHADOW"},
#define CLEAR_DIRTY_JOB_ATTRS (SCHED_VERS+111) // schedd: clear dirty attributes for a job
		{CLEAR_DIRTY_JOB_ATTRS, "CLEAR_DIRTY_JOB_ATTRS"},
		// These two commands originally used the same command int by mistake.
		// In 7.9.6, GET_PRIORITY_ROLLUP was assigned a new command int.
		// List DRAIN_JOBS first, so that lower_bound finds it first
#define DRAIN_JOBS (SCHED_VERS+112)
		{DRAIN_JOBS, "DRAIN_JOBS"},
#define GET_PRIORITY_ROLLUP_OLD (SCHED_VERS+112) // negotiator
		{GET_PRIORITY_ROLLUP_OLD, "GET_PRIORITY_ROLLUP_OLD"},
#define CANCEL_DRAIN_JOBS (SCHED_VERS+113)
		{CANCEL_DRAIN_JOBS, "CANCEL_DRAIN_JOBS"},
#define GET_PRIORITY_ROLLUP (SCHED_VERS+114) // negotiator
		{GET_PRIORITY_ROLLUP, "GET_PRIORITY_ROLLUP"},
#define QUERY_SCHEDD_HISTORY (SCHED_VERS+115)
		{QUERY_SCHEDD_HISTORY, "QUERY_SCHEDD_HISTORY"},
#define QUERY_JOB_ADS (SCHED_VERS+116)
		{QUERY_JOB_ADS, "QUERY_JOB_ADS"},
//#define SWAP_CLAIM_AND_ACTIVATION (SCHED_VERS+117) // swap claim & activation between two STARTD resources, for moving a job into a 'transfer' slot. (Not used)
//		{SWAP_CLAIM_AND_ACTIVATION, "SWAP_CLAIM_AND_ACTIVATION"},
#define SEND_RESOURCE_REQUEST_LIST	(SCHED_VERS+118)     // used in negotiation protocol
		{SEND_RESOURCE_REQUEST_LIST, "SEND_RESOURCE_REQUEST_LIST"},
#define QUERY_JOB_ADS_WITH_AUTH (SCHED_VERS+119) // Same as QUERY_JOB_ADS but requires authentication
		{QUERY_JOB_ADS_WITH_AUTH, "QUERY_JOB_ADS_WITH_AUTH"},
#define FETCH_PROXY_DELEGATION (SCHED_VERS+120)
		{FETCH_PROXY_DELEGATION, "FETCH_PROXY_DELEGATION"},

#define REASSIGN_SLOT (SCHED_VERS+121) // Given two job IDs, deactivate the victim job's claim and reactivate it running the beneficiary job.
		{REASSIGN_SLOT, "REASSIGN_SLOT"},
#define COALESCE_SLOTS (SCHED_VERS+122) // Given a resource request (job ad) and k claim IDs, invalidate them, merge them into one slot, and return that slot's new claim ID and machine ad.  The resource request is used to compute left-overs.
		{COALESCE_SLOTS, "COALESCE_SLOTS"},

		// Given a token request from a trusted collector, generate an identity token.
#define COLLECTOR_TOKEN_REQUEST (SCHED_VERS+123)
		{COLLECTOR_TOKEN_REQUEST, "COLLECTOR_TOKEN_REQUEST"},
		// Get the SubmitterCeiling
#define GET_CEILING (SCHED_VERS+124)
		{GET_CEILING, "GET_CEILING"},
#define SET_CEILING (SCHED_VERS+125)
		{SET_CEILING, "SET_CEILING"},

#define EXPORT_JOBS (SCHED_VERS+126) // Schedd: export selected jobs to a new job_queue.log put jobs into externally managed state
		{EXPORT_JOBS, "EXPORT_JOBS"},
#define IMPORT_EXPORTED_JOB_RESULTS (SCHED_VERS+127) // Schedd: import changes to previously exported jobs and take them out of managed state
		{IMPORT_EXPORTED_JOB_RESULTS, "IMPORT_EXPORTED_JOB_RESULTS"},
#define UNEXPORT_JOBS (SCHED_VERS+128) // Schedd: undo previous export of selected jobs, taking them out of managed state
		{UNEXPORT_JOBS, "UNEXPORT_JOBS"},
		// Get the Submitter Floor
#define GET_FLOOR (SCHED_VERS+129)
		{GET_FLOOR, "GET_FLOOR"},
#define SET_FLOOR (SCHED_VERS+130)
		{SET_FLOOR, "SET_FLOOR"},
#define DIRECT_ATTACH (SCHED_VERS+131) // Provide slot ads to the schedd (not from the negotiator)
<<<<<<< HEAD

// command ids from +140 to +149 reserved for Schedd UserRec commands
#define QUERY_USERREC_ADS (SCHED_VERS+140)
#define ENABLE_USERREC    (SCHED_VERS+141) // enbable is also add
#define DISABLE_USERREC   (SCHED_VERS+142)
#define EDIT_USERREC      (SCHED_VERS+143)
#define RESET_USERREC     (SCHED_VERS+144)
#define DELETE_USERREC    (SCHED_VERS+149)

// values used for "HowFast" in the draining request
#define DRAIN_GRACEFUL 0  // retirement time and vacate time are honored
#define DRAIN_QUICK 10	  // retirement time will not be honored, but vacate time will
#define DRAIN_FAST 20	  // neither retirement time nor vacate time will be honored

// values for OnCompletion for draining request
// note that prior to 8.9.11 only Resume and Nothing are recognised
#define DRAIN_NOTHING_ON_COMPLETION 0
#define DRAIN_RESUME_ON_COMPLETION  1
#define DRAIN_EXIT_ON_COMPLETION    2
#define DRAIN_RESTART_ON_COMPLETION 3
#define DRAIN_RECONFIG_ON_COMPLETION 4 // New for 9.11.0

// HAD-related commands
=======
		{DIRECT_ATTACH, "DIRECT_ATTACH"},
>>>>>>> d626ff50
#define HAD_ALIVE_CMD                   (HAD_COMMANDS_BASE + 0)
		{HAD_ALIVE_CMD, "HAD_ALIVE_CMD"},
#define HAD_SEND_ID_CMD                 (HAD_COMMANDS_BASE + 1)
		{HAD_SEND_ID_CMD, "HAD_SEND_ID_CMD"},
//#define HAD_REPL_UPDATE_VERSION         (HAD_COMMANDS_BASE + 2)	/* Not used */
//		{HAD_REPL_UPDATE_VERSION, "HAD_REPL_UPDATE_VERSION"},
#define HAD_BEFORE_PASSIVE_STATE        (HAD_COMMANDS_BASE + 3)
		{HAD_BEFORE_PASSIVE_STATE, "HAD_BEFORE_PASSIVE_STATE"},
#define HAD_AFTER_ELECTION_STATE        (HAD_COMMANDS_BASE + 4)
		{HAD_AFTER_ELECTION_STATE, "HAD_AFTER_ELECTION_STATE"},
#define HAD_AFTER_LEADER_STATE          (HAD_COMMANDS_BASE + 5)
		{HAD_AFTER_LEADER_STATE, "HAD_AFTER_LEADER_STATE"},
#define HAD_IN_LEADER_STATE             (HAD_COMMANDS_BASE + 6)
		{HAD_IN_LEADER_STATE, "HAD_IN_LEADER_STATE"},

		// Replication-related commands
#define REPLICATION_TRANSFER_FILE          (REPLICATION_COMMANDS_BASE + 0)
		{REPLICATION_TRANSFER_FILE, "REPLICATION_TRANSFER_FILE"},
#define REPLICATION_LEADER_VERSION         (REPLICATION_COMMANDS_BASE + 1)
		{REPLICATION_LEADER_VERSION, "REPLICATION_LEADER_VERSION"},
#define REPLICATION_NEWLY_JOINED_VERSION   (REPLICATION_COMMANDS_BASE + 2)
		{REPLICATION_NEWLY_JOINED_VERSION, "REPLICATION_NEWLY_JOINED_VERSION"},
#define REPLICATION_GIVING_UP_VERSION      (REPLICATION_COMMANDS_BASE + 3)
		{REPLICATION_GIVING_UP_VERSION, "REPLICATION_GIVING_UP_VERSION"},
#define REPLICATION_SOLICIT_VERSION        (REPLICATION_COMMANDS_BASE + 4)
		{REPLICATION_SOLICIT_VERSION, "REPLICATION_SOLICIT_VERSION"},
#define REPLICATION_SOLICIT_VERSION_REPLY  (REPLICATION_COMMANDS_BASE + 5)
		{REPLICATION_SOLICIT_VERSION_REPLY, "REPLICATION_SOLICIT_VERSION_REPLY"},
#define REPLICATION_TRANSFER_FILE_NEW      (REPLICATION_COMMANDS_BASE + 6)
		{REPLICATION_TRANSFER_FILE_NEW, "REPLICATION_TRANSFER_FILE_NEW"},

/*
  The ClassAd-only protocol.  CA_CMD is the base command that's sent
  on the wire that means "read a ClassAd off the wire, lookup
  ATTR_COMMAND, do the right thing, and send the results back as a
  ClassAd".  The rest of the commands listed here are possible values
  for ATTR_COMMAND.
  CA_AUTH_CMD forces authentication if that's needed, while CA_CMD
  just uses whatever authentication methods are configured.
*/

#define CA_AUTH_CMD                  (CA_AUTH_CMD_BASE+0)
		{CA_AUTH_CMD, "CA_AUTH_CMD"},

		// generic claiming protocol that the startd uses for COD
#define CA_REQUEST_CLAIM        (CA_AUTH_CMD_BASE+1)
		{CA_REQUEST_CLAIM, "CA_REQUEST_CLAIM"},
#define CA_RELEASE_CLAIM        (CA_AUTH_CMD_BASE+2)
		{CA_RELEASE_CLAIM, "CA_RELEASE_CLAIM"},
#define CA_ACTIVATE_CLAIM       (CA_AUTH_CMD_BASE+3)
		{CA_ACTIVATE_CLAIM, "CA_ACTIVATE_CLAIM"},
#define CA_DEACTIVATE_CLAIM     (CA_AUTH_CMD_BASE+4)
		{CA_DEACTIVATE_CLAIM, "CA_DEACTIVATE_CLAIM"},
#define CA_SUSPEND_CLAIM        (CA_AUTH_CMD_BASE+5)
		{CA_SUSPEND_CLAIM, "CA_SUSPEND_CLAIM"},
#define CA_RESUME_CLAIM         (CA_AUTH_CMD_BASE+6)
		{CA_RESUME_CLAIM, "CA_RESUME_CLAIM"},
#define CA_RENEW_LEASE_FOR_CLAIM (CA_AUTH_CMD_BASE+7)
		{CA_RENEW_LEASE_FOR_CLAIM, "CA_RENEW_LEASE_FOR_CLAIM"},
		// other commands that use the ClassAd-only protocol
		// CA_LOCATE_STARTER used to be (CA_AUTH_CMD_BASE+7), but no more
		// CA_RECONNECT_JOB used to be  (CA_AUTH_CMD_BASE+8), but no more

		// Use the ClassAd-based protocol for updating the machine ClassAd.
#define CA_UPDATE_MACHINE_AD	(CA_AUTH_CMD_BASE+9)
		{CA_UPDATE_MACHINE_AD, "CA_UPDATE_MACHINE_AD"},
		// Use the ClassAd-based protocol for communicating with the annex daemon.
#define CA_BULK_REQUEST			(CA_AUTH_CMD_BASE+10)
		{CA_BULK_REQUEST, "CA_BULK_REQUEST"},

#define CA_CMD                  (CA_CMD_BASE+0)
		{CA_CMD, "CA_CMD"},
#define CA_LOCATE_STARTER       (CA_CMD_BASE+1)
		{CA_LOCATE_STARTER, "CA_LOCATE_STARTER"},
#define CA_RECONNECT_JOB        (CA_CMD_BASE+2)
		{CA_RECONNECT_JOB, "CA_RECONNECT_JOB"},
/*
*** Commands to the starter
*/

#define STARTER_COMMANDS_BASE 1500
#define STARTER_HOLD_JOB    (STARTER_COMMANDS_BASE+0)
		{STARTER_HOLD_JOB, "STARTER_HOLD_JOB"},
#define CREATE_JOB_OWNER_SEC_SESSION (STARTER_COMMANDS_BASE+1)
		{CREATE_JOB_OWNER_SEC_SESSION, "CREATE_JOB_OWNER_SEC_SESSION"},
#define START_SSHD (STARTER_COMMANDS_BASE+2)
		{START_SSHD, "START_SSHD"},
#define STARTER_PEEK (STARTER_COMMANDS_BASE+3)
		{STARTER_PEEK, "STARTER_PEEK"},

// Signals used for Startd -> Starter communication
#define DC_SIGSUSPEND	100
#define DC_SIGCONTINUE	101
#define DC_SIGSOFTKILL	102	// vacate w/ checkpoint
#define DC_SIGHARDKILL	103 // kill w/o checkpoint
#define DC_SIGPCKPT		104	// periodic checkpoint
#define DC_SIGREMOVE	105
#define DC_SIGHOLD		106

/*
*** Daemon Core Commands and Signals
*/
#define DC_BASE	60000
#define DC_RAISESIGNAL		(DC_BASE+0)
		{DC_RAISESIGNAL, "DC_RAISESIGNAL"},
#define DC_CONFIG_PERSIST	(DC_BASE+2)
		{DC_CONFIG_PERSIST, "DC_CONFIG_PERSIST"},
#define DC_CONFIG_RUNTIME	(DC_BASE+3)
		{DC_CONFIG_RUNTIME, "DC_CONFIG_RUNTIME"},
#define DC_RECONFIG			(DC_BASE+4)
		{DC_RECONFIG, "DC_RECONFIG"},
#define DC_OFF_GRACEFUL		(DC_BASE+5)
		{DC_OFF_GRACEFUL, "DC_OFF_GRACEFUL"},
#define DC_OFF_FAST			(DC_BASE+6)
		{DC_OFF_FAST, "DC_OFF_FAST"},
#define DC_CONFIG_VAL		(DC_BASE+7)
		{DC_CONFIG_VAL, "DC_CONFIG_VAL"},
#define DC_CHILDALIVE		(DC_BASE+8)
		{DC_CHILDALIVE, "DC_CHILDALIVE"},
#define DC_SERVICEWAITPIDS	(DC_BASE+9)
		{DC_SERVICEWAITPIDS, "DC_SERVICEWAITPIDS"},
#define DC_AUTHENTICATE     (DC_BASE+10)
		{DC_AUTHENTICATE, "DC_AUTHENTICATE"},
#define DC_NOP              (DC_BASE+11)
		{DC_NOP, "DC_NOP"},
#define DC_RECONFIG_FULL	(DC_BASE+12)
		{DC_RECONFIG_FULL, "DC_RECONFIG_FULL"},
#define DC_FETCH_LOG        (DC_BASE+13)
		{DC_FETCH_LOG, "DC_FETCH_LOG"},
#define DC_INVALIDATE_KEY   (DC_BASE+14)
		{DC_INVALIDATE_KEY, "DC_INVALIDATE_KEY"},
#define DC_OFF_PEACEFUL     (DC_BASE+15)
		{DC_OFF_PEACEFUL, "DC_OFF_PEACEFUL"},
#define DC_SET_PEACEFUL_SHUTDOWN (DC_BASE+16)
		{DC_SET_PEACEFUL_SHUTDOWN, "DC_SET_PEACEFUL_SHUTDOWN"},
#define DC_TIME_OFFSET      (DC_BASE+17)
		{DC_TIME_OFFSET, "DC_TIME_OFFSET"},
#define DC_PURGE_LOG        (DC_BASE+18)
		{DC_PURGE_LOG, "DC_PURGE_LOG"},
		//#define DC_SHARE_SOCK       (DC_BASE+19)		/* Not used */

		// these are all NOP but registered at different authz levels
#define DC_NOP_READ         (DC_BASE+20)
		{DC_NOP_READ, "DC_NOP_READ"},
#define DC_NOP_WRITE        (DC_BASE+21)
		{DC_NOP_WRITE, "DC_NOP_WRITE"},
#define DC_NOP_NEGOTIATOR   (DC_BASE+22)
		{DC_NOP_NEGOTIATOR, "DC_NOP_NEGOTIATOR"},
#define DC_NOP_ADMINISTRATOR (DC_BASE+23)
		{DC_NOP_ADMINISTRATOR, "DC_NOP_ADMINISTRATOR"},
#define DC_NOP_OWNER        (DC_BASE+24)
		{DC_NOP_OWNER, "DC_NOP_OWNER"},
#define DC_NOP_CONFIG       (DC_BASE+25)
		{DC_NOP_CONFIG, "DC_NOP_CONFIG"},
#define DC_NOP_DAEMON       (DC_BASE+26)
		{DC_NOP_DAEMON, "DC_NOP_DAEMON"},
#define DC_NOP_ADVERTISE_STARTD (DC_BASE+27)
		{DC_NOP_ADVERTISE_STARTD, "DC_NOP_ADVERTISE_STARTD"},
#define DC_NOP_ADVERTISE_SCHEDD (DC_BASE+28)
		{DC_NOP_ADVERTISE_SCHEDD, "DC_NOP_ADVERTISE_SCHEDD"},
#define DC_NOP_ADVERTISE_MASTER (DC_BASE+29)
		{DC_NOP_ADVERTISE_MASTER, "DC_NOP_ADVERTISE_MASTER"},
		// leave 30-39 open -- zmiller
#define DC_SEC_QUERY        (DC_BASE+40)
		{DC_SEC_QUERY, "DC_SEC_QUERY"},
#define DC_SET_FORCE_SHUTDOWN (DC_BASE+41)
		{DC_SET_FORCE_SHUTDOWN, "DC_SET_FORCE_SHUTDOWN"},
#define DC_OFF_FORCE       (DC_BASE+42)
		{DC_OFF_FORCE, "DC_OFF_FORCE"},
#define DC_SET_READY       (DC_BASE+43)  // sent to parent to indicate a demon is ready for use
		{DC_SET_READY, "DC_SET_READY"},
#define DC_QUERY_READY     (DC_BASE+44)  // daemon command handler should reply only once it and children are ready
		{DC_QUERY_READY, "DC_QUERY_READY"},
#define DC_QUERY_INSTANCE  (DC_BASE+45)  // ask if a daemon is alive - returns a random 64 bit int that will not change as long as this instance is alive.
		{DC_QUERY_INSTANCE, "DC_QUERY_INSTANCE"},
#define DC_GET_SESSION_TOKEN (DC_BASE+46) // Retrieve an authentication token for TOKEN that is at most equivalent to the current session.
		{DC_GET_SESSION_TOKEN, "DC_GET_SESSION_TOKEN"},
#define DC_START_TOKEN_REQUEST (DC_BASE+47) // Request a token from this daemon.
		{DC_START_TOKEN_REQUEST, "DC_START_TOKEN_REQUEST"},
#define DC_FINISH_TOKEN_REQUEST (DC_BASE+48) // Poll remote daemon for available token.
		{DC_FINISH_TOKEN_REQUEST, "DC_FINISH_TOKEN_REQUEST"},
#define DC_LIST_TOKEN_REQUEST (DC_BASE+49) // Poll for the existing token requests.
		{DC_LIST_TOKEN_REQUEST, "DC_LIST_TOKEN_REQUEST"},
#define DC_APPROVE_TOKEN_REQUEST (DC_BASE+50) // Approve a token request.
		{DC_APPROVE_TOKEN_REQUEST, "DC_APPROVE_TOKEN_REQUEST"},
#define DC_AUTO_APPROVE_TOKEN_REQUEST (DC_BASE+51) // Auto-approve token requests.
		{DC_AUTO_APPROVE_TOKEN_REQUEST, "DC_AUTO_APPROVE_TOKEN_REQUEST"},
#define DC_EXCHANGE_SCITOKEN (DC_BASE+52) // Exchange a SciToken for a Condor token.
		{DC_EXCHANGE_SCITOKEN, "DC_EXCHANGE_SCITOKEN"},

		/*
		 *** Log type supported by DC_FETCH_LOG
		 *** These are not interpreted directly by DaemonCore,
		 *** so it's ok that they start at zero.
		 */

#define DC_FETCH_LOG_TYPE_PLAIN 0
#define DC_FETCH_LOG_TYPE_HISTORY 1
#define DC_FETCH_LOG_TYPE_HISTORY_DIR 2
#define DC_FETCH_LOG_TYPE_HISTORY_PURGE 3
  /* Add more type here... */

/*
*** Result codes given by DC_FETCH_LOG.
*** These are not interpreted directly by DaemonCore,
*** so it's ok that they start at zero.
*/

#define DC_FETCH_LOG_RESULT_SUCCESS   0
#define DC_FETCH_LOG_RESULT_NO_NAME   1
#define DC_FETCH_LOG_RESULT_CANT_OPEN 2
#define DC_FETCH_LOG_RESULT_BAD_TYPE  3

/*
*** Commands used by the FileTransfer object
*/
#define FILETRANSFER_BASE 61000
#define FILETRANS_UPLOAD (FILETRANSFER_BASE+0)
		{FILETRANS_UPLOAD,"FILETRANS_UPLOAD"},
#define FILETRANS_DOWNLOAD (FILETRANSFER_BASE+1)
		{FILETRANS_DOWNLOAD,"FILETRANS_DOWNLOAD"},


/*
*** Condor Password Daemon Commands
*/
//#define PW_BASE 70000							/* Not used */
//#define PW_SETPASS			(PW_BASE+1)		/* Not used */
//#define PW_GETPASS			(PW_BASE+2)		/* Not used */
//#define PW_CLEARPASS		(PW_BASE+3)			/* Not used */

/*
*** Commands used by the daemon core Shadow
*/
#define DCSHADOW_BASE 71000
#define SHADOW_UPDATEINFO	   (DCSHADOW_BASE+0)
		{SHADOW_UPDATEINFO, "SHADOW_UPDATEINFO"},
//#define TAKE_MATCH             (DCSHADOW_BASE+1)  // for MPI & parallel shadow, Not used
#define MPI_START_COMRADE      (DCSHADOW_BASE+2)  // for MPI & parallel shadow
		{MPI_START_COMRADE, "MPI_START_COMRADE"},
#define GIVE_MATCHES 	       (DCSHADOW_BASE+3)  // for MPI & parallel shadow
		{GIVE_MATCHES, "GIVE_MATCHES"},
//#define RECEIVE_JOBAD		   (DCSHADOW_BASE+4)	/* Not used */
#define UPDATE_JOBAD		   (DCSHADOW_BASE+5)
		{UPDATE_JOBAD, "UPDATE_JOBAD"},


/*
*** Used only in THE TOOL to choose the condor_squawk option.
*/
#define SQUAWK 72000
		{SQUAWK, "SQUAWK"},

/*
*** Commands used by the gridmanager daemon
*/
#define DCGRIDMANAGER_BASE 73000
#define GRIDMAN_CHECK_LEASES (DCGRIDMANAGER_BASE+0)
		{GRIDMAN_CHECK_LEASES, "GRIDMAN_CHECK_LEASES"},
#define GRIDMAN_REMOVE_JOBS SIGUSR1
#define GRIDMAN_ADD_JOBS SIGUSR2

/*
*** Commands used by the transfer daemon
*/
//#define TRANSFERD_BASE 74000
/* This is used by the schedd when a transferd registers itself */
//#define TRANSFERD_REGISTER		(TRANSFERD_BASE+0)	// Not used
/* a channel under which a transferd may be sent control message such as
	being informed of a new a new transfer request 
*/
//#define TRANSFERD_CONTROL_CHANNEL	(TRANSFERD_BASE+1)	// Not used
/* Files are being written to the transferd for storage */
//#define TRANSFERD_WRITE_FILES	(TRANSFERD_BASE+2)	// Not used
/* files are being read from the transferd's storage */
//#define TRANSFERD_READ_FILES	(TRANSFERD_BASE+3)	// Not used


/*
*** Commands used by the credd daemon
*/
#define CREDD_BASE 81000
#define CREDD_STORE_CRED (CREDD_BASE+0)
		{CREDD_STORE_CRED, "CREDD_STORE_CRED"},
#define CREDD_GET_CRED (CREDD_BASE+1)
		{CREDD_GET_CRED, "CREDD_GET_CRED"},
#define CREDD_REMOVE_CRED (CREDD_BASE+2)
		{CREDD_REMOVE_CRED, "CREDD_REMOVE_CRED"},
#define CREDD_QUERY_CRED (CREDD_BASE+3)
		{CREDD_QUERY_CRED, "CREDD_QUERY_CRED"},
#define CREDD_REFRESH_ALL (CREDD_BASE+20)
		{CREDD_REFRESH_ALL, "CREDD_REFRESH_ALL"},
#define CREDD_CHECK_CREDS (CREDD_BASE+30)	// check to see if the desired oauth tokens are stored
		{CREDD_CHECK_CREDS, "CREDD_CHECK_CREDS"},
#define CREDD_GET_PASSWD (CREDD_BASE+99)	// used by the Win32 credd only
		{CREDD_GET_PASSWD, "CREDD_GET_PASSWD"},
#define CREDD_NOP (CREDD_BASE+100)			// used by the Win32 credd only
		{CREDD_NOP, "CREDD_NOP"},
#define COMMAND_LAST (INT_MAX)			// used by the Win32 credd only
		{COMMAND_LAST, "COMMAND_LAST"},
	}};
}

// validate that the size of the array is correct...
static_assert(makeCommandTable().back().first == COMMAND_LAST);

		// values used for "HowFast" in the draining request
#define DRAIN_GRACEFUL 0  // retirement time and vacate time are honored
#define DRAIN_QUICK 10	  // retirement time will not be honored, but vacate time will
#define DRAIN_FAST 20	  // neither retirement time nor vacate time will be honored

		// values for OnCompletion for draining request
		// note that prior to 8.9.11 only Resume and Nothing are recognised
#define DRAIN_NOTHING_ON_COMPLETION 0
#define DRAIN_RESUME_ON_COMPLETION  1
#define DRAIN_EXIT_ON_COMPLETION    2
#define DRAIN_RESTART_ON_COMPLETION 3
#define DRAIN_RECONFIG_ON_COMPLETION 4 // New for 9.11.0

		// HAD-related commands

/************
*** Command ids used by the collector 
************/
constexpr const
std::array<std::pair<int, const char *>, 61> makeCollectorCommandTable() {
	return {{ 
#define UPDATE_STARTD_AD		0
		{UPDATE_STARTD_AD, "UPDATE_STARTD_AD"},
#define UPDATE_SCHEDD_AD		1
		{UPDATE_SCHEDD_AD, "UPDATE_SCHEDD_AD"},
#define UPDATE_MASTER_AD		2
		{UPDATE_MASTER_AD, "UPDATE_MASTER_AD"},
//#define UPDATE_GATEWAY_AD		3;			/* Not used */
//		{UPDATE_GATEWAY_AD, "UPDATE_GATEWAY_AD"},
#define UPDATE_CKPT_SRVR_AD	4
		{UPDATE_CKPT_SRVR_AD, "UPDATE_CKPT_SRVR_AD"},

#define QUERY_STARTD_ADS		5
		{QUERY_STARTD_ADS, "QUERY_STARTD_ADS"},
#define QUERY_SCHEDD_ADS		6
		{QUERY_SCHEDD_ADS, "QUERY_SCHEDD_ADS"},
#define QUERY_MASTER_ADS		7
		{QUERY_MASTER_ADS, "QUERY_MASTER_ADS"},
//#define QUERY_GATEWAY_ADS		8;			/* Not used */
//		{QUERY_GATEWAY_ADS, "QUERY_GATEWAY_ADS"},
#define QUERY_CKPT_SRVR_ADS	9
		{QUERY_CKPT_SRVR_ADS, "QUERY_CKPT_SRVR_ADS"},
#define QUERY_STARTD_PVT_ADS	10
		{QUERY_STARTD_PVT_ADS, "QUERY_STARTD_PVT_ADS"},

#define UPDATE_SUBMITTOR_AD	11
		{UPDATE_SUBMITTOR_AD, "UPDATE_SUBMITTOR_AD"},
#define QUERY_SUBMITTOR_ADS	12
		{QUERY_SUBMITTOR_ADS, "QUERY_SUBMITTOR_ADS"},

#define INVALIDATE_STARTD_ADS	13
		{INVALIDATE_STARTD_ADS, "INVALIDATE_STARTD_ADS"},
#define INVALIDATE_SCHEDD_ADS	14
		{INVALIDATE_SCHEDD_ADS, "INVALIDATE_SCHEDD_ADS"},
#define INVALIDATE_MASTER_ADS	15
		{INVALIDATE_MASTER_ADS, "INVALIDATE_MASTER_ADS"},
//#define INVALIDATE_GATEWAY_ADS	16;			/* Not used */
//		{INVALIDATE_GATEWAY_ADS, "INVALIDATE_GATEWAY_ADS"},
#define INVALIDATE_CKPT_SRVR_ADS	17
		{INVALIDATE_CKPT_SRVR_ADS, "INVALIDATE_CKPT_SRVR_ADS"},
#define INVALIDATE_SUBMITTOR_ADS	18
		{INVALIDATE_SUBMITTOR_ADS, "INVALIDATE_SUBMITTOR_ADS"},

#define UPDATE_COLLECTOR_AD	19
		{UPDATE_COLLECTOR_AD, "UPDATE_COLLECTOR_AD"},
#define QUERY_COLLECTOR_ADS	20
		{QUERY_COLLECTOR_ADS, "QUERY_COLLECTOR_ADS"},
#define INVALIDATE_COLLECTOR_ADS	21
		{INVALIDATE_COLLECTOR_ADS, "INVALIDATE_COLLECTOR_ADS"},

#define QUERY_HIST_STARTD 22
		{QUERY_HIST_STARTD, "QUERY_HIST_STARTD"},
#define QUERY_HIST_STARTD_LIST 23
		{QUERY_HIST_STARTD_LIST, "QUERY_HIST_STARTD_LIST"},
#define QUERY_HIST_SUBMITTOR 24
		{QUERY_HIST_SUBMITTOR, "QUERY_HIST_SUBMITTOR"},
#define QUERY_HIST_SUBMITTOR_LIST 25
		{QUERY_HIST_SUBMITTOR_LIST, "QUERY_HIST_SUBMITTOR_LIST"},
#define QUERY_HIST_GROUPS 26
		{QUERY_HIST_GROUPS, "QUERY_HIST_GROUPS"},
#define QUERY_HIST_GROUPS_LIST 27
		{QUERY_HIST_GROUPS_LIST, "QUERY_HIST_GROUPS_LIST"},
#define QUERY_HIST_SUBMITTORGROUPS 28
		{QUERY_HIST_SUBMITTORGROUPS, "QUERY_HIST_SUBMITTORGROUPS"},
#define QUERY_HIST_SUBMITTORGROUPS_LIST 29
		{QUERY_HIST_SUBMITTORGROUPS_LIST, "QUERY_HIST_SUBMITTORGROUPS_LIST"},
#define QUERY_HIST_CKPTSRVR 30
		{QUERY_HIST_CKPTSRVR, "QUERY_HIST_CKPTSRVR"},
#define QUERY_HIST_CKPTSRVR_LIST 31
		{QUERY_HIST_CKPTSRVR_LIST, "QUERY_HIST_CKPTSRVR_LIST"},

#define UPDATE_LICENSE_AD			42
		{UPDATE_LICENSE_AD, "UPDATE_LICENSE_AD"},
#define QUERY_LICENSE_ADS			43
		{QUERY_LICENSE_ADS, "QUERY_LICENSE_ADS"},
#define INVALIDATE_LICENSE_ADS	44
		{INVALIDATE_LICENSE_ADS, "INVALIDATE_LICENSE_ADS"},

#define UPDATE_STORAGE_AD 45
		{UPDATE_STORAGE_AD, "UPDATE_STORAGE_AD"},
#define QUERY_STORAGE_ADS 46
		{QUERY_STORAGE_ADS, "QUERY_STORAGE_ADS"},
#define INVALIDATE_STORAGE_ADS 47
		{INVALIDATE_STORAGE_ADS, "INVALIDATE_STORAGE_ADS"},

#define QUERY_ANY_ADS 48
		{QUERY_ANY_ADS, "QUERY_ANY_ADS"},

#define UPDATE_NEGOTIATOR_AD 	49
		{UPDATE_NEGOTIATOR_AD, "UPDATE_NEGOTIATOR_AD"},
#define QUERY_NEGOTIATOR_ADS	50
		{QUERY_NEGOTIATOR_ADS, "QUERY_NEGOTIATOR_ADS"},
#define INVALIDATE_NEGOTIATOR_ADS 51
		{INVALIDATE_NEGOTIATOR_ADS, "INVALIDATE_NEGOTIATOR_ADS"},

#define UPDATE_HAD_AD 55
		{UPDATE_HAD_AD, "UPDATE_HAD_AD"},
#define QUERY_HAD_ADS 56
		{QUERY_HAD_ADS, "QUERY_HAD_ADS"},
#define INVALIDATE_HAD_ADS 57
		{INVALIDATE_HAD_ADS, "INVALIDATE_HAD_ADS"},

#define UPDATE_AD_GENERIC 58
		{UPDATE_AD_GENERIC, "UPDATE_AD_GENERIC"},
#define INVALIDATE_ADS_GENERIC 59
		{INVALIDATE_ADS_GENERIC, "INVALIDATE_ADS_GENERIC"},

#define UPDATE_STARTD_AD_WITH_ACK 60
		{UPDATE_STARTD_AD_WITH_ACK, "UPDATE_STARTD_AD_WITH_ACK"},

//#define UPDATE_XFER_SERVICE_AD		61;	/* Not used */
//		{UPDATE_XFER_SERVICE_AD, "UPDATE_XFER_SERVICE_AD"},
//#define QUERY_XFER_SERVICE_ADS		62;	/* Not used */
//		{QUERY_XFER_SERVICE_ADS, "QUERY_XFER_SERVICE_ADS"},
//#define INVALIDATE_XFER_SERVICE_ADS	63;	/* Not used */
//			{INVALIDATE_XFER_SERVICE_ADS, "INVALIDATE_XFER_SERVICE_ADS"},

//#define UPDATE_LEASE_MANAGER_AD		64;	/* Not used */
//			{UPDATE_LEASE_MANAGER_AD, "UPDATE_LEASE_MANAGER_AD"},
//#define QUERY_LEASE_MANAGER_ADS		65;	/* Not used */
//			{QUERY_LEASE_MANAGER_ADS, "QUERY_LEASE_MANAGER_ADS"},
//#define INVALIDATE_LEASE_MANAGER_ADS  66;	/* Not used */
//			{INVALIDATE_LEASE_MANAGER_ADS, "INVALIDATE_LEASE_MANAGER_ADS"},

#define CCB_REGISTER 67
		{CCB_REGISTER, "CCB_REGISTER"},
#define CCB_REQUEST 68
		{CCB_REQUEST, "CCB_REQUEST"},
#define CCB_REVERSE_CONNECT 69
		{CCB_REVERSE_CONNECT, "CCB_REVERSE_CONNECT"},

#define UPDATE_GRID_AD 	70
		{UPDATE_GRID_AD, "UPDATE_GRID_AD"},
#define QUERY_GRID_ADS	71
		{QUERY_GRID_ADS, "QUERY_GRID_ADS"},
#define INVALIDATE_GRID_ADS 72
		{INVALIDATE_GRID_ADS, "INVALIDATE_GRID_ADS"},

#define MERGE_STARTD_AD 73
		{MERGE_STARTD_AD, "MERGE_STARTD_AD"},
#define QUERY_GENERIC_ADS 74
		{QUERY_GENERIC_ADS, "QUERY_GENERIC_ADS"},

#define SHARED_PORT_CONNECT 75
		{SHARED_PORT_CONNECT, "SHARED_PORT_CONNECT"},
#define SHARED_PORT_PASS_SOCK 76
		{SHARED_PORT_PASS_SOCK, "SHARED_PORT_PASS_SOCK"},

#define UPDATE_ACCOUNTING_AD 77
		{UPDATE_ACCOUNTING_AD, "UPDATE_ACCOUNTING_AD"},
#define QUERY_ACCOUNTING_ADS 78
		{QUERY_ACCOUNTING_ADS, "QUERY_ACCOUNTING_ADS"},
#define INVALIDATE_ACCOUNTING_ADS 79
		{INVALIDATE_ACCOUNTING_ADS, "INVALIDATE_ACCOUNTING_ADS"},

#define UPDATE_OWN_SUBMITTOR_AD 80
		{UPDATE_OWN_SUBMITTOR_AD, "UPDATE_OWN_SUBMITTOR_AD"},

			// Request a collector to retrieve an identity token from a schedd.
#define IMPERSONATION_TOKEN_REQUEST 81
		{IMPERSONATION_TOKEN_REQUEST, "IMPERSONATION_TOKEN_REQUEST"},

#define COLLECTOR_COMMAND_LAST (INT_MAX - 1)			// used by the Win32 credd only
		{COLLECTOR_COMMAND_LAST, "COLLECTOR_COMMAND_LAST"},
	}};
}

static_assert(makeCollectorCommandTable().back().first == COLLECTOR_COMMAND_LAST);
/*
*** Replies used in various stages of various protocols
*/

/* Failure cases */
#ifndef NOT_OK 
#define NOT_OK		0
#endif
#ifndef REJECTED
#define REJECTED	0
#endif

/* Success cases */
#ifndef OK
#define OK			1
#endif
#ifndef ACCEPTED
#define ACCEPTED	1
#endif

/* Other replies */
#define CONDOR_TRY_AGAIN	2
#define CONDOR_ERROR	3

/* Replies specific to the REQUEST_CLAIM command */
#define REQUEST_CLAIM_LEFTOVERS		3
//#define REQUEST_CLAIM_PAIR			4	// Not used
#define REQUEST_CLAIM_LEFTOVERS_2	5
//#define REQUEST_CLAIM_PAIR_2		6		// Not used
#endif  /* if ifndef _CONDOR_COMMANDS_H */<|MERGE_RESOLUTION|>--- conflicted
+++ resolved
@@ -45,7 +45,7 @@
 
 
 constexpr const
-std::array<std::pair<int, const char *>, 193> makeCommandTable() {
+std::array<std::pair<int, const char *>, 199> makeCommandTable() {
 	return {{ // Yes, we need two...
 
 /****
@@ -350,33 +350,21 @@
 #define SET_FLOOR (SCHED_VERS+130)
 		{SET_FLOOR, "SET_FLOOR"},
 #define DIRECT_ATTACH (SCHED_VERS+131) // Provide slot ads to the schedd (not from the negotiator)
-<<<<<<< HEAD
-
+		{DIRECT_ATTACH, "DIRECT_ATTACH"},
 // command ids from +140 to +149 reserved for Schedd UserRec commands
 #define QUERY_USERREC_ADS (SCHED_VERS+140)
+		{QUERY_USERREC_ADS, "QUERY_USERREC_ADS"},
 #define ENABLE_USERREC    (SCHED_VERS+141) // enbable is also add
+		{ENABLE_USERREC, "ENABLE_USERREC"},
 #define DISABLE_USERREC   (SCHED_VERS+142)
+		{DISABLE_USERREC, "DISABLE_USERREC"},
 #define EDIT_USERREC      (SCHED_VERS+143)
+		{EDIT_USERREC, "EDIT_USERREC"},
 #define RESET_USERREC     (SCHED_VERS+144)
+		{RESET_USERREC, "RESET_USERREC"},
 #define DELETE_USERREC    (SCHED_VERS+149)
-
-// values used for "HowFast" in the draining request
-#define DRAIN_GRACEFUL 0  // retirement time and vacate time are honored
-#define DRAIN_QUICK 10	  // retirement time will not be honored, but vacate time will
-#define DRAIN_FAST 20	  // neither retirement time nor vacate time will be honored
-
-// values for OnCompletion for draining request
-// note that prior to 8.9.11 only Resume and Nothing are recognised
-#define DRAIN_NOTHING_ON_COMPLETION 0
-#define DRAIN_RESUME_ON_COMPLETION  1
-#define DRAIN_EXIT_ON_COMPLETION    2
-#define DRAIN_RESTART_ON_COMPLETION 3
-#define DRAIN_RECONFIG_ON_COMPLETION 4 // New for 9.11.0
-
-// HAD-related commands
-=======
-		{DIRECT_ATTACH, "DIRECT_ATTACH"},
->>>>>>> d626ff50
+		{DELETE_USERREC, "DELETE_USERREC"},
+
 #define HAD_ALIVE_CMD                   (HAD_COMMANDS_BASE + 0)
 		{HAD_ALIVE_CMD, "HAD_ALIVE_CMD"},
 #define HAD_SEND_ID_CMD                 (HAD_COMMANDS_BASE + 1)
@@ -681,7 +669,7 @@
 }
 
 // validate that the size of the array is correct...
-static_assert(makeCommandTable().back().first == COMMAND_LAST);
+static_assert(makeCommandTable().back().first == COMMAND_LAST, "Is the size of the std::array correct?");
 
 		// values used for "HowFast" in the draining request
 #define DRAIN_GRACEFUL 0  // retirement time and vacate time are honored
@@ -870,7 +858,7 @@
 	}};
 }
 
-static_assert(makeCollectorCommandTable().back().first == COLLECTOR_COMMAND_LAST);
+static_assert(makeCollectorCommandTable().back().first == COLLECTOR_COMMAND_LAST, "Is the size of the std::array correct?");
 /*
 *** Replies used in various stages of various protocols
 */
