--- conflicted
+++ resolved
@@ -18,6 +18,7 @@
  ***************************************************************/
 
 #include "condor_common.h"
+#include "submit_job.h"
 #include "condor_classad.h"
 #include "condor_qmgr.h"
 #include "dc_schedd.h"
@@ -38,33 +39,20 @@
 #include "spooled_job_files.h"
 #include "classad_helpers.h"
 #include "condor_config.h"
-#include "JobRouter.h"
 #include "submit_job.h"
 
-<<<<<<< HEAD
-=======
-	// Simplify my error handling and reporting code
-class FailObj {
-public:
-	FailObj() = default;
-	FailObj(const ScheddContactInfo & scci) : names(scci.label()) {};
->>>>>>> 92f9acfa
-
-ClaimJobResult claim_job(classad::ClassAd const &ad, const char * schedd_name, const char * pool_name, int cluster, int proc, std::string& error_details, const char * my_identity)
+
+ClaimJobResult claim_job(classad::ClassAd const &ad, const ScheddContactInfo & scci, int cluster, int proc, std::string& error_details, const char * my_identity)
 {
 	ClaimJobResult result = CJR_ERROR;
 	int status = 0;
 	char* managed = nullptr;
 
-<<<<<<< HEAD
-	DCSchedd schedd(schedd_name, pool_name);
+	DCSchedd schedd(scci.name, scci.pool, scci.address_file);
 	if( ! schedd.locate() ) {
 		error_details = "Can't find address of schedd";
 		return CJR_ERROR;
 	}
-=======
-	void SetNames(const ScheddContactInfo & scci) { names = scci.label(); }
->>>>>>> 92f9acfa
 
 	std::string effective_owner;
 	ad.EvaluateAttrString(ATTR_USER, effective_owner);
@@ -75,22 +63,6 @@
 		error_details = "Unable to connect: " + errstack.getFullText(true);
 		return CJR_ERROR;
 	}
-<<<<<<< HEAD
-=======
-private:
-	std::string names;
-	int cluster{-1};
-	int proc{-1};
-	Qmgr_connection * qmgr{nullptr};
-	std::string *save_error_msg{nullptr};
-};
-
-
-ClaimJobResult claim_job(int cluster, int proc, std::string * error_details, const char * my_identity)
-{
-	ASSERT(cluster > 0);
-	ASSERT(proc >= 0);
->>>>>>> 92f9acfa
 
 	// Check that the job's status is still IDLE
 	if( GetAttributeInt(cluster, proc, ATTR_JOB_STATUS, &status) == -1) {
@@ -128,137 +100,37 @@
 		}
 	}
 
-<<<<<<< HEAD
 	result = CJR_OK;
-=======
-	return CJR_OK;
-}
-
-static Qmgr_connection *open_q_as_owner(char const *effective_owner,DCSchedd &schedd,FailObj &failobj)
-{
-	CondorError errstack;
-	Qmgr_connection * qmgr = ConnectQ(schedd, 0 /*timeout==default*/, false /*read-only*/, & errstack, effective_owner);
-	if( ! qmgr ) {
-		failobj.fail("Unable to connect\n%s\n", errstack.getFullText(true).c_str());
-		return NULL;
-	}
-	failobj.SetQmgr(qmgr);
-	return qmgr;
-}
-
-#if 0
-static Qmgr_connection *open_job(ClassAd &job,DCSchedd &schedd,FailObj &failobj)
-{
-		// connect to the q as the owner of this job
-	std::string effective_owner;
-	job.LookupString(ATTR_USER,effective_owner);
-
-	return open_q_as_owner(effective_owner.c_str(),schedd,failobj);
-}
-#endif
-
-static Qmgr_connection *open_job(classad::ClassAd const &job,DCSchedd &schedd,FailObj &failobj)
-{
-		// connect to the q as the owner of this job
-	std::string effective_owner;
-	job.EvaluateAttrString(ATTR_USER,effective_owner);
-
-	return open_q_as_owner(effective_owner.c_str(),schedd,failobj);
-}
-
-static Qmgr_connection *open_job(classad::ClassAd const &job,const ScheddContactInfo & scci,FailObj &failobj)
-{
-	failobj.SetNames(scci);
-	DCSchedd schedd(scci.name,scci.pool,scci.address_file);
-	if( ! schedd.locate() ) {
-		failobj.fail("Can't find address of schedd\n");
-		return NULL;
-	}
-
-	return open_job(job,schedd,failobj);
-}
-
-
-static ClaimJobResult claim_job_with_current_privs(const ScheddContactInfo & scci, int cluster, int proc, std::string * error_details, const char * my_identity,classad::ClassAd const &job)
-{
-	// Open a qmgr
-	FailObj failobj;
-	failobj.SetSaveErrorMsg( error_details );
-
-	Qmgr_connection * qmgr = open_job(job,scci,failobj);
-	if( !qmgr ) {
-		return CJR_ERROR;
-	}
-
-
-	//-------
-	// Do the actual claim
-	ClaimJobResult res = claim_job(cluster, proc, error_details, my_identity);
-	//-------
-
->>>>>>> 92f9acfa
 
  done:
 	// Tear down the qmgr
-<<<<<<< HEAD
 	if (qmgr) {
 		bool commit = result == CJR_OK;
 		if (! DisconnectQ(qmgr, commit)) {
 			error_details = "Failed to commit job claim";
 			result = CJR_ERROR;
-=======
-	failobj.SetQmgr(0);
-	if( ! DisconnectQ(qmgr, true /* commit */)) {
-		failobj.fail("Failed to commit job claim\n");
-		if(error_details && res == CJR_OK) {
-			formatstr(*error_details, "Failed to commit job claim for %s", scci.label());
->>>>>>> 92f9acfa
 		}
 	}
 
 	return result;
 }
 
-<<<<<<< HEAD
-
-bool yield_job(classad::ClassAd const &ad,const char * schedd_name,
-	const char * pool_name, bool done, int cluster, int proc,
+
+bool yield_job(classad::ClassAd const &ad, const ScheddContactInfo & scci,
+	bool done, int cluster, int proc,
 	std::string& error_details, const char * my_identity,
         bool release_on_hold, bool *keep_trying)
 {
 	bool success = false;
 	const char * newsetting = nullptr;
 	int status = 0;
-=======
-ClaimJobResult claim_job(classad::ClassAd const &ad, const ScheddContactInfo & scci,
-	int cluster, int proc,
-	std::string * error_details, const char * my_identity, bool target_is_sandboxed)
-{
-	priv_state priv = set_user_priv_from_ad(ad);
-
-	ClaimJobResult result = claim_job_with_current_privs(scci,cluster,proc,error_details,my_identity,ad);
->>>>>>> 92f9acfa
 
 	if (keep_trying) *keep_trying = true;
 
-<<<<<<< HEAD
-	DCSchedd schedd(schedd_name, pool_name);
+	DCSchedd schedd(scci.name, scci.pool, scci.address_file);
 	if( ! schedd.locate() ) {
 		error_details = "Can't find address of schedd";
 		return false;
-=======
-		// chown the src job sandbox to the user if appropriate
-	if( result == CJR_OK && !target_is_sandboxed ) {
-		if( SpooledJobFiles::jobRequiresSpoolDirectory(&ad) ) {
-			if( !SpooledJobFiles::createJobSpoolDirectory(&ad,PRIV_USER) ) {
-				if( error_details ) {
-					formatstr(*error_details, "Failed to create/chown source job spool directory to the user.");
-				}
-				yield_job(ad,scci,true,cluster,proc,error_details,my_identity,false);
-				return CJR_ERROR;
-			}
-		}
->>>>>>> 92f9acfa
 	}
 
 	std::string effective_owner;
@@ -331,85 +203,23 @@
 		}
 	}
 
-<<<<<<< HEAD
 	success = true;
-=======
-	return true;
-}
-
-
-
-
-static bool yield_job_with_current_privs(
-	const ScheddContactInfo & scci,
-	bool done, int cluster, int proc, std::string * error_details,
-	const char * my_identity, bool target_is_sandboxed, bool release_on_hold, bool *keep_trying,
-	classad::ClassAd const &job)
-{
-	// Open a qmgr
-	FailObj failobj;
-	failobj.SetSaveErrorMsg( error_details );
-
-	bool junk_keep_trying;
-	if(!keep_trying) keep_trying = &junk_keep_trying;
-	*keep_trying = true;
-
-	Qmgr_connection *qmgr = open_job(job,scci,failobj);
-	if( !qmgr ) {
-		return false;
-	}
-
-	//-------
-	// Do the actual yield
-	bool res = yield_job(done, cluster, proc, job, error_details, my_identity, target_is_sandboxed, release_on_hold, keep_trying);
-	//-------
-
->>>>>>> 92f9acfa
 
  done:
 	// Tear down the qmgr
-<<<<<<< HEAD
 	if (qmgr) {
 		bool commit = success == true;
 		if (! DisconnectQ(qmgr, commit)) {
 			error_details = "Failed to commit job claim";
 			success = false;
-=======
-	failobj.SetQmgr(0);
-	if( ! DisconnectQ(qmgr, true /* commit */)) {
-		failobj.fail("Failed to commit job claim\n");
-		if(error_details && res) {
-			formatstr(*error_details, "Failed to commit job claim for %s", scci.label());
->>>>>>> 92f9acfa
-		}
-	}
-
-<<<<<<< HEAD
-=======
-	return res;
-}
-
-
-bool yield_job(classad::ClassAd const &ad,const ScheddContactInfo & scci,
-	bool done, int cluster, int proc,
-	std::string * error_details, const char * my_identity,
-	bool target_is_sandboxed, bool release_on_hold, bool *keep_trying)
-{
-	bool success;
-	priv_state priv = set_user_priv_from_ad(ad);
-
-	success = yield_job_with_current_privs(scci,done,cluster,proc,error_details,my_identity,target_is_sandboxed,release_on_hold,keep_trying,ad);
-
-	set_priv(priv);
-	uninit_user_ids();
-
->>>>>>> 92f9acfa
+		}
+	}
+
 	return success;
 }
 
 
-<<<<<<< HEAD
-bool submit_job(const std::string & owner, const std::string &domain, ClassAd & src, const char * schedd_name, const char * pool_name, bool is_sandboxed, int * cluster_out /*= 0*/, int * proc_out /*= 0 */)
+bool submit_job(const std::string & owner, const std::string &domain, ClassAd & src, const ScheddContactInfo & scci, bool is_sandboxed, int * cluster_out /*= 0*/, int * proc_out /*= 0 */)
 {
 	bool success = false;
 	int cluster;
@@ -420,14 +230,7 @@
 	const char *lhstr = 0;
 	const char *rhstr = 0;
 
-	DCSchedd schedd(schedd_name, pool_name);
-=======
-static bool submit_job_with_current_priv( ClassAd & src, const ScheddContactInfo & scci, bool is_sandboxed, int * cluster_out /*= 0*/, int * proc_out /*= 0 */)
-{
-	FailObj failobj(scci);
-
-	DCSchedd schedd(scci.name,scci.pool,scci.address_file);
->>>>>>> 92f9acfa
+	DCSchedd schedd(scci.name, scci.pool, scci.address_file);
 	if( ! schedd.locate() ) {
 		dprintf(D_ERROR, "Can't find address of schedd\n");
 		return false;
@@ -459,6 +262,7 @@
 
 	// Schedd clients can't set X509- or token-related attributes
 	// other than the name of the proxy file.
+	std::set<std::string, classad::CaseIgnLTStr> filter_attrs;
 	filter_attrs.insert( ATTR_X509_USER_PROXY_SUBJECT );
 	filter_attrs.insert( ATTR_X509_USER_PROXY_EXPIRATION );
 	filter_attrs.insert( ATTR_X509_USER_PROXY_EMAIL );
@@ -573,29 +377,19 @@
 	return true;
 }
 
-<<<<<<< HEAD
 /*
 	Push the dirty attributes in src into the queue.  Does _not_ clear
 	the dirty attributes.
 */
-bool push_dirty_attributes(classad::ClassAd & src, const char * schedd_name, const char * pool_name)
-=======
-bool submit_job(const std::string & owner, const std::string &domain, ClassAd & src, const ScheddContactInfo & scci, bool is_sandboxed, int * cluster_out /*= 0*/, int * proc_out /*= 0 */)
->>>>>>> 92f9acfa
+bool push_dirty_attributes(classad::ClassAd & src, const ScheddContactInfo & scci)
 {
 	bool success = false;
 
-	DCSchedd schedd(schedd_name, pool_name);
+	DCSchedd schedd(scci.name, scci.pool, scci.address_file);
 	if( ! schedd.locate() ) {
 		dprintf(D_ERROR, "Can't find address of schedd\n");
 		return false;
 	}
-<<<<<<< HEAD
-=======
-	TemporaryPrivSentry sentry(PRIV_USER);
-
-	success = submit_job_with_current_priv(src,scci,is_sandboxed,cluster_out,proc_out);
->>>>>>> 92f9acfa
 
 	std::string effective_owner;
 	src.EvaluateAttrString(ATTR_USER, effective_owner);
@@ -649,17 +443,7 @@
 		}
 	}
 
-<<<<<<< HEAD
 	success = true;
-=======
-static bool push_dirty_attributes_with_current_priv(classad::ClassAd & src, const ScheddContactInfo & scci)
-{
-	FailObj failobj;
-	Qmgr_connection *qmgr = open_job(src,scci,failobj);
-	if( !qmgr ) {
-		return false;
-	}
->>>>>>> 92f9acfa
 
  done:
 	if (qmgr) {
@@ -670,26 +454,6 @@
 		}
 	}
 
-<<<<<<< HEAD
-=======
-	return ret;
-}
-
-/*
-	Push the dirty attributes in src into the queue.  Does _not_ clear
-	the dirty attributes.
-	Establishes (and tears down) a qmgr connection.
-*/
-bool push_dirty_attributes(classad::ClassAd & src, const ScheddContactInfo & scci)
-{
-	bool success;
-	priv_state priv = set_user_priv_from_ad(src);
-
-	success = push_dirty_attributes_with_current_priv(src,scci);
-
-	set_priv(priv);
-	uninit_user_ids();
->>>>>>> 92f9acfa
 	return success;
 }
 
@@ -697,11 +461,11 @@
 	Update src in the queue so that it ends up looking like dest.
     This handles attribute deletion as well as change of value.
 */
-bool push_classad_diff(classad::ClassAd & src, classad::ClassAd & dest, const char * schedd_name, const char * pool_name)
+bool push_classad_diff(classad::ClassAd & src, classad::ClassAd & dest, const ScheddContactInfo & scci)
 {
 	bool success = false;
 
-	DCSchedd schedd(schedd_name, pool_name);
+	DCSchedd schedd(scci.name, scci.pool, scci.address_file);
 	if( ! schedd.locate() ) {
 		dprintf(D_ERROR, "Can't find address of schedd\n");
 		return false;
@@ -786,17 +550,7 @@
 		}
 	}
 
-<<<<<<< HEAD
 	success = true;
-=======
-static bool push_classad_diff_with_current_priv(classad::ClassAd & src, classad::ClassAd & dest, const ScheddContactInfo & scci)
-{
-	FailObj failobj;
-	Qmgr_connection *qmgr = open_job(src,scci,failobj);
-	if( !qmgr ) {
-		return false;
-	}
->>>>>>> 92f9acfa
 
  done:
 	if (qmgr) {
@@ -807,49 +561,19 @@
 		}
 	}
 
-<<<<<<< HEAD
 	return success;
 }
 
-bool finalize_job(const std::string & owner, const std::string &domain, classad::ClassAd const &ad,int cluster, int proc, const char * schedd_name, const char * pool_name, bool is_sandboxed)
+bool finalize_job(const std::string & owner, const std::string &domain, classad::ClassAd const &ad,int cluster, int proc, const ScheddContactInfo & scci, bool is_sandboxed)
 {
 	bool success = false;
 	std::string effective_owner;
 	CondorError errstack;
 	Qmgr_connection * qmgr = nullptr;
 
-	DCSchedd schedd(schedd_name, pool_name);
+	DCSchedd schedd(scci.name, scci.pool, scci.address_file);
 	if( ! schedd.locate() ) {
 		dprintf(D_ERROR, "Can't find address of schedd\n");
-=======
-	return ret;
-}
-
-/*
-	Update src in the queue so that it ends up looking like dest.
-    This handles attribute deletion as well as change of value.
-	Establishes (and tears down) a qmgr connection.
-*/
-bool push_classad_diff(classad::ClassAd & src, classad::ClassAd & dest, const ScheddContactInfo & scci)
-{
-	bool success;
-	priv_state priv = set_user_priv_from_ad(src);
-
-	success = push_classad_diff_with_current_priv(src,dest,scci);
-
-	set_priv(priv);
-	uninit_user_ids();
-	return success;
-}
-
-static bool finalize_job_with_current_privs(classad::ClassAd const &job,int cluster, int proc, const ScheddContactInfo & scci, bool is_sandboxed)
-{
-	FailObj failobj(scci);
-
-	DCSchedd schedd(scci.name,scci.pool,scci.address_file);
-	if( ! schedd.locate() ) {
-		dprintf(D_ALWAYS, "Unable to find address of %s\n", scci.label());
->>>>>>> 92f9acfa
 		return false;
 	}
 
@@ -898,7 +622,6 @@
 
 	success = true;
 
-<<<<<<< HEAD
  done:
 	if (qmgr) {
 		bool commit = success;
@@ -906,52 +629,19 @@
 			dprintf(D_ERROR, "finalize_job: Failed to commit changes\n");
 			success = false;
 		}
-=======
-	return true;
-}
-
-bool finalize_job(const std::string & owner, const std::string &domain, classad::ClassAd const &ad,int cluster, int proc, const ScheddContactInfo & scci, bool is_sandboxed)
-{
-	bool success;
-
-	if (!init_user_ids(owner.c_str(), domain.c_str()))
-	{
-		dprintf(D_ALWAYS, "Failed in init_user_ids(%s,%s)\n",
-			owner.c_str(),
-			domain.c_str());
-		return false;
->>>>>>> 92f9acfa
-	}
-
-<<<<<<< HEAD
+	}
+
 	return success;
 }
 
-bool remove_job(int cluster, int proc, char const *reason, const char * schedd_name, const char * pool_name, std::string &error_desc)
+bool remove_job(int cluster, int proc, char const *reason, const ScheddContactInfo & scci, std::string &error_desc)
 {
 	bool success = false;
-=======
-	success = finalize_job_with_current_privs(ad,cluster,proc,scci,is_sandboxed);
-
-	uninit_user_ids();
-	return success;
-}
-
-static bool remove_job_with_current_privs(int cluster, int proc, char const *reason, const ScheddContactInfo & scci, std::string &error_desc)
-{
-	DCSchedd schedd(scci.name,scci.pool,scci.address_file);
-	bool success = true;
->>>>>>> 92f9acfa
 	CondorError errstack;
  
-	DCSchedd schedd(schedd_name, pool_name);
+	DCSchedd schedd(scci.name, scci.pool, scci.address_file);
 	if( ! schedd.locate() ) {
-<<<<<<< HEAD
 		dprintf(D_ERROR, "Can't find address of schedd\n");
-=======
-		dprintf(D_ALWAYS, "Unable to find address of %s\n", scci.label());
-		formatstr(error_desc, "Unable to find address of %s", scci.label());
->>>>>>> 92f9acfa
 		return false;
 	}
 
@@ -980,23 +670,8 @@
 	if(!success && err_str) {
 		error_desc = err_str;
 	}
-<<<<<<< HEAD
 	free(err_str);
 	delete result_ad;
-=======
-	if(err_str) free(err_str);
-	if(result_ad) delete result_ad;
-
-	return success;
-}
-
-bool remove_job(classad::ClassAd const &ad, int cluster, int proc, char const *reason, const ScheddContactInfo & scci, std::string &error_desc)
-{
-	bool success;
-	priv_state priv = set_user_priv_from_ad(ad);
-
-	success = remove_job_with_current_privs(cluster,proc,reason,scci,error_desc);
->>>>>>> 92f9acfa
 
 	return success;
 }
