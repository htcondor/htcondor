--- conflicted
+++ resolved
@@ -1270,11 +1270,7 @@
 
 	constraint_tree = parser.ParseExpression(umbrella_constraint);
 	if(!constraint_tree) {
-<<<<<<< HEAD
-		EXCEPT("JobRouter: Failed to parse umbrella constraint: %s\n",umbrella_constraint.c_str());
-=======
-		EXCEPT("JobRouter: Failed to parse umbrella constraint: '%s'",umbrella_constraint.c_str());
->>>>>>> 312f0775
+		EXCEPT("JobRouter: Failed to parse umbrella constraint: %s",umbrella_constraint.c_str());
 	}
 
     query.Bind(ad_collection);
