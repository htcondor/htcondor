--- conflicted
+++ resolved
@@ -1099,15 +1099,5 @@
 
 bool VanillaProc::Ckpt() {
 	dprintf( D_FULLDEBUG, "Entering VanillaProc::Ckpt()\n" );
-<<<<<<< HEAD
-	int userLevelCheckpoint = 0;
-	JobAd->LookupBool( "UserLevelCheckpoint", userLevelCheckpoint );
-	if( userLevelCheckpoint ) {
-		daemonCore->Send_Signal( JobPid, soft_kill_sig );
-		return true;
-	}
-
-=======
->>>>>>> cb83061b
 	return OsProc::Ckpt();
 }