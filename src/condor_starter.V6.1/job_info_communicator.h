--- conflicted
+++ resolved
@@ -526,9 +526,6 @@
 
 	bool m_allJobsDone_finished;
 
-<<<<<<< HEAD
-
-=======
 		/**
 		   @return The exit reason string representing what happened to
 		     the job.  Possible values: "exit" (on its own), "hold",
@@ -537,7 +534,6 @@
 	const char* getExitReasonString( void );
 
 	int m_exit_hook_timer_tid;
->>>>>>> d49524fd
 };
 
 
