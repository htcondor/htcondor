/***************************************************************
 *
 * Copyright (C) 1990-2007, Condor Team, Computer Sciences Department,
 * University of Wisconsin-Madison, WI.
 * 
 * Licensed under the Apache License, Version 2.0 (the "License"); you
 * may not use this file except in compliance with the License.  You may
 * obtain a copy of the License at
 * 
 *    http://www.apache.org/licenses/LICENSE-2.0
 * 
 * Unless required by applicable law or agreed to in writing, software
 * distributed under the License is distributed on an "AS IS" BASIS,
 * WITHOUT WARRANTIES OR CONDITIONS OF ANY KIND, either express or implied.
 * See the License for the specific language governing permissions and
 * limitations under the License.
 *
 ***************************************************************/


#include "condor_common.h"
#include "condor_debug.h"
#include "condor_config.h"
#include "starter.h"
#include "script_proc.h"
#include "vanilla_proc.h"
#include "docker_proc.h"
#include "remote_proc.h"
#include "java_proc.h"
#include "tool_daemon_proc.h"
#include "parallel_proc.h"
#include "vm_proc.h"
#include "my_hostname.h"
#include "internet.h"
#include "util_lib_proto.h"
#include "condor_attributes.h"
#include "classad_command_util.h"
#include "condor_random_num.h"
#include "../condor_sysapi/sysapi.h"
#include "build_job_env.h"
#include "get_port_range.h"
#include "perm.h"
#include "filename_tools.h"
#include "directory.h"
#include "tmp_dir.h"
#include "exit.h"
#include "setenv.h"
#include "condor_claimid_parser.h"
#include "condor_version.h"
#include "sshd_proc.h"
#include "condor_base64.h"
#include "my_username.h"
#include "condor_regex.h"
#include "starter_util.h"
#ifdef HAVE_DATA_REUSE_DIR
#include "data_reuse.h"
#endif
#include "authentication.h"
#include "to_string_si_units.h"

extern void main_shutdown_fast();

const char* JOB_AD_FILENAME = ".job.ad";
const char* JOB_EXECUTION_OVERLAY_AD_FILENAME = ".execution_overlay.ad";
const char* MACHINE_AD_FILENAME = ".machine.ad";
extern const char* JOB_WRAPPER_FAILURE_FILE;

#ifdef WIN32
// Note inversion of argument order...
#define realpath(path,resolved_path) _fullpath((resolved_path),(path),_MAX_PATH)
#endif


/* Starter class implementation */

Starter::Starter() : 
	jic(NULL),
	m_deferred_job_update(false),
	job_exit_status(0),
	jobUniverse(CONDOR_UNIVERSE_VANILLA),
	Execute(NULL),
	orig_cwd(NULL),
	is_gridshell(false),
	m_workingDirExists(false),
	has_encrypted_working_dir(false),
	ShuttingDown(FALSE),
	starter_stdin_fd(-1),
	starter_stdout_fd(-1),
	starter_stderr_fd(-1),
	suspended(false),
	deferral_tid(-1),
	pre_script(NULL),
	post_script(NULL),
	m_configured(false),
	m_job_environment_is_ready(false),
	m_all_jobs_done(false),
	m_shutdown_exit_code(STARTER_EXIT_NORMAL)
{
}


Starter::~Starter()
{
	if( Execute ) {
		free(Execute);
	}
	if( orig_cwd ) {
		free(orig_cwd);
	}
	if( jic ) {
		delete jic;
	}
	if( pre_script ) {
		delete( pre_script );
	}
	if( post_script ) {
		delete( post_script );
	}
	if( dirMonitor ) {
		delete( dirMonitor );
	}
}


bool
Starter::Init( JobInfoCommunicator* my_jic, const char* original_cwd,
				bool is_gsh, int stdin_fd, int stdout_fd, 
				int stderr_fd )
{
	if( ! my_jic ) {
		EXCEPT( "Starter::Init() called with no JobInfoCommunicator!" ); 
	}
	if( jic ) {
		delete( jic );
	}
	jic = my_jic;

	if( original_cwd ) {
		this->orig_cwd = strdup( original_cwd );
	}
	this->is_gridshell = is_gsh;
	starter_stdin_fd = stdin_fd;
	starter_stdout_fd = stdout_fd;
	starter_stderr_fd = stderr_fd;

	Config();


		// Now that we know what Execute is, we can figure out what
		// directory the starter will be working in and save that,
		// since we'll want this info a lot while we initialize and
		// figure things out.

	if( is_gridshell ) {
			// For now, the gridshell doesn't need its own special
			// scratch directory, we're just going to use whatever
			// EXECUTE is, or our CWD if that's not defined...
		WorkingDir = Execute;
		m_workingDirExists = true;
	} else {
		formatstr( WorkingDir, "%s%cdir_%ld", Execute, DIR_DELIM_CHAR, 
				 (long)daemonCore->getpid() );
	}

		//
		// We have switched all of these to call the "Remote"
		// version of the appropriate method. The difference between the 
		// "Remote" versions and the regular version is that the
		// the JIC is only notified of an action in the "Remote" methods
		// The Remote versions will call the regular method after
		// calling the appropriate JIC method
		//
	daemonCore->Register_Signal(DC_SIGSUSPEND, "DC_SIGSUSPEND", 
		(SignalHandlercpp)&Starter::RemoteSuspend, "RemoteSuspend",
		this);
	daemonCore->Register_Signal(DC_SIGCONTINUE, "DC_SIGCONTINUE",
		(SignalHandlercpp)&Starter::RemoteContinue, "RemoteContinue",
		this);
	daemonCore->Register_Signal(DC_SIGHARDKILL, "DC_SIGHARDKILL",
		(SignalHandlercpp)&Starter::RemoteShutdownFast, "RemoteShutdownFast",
		this);
	daemonCore->Register_Signal(DC_SIGSOFTKILL, "DC_SIGSOFTKILL",
		(SignalHandlercpp)&Starter::RemoteShutdownGraceful, "RemoteShutdownGraceful",
		this);
	daemonCore->Register_Signal(DC_SIGPCKPT, "DC_SIGPCKPT",
		(SignalHandlercpp)&Starter::RemotePeriodicCkpt, "RemotePeriodicCkpt",
		this);
	daemonCore->Register_Signal(DC_SIGREMOVE, "DC_SIGREMOVE",
		(SignalHandlercpp)&Starter::RemoteRemove, "RemoteRemove",
		this);
	daemonCore->Register_Signal(SIGUSR1, "SIGUSR1",
		(SignalHandlercpp)&Starter::RemoteRemove, "RemoteRemove",
		this);
	daemonCore->Register_Signal(DC_SIGHOLD, "DC_SIGHOLD",
		(SignalHandlercpp)&Starter::RemoteHold, "RemoteHold",
		this);
	daemonCore->Register_Reaper("Reaper", (ReaperHandlercpp)&Starter::Reaper,
		"Reaper", this);

		// Register a command with DaemonCore to handle ClassAd-only
		// protocol commands.  For now, the only one we care about is
		// CA_RECONNECT_JOB, which is used if we get disconnected and
		// a new shadow comes back to try to reconnect, we're willing
		// to talk to them...  Arguably, that's shadow-specific, and
		// therefore it should live in the JICShadow, not here.
		// However, a) we might support other ClassAd-only commands in
		// the future that make more sense with non-shadow JIC's and
		// b) someday even CA_RECONNECT_JOB might have some meaning
		// for COD, who knows...
	daemonCore->
		Register_Command( CA_CMD, "CA_CMD",
						  (CommandHandlercpp)&Starter::classadCommand,
						  "Starter::classadCommand", this, WRITE );
	daemonCore->
		Register_Command( UPDATE_GSI_CRED, "UPDATE_GSI_CRED",
						  (CommandHandlercpp)&Starter::updateX509Proxy,
						  "Starter::updateX509Proxy", this, WRITE );
	daemonCore->
		Register_Command( DELEGATE_GSI_CRED_STARTER,
						  "DELEGATE_GSI_CRED_STARTER",
						  (CommandHandlercpp)&Starter::updateX509Proxy,
						  "Starter::updateX509Proxy", this, WRITE );
	daemonCore->
		Register_Command( STARTER_HOLD_JOB,
						  "STARTER_HOLD_JOB",
						  (CommandHandlercpp)&Starter::remoteHoldCommand,
						  "Starter::remoteHoldCommand", this, DAEMON );
	daemonCore->
		Register_Command( CREATE_JOB_OWNER_SEC_SESSION,
						  "CREATE_JOB_OWNER_SEC_SESSION",
						  (CommandHandlercpp)&Starter::createJobOwnerSecSession,
						  "Starter::createJobOwnerSecSession", this, DAEMON );

		// Job-owner commands are registered at READ authorization level.
		// Why?  See the explanation in createJobOwnerSecSession().
	daemonCore->
		Register_Command( START_SSHD,
						  "START_SSHD",
						  (CommandHandlercpp)&Starter::startSSHD,
						  "Starter::startSSHD", this, READ );
	daemonCore->
		Register_Command( STARTER_PEEK,
						"STARTER_PEEK",
						(CommandHandlercpp)&Starter::peek,
						"Starter::peek", this, READ );

		// initialize our JobInfoCommunicator
	if( ! jic->init() ) {
		dprintf( D_ALWAYS, 
				 "Failed to initialize JobInfoCommunicator, aborting\n" );
		return false;
	}

	// jic already assumed to be nonzero above
	//
	// also, the jic->init call above has set up the user priv state via
	// initUserPriv, so we can safely use it now, and we should so that we can
	// actually do this in the user-owned execute dir.
	priv_state rl_p = set_user_priv();
	sysapi_set_resource_limits(jic->getStackSize());
	set_priv (rl_p);

		// Now, ask our JobInfoCommunicator to setup the environment
		// where our job is going to execute.  This might include
		// doing file transfer stuff, who knows.  Whenever the JIC is
		// done, it'll call our jobEnvironmentReady() method so we can
		// actually spawn the job.
	jic->setupJobEnvironment();
	return true;
}


void
Starter::StarterExit( int code )
{
	FinalCleanup();
	// Once libc starts calling global destructors, we can't reliably
	// notify anyone of an EXCEPT().
	_EXCEPT_Cleanup = NULL;
	DC_Exit( code );
}

void Starter::FinalCleanup()
{
#if defined(LINUX)
		// Not useful to have the volume management code trigger
		// while we are trying to cleanup.
	if (m_lvm_poll_tid >= 0) {
		daemonCore->Cancel_Timer(m_lvm_poll_tid);
	}
#endif

	RemoveRecoveryFile();
	removeTempExecuteDir();
#ifdef WIN32
	/* If we loaded the user's profile, then we should dump it now */
	if (m_owner_profile.loaded()) {
		m_owner_profile.unload ();
		// TODO: figure out how we can avoid doing this..
		m_owner_profile.destroy ();
	}
#endif
}


void
Starter::Config()
{
	if( Execute ) {
		free( Execute );
	}
		// NOTE: We do not param for SLOTx_EXECUTE here, because it is
		// the startd's job to set _CONDOR_EXECUTE in our environment
		// and point that to the appropriate path.
	if( (Execute = param("EXECUTE")) == NULL ) {
		if( is_gridshell ) {
			Execute = strdup( orig_cwd );
		} else {
			EXCEPT("Execute directory not specified in config file.");
		}
	}

#ifdef HAVE_DATA_REUSE_DIR
	std::string reuse_dir;
	if (param(reuse_dir, "DATA_REUSE_DIRECTORY")) {
		if (!m_reuse_dir.get() || (m_reuse_dir->GetDirectory() != reuse_dir)) {
			m_reuse_dir.reset(new htcondor::DataReuseDirectory(reuse_dir, false));
		}
		m_reuse_dir->PrintInfo(true);
	} else {
		m_reuse_dir.reset();
	}
#endif

		// Tell our JobInfoCommunicator to reconfig, too.
	jic->config();

	m_configured = true;
}

/**
 * DC Shutdown Graceful Wrapper
 * We notify our JIC that we got a shutdown graceful call
 * then invoke ShutdownGraceful() which does the real work
 * 
 * @param command (not used)
 * @return true if ????, otherwise false
 */ 
int
Starter::RemoteShutdownGraceful( int )
{
	bool graceful_in_progress = false;

		// tell our JobInfoCommunicator about this so it can take any
		// necessary actions
	if ( jic ) {
		graceful_in_progress = jic->isGracefulShutdown();
		jic->gotShutdownGraceful();
	}
	if ( graceful_in_progress == false ) {
		return ( this->ShutdownGraceful( ) );
	}
	else {
		return ( false );
	}
}

/**
 * Tells all the job's in the job queue to shutdown gracefully
 * If a job has already been shutdown, then we will remove it from
 * the job queue. If a job is being deferred, we will just call
 * removeDeferredJobs() to clean up any timers we may have set.
 * 
 * @return true if there are no jobs running and we can shutdown now
 */
bool
Starter::ShutdownGraceful( void )
{
	bool jobRunning = false;

	dprintf(D_ALWAYS, "ShutdownGraceful all jobs.\n");

		//
		// Check if there is currently a timer registerd for a 
		// deferred job. If there is then we need to cancel it
		//
	if ( this->deferral_tid != -1 ) {
		this->removeDeferredJobs();
	}

	auto listit = m_job_list.begin();
	while (listit != m_job_list.end()) {
		auto *job = *listit;
		if ( job->ShutdownGraceful() ) {
			// job is completely shut down, so delete it
			listit = m_job_list.erase(listit);
			delete job;
		} else {
			// job shutdown is pending, so just set our flag
			jobRunning = true;
			listit++;
		}
	}
	ShuttingDown = TRUE;
	if (!jobRunning) {
		dprintf(D_FULLDEBUG,
				"Got ShutdownGraceful when no jobs running.\n");
		return ( this->allJobsDone() );
	}
	return 0;
}

/**
 * DC Shutdown Fast Wrapper
 * We notify our JIC that we got a shutdown fast call
 * then invoke ShutdownFast() which does the real work
 *
 * @param command (not used)
 * @return true if ????, otherwise false
 */
int
Starter::RemoteShutdownFast(int)
{
	bool fast_in_progress = false;

		// tell our JobInfoCommunicator about this so it can take any
		// necessary actions (for example, disabiling file transfer if
		// we're talking to a shadow)
	if( jic ) {
		fast_in_progress = jic->isFastShutdown();
		jic->gotShutdownFast();
	}
	if( fast_in_progress == false ) {
		return ( this->ShutdownFast( ) );
	}
	else {
		return ( false );
	}
}

/**
 * Tells all the job's in the job queue to shutdown now!
 * If a job has already been shutdown, then we will remove it from
 * the job queue. If a job is being deferred, we will just call
 * removeDeferredJobs() to clean up any timers we may have set.
 * 
 * @return true if there are no jobs running and we can shutdown now
 */
bool
Starter::ShutdownFast( void )
{
	bool jobRunning = false;

	dprintf(D_ALWAYS, "ShutdownFast all jobs.\n");
	
		//
		// Check if there is currently a timer registerd for a 
		// deferred job. If there is then we need to cancel it
		//
	if ( this->deferral_tid != -1 ) {
		this->removeDeferredJobs();
	}

	auto listit = m_job_list.begin();
	while (listit != m_job_list.end()) {
		UserProc *job = *listit;;
		if ( job->ShutdownFast() ) {
			// job is completely shut down, so delete it
			listit = m_job_list.erase(listit);
			delete job;
		} else {
			// job shutdown is pending, so just set our flag
			jobRunning = true;
			listit++;
		}
	}
	ShuttingDown = TRUE;
	if (!jobRunning) {
		dprintf(D_FULLDEBUG,
				"Got ShutdownFast when no jobs running.\n");
		return ( this->allJobsDone() );
	}
	return ( false );
}

/**
 * DC Remove Job Wrapper
 * We notify our JIC that we got a remove call
 * then invoke Remove() which does the real work
 *
 * @param command (not used)
 * @return true if ????, otherwise false
 */ 
int
Starter::RemoteRemove( int )
{
		// tell our JobInfoCommunicator about this so it can take any
		// necessary actions
	if( jic ) {
		jic->gotRemove();
	}
		//
		// Like the RemoteHold() call, if we asked to remove jobs
		// and there were no jobs running, then we need to let ourselves
		// know that all hte jobs are gone
		//
	if ( this->Remove( ) ) {
		dprintf( D_FULLDEBUG, "Got Remove when no jobs running\n" );
		this->allJobsDone();
		return ( true );
	}
	return ( false );
}

/**
 * Attempts to remove all the jobs from the job queue
 * If a job has already been removed, that is if job->Remove() returns
 * true, then we know that it is safe to remove it from the job queue.
 * If a job is being deferred, we will just call removeDeferredJobs()
 * to clean up any timers we may have set.
 * 
 * @return true if all the jobs have been removed
 */
bool
Starter::Remove( ) {
	bool jobRunning = false;

	dprintf( D_ALWAYS, "Remove all jobs\n" );

		//
		// Check if there is currently a timer registerd for a 
		// deferred job. If there is then we need to cancel it
		//
	if ( this->deferral_tid != -1 ) {
		this->removeDeferredJobs();
	}

	auto listit = m_job_list.begin();
	while (listit != m_job_list.end()) {
		UserProc *job = *listit;
		if( job->Remove() ) {
			// job is completely shut down, so delete it
			listit = m_job_list.erase(listit);
			delete job;
		} else {
			// job shutdown is pending, so just set our flag
			jobRunning = true;
			listit++;
		}
	}
	ShuttingDown = TRUE;

	return ( !jobRunning );
}

/**
 * DC Hold Job Wrapper
 * We notify our JIC that we got a hold call
 * then invoke Hold() which does the real work
 * 
 * @param command (not used)
 * @return true if ????, otherwise false
 */ 
int
Starter::RemoteHold( int )
{
		// tell our JobInfoCommunicator about this so it can take any
		// necessary actions
	if( jic ) {
		jic->gotHold();
	}
		//
		// If this method returns true, that means there were no
		// jobs running. We'll send out a little debug message 
		// and let ourselves know that all the jobs are done
		// Note that this used to be in the Hold() call but
		// this causes problems if the Hold is coming from ourself
		// For instance, if the OnExitHold evaluates to true for
		// a local universe job
		//
	if ( this->Hold( ) ) {
		dprintf( D_FULLDEBUG, "Got Hold when no jobs running\n" );
		this->allJobsDone();
		return ( true );
	}
	return ( false );
}

int
Starter::createJobOwnerSecSession( int /*cmd*/, Stream* s )
{
		// A Condor daemon on the submit side (e.g. schedd) wishes to
		// create a security session for use by a user
		// (e.g. condor_rsh_to_job).  Why doesn't the user's tool just
		// connect and create a security session directly?  Because
		// the starter is not necessarily set up to authenticate the
		// owner of the job.  So the schedd authenticates the owner of
		// the job and facilitates the creation of a security session
		// between the starter and the tool.

	std::string fqu;
	getJobOwnerFQUOrDummy(fqu);
	ASSERT( !fqu.empty() );

	std::string error_msg;
	ClassAd input;
	s->decode();
	if( !getClassAd(s, input) || !s->end_of_message() ) {
		dprintf(D_ALWAYS,"Failed to read request in createJobOwnerSecSession()\n");
		return FALSE;
	}

		// In order to ensure that we are really talking to the schedd
		// that is managing this job, check that the schedd has provided
		// the correct secret claim id.
	std::string job_claim_id;
	std::string input_claim_id;
	getJobClaimId(job_claim_id);
	input.LookupString(ATTR_CLAIM_ID,input_claim_id);
	if( job_claim_id != input_claim_id || job_claim_id.empty() ) {
		dprintf(D_ALWAYS,
				"Claim ID provided to createJobOwnerSecSession does not match "
				"expected value!  Rejecting connection from %s\n",
				s->peer_description());
		return FALSE;
	}

	char *session_id = Condor_Crypt_Base::randomHexKey();
	char *session_key = Condor_Crypt_Base::randomHexKey(SEC_SESSION_KEY_LENGTH_V9);

	std::string session_info;
	input.LookupString(ATTR_SESSION_INFO,session_info);

		// Create an authorization rule so that the job owner can
		// access commands that the job owner should be able to
		// access.  All such commands are registered at READ level.
		// Why?  Because all such commands do a special check to make
		// sure the authenticated name matches the job owner name.
		// Therefore, to give the job owner as little power as
		// necessary, these commands are registered as READ (rather
		// than something more powerful such as DAEMON) and we leave
		// it up to the job-owner commands themselves to be more
		// selective about who gets to successfully run the command.
		// Ideally, we would have a first-class OWNER access level
		// instead.

	IpVerify* ipv = daemonCore->getSecMan()->getIpVerify();
	bool rc = ipv->PunchHole(READ, fqu);
	if( !rc ) {
		error_msg = "Starter failed to create authorization entry for job owner.";
	}

	if( rc ) {
		rc = daemonCore->getSecMan()->CreateNonNegotiatedSecuritySession(
			READ,
			session_id,
			session_key,
			session_info.c_str(),
			AUTH_METHOD_MATCH,
			fqu.c_str(),
			NULL,
			0,
			nullptr, true );
	}
	if( rc ) {
			// get the final session parameters that were chosen
		rc = daemonCore->getSecMan()->ExportSecSessionInfo(
			session_id,
			session_info );
	}

	ClassAd response;
	response.Assign(ATTR_VERSION,CondorVersion());
	if( !rc ) {
		if( error_msg.empty() ) {
			error_msg = "Failed to create security session.";
		}
		response.Assign(ATTR_RESULT,false);
		response.Assign(ATTR_ERROR_STRING,error_msg);
		dprintf(D_ALWAYS,
				"createJobOwnerSecSession failed: %s\n", error_msg.c_str());
	}
	else {
		// We use a "claim id" string to hold the security session info,
		// because it is a convenient container.

		ClaimIdParser claimid(session_id,session_info.c_str(),session_key);
		response.Assign(ATTR_RESULT,true);
		response.Assign(ATTR_CLAIM_ID,claimid.claimId());
		response.Assign(ATTR_STARTER_IP_ADDR,daemonCore->publicNetworkIpAddr());

		dprintf(D_FULLDEBUG,"Created security session for job owner (%s).\n",
				fqu.c_str());
	}

	if( !putClassAd(s, response) || !s->end_of_message() ) {
		dprintf(D_ALWAYS,
				"createJobOwnerSecSession failed to send response\n");
	}

	free( session_id );
	free( session_key );

	return TRUE;
}

int
Starter::vMessageFailed(Stream *s,bool retry, const std::string &prefix,char const *fmt,va_list args)
{
	std::string error_msg;
	vformatstr( error_msg, fmt, args );

		// old classads cannot handle a string ending in a double quote
		// followed by a newline, so strip off any trailing newline
	trim(error_msg);

	dprintf(D_ALWAYS,"%s failed: %s\n", prefix.c_str(), error_msg.c_str());

	ClassAd response;
	response.Assign(ATTR_RESULT,false);
	response.Assign(ATTR_ERROR_STRING,error_msg);
	if( retry ) {
		response.Assign(ATTR_RETRY,retry);
	}

	s->encode();
	if( !putClassAd(s, response) || !s->end_of_message() ) {
		dprintf(D_ALWAYS,"Failed to send response to %s.\n", prefix.c_str());
	}

	return FALSE;
}

int
Starter::SSHDRetry(Stream *s,char const *fmt,...)
{
	va_list args;
	va_start( args, fmt );
	vMessageFailed(s, true, "START_SSHD", fmt, args);
	va_end( args );

	return FALSE;
}
int
Starter::SSHDFailed(Stream *s,char const *fmt,...)
{
	va_list args;
	va_start( args, fmt );
	vMessageFailed(s, false, "START_SSHD", fmt, args);
	va_end( args );

	return FALSE;
}

int
Starter::PeekRetry(Stream *s,char const *fmt,...)
{
        va_list args;
        va_start( args, fmt );
        vMessageFailed(s, true, "PEEK", fmt, args);
        va_end( args );

        return FALSE;
}
int
Starter::PeekFailed(Stream *s,char const *fmt,...)
{
        va_list args;
        va_start( args, fmt );
        vMessageFailed(s, false, "PEEK", fmt, args);
        va_end( args );

        return FALSE;
}

// The following functions are only needed if SSH_TO_JOB is supported.

#if HAVE_SSH_TO_JOB

// returns position of str in buffer or -1 if not found
static int find_str_in_buffer(
	char const *buffer,
	int buffer_len,
	char const *str)
{
	int str_len = strlen(str);
    int i;
	for(i=0; i+str_len <= buffer_len; i++) {
		if( memcmp(buffer+i,str,str_len)==0 ) {
			return i;
		}
	}
	return -1;
}

static bool extract_delimited_data_as_base64(
	char const *input_buffer,
	int input_len,
	char const *begin_marker,
	char const *end_marker,
	std::string &output_buffer,
	std::string &error_msg)
{
	int start = find_str_in_buffer(input_buffer,input_len,begin_marker);
	int end = find_str_in_buffer(input_buffer,input_len,end_marker);
	if( start < 0 ) {
		formatstr(error_msg,"Failed to find '%s' in input: %.*s",
							begin_marker,input_len,input_buffer);
		return false;
	}
	start += strlen(begin_marker);
	if( end < 0 || end < start ) {
		formatstr(error_msg,"Failed to find '%s' in input: %.*s",
							end_marker,input_len,input_buffer);
		return false;
	}
	char *encoded = condor_base64_encode((unsigned char const *)input_buffer+start,end-start);
	output_buffer = encoded;
	free(encoded);
	return true;
}


static bool extract_delimited_data(
	char const *input_buffer,
	int input_len,
	char const *begin_marker,
	char const *end_marker,
	std::string &output_buffer,
	std::string &error_msg)
{
	int start = find_str_in_buffer(input_buffer,input_len,begin_marker);
	int end = find_str_in_buffer(input_buffer,input_len,end_marker);
	if( start < 0 ) {
		formatstr(error_msg,"Failed to find '%s' in input: %.*s",
							begin_marker,input_len,input_buffer);
		return false;
	}
	start += strlen(begin_marker);
	if( end < 0 || end < start ) {
		formatstr(error_msg,"Failed to find '%s' in input: %.*s",
							end_marker,input_len,input_buffer);
		return false;
	}
	formatstr(output_buffer,"%.*s",end-start,input_buffer+start);
	return true;
}

#endif

int
Starter::peek(int /*cmd*/, Stream *sock)
{
	// This command should only be allowed by the job owner.
	ReliSock *s = (ReliSock*)sock;
	char const *fqu = s->getFullyQualifiedUser();
	std::string job_owner;
	getJobOwnerFQUOrDummy(job_owner);
	if( !fqu || job_owner != fqu )
	{
		dprintf(D_ALWAYS, "Unauthorized attempt to peek at job logfiles by '%s'\n", fqu ? fqu : "");
		return false;
	}

	ClassAd input;
	s->decode();
	if( !getClassAd(s, input) || !s->end_of_message() ) {
		dprintf(D_ALWAYS, "Failed to read request for peeking at logs.\n");
		return false;
	}

	ClassAd *jobad = NULL;
	ClassAd *machinead = NULL;
        if( jic )
	{
                jobad = jic->jobClassAd();
		machinead = jic->machClassAd();
        }

	bool enabled = param_boolean("ENABLE_PEEK_JOB",true,true,machinead,jobad);
	if( !enabled ) {
		return PeekFailed(s, "Rejecting request, because ENABLE_PEEK_JOB=false");
	}

	if( !jic || !jobad ) {
		return PeekRetry(s, "Retrying request, because job not yet initialized.");
	}

	if( !m_job_environment_is_ready ) {
		// This can happen if file transfer is still in progress.
		return PeekRetry(s, "Retrying request, because the job execution environment is not yet ready.");
	}
	if( m_all_jobs_done ) {
		return PeekFailed(s, "Rejecting request, because the job is finished.");
	}
 
	if( !jic->userPrivInitialized() ) {
		return PeekRetry(s, "Retrying request, because job execution account not yet established.");
	}

	ssize_t max_xfer = -1;
	input.EvaluateAttrInt(ATTR_MAX_TRANSFER_BYTES, max_xfer);

	const char *jic_iwd = GetWorkingDir(0);
	if (!jic_iwd) return PeekFailed(s, "Unknown job remote IWD.");
	std::string iwd = jic_iwd;
	char real_iwd[MAXPATHLEN+1];
	if (!realpath(iwd.c_str(), &real_iwd[0]))
	{
		return PeekFailed(s, "Unable to resolve IWD %s to real path. (errno=%d, %s)", iwd.c_str(), errno, strerror(errno));
	}
	iwd = &real_iwd[0];

	// Ok, sanity checks pass.  Let's iterate through the files requested and make sure they are in the
	// stagein / stageout list.
	//
	std::vector<ExprTree*> file_expr_list;
	std::vector<ExprTree*> off_expr_list;
	std::vector<std::string> file_list;
	std::vector<off_t> offsets_list;

	// Allow the user to request stdout/err explicitly instead of by name;
	// this is done because HTCondor will sometimes rewrite the location of the stdout/err
	// and we don't want to have to replicate that logic in the client.
	bool transfer_stdout = false;
	if (input.EvaluateAttrBool(ATTR_JOB_OUTPUT, transfer_stdout) && transfer_stdout)
	{
		std::string out;
		if (jobad->EvaluateAttrString(ATTR_JOB_OUTPUT, out))
		{
			file_expr_list.push_back(classad::Literal::MakeInteger(0));
			file_list.push_back(out);
			off_t stdout_off = -1;
			input.EvaluateAttrInt("OutOffset", stdout_off);
			offsets_list.push_back(stdout_off);
			off_expr_list.push_back(classad::Literal::MakeInteger(0));
		}
	}
	bool transfer_stderr = false;
	if (input.EvaluateAttrBool(ATTR_JOB_ERROR, transfer_stderr) && transfer_stderr)
	{
		std::string err;
		if (jobad->EvaluateAttrString(ATTR_JOB_ERROR, err))
		{
			file_expr_list.push_back(classad::Literal::MakeInteger(1));
			file_list.push_back(err);
			off_t stderr_off = -1;
			input.EvaluateAttrInt("ErrOffset", stderr_off);
			offsets_list.push_back(stderr_off);
			off_expr_list.push_back(classad::Literal::MakeInteger(stderr_off));
		}
	}

	classad::Value transfer_list_value;
	std::vector<std::string> transfer_list;
	const classad::ExprList * plst;
	if (input.EvaluateAttr("TransferFiles", transfer_list_value) && transfer_list_value.IsListValue(plst))
	{
		transfer_list.reserve(plst->size());
		for (auto it : *plst)
		{
			std::string transfer_entry;
			if (!ExprTreeIsLiteralString(it, transfer_entry))
			{
				return PeekFailed(s, "Could not evaluate transfer list.");
			}
			transfer_list.push_back(transfer_entry);
		}
	}

	std::vector<off_t> transfer_offsets; transfer_offsets.reserve(transfer_list.size());
	for (size_t idx = 0; idx < transfer_list.size(); idx++) transfer_offsets.push_back(-1);

	if (input.EvaluateAttr("TransferOffsets", transfer_list_value) && transfer_list_value.IsListValue(plst))
	{
		size_t idx = 0;
		for (auto it : *plst) 
		{
			long long transfer_entry;
			if (ExprTreeIsLiteralNumber(it, transfer_entry))
			{
				transfer_offsets[idx] = transfer_entry;
			}
		}
	}

	bool missing = false;
	std::vector<off_t>::const_iterator iter2 = transfer_offsets.begin();
	for (std::vector<std::string>::const_iterator iter = transfer_list.begin();
		!missing && (iter != transfer_list.end()) && (iter2 != transfer_offsets.end());
		iter++, iter2++)
	{
		missing = true;
		std::string filename;
		if (jobad->EvaluateAttrString(ATTR_JOB_ERROR, filename) && (filename == *iter))
		{
			missing = false;
			if (!transfer_stderr)
			{
				file_expr_list.push_back(classad::Literal::MakeString(filename));
				file_list.push_back(filename);
				off_expr_list.push_back(classad::Literal::MakeInteger(*iter2));
				offsets_list.push_back(*iter2);
			}
			continue;
		}
		if (jobad->EvaluateAttrString(ATTR_JOB_OUTPUT, filename) && (filename == *iter))
		{
			missing = false;
			if (!transfer_stdout)
			{
				file_expr_list.push_back(classad::Literal::MakeString(filename));
				file_list.push_back(filename);
				off_expr_list.push_back(classad::Literal::MakeInteger(*iter2));
				offsets_list.push_back(*iter2);
			}
			continue;
		}
		std::string job_transfer_list;
		bool found = false;
		if (jobad->EvaluateAttrString(ATTR_TRANSFER_OUTPUT_FILES, job_transfer_list))
		{
			for (const auto& job_iter: StringTokenIterator(job_transfer_list))
			{
				if (strcmp(iter->c_str(), job_iter.c_str()) == 0)
				{
					filename = job_iter;
					found = true;
					break;
				}
			}
		}
		if (found)
		{
			missing = false;
			file_expr_list.push_back(classad::Literal::MakeString(filename));
			off_expr_list.push_back(classad::Literal::MakeInteger(*iter2));
			file_list.push_back(*iter);
			offsets_list.push_back(*iter2);
		}
		else
		{
			return PeekFailed(s, "File %s requested but not authorized to be sent.\n", iter->c_str());
		}
	}

	// Calculate the offsets and sizes we think we are able to do
	std::vector<size_t> file_sizes_list; file_sizes_list.reserve(file_list.size());
	{
	ssize_t remaining = max_xfer;
	TemporaryPrivSentry sentry(PRIV_USER);
	std::vector<off_t>::iterator it2 = offsets_list.begin();
	char real_filename[MAXPATHLEN+1];
	unsigned idx = 0;
	for (std::vector<std::string>::iterator it = file_list.begin();
		it != file_list.end() && it2 != offsets_list.end();
		it++, it2++, idx++)
	{
		size_t size = 0;
		off_t offset = *it2;

		if ( it->size() && !fullpath(it->c_str()) )
		{
			*it = iwd + DIR_DELIM_CHAR + *it;
		}
		if (!realpath(it->c_str(), real_filename))
		{
			return PeekRetry(s, "Unable to resolve file %s to real path. (errno=%d, %s)", it->c_str(), errno, strerror(errno));
		}
		*it = real_filename;
		if (it->substr(0, iwd.size()) != iwd)
		{
			return PeekFailed(s, "Invalid symlink or filename (%s) outside sandbox (%s)", it->c_str(), iwd.c_str());
		}
		dprintf(D_FULLDEBUG, "Peeking at %s inside sandbox %s.\n", it->c_str(), iwd.c_str());

		int fd = safe_open_wrapper(it->c_str(), O_RDONLY);
		struct stat stat_buf;
		if (fd < 0)
		{
			dprintf(D_ALWAYS, "Cannot open file %s for stat / peeking at logs (errno=%d, %s).\n", it->c_str(), errno, strerror(errno));
		}
		else if (fstat(fd, &stat_buf) < 0)
		{
			dprintf(D_ALWAYS, "Cannot stat file %s for peeking at logs.\n", it->c_str());
			close(fd);
		}
		else
		{
			size = stat_buf.st_size;
			close(fd);
		}
		if (offset > 0 && size < static_cast<size_t>(offset))
		{
			offset = (int)size;
			*it2 = offset;
			off_expr_list[idx] = classad::Literal::MakeInteger(*it2);
		}
		if (remaining >= 0)
		{
			if (offset < 0)
			{
				remaining -= size;
				if (remaining < 0)
				{
					size += remaining;
					*it2 = -remaining;
					remaining = 0;
				}
				else
				{
					*it2 = 0;
				}
				off_expr_list[idx] = classad::Literal::MakeInteger(*it2);
			}
			else
			{
				if (remaining > static_cast<ssize_t>(size) - offset)
				{
					size -= offset;
					remaining -= size;
				}
				else
				{
					size = remaining;
					remaining = 0;
				}
			}
		}
		else
		{
			size = -1;
			if (*it2 < 0)
			{
				*it2 = 0;
				off_expr_list[idx] = classad::Literal::MakeInteger(*it2);
			}
		}
		file_sizes_list.push_back(size);
	}
	}

	ClassAd reply;
	reply.InsertAttr(ATTR_RESULT, true);
	classad::ExprTree *list = classad::ExprList::MakeExprList(file_expr_list);
	if (!reply.Insert("TransferFiles", list))
	{
		return PeekFailed(s, "Failed to add transfer files list.\n");
	}
	list = classad::ExprList::MakeExprList(off_expr_list);
	if (!reply.Insert("TransferOffsets", list))
	{
		return PeekFailed(s, "Failed to add transfer offsets list.\n");
	}
	dPrintAd(D_FULLDEBUG, reply);

	s->encode();
	// From here on out, *always* send the same number of files as specified by
	// the response ad, even if it means putting an empty file.
	if (!putClassAd(s, reply) || !s->end_of_message()) {
		dprintf(D_ALWAYS, "Failed to send read request response for peeking at logs.\n");
		return false;
	}

	size_t file_count = 0;
	{
	TemporaryPrivSentry sentry(PRIV_USER);
	std::vector<off_t>::const_iterator it2 = offsets_list.begin();
	std::vector<size_t>::const_iterator it3 = file_sizes_list.begin();
	for (std::vector<std::string>::const_iterator it = file_list.begin();
		it != file_list.end() && it2 != offsets_list.end() && it3 != file_sizes_list.end();
		it++, it2++, it3++)
	{
		filesize_t size = -1;

		int fd = safe_open_wrapper(it->c_str(), O_RDONLY);
		if (fd < 0)
		{
			dprintf(D_ALWAYS, "Cannot open file %s for peeking at logs (errno=%d, %s).\n", it->c_str(), errno, strerror(errno));
			s->put_empty_file(&size);
			continue;
		}
		
		s->put_file(&size, fd, *it2, *it3);
		close(fd);
		if (size < 0 && size != PUT_FILE_MAX_BYTES_EXCEEDED)
		{
			dprintf(D_ALWAYS, "Failed to send file %s for peeking at logs (%ld).\n", it->c_str(), (long)size);
			continue;
		}
		file_count++;
	}
	}
	if (!s->code(file_count) || !s->end_of_message())
	{
		dprintf(D_ALWAYS, "Failed to send file count %zu for peeking at logs.\n", file_count);
	}
	return file_count == file_list.size();
}

int
Starter::startSSHD( int /*cmd*/, Stream* s )
{
		// This command should only be allowed by the job owner.
	std::string error_msg;
	Sock *sock = (Sock*)s;
	char const *fqu = sock->getFullyQualifiedUser();
	std::string job_owner;
	getJobOwnerFQUOrDummy(job_owner);
	if( !fqu || job_owner != fqu ) {
		dprintf(D_ALWAYS,"Unauthorized attempt to start sshd by '%s'\n",
				fqu ? fqu : "");
		return FALSE;
	}

	ClassAd input;
	s->decode();
	if( !getClassAd(s, input) || !s->end_of_message() ) {
		dprintf(D_ALWAYS,"Failed to read request in START_SSHD.\n");
		return FALSE;
	}

#if !defined(HAVE_SSH_TO_JOB)
	return SSHDFailed(s,"This version of condor_starter does not support ssh access.");
#else

	ClassAd *jobad = NULL;
	ClassAd *machinead = NULL;
	if( jic ) {
		jobad = jic->jobClassAd();
		machinead = jic->machClassAd();
	}

	bool enabled = param_boolean("ENABLE_SSH_TO_JOB",true,true,machinead,jobad);
	if( !enabled ) {
		return SSHDFailed(s,"Rejecting request, because ENABLE_SSH_TO_JOB=false");
	}

	if( !jic || !jobad ) {
		return SSHDRetry(s,"Retrying request, because job not yet initialized.");
	}
	if( !m_job_environment_is_ready ) {
			// This can happen if file transfer is still in progress.
			// At this stage, the sandbox might not even be owned by the user.
		return SSHDRetry(s,"Retrying request, because the job execution environment is not yet ready.");
	}
	if( m_all_jobs_done ) {
		return SSHDFailed(s,"Rejecting request, because the job is finished.");
	}
	if( suspended ) {
			// Better to reject them with a clear explanation rather
			// than to allow them to connect and then immediately
			// suspend them without any explanation.
		return SSHDRetry(s,"This slot is currently suspended.");
	}

	std::string preferred_shells;
	input.LookupString(ATTR_SHELL,preferred_shells);

	std::string slot_name;
	input.LookupString(ATTR_NAME,slot_name);

	if( !jic->userPrivInitialized() ) {
		return SSHDRetry(s,"Retrying request, because job execution account not yet established.");
	}

	std::string libexec;
	if( !param(libexec,"LIBEXEC") ) {
		return SSHDFailed(s,"LIBEXEC not defined, so cannot find condor_ssh_to_job_sshd_setup");
	}
	std::string ssh_to_job_sshd_setup;
	std::string ssh_to_job_shell_setup;
	formatstr(ssh_to_job_sshd_setup,
		"%s%ccondor_ssh_to_job_sshd_setup",libexec.c_str(),DIR_DELIM_CHAR);
	formatstr(ssh_to_job_shell_setup,
		"%s%ccondor_ssh_to_job_shell_setup",libexec.c_str(),DIR_DELIM_CHAR);

	if( access(ssh_to_job_sshd_setup.c_str(),X_OK)!=0 ) {
		return SSHDFailed(s,"Cannot execute %s: %s",
						  ssh_to_job_sshd_setup.c_str(),strerror(errno));
	}
	if( access(ssh_to_job_shell_setup.c_str(),X_OK)!=0 ) {
		return SSHDFailed(s,"Cannot execute %s: %s",
						  ssh_to_job_shell_setup.c_str(),strerror(errno));
	}

	std::string sshd_config_template;
	if( !param(sshd_config_template,"SSH_TO_JOB_SSHD_CONFIG_TEMPLATE") ) {
		if( param(sshd_config_template,"LIB") ) {
			formatstr_cat(sshd_config_template,"%ccondor_ssh_to_job_sshd_config_template",DIR_DELIM_CHAR);
		}
		else {
			return SSHDFailed(s,"SSH_TO_JOB_SSHD_CONFIG_TEMPLATE and LIB are not defined.  At least one of them is required.");
		}
	}
	if( access(sshd_config_template.c_str(),F_OK)!=0 ) {
		return SSHDFailed(s,"%s does not exist!",sshd_config_template.c_str());
	}

	std::string ssh_keygen;
	std::string ssh_keygen_args;
	ArgList ssh_keygen_arglist;
	param(ssh_keygen,"SSH_TO_JOB_SSH_KEYGEN","/usr/bin/ssh-keygen");
	param(ssh_keygen_args,"SSH_TO_JOB_SSH_KEYGEN_ARGS","\"-N '' -C '' -q -f %f -t rsa\"");
	ssh_keygen_arglist.AppendArg(ssh_keygen);
	if( !ssh_keygen_arglist.AppendArgsV2Quoted(ssh_keygen_args.c_str(), error_msg) ) {
		return SSHDFailed(s,
						  "SSH_TO_JOB_SSH_KEYGEN_ARGS is misconfigured: %s",
						  error_msg.c_str());
	}

	std::string client_keygen_args;
	input.LookupString(ATTR_SSH_KEYGEN_ARGS,client_keygen_args);
	if( !ssh_keygen_arglist.AppendArgsV2Raw(client_keygen_args.c_str(), error_msg) ) {
		return SSHDFailed(s,
						  "Failed to produce ssh-keygen arg list: %s",
						  error_msg.c_str());
	}

	std::string ssh_keygen_cmd;
	if(!ssh_keygen_arglist.GetArgsStringSystem( ssh_keygen_cmd,0)) {
		return SSHDFailed(s, "Failed to produce ssh-keygen command string" );
	}

	int setup_pipe_fds[2];
	setup_pipe_fds[0] = -1;
	setup_pipe_fds[1] = -1;
	if( !daemonCore->Create_Pipe(setup_pipe_fds) ) {
		return SSHDFailed(
			s,"Failed to create pipe for condor_ssh_to_job_sshd_setup.");
	}
	int setup_std_fds[3];
	setup_std_fds[0] = 0;
	setup_std_fds[1] = setup_pipe_fds[1]; // write end of pipe
	setup_std_fds[2] = setup_pipe_fds[1];

		// Pass the job environment to the sshd setup script.  It will
		// save the environment so that it can be restored when the
		// ssh session starts and our shell setup script is called.
	Env setup_env;
	if( !GetJobEnv( jobad, &setup_env,  error_msg ) ) {
		return SSHDFailed(
			s,"Failed to get job environment: %s",error_msg.c_str());
	}

	if( !slot_name.empty() ) {
		setup_env.SetEnv("_CONDOR_SLOT_NAME",slot_name.c_str());
	}

	int setup_opt_mask = DCJOBOPT_NO_CONDOR_ENV_INHERIT;
	bool inherit_starter_env = false;
	auto_free_ptr envlist(param("JOB_INHERITS_STARTER_ENVIRONMENT"));
	if (envlist && ! string_is_boolean_param(envlist, inherit_starter_env)) {
		WhiteBlackEnvFilter filter(envlist);
		setup_env.Import(filter);
		inherit_starter_env = false; // make sure that CreateProcess doesn't inherit again
	}
	if ( ! inherit_starter_env) {
		setup_opt_mask |= DCJOBOPT_NO_ENV_INHERIT;
	}
		// Use LD_PRELOAD to force an implementation of getpwnam
		// into the setup process 
#ifdef LINUX
	if(param_boolean("CONDOR_SSH_TO_JOB_FAKE_PASSWD_ENTRY", true)) {
		std::string lib;
		param(lib, "LIB");
		std::string getpwnampath = lib + "/libgetpwnam.so";
		if (access(getpwnampath.c_str(), F_OK) == 0) {
			dprintf(D_ALWAYS, "Setting LD_PRELOAD=%s for sshd\n", getpwnampath.c_str());
			setup_env.SetEnv("LD_PRELOAD", getpwnampath.c_str());
		} else {
			dprintf(D_ALWAYS, "Not setting LD_PRELOAD=%s for sshd, as file does not exist\n", getpwnampath.c_str());
		}
	}
#endif

	if( !preferred_shells.empty() ) {
		dprintf(D_FULLDEBUG,
				"Checking preferred shells: %s\n",preferred_shells.c_str());
		for (const auto& shell: StringTokenIterator(preferred_shells, ",")) {
			if( access(shell.c_str(), X_OK)==0 ) {
				dprintf(D_FULLDEBUG, "Will use shell %s\n", shell.c_str());
				setup_env.SetEnv("_CONDOR_SHELL", shell.c_str());
				break;
			}
		}
	}

	ArgList setup_args;
	setup_args.AppendArg(ssh_to_job_sshd_setup.c_str());
	setup_args.AppendArg(GetWorkingDir(0));
	setup_args.AppendArg(ssh_to_job_shell_setup.c_str());
	setup_args.AppendArg(sshd_config_template.c_str());
	setup_args.AppendArg(ssh_keygen_cmd.c_str());

		// Would like to use my_popen here, but we needed to support glexec.
		// Use the default reaper, even though it doesn't know anything
		// about this task.  We avoid needing to know the final exit status
		// by checking for a magic success string at the end of the output.
	int setup_reaper = 1;
	daemonCore->Create_Process(
		ssh_to_job_sshd_setup.c_str(),
		setup_args,
		PRIV_USER_FINAL,
		setup_reaper,
		FALSE,
		FALSE,
		&setup_env,
		GetWorkingDir(0),
		NULL,
		NULL,
		setup_std_fds,
		NULL,
		0,
		NULL,
		setup_opt_mask);

	daemonCore->Close_Pipe(setup_pipe_fds[1]); // write-end of pipe

		// NOTE: the output from the script may contain binary data,
		// so we can't just slurp it in as a C string.
	char *setup_output = NULL;
	int setup_output_len = 0;
	char pipe_buf[1024];
	while( true ) {
		int n = daemonCore->Read_Pipe(setup_pipe_fds[0],pipe_buf,1024);
		if( n <= 0 ) {
			break;
		}
		char *old_setup_output = setup_output;
		setup_output = (char *)realloc(setup_output,setup_output_len+n+1);
		if( !setup_output ) {
			free( old_setup_output );
			daemonCore->Close_Pipe(setup_pipe_fds[0]); // read-end of pipe
			return SSHDFailed(s,"Out of memory");
		}
		memcpy(setup_output+setup_output_len,pipe_buf,n);
		setup_output_len += n;
			// for easier debugging, append a null to the end,
			// so we can try to print the buffer as a string
		setup_output[setup_output_len] = '\0';
	}

	daemonCore->Close_Pipe(setup_pipe_fds[0]); // read-end of pipe

		// look for magic success string
	if( find_str_in_buffer(setup_output,setup_output_len,"condor_ssh_to_job_sshd_setup SUCCESS") < 0 ) {
		formatstr(error_msg, "condor_ssh_to_job_sshd_setup failed: %s",
						  setup_output);
		free( setup_output );
		return SSHDFailed(s,"%s",error_msg.c_str());
	}

		// Since in privsep situations, we cannot directly access the
		// ssh key files that sshd_setup prepared, we slurp them in
		// from the pipe to sshd_setup.

	bool rc = true;
	std::string session_dir;
	if( rc ) {
		rc = extract_delimited_data(
			setup_output,
			setup_output_len,
			"condor_ssh_to_job_sshd_setup SSHD DIR BEGIN\n",
			"\ncondor_ssh_to_job_sshd_setup SSHD DIR END\n",
			session_dir,
			error_msg);
	}

	std::string sshd_user;
	if( rc ) {
		rc = extract_delimited_data(
			setup_output,
			setup_output_len,
			"condor_ssh_to_job_sshd_setup SSHD USER BEGIN\n",
			"\ncondor_ssh_to_job_sshd_setup SSHD USER END\n",
			sshd_user,
			error_msg);
	}

	std::string public_host_key;
	if( rc ) {
		rc = extract_delimited_data_as_base64(
			setup_output,
			setup_output_len,
			"condor_ssh_to_job_sshd_setup PUBLIC SERVER KEY BEGIN\n",
			"condor_ssh_to_job_sshd_setup PUBLIC SERVER KEY END\n",
			public_host_key,
			error_msg);
	}

	std::string private_client_key;
	if( rc ) {
		rc = extract_delimited_data_as_base64(
			setup_output,
			setup_output_len,
			"condor_ssh_to_job_sshd_setup AUTHORIZED CLIENT KEY BEGIN\n",
			"condor_ssh_to_job_sshd_setup AUTHORIZED CLIENT KEY END\n",
			private_client_key,
			error_msg);
	}

	free( setup_output );

	if( !rc ) {
		return SSHDFailed(s,
			"Failed to parse output of condor_ssh_to_job_sshd_setup: %s",
			error_msg.c_str());
	}

	dprintf(D_FULLDEBUG,"StartSSHD: session_dir='%s'\n",session_dir.c_str());

	std::string sshd_config_file;
	formatstr(sshd_config_file,"%s%csshd_config",session_dir.c_str(),DIR_DELIM_CHAR);



	std::string sshd;
	param(sshd,"SSH_TO_JOB_SSHD","/usr/sbin/sshd");
	if( access(sshd.c_str(),X_OK)!=0 ) {
		return SSHDFailed(s,"Failed, because sshd not correctly configured (SSH_TO_JOB_SSHD=%s): %s.",sshd.c_str(),strerror(errno));
	}

	ArgList sshd_arglist;
	std::string sshd_arg_string;
	param(sshd_arg_string,"SSH_TO_JOB_SSHD_ARGS","\"-i -e -f %f\"");
	if( !sshd_arglist.AppendArgsV2Quoted(sshd_arg_string.c_str(), error_msg) )
	{
		return SSHDFailed(s,"Invalid SSH_TO_JOB_SSHD_ARGS (%s): %s",
						  sshd_arg_string.c_str(),error_msg.c_str());
	}

	char **argarray = sshd_arglist.GetStringArray();
	sshd_arglist.Clear();
	for(int i=0; argarray[i]; i++) {
		char const *ptr;
		std::string new_arg;
		for(ptr=argarray[i]; *ptr; ptr++) {
			if( *ptr == '%' ) {
				ptr += 1;
				if( *ptr == '%' ) {
					new_arg += '%';
				}
				else if( *ptr == 'f' ) {
					new_arg += sshd_config_file;
				}
				else {
					deleteStringArray(argarray);
					return SSHDFailed(s,
							"Unexpected %%%c in SSH_TO_JOB_SSHD_ARGS: %s\n",
							*ptr ? *ptr : ' ', sshd_arg_string.c_str());
				}
			}
			else {
				new_arg += *ptr;
			}
		}
		sshd_arglist.AppendArg(new_arg.c_str());
	}
	deleteStringArray(argarray);
	argarray = NULL;


	ClassAd *sshd_ad = new ClassAd(*jobad);
	sshd_ad->Assign(ATTR_JOB_CMD,sshd);
	CondorVersionInfo ver_info;
	if( !sshd_arglist.InsertArgsIntoClassAd(sshd_ad,&ver_info, error_msg) ) {
		return SSHDFailed(s,
			"Failed to insert args into sshd job description: %s",
			error_msg.c_str());
	}
		// Since sshd clenses the user's environment, it doesn't really
		// matter what we pass here.  Instead, we depend on sshd_shell_init
		// to restore the environment that was saved by sshd_setup.
		// However, we may as well pass the desired environment.

#ifdef LINUX
	if( !setup_env.InsertEnvIntoClassAd(*sshd_ad, error_msg) ) {
		return SSHDFailed(s,
			"Failed to insert environment into sshd job description: %s",
			error_msg.c_str());
	}
#endif



		// Now send the expected ClassAd response to the caller.
		// This is the last exchange before switching the connection
		// over to the ssh protocol.
	ClassAd response;
	response.Assign(ATTR_RESULT,true);
	response.Assign(ATTR_REMOTE_USER,sshd_user);
	response.Assign(ATTR_SSH_PUBLIC_SERVER_KEY,public_host_key);
	response.Assign(ATTR_SSH_PRIVATE_CLIENT_KEY,private_client_key);

	s->encode();
	if( !putClassAd(s, response) || !s->end_of_message() ) {
		dprintf(D_ALWAYS,"Failed to send response to START_SSHD.\n");
		return FALSE;
	}



	std::string sshd_log_fname;
	formatstr(sshd_log_fname,"%s%c%s",session_dir.c_str(),DIR_DELIM_CHAR,"sshd.log");


	int std[3];
	char const *std_fname[3];
	std[0] = sock->get_file_desc();
	std_fname[0] = "stdin";
	std[1] = sock->get_file_desc();
	std_fname[1] = "stdout";
	std[2] = -1;
	std_fname[2] = sshd_log_fname.c_str();


	SSHDProc *proc = new SSHDProc(sshd_ad, session_dir, true);
	if( !proc ) {
		dprintf(D_ALWAYS,"Failed to create SSHDProc.\n");
		return FALSE;
	}
	if( !proc->SshStartJob(std,std_fname) ) {
		dprintf(D_ALWAYS,"Failed to start sshd.\n");
		delete proc;
		return FALSE;
	}
	m_job_list.emplace_back(proc);
	if( this->suspended ) {
		proc->Suspend();
	}

	return TRUE;
#endif
}

/**
 * Hold Job Command (sent by startd)
 * Unlike the DC signal, this includes a hold reason and hold code.
 * Also unlike the DC signal, this _puts_ the job on hold, rather than
 * just passively informing the JIC of the hold.
 * 
 * @param command (not used)
 * @return true if ????, otherwise false
 */ 
int 
Starter::remoteHoldCommand( int /*cmd*/, Stream* s )
{
	std::string hold_reason;
	int hold_code;
	int hold_subcode;
	int soft;

	s->decode();
	if( !s->get(hold_reason) ||
		!s->get(hold_code) ||
		!s->get(hold_subcode) ||
		!s->get(soft) ||
		!s->end_of_message() )
	{
		dprintf(D_ALWAYS,"Failed to read message from %s in Starter::remoteHoldCommand()\n", s->peer_description());
		return FALSE;
	}

		// Put the job on hold on the remote side.
	if( jic ) {
		jic->holdJob(hold_reason.c_str(),hold_code,hold_subcode);
	}

	int reply = 1;
	s->encode();
	if( !s->put(reply) || !s->end_of_message()) {
		dprintf(D_ALWAYS,"Failed to send response to startd in Starter::remoteHoldCommand()\n");
	}

	if( !soft ) {
		return this->ShutdownFast();
	}

		//
		// If this method returns true, that means there were no
		// jobs running. We'll send out a little debug message 
		// and let ourselves know that all the jobs are done
		// Note that this used to be in the Hold() call but
		// this causes problems if the Hold is coming from ourself
		// For instance, if the OnExitHold evaluates to true for
		// a local universe job
		//
	if ( this->Hold( ) ) {
		dprintf( D_FULLDEBUG, "Got Hold when no jobs running\n" );
		this->allJobsDone();
		return ( true );
	}
	return ( false );
}

/**
 * Attempts to put all the jobs on hold
 * If a job has already been put on hold, then the job is removed
 * from the queue. If a job is being deferred, we will just
 * call removeDeferredJobs() to clean up any timers we may have set.
 * 
 * @return true if all the jobs have been put on hold & removed from the queue
 */
bool
Starter::Hold( void )
{	
	bool jobRunning = false;

	dprintf( D_ALWAYS, "Hold all jobs\n" );

		//
		// Check if there is currently a timer registerd for a 
		// deferred job. If there is then we need to cancel it
		//
	if ( this->deferral_tid != -1 ) {
		this->removeDeferredJobs();
	}

	auto listit = m_job_list.begin();
	while (listit != m_job_list.end()) {
		UserProc *job = *listit;;
		if( job->Hold() ) {
			// job is completely shut down, so delete it
			listit = m_job_list.erase(listit);
			delete job;
		} else {
			// job shutdown is pending, so just set our flag
			jobRunning = true;
			listit++;
		}
	}
	ShuttingDown = TRUE;
	return ( !jobRunning );
}

#ifdef WIN32
bool Starter::loadUserRegistry(const ClassAd * JobAd)
{
	m_owner_profile.update ();
	std::string username(m_owner_profile.username());

	/*************************************************************
	NOTE: We currently *ONLY* support loading slot-user profiles.
	This limitation will be addressed shortly, by allowing regular
	users to load their registry hive - Ben [2008-09-31]
	**************************************************************/
	bool run_as_owner = false;
	JobAd->LookupBool ( ATTR_JOB_RUNAS_OWNER,  run_as_owner );
	if (run_as_owner) {
		return true;
	}

	bool load_profile = has_encrypted_working_dir;
	if ( ! load_profile) {
		// If we don't *need* to load the user registry let the job decide that it wants to
		JobAd->LookupBool(ATTR_JOB_LOAD_PROFILE, load_profile);
	}

	// load the slot user registry if it is wanted or needed. This can take about 30 seconds to load
	if (load_profile) {
		dprintf(D_FULLDEBUG, "Loading registry hives for %s\n", username.c_str());
		if ( ! m_owner_profile.load()) {
			dprintf(D_ALWAYS, "Failed to load registry hives for %s\n", username.c_str());
			return false;
		} else {
			dprintf(D_ALWAYS, "Loaded Registry hives for %s\n", username.c_str());
		}
	}

	return true;
}
#endif

bool
Starter::createTempExecuteDir( void )
{
		// Once our JobInfoCommmunicator has initialized the right
		// user for the priv_state code, we can finally make the
		// scratch execute directory for this job.

		// If we're the gridshell, for now, we're not making a temp
		// scratch dir, we're just using whatever we got from the
		// scheduler we're running under.
	if( is_gridshell ) { 
		dprintf( D_ALWAYS, "gridshell running in: \"%s\"\n", WorkingDir.c_str() ); 
		return true;
	}

		// On Unix, we stat() the execute directory to determine how
		// the sandbox directory should be created. If it is world-
		// writable, we do a mkdir() as the user. If it is not, we do
		// the mkdir() as condor then chown() it over to the user.
		//
		// On NT (at least for now), we should be in Condor priv
		// because the execute directory on NT is not world writable.
#ifndef WIN32
		// UNIX
	bool use_chown = false;
	if (can_switch_ids()) {
		struct stat st;
		if (stat(Execute, &st) == -1) {
			EXCEPT("stat failed on %s: %s",
			       Execute,
			       strerror(errno));
		}
		if (!(st.st_mode & S_IWOTH)) {
			use_chown = true;
		}
	}
	priv_state priv;
	if (use_chown) {
		priv = set_condor_priv();
	}
	else {
		priv = set_user_priv();
	}
#else
		// WIN32
	priv_state priv = set_condor_priv();
#endif

	int dir_perms = 0700;

	// Parameter JOB_EXECDIR_PERMISSIONS can be user / group / world and
	// defines permissions on execute directory (subject to umask)
	char *who = param("JOB_EXECDIR_PERMISSIONS");
	if(who != NULL)	{
		if(!strcasecmp(who, "user"))
			dir_perms = 0700;
		else if(!strcasecmp(who, "group"))
			dir_perms = 0750;
		else if(!strcasecmp(who, "world"))
			dir_perms = 0755;
		free(who);

		if( mkdir(WorkingDir.c_str(), dir_perms) < 0 ) {
			dprintf( D_ERROR,
			         "couldn't create dir %s: %s\n",
			         WorkingDir.c_str(),
			         strerror(errno) );
			set_priv( priv );
			return false;
		}
	}

	// Check if EP encrypt job execute dir is disabled and job requested encryption
	if (param_boolean("DISABLE_EXECUTE_DIRECTORY_ENCRYPTION", false)) {
		bool requested = false;
		auto * ad = jic ? jic->jobClassAd() : nullptr;
		if (ad && ad->LookupBool(ATTR_ENCRYPT_EXECUTE_DIRECTORY, requested) && requested) {
			dprintf(D_ERROR,
			        "Error: Execution Point has disabled encryption for execute directories and matched job requested encryption!\n");
			return false;
		}
	}

#ifdef WIN32
		// On NT, we've got to manually set the acls, too.
	{
		// fix up any goofy /'s in our path since
		// some of these Win32 calls might not like
		// them.
		canonicalize_dir_delimiters(WorkingDir);

		perm dirperm;
		const char * nobody_login = get_user_loginname();
		ASSERT(nobody_login);
		dirperm.init(nobody_login);
		bool ret_val = dirperm.set_acls( WorkingDir.c_str() );
		if ( !ret_val ) {
			dprintf(D_ALWAYS,"UNABLE TO SET PERMISSIONS ON EXECUTE DIRECTORY\n");
			set_priv( priv );
			return false;
		}
	
		// if the admin or the user wants the execute directory encrypted,
		// go ahead and set that up now too
		bool encrypt_execdir = param_boolean_crufty("ENCRYPT_EXECUTE_DIRECTORY", false);
		if (!encrypt_execdir && jic && jic->jobClassAd()) {
			jic->jobClassAd()->LookupBool(ATTR_ENCRYPT_EXECUTE_DIRECTORY,encrypt_execdir);
		}
		if (encrypt_execdir) {
		
			// dynamically load our encryption functions to preserve 
			// compatability with NT4 :(
			
			typedef BOOL (WINAPI *FPEncryptionDisable)(LPCWSTR,BOOL);
			typedef BOOL (WINAPI *FPEncryptFileA)(LPCSTR);
			bool efs_support = true;
			
			HINSTANCE advapi = LoadLibrary("ADVAPI32.dll");
			if ( !advapi ) {
				dprintf(D_FULLDEBUG, "Can't load advapi32.dll\n");
				efs_support = false;
			} else {
				FPEncryptionDisable EncryptionDisable = (FPEncryptionDisable) 
					GetProcAddress(advapi,"EncryptionDisable");
				if ( !EncryptionDisable ) {
					dprintf(D_FULLDEBUG, "cannot get address for EncryptionDisable()\n");
					efs_support = false;
				}
				FPEncryptFileA EncryptFile = (FPEncryptFileA) 
					GetProcAddress(advapi,"EncryptFileA");
				if ( !EncryptFile ) {
					dprintf(D_FULLDEBUG, "cannot get address for EncryptFile()\n");
					efs_support = false;
				}
			}

			if ( efs_support ) {
				size_t cch = WorkingDir.length()+1;
				wchar_t *WorkingDir_w = new wchar_t[cch];
				swprintf_s(WorkingDir_w, cch, L"%S", WorkingDir.c_str());

				EncryptionDisable(WorkingDir_w, FALSE);
				
				if ( EncryptFile(WorkingDir.c_str()) == 0 ) {
					dprintf(D_ALWAYS, "Could not encrypt execute directory (err=%li)\n", GetLastError());
				} else {
					has_encrypted_working_dir = true;
					dprintf(D_ALWAYS, "Encrypting execute directory \"%s\" to user %s\n", WorkingDir.c_str(), nobody_login);
				}

				delete[] WorkingDir_w;
				FreeLibrary(advapi); // don't leak the dll library handle

			} else {
				// tell the user it didn't work out
				dprintf(D_ALWAYS, "ENCRYPT_EXECUTE_DIRECTORY set to True, but the Encryption functions are unavailable!");
			}

		} // ENCRYPT_EXECUTE_DIRECTORY is True
	}

	// We might need to load registry hives for encrypted execute dir to work
	// so give the jic a chance to do that now. Also if the job has load_profile = true
	// this is where we honor that.  Note that a registry create/load can take multiple seconds
	loadUserRegistry(jic->jobClassAd());

#endif /* WIN32 */

#ifdef LINUX
	const char *lvm_vg = getenv("CONDOR_LVM_VG");
	const char *lv_size = getenv("CONDOR_LVM_LV_SIZE_KB");
	const char *lv_name = getenv("CONDOR_LVM_LV_NAME");
	if (lvm_vg && lv_size && lv_name) {
		const char *thinpool = getenv("CONDOR_LVM_THINPOOL");
		bool lvm_setup_successful = false;
		bool thin_provision = strcasecmp(getenv("CONDOR_LVM_THIN_PROVISION"), "true") == MATCH;
		bool encrypt_execdir = strcasecmp(getenv("CONDOR_LVM_ENCRYPT"), "true") == MATCH;

		try {
			m_lvm_lv_size_kb = std::stol(lv_size);
		} catch (...) {
			m_lvm_lv_size_kb = -1;
		}
		if (thin_provision && ! thinpool) { m_lvm_lv_size_kb = -1; }
		if ( ! thin_provision && thinpool) { m_lvm_lv_size_kb = -1; }

		if (m_lvm_lv_size_kb > 0) {
			CondorError err;
			std::string thinpool_str(thinpool ? thinpool : "");
			m_lv_handle.reset(new VolumeManager::Handle(WorkingDir, lv_name, thinpool_str, lvm_vg, m_lvm_lv_size_kb, encrypt_execdir, err));
			if ( ! err.empty()) {
				dprintf(D_ERROR, "Failed to setup LVM filesystem for job: %s\n", err.getFullText().c_str());
			} else if (m_lv_handle->SetPermission(dir_perms) != 0) {
				dprintf(D_ERROR, "Failed to chmod(%o) for LV mountpoint (%d): %s\n", dir_perms, errno, strerror(errno));
			} else {
				lvm_setup_successful = true;
				m_lvm_poll_tid = daemonCore->Register_Timer(10, 10,
					(TimerHandlercpp)&Starter::CheckLVUsage,
					"check disk usage", this);
			}
		}
		if ( ! lvm_setup_successful) {
			m_lv_handle.reset(); //This calls handle destructor and cleans up any partial setup
			return false;
		}
		dirMonitor = new StatExecDirMonitor();
		has_encrypted_working_dir = m_lv_handle->IsEncrypted();
	} else {
		// Linux && no LVM
		dirMonitor = new ManualExecDirMonitor(WorkingDir);
	}
#else /* Non-Linux OS*/
	dirMonitor = new ManualExecDirMonitor(WorkingDir);
#endif // LINUX

<<<<<<< HEAD
	if ( ! dirMonitor || ! dirMonitor->IsValid()) {
		dprintf(D_ERROR, "Failed to initialize job working directory monitor object: %s\n",
		                 dirMonitor ? "Out of memory" : "Failed initialization");
		return false;
	}

	dprintf_open_logs_in_directory(WorkingDir.c_str());

	// now we can finally write .machine.ad and .job.ad into the sandbox
	WriteAdFiles();

=======
>>>>>>> fd058ac6
#if !defined(WIN32)
	if (use_chown) {
		priv_state p = set_root_priv();
		if (chown(WorkingDir.c_str(),
					get_user_uid(),
					get_user_gid()) == -1)
		{
			EXCEPT("chown error on %s: %s",
					WorkingDir.c_str(),
					strerror(errno));
		}
		set_priv(p);
	}
#endif

	// switch to user priv -- it's the owner of the directory we just made
	priv_state ch_p = set_user_priv();
	int chdir_result = chdir(WorkingDir.c_str());

	// now we can finally write .machine.ad and .job.ad into the sandbox
	WriteAdFiles();

	set_priv( ch_p );

	if( chdir_result < 0 ) {
		dprintf( D_ERROR, "couldn't move to %s: %s\n", WorkingDir.c_str(),
				 strerror(errno) ); 
		set_priv( priv );
		return false;
	}
	dprintf( D_FULLDEBUG, "Done moving to directory \"%s\"\n", WorkingDir.c_str() );
	set_priv( priv );
	m_workingDirExists = true;
	return true;
}

/*
 * When input file transfer or other setup tasks fail, will enter this method
 * to begin reporting the failure.  Reporting might include transferring FailureFiles
 **/
int
Starter::jobEnvironmentCannotReady(int status, const struct UnreadyReason & urea)
{
	// record these for later
	m_setupStatus = status;
	m_urea = urea;

	// we've already decided to start the job, so just exit here
	if (this->deferral_tid != -1) {
		dprintf(D_ALWAYS, "ERROR: deferral timer already queued when jobEnvironmentCannotReady\n");
		return 0;
	}

	//
	// Now we will register a callback that will
	// call the function to actually execute the job
	// If there wasn't a deferral time then the job will 
	// be started right away. We store the timer id so that
	// if a suspend comes in, we can cancel the job from being
	// executed
	//
	this->deferral_tid = daemonCore->Register_Timer(0,
		(TimerHandlercpp)&Starter::SkipJobs,
		"SkipJobs",
		this );

	//
	// Make sure our timer callback registered properly
	//
	if( this->deferral_tid < 0 ) {
		EXCEPT( "Can't register SkipJob DaemonCore timer" );
	}
	dprintf( D_ALWAYS, "Skipping execution of Job %d.%d because of setup failure.\n",
			this->jic->jobCluster(),
			this->jic->jobProc() );

	return true;
}

/**
 * After any file transfers are complete, will enter this method
 * to setup anything else that needs to happen in the Starter
 * before starting a job
 * 
 * @return true
 **/
int
Starter::jobEnvironmentReady( void )
{
	m_job_environment_is_ready = true;

		//
		// The Starter will determine when the job 
		// should be started. This method will always return 
		// immediately
		//
	this->jobWaitUntilExecuteTime( );
	return ( true );
}

/**
 * Calculate whether we need to wait until a certain time
 * before executing the job.
 * 
 * Currently the user can specify in their job submission file 
 * a UTC timestamp of when the job should be deferred until.
 * The following example would have the Starter attempt
 * to execute the job on Friday 10.14.2005 at 12:00:00
 * 
 * 	DeferralTime = 1129309200
 * 
 * The starter will check to see if this DeferralTime is 
 * not in the past, and if it is it can be given a window in seconds
 * to say how far in the past we are willing to run a job
 * 
 * There is also an additional time offset parameter that can
 * be stuffed into the job ad by the Shadow to specify the clock
 * difference between itself and this Starter. When this offset
 * is subtracted for our current time, we can ensure that we will
 * execute at the Shadow's proper time, not what we think the current
 * time is. This offset will be in seconds.
 * 
 * @return
 **/
bool
Starter::jobWaitUntilExecuteTime( void )
{
		//
		// Return value
		//
	bool ret = true;
		//
		// If this is set to true, then we'll want to abort the job
		//
	bool abort = false;
	std::string error;
	
		//
		// First check to see if the job is set to be
		// deferred until a certain time before beginning to
		// execute 
		//		
	ClassAd* jobAd = this->jic->jobClassAd();
	int deferralTime = 0;
	int deferralOffset = 0;
	int deltaT = 0;
	int deferralWindow = 0;
	if ( jobAd->LookupExpr( ATTR_DEFERRAL_TIME ) != NULL ) {
			//
		 	// Make sure that the expression evaluated and we 
		 	// got a positive integer. Otherwise we'll have to kick out
		 	//
		if ( ! jobAd->LookupInteger( ATTR_DEFERRAL_TIME, deferralTime ) ) {
			formatstr( error, "Invalid deferred execution time for Job %d.%d.",
							this->jic->jobCluster(),
							this->jic->jobProc() );
			abort = true;
		} else if ( deferralTime <= 0 ) {
			formatstr( error, "Invalid execution time '%d' for Job %d.%d.",
							deferralTime,
							this->jic->jobCluster(),
							this->jic->jobProc() );
			abort = true;
 
		} else {
				//
				// It was valid, so we need to figure out what the time difference
				// between the deferral time and our current time is. There
				// are two scenarios that can occur in this situation:
				//
				//  1) The deferral time still hasn't arrived, so we'll need
				//     to set the trigger to hit us up in the delta time
				//	2) The deferral time has passed, meaning we're late, and
				//     the job has missed its window. We will not execute it
				//		
			time_t now = time(NULL);
				//
				// We can also be passed a offset value
				// This is from the Shadow who has determined that
				// our clock is different from theirs
				// Thus, we will just need to subtract this offset from
				// our currrent time measurement
				//
			if ( jobAd->LookupInteger( ATTR_DEFERRAL_OFFSET, deferralOffset ) ) {
				dprintf( D_FULLDEBUG, "Job %d.%d deferral time offset by "
				                      "%d seconds\n", 
							this->jic->jobCluster(),
							this->jic->jobProc(),
							deferralOffset );
				now -= deferralOffset;
			}
				//
				// Along with an offset we can be given a window range
				// to say how much leeway we will allow a late job to have
				// So if the deferralTime is less than the currenTime,
				// but within this window, we'll still run the job
				//
			if ( jobAd->LookupInteger( ATTR_DEFERRAL_WINDOW, deferralWindow ) ) {
				dprintf( D_FULLDEBUG, "Job %d.%d has a deferral window of "
				                      "%d seconds\n", 
							this->jic->jobCluster(),
							this->jic->jobProc(),
							deferralWindow );
			}
			deltaT = deferralTime - now;
				//
				// The time has already passed, check whether it's
				// within our window. If not then abort
				//
			if ( deltaT < 0 ) {
				if ( abs( deltaT ) > deferralWindow ) {
					formatstr( error, "Job %d.%d missed its execution time.",
								this->jic->jobCluster(),
								this->jic->jobProc() );
					abort = true;

				} else {
						//
						// Be sure to set the deltaT to zero so
						// that the timer goes right off
						//
					dprintf( D_ALWAYS, "Job %d.%d missed its execution time but "
										"is within the %d seconds window\n",
								this->jic->jobCluster(),
								this->jic->jobProc(),
								deferralWindow );
					deltaT = 0;
				}
			} // if deltaT < 0
		}	
	}
	
		//
		// Start the job timer
		//
	if ( ! abort ) {
			//
			// Quick sanity check
			// Make sure another timer isn't already registered
			//
		ASSERT( this->deferral_tid == -1 );
		
			//
			// Now we will register a callback that will
			// call the function to actually execute the job
			// If there wasn't a deferral time then the job will 
			// be started right away. We store the timer id so that
			// if a suspend comes in, we can cancel the job from being
			// executed
			//
		this->deferral_tid = daemonCore->Register_Timer(
										deltaT,
										(TimerHandlercpp)&Starter::SpawnPreScript,
										"deferred job start",
										this );
			//
			// Make sure our timer callback registered properly
			//
		if( this->deferral_tid < 0 ) {
			EXCEPT( "Can't register Deferred Execution DaemonCore timer" );
		}
			//
			// Our job will start in the future
			//
		if ( deltaT > 0 ) { 
			dprintf( D_ALWAYS, "Job %d.%d deferred for %d seconds\n", 
						this->jic->jobCluster(),
						this->jic->jobProc(),
						deltaT );
			//
			// Our job will start right away!
			//
		} else {
			dprintf( D_ALWAYS, "Job %d.%d set to execute immediately\n",
						this->jic->jobCluster(),
						this->jic->jobProc() );
		}
		
		//
		// Aborting the job!
		// We are not going to start the job so we'll let the jic know
		//
	} else {
			//
			// Hack!
			// I want to send back that the job missed its time
			// and that the schedd needs to decide what to do with
			// the job. But the only way to do this is if you
			// have a UserProc object. So we're going to make
			// a quick on here and then send back the exit error
			//
			// This is suppose to be temporary until we have some kind
			// of error handling in place for jobs that never started
			// Andy Pavlo - 01.24.2006 - pavlo@cs.wisc.edu
			//
		dprintf( D_ALWAYS, "%s Aborting.\n", error.c_str() );
		OsProc proc( jobAd );
		proc.JobReaper( -1, JOB_MISSED_DEFERRAL_TIME );
		this->jic->notifyJobExit( -1, JOB_MISSED_DEFERRAL_TIME, &proc );
		this->allJobsDone();
		ret = false;
	}

	return ( ret );
}

/**
 * If we need to remove all our jobs, this method can
 * be called to remove any jobs that are currently being
 * deferred. All a deferral means is that there is a timer
 * that has been registered to wakeup when its time to
 * execute the job. So we just need to cancel the timer
 * 
 * @return true if the deferred job was removed successfully
 **/
bool
Starter::removeDeferredJobs() {
	bool ret = true;
	
	if ( this->deferral_tid == -1 ) {
		return ( ret );
	}
	
	m_deferred_job_update = true;
	
		//
		// Attempt to cancel the the timer
		//
	if ( daemonCore->Cancel_Timer( this->deferral_tid ) >= 0 ) {
		dprintf( D_FULLDEBUG, "Cancelled time deferred execution for "
							  "Job %d.%d\n", 
					this->jic->jobCluster(),
					this->jic->jobProc() );
		this->deferral_tid = -1;

	} else {
			//
			// We failed to cancel the timer!
			// This is bad because our job might execute when it shouldn't have
			//
		EXCEPT( "Failed to cancel deferred execution timer for Job %d.%d",
		        this->jic->jobCluster(), this->jic->jobProc() );
		ret = false;
	}
	return ( ret );
}

/**
 * Start the prescript for a job, if one exists
 * If one doesn't, then we will call SpawnJob() directly
 * 
 **/
void
Starter::SpawnPreScript( int /* timerID */ )
{
		//
		// Unset the deferral timer so that we know that no job
		// is waiting to be spawned
		//
	if ( this->deferral_tid != -1 ) {
		this->deferral_tid = -1;
	}
	
		// first, see if we're going to need any pre and post scripts
	ClassAd* jobAd = jic->jobClassAd();
	char* tmp = NULL;
	std::string attr;

	attr = "Pre";
	attr += ATTR_JOB_CMD;
	if( jobAd->LookupString(attr, &tmp) ) {
		free( tmp );
		tmp = NULL;
		pre_script = new ScriptProc( jobAd, "Pre" );
	}

	attr = "Post";
	attr += ATTR_JOB_CMD;
	if( jobAd->LookupString(attr, &tmp) ) {
		free( tmp );
		tmp = NULL;
		post_script = new ScriptProc( jobAd, "Post" );
	}

	if( pre_script ) {
			// if there's a pre script, try to run it now

		if( pre_script->StartJob() ) {
				// if it's running, all we can do is return to
				// DaemonCore and wait for the it to exit.  the
				// reaper will then do the right thing
			return;
		} else {
			dprintf( D_ALWAYS, "Failed to start prescript, exiting\n" );
				// TODO notify the JIC somehow?
			main_shutdown_fast();
			return;
		}
	}

		// if there's no pre-script, we can go directly to trying to
		// spawn the main job. if we fail to spawn the job we exit
	if( ! SpawnJob() ) {
		dprintf( D_ALWAYS, "Failed to start main job, exiting.\n" );
		main_shutdown_fast();
	}
}

/**
* Timer handler to Skip job execution because we failed setup
* used instead of the deferral timer that executes SpawnPreScript above
* return true if no errors occured
**/
void
Starter::SkipJobs( int /* timerID */ )
{
	//
	// Unset the deferral timer so that we know that no job
	// is waiting to be spawned
	//
	if ( this->deferral_tid != -1 ) {
		this->deferral_tid = -1;
	}

	if (m_setupStatus != 0) {
		jic->setJobFailed(); // so we transfer FailureFiles instead of output files
	}
	// this starts output transfer of FailureFiles
	allJobsDone();
}


void Starter::getJobOwnerFQUOrDummy(std::string &result) const
{
	ClassAd *jobAd = jic ? jic->jobClassAd() : NULL;
	if( jobAd ) {
		jobAd->LookupString(ATTR_USER,result);
	}
	if( result.empty() ) {
		result = "job-owner@submit-domain";
	}
}

bool Starter::getJobClaimId(std::string &result) const
{
	ClassAd *jobAd = jic ? jic->jobClassAd() : NULL;
	if( jobAd ) {
		return jobAd->LookupString(ATTR_CLAIM_ID,result);
	}
	return false;
}

/**
 * 
 * 
 * 
 **/
int
Starter::SpawnJob( void )
{
		// Now that we've got all our files, we can figure out what
		// kind of job we're starting up, instantiate the appropriate
		// userproc class, and actually start the job.
	ClassAd* jobAd = jic->jobClassAd();
	ClassAd * mad = jic->machClassAd();

	if ( ! jobAd->LookupInteger( ATTR_JOB_UNIVERSE, jobUniverse ) || jobUniverse < 1 ) {
		dprintf( D_ALWAYS, 
				 "Job doesn't specify universe, assuming VANILLA\n" ); 
	}
	dprintf( D_ALWAYS, "Starting a %s universe job with ID: %d.%d\n",
			 CondorUniverseName(jobUniverse), jic->jobCluster(),
			 jic->jobProc() );

	UserProc *job;
	switch ( jobUniverse )  
	{
		case CONDOR_UNIVERSE_LOCAL:
		case CONDOR_UNIVERSE_VANILLA: {
			bool wantDocker = false;
			jobAd->LookupBool( ATTR_WANT_DOCKER, wantDocker );
			bool wantContainer = false;
			jobAd->LookupBool( ATTR_WANT_CONTAINER, wantContainer );

			bool wantDockerRepo = false;
			bool wantSandboxImage = false;
			bool wantSIF = false;
			jobAd->LookupBool(ATTR_WANT_DOCKER_IMAGE, wantDockerRepo);
			jobAd->LookupBool(ATTR_WANT_SANDBOX_IMAGE, wantSandboxImage);
			jobAd->LookupBool(ATTR_WANT_SIF, wantSIF);

			std::string container_image;
			jobAd->LookupString(ATTR_CONTAINER_IMAGE, container_image);
			std::string docker_image;
			jobAd->LookupString(ATTR_DOCKER_IMAGE, docker_image);

			bool hasDocker = false;
			mad->LookupBool(ATTR_HAS_DOCKER, hasDocker);

			// If they give us a docker repo and we have a working
			// docker runtime, use docker universe
			if (wantContainer && wantDockerRepo && hasDocker) {
				wantDocker = true;
			}

			// But if the job doesn't want to run in a container, see
			// if we want to force it into one.
			if (!wantContainer && !wantDocker) {
				if (param_boolean("USE_DEFAULT_CONTAINER", false, false, mad, jobAd)) {
					dprintf(D_ALWAYS, "USE_DEFAULT_CONTAINER evaluates to true, containerizing job\n");
					std::string default_container_image;
					if (param_eval_string(default_container_image, "DEFAULT_CONTAINER_IMAGE", "", mad, jobAd)) {
						dprintf(D_ALWAYS, "... putting job into container image %s\n", default_container_image.c_str());
						if (default_container_image.starts_with("docker:") && hasDocker) {
							wantDocker = true;
							jobAd->Assign(ATTR_DOCKER_IMAGE, default_container_image);
							jobAd->Assign(ATTR_WANT_DOCKER_IMAGE, true);
						} else {
							wantContainer = true;
							jobAd->Assign(ATTR_CONTAINER_IMAGE, default_container_image);
							if (default_container_image.ends_with(".sif")) {
								jobAd->Assign(ATTR_WANT_SIF, true);
							} else {
								jobAd->Assign(ATTR_WANT_SANDBOX_IMAGE, true);
							}
						}
					} else {
						dprintf(D_ALWAYS, "... but DEFAULT_CONTAINER_IMAGE doesn't evaluate to a string, skippping containerizing\n");
					}
				}
			}

			std::string remote_cmd;
			bool wantRemote = param(remote_cmd, "STARTER_REMOTE_CMD");

			if( wantDocker ) {
				job = new DockerProc( jobAd );
			} else if ( wantRemote ) {
				job = new RemoteProc( jobAd );
			} else {
				job = new VanillaProc( jobAd );
			}
			} break;
		case CONDOR_UNIVERSE_JAVA:
			job = new JavaProc( jobAd, WorkingDir.c_str() );
			break;
	    case CONDOR_UNIVERSE_PARALLEL:
			job = new ParallelProc( jobAd );
			break;
		case CONDOR_UNIVERSE_MPI: {
			EXCEPT("MPI Universe is no longer supported");
			break;
		}
		case CONDOR_UNIVERSE_VM:
			job = new VMProc( jobAd );
			ASSERT(job);
			break;
		default:
			dprintf( D_ALWAYS, "Starter doesn't support universe %d (%s)\n",
					 jobUniverse, CondorUniverseName(jobUniverse) ); 
			return FALSE;
	} /* switch */

	if (job->StartJob()) {
		m_job_list.emplace_back(job);
		
			//
			// If the Starter received a Suspend call while the
			// job was being deferred or preparing, we need to 
			// suspend it right away.
			//
			// I am not sure if it's ok to do this right after
			// calling StartJob() or if the job should never be 
			// allowed to start at all. Is it a big problem if
			// the job is allowed to execute a little bit before
			// they get suspended?
			//
		if ( this->suspended ) {
			this->Suspend( );
		}

		// Now, see if we also need to start up a ToolDaemon
		// for this job.
		char* tool_daemon_name = NULL;
		jobAd->LookupString( ATTR_TOOL_DAEMON_CMD,
							 &tool_daemon_name );
		if( tool_daemon_name ) {
				// we need to start a tool daemon for this job
			ToolDaemonProc* tool_daemon_proc;
			tool_daemon_proc = new ToolDaemonProc( jobAd, job->GetJobPid() );

			if( tool_daemon_proc->StartJob() ) {
				m_job_list.emplace_back( tool_daemon_proc );
				dprintf( D_FULLDEBUG, "ToolDaemonProc added to m_job_list\n");
					//
					// If the Starter received a Suspend call while the
					// job was being deferred or preparing, we need to 
					// suspend it right away.
					//
					// Although a single Suspend() call would have caught
					// both the job and the Tool Daemon, I decided 
					// to have it call Suspend as soon as the job
					// is started. See comments from above
					//
				if ( this->suspended ) {
					this->Suspend( );
				}
			} else {
				dprintf( D_ALWAYS, "Failed to start ToolDaemonProc!\n");
				delete tool_daemon_proc;
			}
			free( tool_daemon_name );
		}

			// let our JobInfoCommunicator know the job was started.
		jic->allJobsSpawned();
		return TRUE;
	} else {
		delete job;
			// Until this starter is supporting something more
			// complex, if we failed to start the job, we're done.
		dprintf( D_ALWAYS, "Failed to start job, exiting\n" );
		main_shutdown_fast();
		return FALSE;
	}
}

void
Starter::WriteRecoveryFile( ClassAd *recovery_ad )
{
	std::string tmp_file;
	FILE *tmp_fp;

	if ( recovery_ad == NULL ) {
		return;
	}

	if ( m_recoveryFile.length() == 0 ) {
		formatstr( m_recoveryFile, "%s%cdir_%ld.recover", Execute,
								DIR_DELIM_CHAR, (long)daemonCore->getpid() );
	}

	formatstr( tmp_file, "%s.tmp", m_recoveryFile.c_str() );

	tmp_fp = safe_fcreate_replace_if_exists( tmp_file.c_str(), "w" );
	if ( tmp_fp == NULL ) {
		dprintf( D_ALWAYS, "Failed to open recovery file %s\n", tmp_file.c_str() );
		return;
	}

	if ( fPrintAd( tmp_fp, *recovery_ad ) == FALSE ) {
		dprintf( D_ALWAYS, "Failed to write recovery file\n" );
		fclose( tmp_fp );
		return;
	}

	if ( fclose( tmp_fp ) != 0 ) {
		dprintf( D_ALWAYS, "Failed close recovery file\n" );
		MSC_SUPPRESS_WARNING_FIXME(6031) // return value of unlink ignored.
		unlink( tmp_file.c_str() );
		return;
	}

	if ( rotate_file( tmp_file.c_str(), m_recoveryFile.c_str() ) != 0 ) {
		dprintf( D_ALWAYS, "Failed to rename recovery file\n" );
		MSC_SUPPRESS_WARNING_FIXME(6031) // return value of unlink ignored.
		unlink( tmp_file.c_str() );
	}
}

void
Starter::RemoveRecoveryFile()
{
	if ( m_recoveryFile.length() > 0 ) {
		MSC_SUPPRESS_WARNING_FIXME(6031) // return value of unlink ignored.
		unlink( m_recoveryFile.c_str() );
		m_recoveryFile = "";
	}
}

/**
 * DC Suspend Job Wrapper
 * We notify our JIC that we got a suspend call
 * then invoke Suspend() which does the real work
 * 
 * @param command (not used)
 * @return true if the jobs were suspended
 */ 
int
Starter::RemoteSuspend(int)
{
	int retval = this->Suspend();

		// Notify our JobInfoCommunicator that the jobs are suspended.
		// Ideally, this would be done _before_ suspending the job, so
		// that we commit information about this change of state
		// reliably.  However, this would require additional changes
		// to do it right, because before the job is suspended, the
		// bookkeeping about the state of the job has not been updated yet,
		// so the job info communicator won't advertise the imminent
		// change of state.  For now, we have decided that it is acceptable
		// to simply log suspend events after the change of state.

	jic->Suspend();
	return retval;
}

/**
 * Suspends all the jobs in the queue. We also will set the
 * suspended flag to true so that we know that all new jobs for
 * this Starter that get executed will start suspended
 * 
 * @return true if the jobs were successfully suspended
 */
bool
Starter::Suspend( void ) {
	dprintf(D_ALWAYS, "Suspending all jobs.\n");

	for (auto *job: m_job_list) {
		job->Suspend();
	}
	
		//
		// We set a flag to let us know that if any other
		// job tries to start after we received this Suspend call
		// then they should also be suspended.
		// This can happen if a job was being deferred and when
		// the timer triggers we don't want to let it execute 
		// if the Starter was asked to suspend all jobs
		//
	this->suspended = true;

	return ( true );
}

/**
 * DC Continue Job Wrapper
 * We notify our JIC that we got a continue call
 * then invoke Continue() which does the real work
 * 
 * @param command (not used)
 * @return true if jobs were unsuspended
 */ 
int
Starter::RemoteContinue(int)
{
	int retval = this->Continue();

		// Notify our JobInfoCommunicator that the job is being continued.
		// Ideally, this would be done _before_ unsuspending the job, so
		// that we commit information about this change of state
		// reliably.  However, this would require additional changes
		// to do it right, because before the job is unsuspended, the
		// bookkeeping about the state of the job has not been updated yet,
		// so the job info communicator won't advertise the imminent
		// change of state.  For now, we have decided that it is acceptable
		// to simply log unsuspend events after the change of state.

	jic->Continue();
	return retval;
}

/**
 * Unsuspends all the jobs in the queue. We also unset
 * the suspended flag so that all new jobs that get started
 * are allowed to execute right away
 * 
 * @return true if the jobs were successfully continued
 */
bool
Starter::Continue( void )
{
	dprintf(D_ALWAYS, "Continuing all jobs.\n");

	for (auto *job: m_job_list) {
		if (this->suspended) {
		  job->Continue();
		}
	}
	
		//
		// We can unset the suspended flag 
		// This will allow for a job that was being deferred when
		// the suspend call came in to execute right away when the 
		// deferral timer trips
		//
	this->suspended = false;

	return ( true );
}

/**
 * DC Periodic Checkpoint Job Wrapper
 * Currently only vm universe is supported.
 *
 * @param command (not used)
 * @return true if jobs were checkpointed
 */ 
int
Starter::RemotePeriodicCkpt(int)
{
	return ( this->PeriodicCkpt( ) );
}

/**
 * Periodically checkpoints all the jobs in the queue. 
 * Currently only vm universe is supported.
 * 
 * @return true if the jobs were successfully checkpointed
 */
bool
Starter::PeriodicCkpt( void )
{
	dprintf(D_ALWAYS, "Periodic Checkpointing all jobs.\n");

	bool wantCheckpoint = false;
	if( jobUniverse == CONDOR_UNIVERSE_VM ) {
		wantCheckpoint = 1;
	} else if( jobUniverse == CONDOR_UNIVERSE_VANILLA ) {
		ClassAd * jobAd = jic->jobClassAd();
		jobAd->LookupBool( ATTR_WANT_CHECKPOINT_SIGNAL, wantCheckpoint );
	}
	if( ! wantCheckpoint ) { return false; }

	for (auto *job: m_job_list) {
		if( job->Ckpt() ) {

			bool transfer_ok = jic->uploadWorkingFiles();

			// checkpoint files are successfully generated
			// We need to upload those files by using condor file transfer.
			if( transfer_ok == false ) {
				// Failed to transfer ckpt files
				// What should we do?
				// For now, do nothing.
				dprintf(D_ALWAYS, "Periodic Checkpointing failed.\n");

				// notify ckpt failed
				job->CkptDone(false);
			}else {
				// sending checkpoint files succeeds.
				dprintf(D_ALWAYS, "Periodic Checkpointing is done.\n");

				// update job classAd
				jic->updateCkptInfo();	

				// notify ckpt succeeded.
				job->CkptDone(true);

			}
		}
	}

	return true;
}

void copyProcList( std::vector<UserProc *> & from, std::vector<UserProc *> & to ) {
	to.clear();
	for (auto *job: from) {
		to.emplace_back( job );
	}
}


int
Starter::Reaper(int pid, int exit_status)
{
	int handled_jobs = 0;
	int all_jobs = 0;

	if( WIFSIGNALED(exit_status) ) {
		dprintf( D_ALWAYS, "Process exited, pid=%d, signal=%d\n", pid,
				 WTERMSIG(exit_status) );
	} else {
		dprintf( D_ALWAYS, "Process exited, pid=%d, status=%d\n", pid,
				 WEXITSTATUS(exit_status) );
	}

	if( pre_script && pre_script->JobReaper(pid, exit_status) ) {
		bool exitStatusSpecified = false;
		int desiredExitStatus = computeDesiredExitStatus( "Pre", this->jic->jobClassAd(), & exitStatusSpecified );
		if( exitStatusSpecified && exit_status != desiredExitStatus ) {
			dprintf( D_ALWAYS, "Pre script failed, putting job on hold.\n" );

			ClassAd updateAd;
			publishUpdateAd( & updateAd );
			CopyAttribute( ATTR_ON_EXIT_CODE, updateAd, "PreExitCode", updateAd );
			jic->periodicJobUpdate( & updateAd );

			// This kills the shadow, which should cause us to catch a
			// SIGQUIT from the startd in short order...
			jic->holdJob( "Pre script failed.",
				CONDOR_HOLD_CODE::PreScriptFailed,
				0 );

			// ... but we might as well do what the SIGQUIT handler does
			// here and call main_shutdown_fast().  Maybe someday we'll
			// fix main_shutdown_fast(), or write a similar function, that
			// won't write spurious errors to the log.
			main_shutdown_fast();
			return FALSE;
		}

			// when the pre script exits, we know the m_job_list is
			// going to be empty, so don't bother with any of the rest
			// of this.  instead, the starter is now able to call
			// SpawnJob() to launch the main job.
		pre_script = NULL; // done with pre-script
		if( ! SpawnJob() ) {
			dprintf( D_ALWAYS, "Failed to start main job, exiting\n" );
			main_shutdown_fast();
			return FALSE;
		}
		return TRUE;
	}

	if( post_script && post_script->JobReaper(pid, exit_status) ) {
		bool exitStatusSpecified = false;
		int desiredExitStatus = computeDesiredExitStatus( "Post", this->jic->jobClassAd(), & exitStatusSpecified );
		if( exitStatusSpecified && exit_status != desiredExitStatus ) {
			dprintf( D_ALWAYS, "Post script failed, putting job on hold.\n" );

			ClassAd updateAd;
			publishUpdateAd( & updateAd );
			CopyAttribute( ATTR_ON_EXIT_CODE, updateAd, "PostExitCode", updateAd );
			jic->periodicJobUpdate( & updateAd );

			// This kills the shadow, which should cause us to catch a
			// SIGQUIT from the startd in short order...
			jic->holdJob( "Post script failed.",
				CONDOR_HOLD_CODE::PostScriptFailed,
				0 );

			// ... but we might as well do what the SIGQUIT handler does
			// here and call main_shutdown_fast().  Maybe someday we'll
			// fix main_shutdown_fast(), or write a similar function, that
			// won't write spurious errors to the log.
			main_shutdown_fast();
			return FALSE;
		}

			// when the post script exits, we know the m_job_list is
			// going to be empty, so don't bother with any of the rest
			// of this.  instead, the starter is now able to call
			// allJobsdone() to do the final clean up stages.
		allJobsDone();
		return TRUE;
	}

	//
	// The ToE tag code, via Starter::publishUpdateAd() -- and in the
	// future, maybe other features via and/or means in the future --
	// calls Rewind() on m_job_list as well.  Rather than fixing only
	// the ToE tag code and leaving this landmine, copy m_job_list
	// before calling any of the JobReaper()s.  Because of this problem,
	// we know that none of the other existing JobReaper() methods
	// look at m_job_list or m_reaped_job_list, since they'd have the
	// same problem, so it's safe to save updating those for the end.
	//

	// Is there a good reason to have neither assignment nor copy ctor?
	std::vector<UserProc *> stable_job_list;
	std::vector<UserProc *> stable_reaped_job_list;

	copyProcList( m_job_list, stable_job_list );
	copyProcList( m_reaped_job_list, stable_reaped_job_list );

	auto listit = stable_job_list.begin();
	while (listit != stable_job_list.end()) {
		auto *job = *listit;
		all_jobs++;
		if( job->GetJobPid()==pid && job->JobReaper(pid, exit_status) ) {
			handled_jobs++;
			listit = stable_job_list.erase(listit);
			stable_reaped_job_list.emplace_back(job);
		} else {
			listit++;
		}
	}

	copyProcList( stable_reaped_job_list, m_reaped_job_list );
	copyProcList( stable_job_list, m_job_list );

	dprintf( D_FULLDEBUG, "Reaper: all=%d handled=%d ShuttingDown=%d\n",
			 all_jobs, handled_jobs, ShuttingDown );

	if( handled_jobs == 0 ) {
		dprintf( D_ALWAYS, "unhandled job exit: pid=%d, status=%d\n",
				 pid, exit_status );
	}
	if( all_jobs - handled_jobs == 0 ) {
		if( post_script ) {
				// if there's a post script, we have to call it now,
				// and wait for it to exit before we do anything else
				// of interest.
			post_script->StartJob();
			return TRUE;
		} else {
				// if there's no post script, we're basically done.
				// so, we can directly call allJobsDone() to do final
				// cleanup.
			if( !allJobsDone() ) {
				dprintf(D_ALWAYS, "Returning from Starter::JobReaper()\n");
				return 0;
			}
		}
	}

	if ( ShuttingDown && (all_jobs - handled_jobs == 0) ) {
		dprintf(D_ALWAYS,"Last process exited, now Starter is exiting\n");
		StarterExit(GetShutdownExitCode());
	}

	return 0;
}


bool
Starter::allJobsDone( void )
{
	m_all_jobs_done = true;
	bool bRet=false;
	dprintf(D_ZKM | D_BACKTRACE, "Starter::allJobsDone()\n");

		// No more jobs, notify our JobInfoCommunicator.
	if (jic->allJobsDone()) {
			// JIC::allJobsDone returned true: we're ready to move on.
		bRet=transferOutput();
	}

	if (m_deferred_job_update){
		jic->notifyJobExit( -1, JOB_SHOULD_REQUEUE, 0 );
	}
		// JIC::allJobsDone() returned false: propagate that so we
		// halt the cleanup process and wait for external events.
	return bRet;
}


bool
Starter::transferOutput( void )
{
	bool transient_failure = false;

	dprintf(D_ZKM | D_BACKTRACE, "Starter::transferOutput()\n");

	if( recorded_job_exit_status ) {
		bool exitStatusSpecified = false;
		int desiredExitStatus = computeDesiredExitStatus( "", this->jic->jobClassAd(), & exitStatusSpecified );
		if( exitStatusSpecified && job_exit_status != desiredExitStatus ) {
			jic->setJobFailed();
		}
	}

    // Try to transfer output (the failure files) even if we didn't succeed
    // in job setup (e.g., transfer input files), but just ignore any
    // output-transfer failures in the case of a setup failure; we can only
    // really report one thing, and that should be the setup failure,
    // which happens as a result of calling cleanupJobs().
	if (jic->transferOutput(transient_failure) == false && m_setupStatus == 0) {

		if( transient_failure ) {
				// we will retry the transfer when (if) the shadow reconnects
			return false;
		}

		// Send, if the JIC thinks it is talking to a shadow of the right
		// version, a message about the termination of the job to the shadow in
		// the event of a file transfer failure.  The UserProc's classad which
		// has an ATTR_JOB_PID attribute is the actual job the starter ran on
		// behalf of the user. For other types of jobs like pre/post scripts,
		// that attribute is name mangled and won't be present as ATTR_JOB_PID
		// in the published ad.
		//
		// See the usage of the "name" variable in user_proc.h/cpp

		for (auto *job: m_reaped_job_list) {
			ClassAd ad;
			int pid;
			job->PublishUpdateAd(&ad);
			if (ad.LookupInteger(ATTR_JOB_PID, pid)) {
				jic->notifyJobTermination(job);
				break;
			}
		}

		jic->transferOutputMopUp();

			/*
			  there was an error with the JIC in this step.  at this
			  point, the only possible reason is if we're talking to a
			  shadow and file transfer failed to send back the files.
			  in this case, just return to DaemonCore and wait for
			  other events (like the shadow reconnecting or the startd
			  deciding the job lease expired and killing us)
			*/
		dprintf( D_ALWAYS, "JIC::transferOutput() failed, waiting for job "
				 "lease to expire or for a reconnect attempt\n" );
		return false;
	}

	jic->transferOutputMopUp();

		// If we're here, the JIC successfully transfered output.
		// We're ready to move on to the next cleanup stage.
	return cleanupJobs();
}


bool
Starter::cleanupJobs( void )
{
		// Now that we're done with HOOK_JOB_EXIT and transfering
		// files, we can finally go through the m_reaped_job_list and
		// call JobExit() on all the procs in there.
	auto listit = m_reaped_job_list.begin();
	while (listit != m_reaped_job_list.end()) {
		auto *job = *listit;
		if( job->JobExit() ) {
			listit = m_reaped_job_list.erase(listit);
			delete job;
		} else {
				// This could fail because either we're talking to a
				// shadow and got disconnected, or we're talking to
				// the schedd and failed to update the job queue.
				// TODO: make this accurate for local universe,
				// e.g. by adding a JIC method to print this?
			dprintf( D_ALWAYS, "JobExit() failed, waiting for job "
					 "lease to expire or for a reconnect attempt\n" );
			return false;
		}
	}

	// If setup failed and we should hold the job, notify the startd
	if (m_setupStatus == JOB_SHOULD_HOLD) {
		jic->notifyStarterError(m_urea.message.c_str(), true, m_urea.hold_code, m_urea.hold_subcode);
	}

		// No more jobs, all cleanup done, notify our JIC
	jic->allJobsGone();
	return true;
}


bool
Starter::publishUpdateAd( ClassAd* ad )
{
	return publishJobInfoAd(&m_job_list, ad);
}


bool
Starter::publishJobExitAd( ClassAd* ad )
{
	return publishJobInfoAd(&m_reaped_job_list, ad);
}


bool
Starter::publishJobInfoAd(std::vector<UserProc *> *proc_list, ClassAd* ad)
{
		// Iterate through all our UserProcs and have those publish,
		// as well.  This method is virtual, so we'll get all the
		// goodies from derived classes, as well.  If any of them put
		// info into the ad, return true.  Otherwise, return false.
	bool found_one = false;
	if( pre_script && pre_script->PublishUpdateAd(ad) ) {
		found_one = true;
	}
	
	for (auto *job: *proc_list) {
		if( job->PublishUpdateAd(ad) ) {
			found_one = true;
		}
	}
	if( post_script && post_script->PublishUpdateAd(ad) ) {
		found_one = true;
	}
	return found_one;
}


bool
Starter::publishPreScriptUpdateAd( ClassAd* ad )
{
	if( pre_script && pre_script->PublishUpdateAd(ad) ) {
		return true;
	}
	return false;
}


bool
Starter::publishPostScriptUpdateAd( ClassAd* ad )
{
	if( post_script && post_script->PublishUpdateAd(ad) ) {
		return true;
	}
	return false;
}

FILE *
Starter::OpenManifestFile( const char * filename )
{
	// We should be passed in a filename that is a relavtive path
	ASSERT(filename != NULL);
	ASSERT(!IS_ANY_DIR_DELIM_CHAR(filename[0]));

	// Makes no sense if we don't have a job info communicator or job ad
	const ClassAd *job_ad = NULL;
	if (jic) {
		job_ad = jic->getJobAd();
	}
	if (!job_ad) {
		dprintf( D_ERROR, "OpenManifestFile(%s): invoked without a job classad\n",
			filename);
		return NULL;
	}

	// Confirm we really are in user priv before continuing; perhaps
	// we are still in condor priv if, for insatnce, thus method is invoked
	// before initializing the user ids.
	TemporaryPrivSentry sentry(PRIV_USER);
	if ( get_priv_state() != PRIV_USER ) {
		dprintf( D_ERROR, "OpenManifestFile(%s): failed to switch to PRIV_USER\n",
			filename);
		return NULL;

	}

	// The rest of this method assumes we are in the job sandbox,
	// so set cwd to the sandbox (but reset the cwd when we return)
	std::string errMsg;
	TmpDir tmpDir;
	if (!tmpDir.Cd2TmpDir(GetWorkingDir(0),errMsg)) {
		dprintf( D_ERROR, "OpenManifestFile(%s): failed to cd to job sandbox %s\n",
			filename, GetWorkingDir(0));
		return NULL;

	}

	std::string dirname = "_condor_manifest";
	int cluster, proc;
	if( job_ad->LookupInteger( ATTR_CLUSTER_ID, cluster ) && job_ad->LookupInteger( ATTR_PROC_ID, proc ) ) {
		formatstr( dirname, "%d_%d_manifest", cluster, proc );
	}
	job_ad->LookupString( ATTR_JOB_MANIFEST_DIR, dirname );
	int r = mkdir( dirname.c_str(), 0700 );
	if (r < 0 && errno != 17) {
		dprintf( D_ERROR, "OpenManifestFile(%s): failed to make directory %s: (%d) %s\n",
			filename, dirname.c_str(), errno, strerror(errno));
		return NULL;
	}
	jic->addToOutputFiles( dirname.c_str() );
	std::string f = dirname + DIR_DELIM_CHAR + filename;

	FILE * file = fopen( f.c_str(), "w" );
	if( file == NULL ) {
		dprintf( D_ERROR, "OpenManifestFile(%s): failed to open log '%s': %d (%s)\n",
			filename, f.c_str(), errno, strerror(errno) );
		return NULL;
	}

	dprintf(D_STATUS, "Writing into manifest file '%s'\n", f.c_str() );

	return file;
}

bool
Starter::GetJobEnv( ClassAd *jobad, Env *job_env, std::string & env_errors )
{
	char *env_str = param( "STARTER_JOB_ENVIRONMENT" );

	ASSERT( jobad );
	ASSERT( job_env );
	if( !job_env->MergeFromV1RawOrV2Quoted(env_str,env_errors) ) {
		formatstr_cat(env_errors,
			" The full value for STARTER_JOB_ENVIRONMENT: %s\n",env_str);
		free(env_str);
		return false;
	}
	free(env_str);

	if(!job_env->MergeFrom(jobad,env_errors)) {
		formatstr_cat(env_errors,
				" (This error was from the environment string in the job "
				"ClassAd.)");
		return false;
	}

		// Now, let the starter publish any env vars it wants to into
		// the mainjob's env...
	PublishToEnv( job_env );
	return true;
}

// helper function
static void SetEnvironmentForAssignedRes(Env* proc_env, const char * proto, const char * assigned, const char * tag);

bool expandScratchDirInEnv(void * void_scratch_dir, const std::string & /*lhs */, std::string &rhs) {
	const char *scratch_dir = (const char *) void_scratch_dir;
	replace_str(rhs, "#CoNdOrScRaTcHdIr#", scratch_dir);
	return true;
}

void
Starter::PublishToEnv( Env* proc_env )
{
	ASSERT(proc_env);

		// Write BATCH_SYSTEM environment variable to indicate HTCondor is the batch system.
	proc_env->SetEnv("BATCH_SYSTEM","HTCondor");

	if( pre_script ) {
		pre_script->PublishToEnv( proc_env );
	}
		// we don't have to worry about post, since it's going to run
		// after everything else, so there's not going to be any info
		// about it to pass until it's already done.

		// used by sshd_shell_setup script to cd to the job working dir
	proc_env->SetEnv("_CONDOR_JOB_IWD",jic->jobRemoteIWD());

	std::string job_pids;
	for (auto *uproc: m_job_list) {
		uproc->PublishToEnv( proc_env );

		if( ! job_pids.empty() ) {
			job_pids += " ";
		}
		formatstr_cat(job_pids, "%d", uproc->GetJobPid());		
	}
		// put the pid of the job in the environment, used by sshd and hooks
	proc_env->SetEnv("_CONDOR_JOB_PIDS",job_pids);

		// put the value of BIN into the environment; used by sshd to find
		// condor_config_val. also helpful to find condor_chirp.
	std::string condorBinDir;
	param(condorBinDir,"BIN");
	if (!condorBinDir.empty()) {
		proc_env->SetEnv("_CONDOR_BIN",condorBinDir.c_str());
	}

		// put in environment variables specific to the type (universe) of job
	for (auto *uproc: m_reaped_job_list) {
		uproc->PublishToEnv( proc_env );	// a virtual method per universe
	}

	ASSERT(jic);
	ClassAd* jobAd = jic->jobClassAd();
	if( jobAd ) {
		// Probing this (file transfer) ourselves is complicated.  The JIC
		// already does it.  Steal his answer.
		bool using_file_transfer = jic->usingFileTransfer();
		build_job_env( *proc_env, *jobAd, using_file_transfer );
	} else {
		dprintf(D_ALWAYS, "Unable to find job ad for job.  Environment may be incorrect\n");
	}

		// now, stuff the starter knows about, instead of individual
		// procs under its control
	const char * base = "_CONDOR_";
 
	std::string env_name;

		// if there are non-fungible assigned resources (i.e. GPUs) pass those assignments down in the environment
		// we look through all machine resource names looking for an attribute Assigned*, if we find one
		// then we publish it's value in the environment as _CONDOR_Assigned*,  so for instance, if there is
		// an AssignedGPU attribute in the machine add, there will be a _CONDOR_AssignedGPU environment
		// variable with the same value.
	ClassAd * mad = jic->machClassAd();
	if (mad) {
		std::string restags;
		if (mad->LookupString(ATTR_MACHINE_RESOURCES, restags)) {
			std::vector<std::string> tags = split(restags);
			for (const auto& tag: tags) {
				std::string attr("Assigned"); attr += tag;

				// we need to publish Assigned resources in the environment. the rules are 
				// a bit wierd here. we publish if there are any assigned, we also always
				// publish if there is a config knob ENVIRONMENT_FOR_Assigned<tag> even if
				// there are none assigned, so long as there are any defined.
				std::string env_name;
				std::string param_name("ENVIRONMENT_FOR_"); param_name += attr;
				param(env_name, param_name.c_str());

				std::string assigned;
				bool is_assigned = mad->LookupString(attr, assigned);
				if (is_assigned || (mad->Lookup(tag) &&  ! env_name.empty())) {

					if ( ! is_assigned) {
						param_name = "ENVIRONMENT_VALUE_FOR_UN"; param_name += attr;
						param(assigned, param_name.c_str());
					}

					if ( ! env_name.empty()) {
						SetEnvironmentForAssignedRes(proc_env, env_name.c_str(), assigned.c_str(), tag.c_str());
					}

					env_name = base;
					env_name += attr;
					proc_env->SetEnv(env_name.c_str(), assigned.c_str());
				}
			}

			// NVIDIA_VISIBLE_DEVICES needs to be set to an expression evaluated against the machine ad
			// which may not be the same exact value as what we set CUDA_VISIBLE_DEVICES to
			if (contains_anycase(tags, "GPUs") && param_boolean("AUTO_SET_NVIDIA_VISIBLE_DEVICES",true)) {
				classad::Value val;
				const char * env_value = nullptr;
				if (mad->EvaluateExpr("join(\",\",evalInEachContext(strcat(\"GPU-\",DeviceUuid),AvailableGPUs))", val)
					&& val.IsStringValue(env_value) && strlen(env_value) > 0) {
					proc_env->SetEnv("NVIDIA_VISIBLE_DEVICES", env_value);
				} else {
					proc_env->SetEnv("NVIDIA_VISIBLE_DEVICES", "none");
				}
			}
		}
	}

	// put OAuth creds directory into the environment
	if (jic->getCredPath()) {
		proc_env->SetEnv("_CONDOR_CREDS", jic->getCredPath());
	}

	// kerberos credential cache (in sandbox)
	const char* krb5ccname = jic->getKrb5CCName();
	if( krb5ccname && (krb5ccname[0] != '\0') ) {
		// using env_name as env_value
		env_name = "FILE:";
		env_name += krb5ccname;
		proc_env->SetEnv( "KRB5CCNAME", env_name );
	}

		// path to the output ad, if any
	const char* output_ad = jic->getOutputAdFile();
	if( output_ad && !(output_ad[0] == '-' && output_ad[1] == '\0') ) {
		env_name = base;
		env_name += "OUTPUT_CLASSAD";
		proc_env->SetEnv( env_name.c_str(), output_ad );
	}
	
		// job scratch space
	env_name = base;
	env_name += "SCRATCH_DIR";
	proc_env->SetEnv( env_name.c_str(), GetWorkingDir(true) );

	    // Apptainer/Singlarity scratch dir
	proc_env->SetEnv("APPTAINER_CACHEDIR", GetWorkingDir(true));
	proc_env->SetEnv("SINGULARITY_CACHEDIR", GetWorkingDir(true));
		// slot identifier
	env_name = base;
	env_name += "SLOT";
	
	proc_env->SetEnv(env_name, getMySlotName());

		// pass through the pidfamily ancestor env vars this process
		// currently has to the job.

		// port regulation stuff.  assume the outgoing port range.
	int low, high;
	if (get_port_range (TRUE, &low, &high) == TRUE) {
		std::string tmp_port_number;

		tmp_port_number = std::to_string( high );
		env_name = base;
		env_name += "HIGHPORT";
		proc_env->SetEnv( env_name.c_str(), tmp_port_number.c_str() );

		tmp_port_number = std::to_string( low );
		env_name = base;
		env_name += "LOWPORT";
		proc_env->SetEnv( env_name.c_str(), tmp_port_number.c_str() );
    }

		// set environment variables for temporary directories
		// Condor will clean these up on job exits, and there's
		// no chance of file collisions with other running slots

	std::string tmpdirenv = this->tmpdir.empty() ? GetWorkingDir(true) : this->tmpdir;
	proc_env->SetEnv("TMPDIR", tmpdirenv);
	proc_env->SetEnv("TEMP",tmpdirenv);
	proc_env->SetEnv("TMP", tmpdirenv);

		// Programs built with OpenMP (including matlab, gnu sort
		// and others) look at OMP_NUM_THREADS
		// to determine how many threads to spawn.  Force this to
		// Cpus, to encourage jobs to stay within the number
		// of requested cpu cores.  But trust the user, if it has
		// already been set in the job.
		// In addition, besides just OMP_NUM_THREADS, set an environment
		// variable for each var name listed in STARTER_NUM_THREADS_ENV_VARS.

	ClassAd * mach = jic->machClassAd();
	int cpus = 0;
	if (mach) {
		mach->LookupInteger(ATTR_CPUS, cpus);
	}
	char* cpu_vars_param = param("STARTER_NUM_THREADS_ENV_VARS");
	if (cpus > 0 && cpu_vars_param) {
		std::string jobNumThreads;
		for (const auto& var: StringTokenIterator(cpu_vars_param)) {
			proc_env->GetEnv(var, jobNumThreads);
			if (jobNumThreads.length() == 0) {
				proc_env->SetEnv(var, std::to_string(cpus));
			}
		}
	}
	free(cpu_vars_param);

		// If using a job wrapper, set environment to location of
		// wrapper failure file.

	char *wrapper = param("USER_JOB_WRAPPER");
	if (wrapper) {
			// setenv only if wrapper actually exists
		if ( access(wrapper,X_OK) >= 0 ) {
			std::string wrapper_err;
			formatstr(wrapper_err, "%s%c%s", GetWorkingDir(0),
						DIR_DELIM_CHAR,
						JOB_WRAPPER_FAILURE_FILE);
			proc_env->SetEnv("_CONDOR_WRAPPER_ERROR_FILE", wrapper_err);
		}
		free(wrapper);
	}

		// Set a bunch of other env vars that used to be set
		// in OsProc::StartJob(), but we want to set them here
		// so they will also appear in ssh_to_job environments.

	std::string path;
	formatstr(path, "%s%c%s", GetWorkingDir(true),
			 	DIR_DELIM_CHAR,
				MACHINE_AD_FILENAME);
	if( ! proc_env->SetEnv("_CONDOR_MACHINE_AD", path) ) {
		dprintf( D_ALWAYS, "Failed to set _CONDOR_MACHINE_AD environment variable\n");
	}

	if( jic->wroteChirpConfig() && 
		(! proc_env->SetEnv("_CONDOR_CHIRP_CONFIG", jic->chirpConfigFilename())) ) 
	{
		dprintf( D_ALWAYS, "Failed to set _CONDOR_CHIRP_CONFIG environment variable.\n");
	}

	formatstr(path, "%s%c%s", GetWorkingDir(true),
			 	DIR_DELIM_CHAR,
				JOB_AD_FILENAME);
	if( ! proc_env->SetEnv("_CONDOR_JOB_AD", path) ) {
		dprintf( D_ALWAYS, "Failed to set _CONDOR_JOB_AD environment variable\n");
	}

	std::string remoteUpdate;
	param(remoteUpdate, "CHIRP_DELAYED_UPDATE_PREFIX", "CHIRP");
	if( ! proc_env->SetEnv("_CHIRP_DELAYED_UPDATE_PREFIX", remoteUpdate) ) {
		dprintf( D_ALWAYS, 
				"Failed to set _CHIRP_DELAYED_UPDATE_PREFIX environment variable\n");
	}

	// Many jobs need an absolute path into the scratch directory in an environment var
	// expand a magic string in an env var to the scratch dir
	proc_env->Walk(&expandScratchDirInEnv, (void *)const_cast<char *>(GetWorkingDir(true)));
}

// parse an environment prototype string of the form  key[[=/regex/replace/] key2=/regex2/replace2/]
// where the / that separates the parts of the regex can be any non-whitespace character
//
static void SetEnvironmentForAssignedRes(Env* proc_env, const char * proto, const char * assigned, const char * tag)
{
	const char * env_id_separator = ","; // maybe get this from config someday?

	// multiple prototypes are permitted.
	for (;;) {
		while (isspace(*proto)) ++proto;
		if ( ! *proto) { return; }

		std::string rhs = ""; // the value that we will (eventually) assign to the environment variable

		dprintf(D_ALWAYS | D_FULLDEBUG, "Assigned%s environment proto '%s'\n", tag, proto);

		const char * peq = strchr(proto, '=');
		if ( ! peq) {
			// special case - if no equal sign, the proto is just an environment name
			// HACK!! 
			// very special case, when proto is CUDA_VISIBLE_DEVICES, or GPU_DEVICE_ORDINAL
			// we know that we have to strip the alpha part of the GPU id, as well as any whitespace.
			if (MATCH == strcmp(proto, "CUDA_VISIBLE_DEVICES") || MATCH == strcmp(proto, "GPU_DEVICE_ORDINAL")) {
				// strip everthing but digits and , from the assigned gpus value
				for (const char * p = assigned; *p; ++p) {
					if (isdigit(*p) || *p == ',') rhs += *p;
				}
				assigned = rhs.c_str();
			}
			dprintf(D_ALWAYS | D_FULLDEBUG, "Assigned%s setting env %s=%s\n", tag, proto, assigned);
			proc_env->SetEnv(proto, assigned);
			return;
		}

		std::string env_name;
		env_name.insert(0, proto, 0, (size_t)(peq - proto));
		++peq; while(isspace(*peq)) ++peq;
		// the next character we see is the regex separator character
		// usually it will be / but it could be any non-whitespace character
		// we expect to see 3 of them. 
		char chRe = *peq;
		const char * pre = peq+1;
		const char * psub = strchr(pre, chRe);
		const char * pend = psub ? strchr(psub+1,chRe) : psub;
		if ( ! psub || ! pend ) {
			dprintf(D_ERROR, "Assigned%s environment '%s' ignored - missing replacment end marker: %s\n", tag, env_name.c_str(), peq);
			break;
		}
		// at this point if your expression is /aa/bbb/
		//                              peq----^^ ^   ^
		//                              pre-----| |   |
		//                              psub------|   |
		//                              pend----------|

		// compile the pattern of the regular expression.
		std::string pat;
		pat.insert(0, pre, 0, (psub - pre));

		//const char * errstr = NULL; int erroff= 0;
		int errcode = 0; PCRE2_SIZE erroff = 0;

		PCRE2_SPTR pat_pcre2str = reinterpret_cast<const unsigned char *>(pat.c_str());
		pcre2_code *re = pcre2_compile(pat_pcre2str, PCRE2_ZERO_TERMINATED, 0, &errcode, &erroff, NULL);
		if ( ! re) {
			dprintf(D_ERROR, "Assigned%s environment '%s' regex PCRE2 error code %d at offset %d in: %s\n",
				tag, env_name.c_str(), errcode, static_cast<int>(erroff), pat.c_str());
			break;
		}

		// HACK! special magic for CUDA_VISIBLE_DEVICES with no pattern supplied
		if (env_name == "CUDA_VISIBLE_DEVICES" && pat.empty()) {
			// strip everthing but digits and , from the assigned gpus value
			for (const char * p = assigned; *p; ++p) {
				if (isdigit(*p) || *p == ',') rhs += *p;
			}
		} else {
			pcre2_match_data * matchdata = pcre2_match_data_create_from_pattern(re, NULL);

			dprintf(D_ALWAYS | D_FULLDEBUG, "Assigned%s environment '%s' pattern: %s\n", tag, env_name.c_str(), peq);

			for (const auto& resid: StringTokenIterator(assigned)) {
				if ( ! rhs.empty()) { rhs += env_id_separator; }
				int cchresid = (int)resid.size();
				PCRE2_SPTR resid_pcre2str = reinterpret_cast<const unsigned char *>(resid.c_str());
				int status = pcre2_match(re, resid_pcre2str, static_cast<PCRE2_SIZE>(cchresid), 0, 0, matchdata, NULL);
				if (status >= 0) {
					const struct _pcre_vector { int start; int end; } * groups
						= (const struct _pcre_vector*) pcre2_get_ovector_pointer(matchdata);
					dprintf(D_ALWAYS | D_FULLDEBUG, "Assigned%s environment '%s' match at %d,%d of pattern: %s\n", tag, env_name.c_str(), groups[0].start, groups[0].end, pat.c_str());
					if (groups[0].start > 0) { rhs.append(resid, 0, groups[0].start); }
					const char * ps = psub;
					while (*++ps && ps < pend) {
						if (ps[0] == '$' && isdigit(ps[1])) {
							int ngrp = *++ps - '0';
							if (ngrp < status) { rhs.append(resid, groups[ngrp].start, groups[ngrp].end - groups[ngrp].start); }
						} else {
							rhs += *ps;
						}
					}
					if (groups[0].end < cchresid) { rhs.append(resid, groups[0].end, cchresid - groups[0].end); }
				} else {
					dprintf(D_ALWAYS | D_FULLDEBUG, "Assigned%s environment '%s' no-match of pattern: %s\n", tag, env_name.c_str(), pat.c_str());
					rhs += resid;
				}
			}
			pcre2_match_data_free(matchdata);
		}

		pcre2_code_free(re);

		proc_env->SetEnv(env_name.c_str(), rhs.c_str());

		proto = pend+1;
		if (*proto == ',') ++proto; // in case there is a comma separating the fields.
	}
}

int
Starter::getMySlotNumber( void )
{
	int slot_number = 0; // default to 0, let our caller decide how to interpret that.

#if 1
	std::string slot_name;
	if (param(slot_name, "STARTER_SLOT_NAME")) {
		// find the first number in the slot name, that's our slot number.
		const char * tmp = slot_name.c_str();
		while (*tmp && (*tmp < '0' || *tmp > '9')) ++tmp;
		if (*tmp) slot_number = atoi(tmp);
	} else {
		// legacy (before 8.1.5), assume that the log filename ends with our slot name.
		slot_name = this->getMySlotName();
		if ( ! slot_name.empty()) {
			std::string prefix;
			if ( ! param(prefix, "STARTD_RESOURCE_PREFIX")) {
				prefix = "slot";
			}

			const char * tmp = strstr(slot_name.c_str(), prefix.c_str());
			if (tmp) {
				prefix += "%d";
				if (sscanf(tmp, prefix.c_str(), &slot_number) < 1) {
					// if we couldn't parse it, leave it at 0.
					slot_number = 0;
				}
			}
		}
	}
#else

	char *logappend = param("STARTER_LOG");		
	char const *tmp = NULL;
		
			
	if ( logappend ) {
			// We currently use the extension of the starter log file
			// name to determine which slot we are.  Strange.
		char const *log_basename = condor_basename(logappend);
		std::string prefix;

		char* resource_prefix = param("STARTD_RESOURCE_PREFIX");
		if( resource_prefix ) {
			formatstr(prefix, ".%s", resource_prefix);
			free( resource_prefix );
		}
		else {
			prefix = ".slot";
		}

		tmp = strstr(log_basename, prefix.c_str());
		if ( tmp ) {				
			prefix += "%d";
			if ( sscanf(tmp, prefix.c_str(), &slot_number) < 1 ) {
				// if we couldn't parse it, leave it at 0.
				slot_number = 0;
			}
		} 

		free(logappend);
	}
#endif

	return slot_number;
}

std::string
Starter::getMySlotName(void)
{
	std::string slotName = "";
	if (param(slotName, "STARTER_SLOT_NAME")) {
		return slotName;
	}

	// legacy (before 8.1.5), assume that the log filename ends with our slot name.
	char *logappend = param("STARTER_LOG");
	if ( logappend ) {
			// We currently use the extension of the starter log file
			// name to determine which slot we are.  Strange.
		char const *log_basename = condor_basename(logappend);
		std::string prefix;

		char* resource_prefix = param("STARTD_RESOURCE_PREFIX");
		if( resource_prefix ) {
			formatstr(prefix, ".%s", resource_prefix);
			free( resource_prefix );
		}
		else {
			prefix = ".slot";
		}

		const char *tmp = strstr(log_basename, prefix.c_str());
		if ( tmp ) {				
			slotName = (tmp + 1); // skip the .
		} 

		free(logappend);
	}

	return slotName;
}


void
Starter::closeSavedStdin( void )
{
	if( starter_stdin_fd > -1 ) {
		close( starter_stdin_fd );
		starter_stdin_fd = -1;
	}
}


void
Starter::closeSavedStdout( void )
{
	if( starter_stdout_fd > -1 ) {
		close( starter_stdout_fd );
		starter_stdout_fd = -1;
	}
}


void
Starter::closeSavedStderr( void )
{
	if( starter_stderr_fd > -1 ) {
		close( starter_stderr_fd );
		starter_stderr_fd = -1;
	}
}


int
Starter::classadCommand( int, Stream* s ) const
{
	ClassAd ad;
	ReliSock* rsock = (ReliSock*)s;
	int cmd = 0;

	cmd = getCmdFromReliSock( rsock, &ad, false );

	switch( cmd ) {
	case FALSE:
			// error in getCmd().  it will already have dprintf()'ed
			// aobut it, so all we have to do is return
		return FALSE;
		break;

	case CA_RECONNECT_JOB:
			// hand this off to our JIC, since it will know what to do
		return jic->reconnect( rsock, &ad );
		break;

	default:
		const char* tmp = getCommandString(cmd);
		std::string err_msg = "Starter does not support command (";
		err_msg += tmp ? tmp : NULL;
		err_msg += ')';
		sendErrorReply( s, tmp, CA_INVALID_REQUEST, err_msg.c_str() );
		return FALSE;
	}
	return TRUE;
}


int 
Starter::updateX509Proxy( int cmd, Stream* s )
{
	ASSERT(s);
	ReliSock* rsock = (ReliSock*)s;
	ASSERT(jic);
	return jic->updateX509Proxy(cmd,rsock) ? TRUE : FALSE;
}


bool
Starter::removeTempExecuteDir( void )
{
	if( is_gridshell ) {
			// we didn't make our own directory, so just bail early
		return true;
	}

	std::string dir_name = "dir_";
	dir_name += std::to_string( daemonCore->getpid() );

	bool has_failed = false;

	// since we chdir()'d to the execute directory, we can't
	// delete it until we get out (at least on WIN32). So lets
	// just chdir() to EXECUTE so we're sure we can remove it.
	if (chdir(Execute)) {
		dprintf(D_ALWAYS, "Error: chdir(%s) failed: %s\n", Execute, strerror(errno));
	}

#ifdef LINUX
	if (m_lv_handle) {
		//LVM managed... reset handle pointer to call destructor for cleanup
		//We can't determine if the cleanup failed or not, and need to rm the working dir
		m_lv_handle.reset(nullptr);
	}
#endif /* LINUX */

	// Remove the directory from all possible chroots.
	// On Windows, we expect the root_dir_list to have only a single entry - "/"
	std::string full_exec_dir(Execute);
	pair_strings_vector root_dirs = root_dir_list();
	for (pair_strings_vector::const_iterator it=root_dirs.begin(); it != root_dirs.end(); ++it) {
		if (it->second == "/") {
			// if the root is /, just use the execute dir.  we do this because dircat doesn't work
			// correctly on windows when cat'ing  / + c:\condor\execute
			full_exec_dir = Execute;
		} else {
			// for chroots other than the trivial one, cat the chroot to the configured execute dir
			// we don't expect to ever get here on Windows.
			// If we do get here on Windows, Find_Named_Entry will just fail to find a match
			if ( ! dircat(it->second.c_str(), Execute, full_exec_dir)) {
				continue;
			}
		}

		Directory execute_dir( full_exec_dir.c_str(), PRIV_ROOT );
		if ( execute_dir.Find_Named_Entry( dir_name.c_str() ) ) {

			int closed = dprintf_close_logs_in_directory(execute_dir.GetFullPath(), true);
			if (closed) { dprintf(D_FULLDEBUG, "Closed %d logs in %s\n", closed, execute_dir.GetFullPath()); }

			dprintf(D_FULLDEBUG, "Removing %s\n", execute_dir.GetFullPath());
			if (!execute_dir.Remove_Current_File()) {
				has_failed = true;
			}
		}
	}

	if (!has_failed) {
		m_workingDirExists = false;
	}
	return !has_failed;
}

bool
Starter::WriteAdFiles() const
{

	ClassAd* ad;
	const char* dir = this->GetWorkingDir(0);
	std::string filename;
	FILE* fp;
	bool ret_val = true;

	// Write the job ad first
	ad = this->jic->jobClassAd();
	if (ad != NULL)
	{
		formatstr(filename, "%s%c%s", dir, DIR_DELIM_CHAR, JOB_AD_FILENAME);
		fp = safe_fopen_wrapper_follow(filename.c_str(), "w");
		if (!fp)
		{
			dprintf(D_ALWAYS, "Failed to open \"%s\" for to write job ad: "
						"%s (errno %d)\n", filename.c_str(),
						strerror(errno), errno);
			ret_val = false;
		}
		else
		{
		#ifdef WIN32
			if (has_encrypted_working_dir) {
				DecryptFile(filename.c_str(), 0);
			}
		#endif
			fPrintAd(fp, *ad);
			fclose(fp);
		}
	}
	else
	{
		// If there is no job ad, this is a problem
		ret_val = false;
	}

	ad = this->jic->jobExecutionOverlayAd();
	if (ad && ad->size() > 0)
	{
		formatstr(filename, "%s%c%s", dir, DIR_DELIM_CHAR, JOB_EXECUTION_OVERLAY_AD_FILENAME);
		fp = safe_fopen_wrapper_follow(filename.c_str(), "w");
		if (!fp)
		{
			dprintf(D_ALWAYS, "Failed to open \"%s\" for to write job execution overlay ad: "
						"%s (errno %d)\n", filename.c_str(),
						strerror(errno), errno);
			ret_val = false;
		}
		else
		{
		#ifdef WIN32
			if (has_encrypted_working_dir) {
				DecryptFile(filename.c_str(), 0);
			}
		#endif
			fPrintAd(fp, *ad);
			fclose(fp);
		}
	}

	// Write the machine ad
	ad = this->jic->machClassAd();
	if (ad != NULL)
	{
		formatstr(filename, "%s%c%s", dir, DIR_DELIM_CHAR, MACHINE_AD_FILENAME);
		fp = safe_fopen_wrapper_follow(filename.c_str(), "w");
		if (!fp)
		{
			dprintf(D_ALWAYS, "Failed to open \"%s\" for to write machine "
						"ad: %s (errno %d)\n", filename.c_str(),
					strerror(errno), errno);
			ret_val = false;
		}
		else
		{
		#ifdef WIN32
			if (has_encrypted_working_dir) {
				DecryptFile(filename.c_str(), 0);
			}
		#endif
			fPrintAd(fp, *ad);
			fclose(fp);
		}
	}

	// Correct the bogus Provisioned* attributes in the job ad.
	ClassAd * machineAd = this->jic->machClassAd();
	if( machineAd ) {
		ClassAd updateAd;

		std::string machineResourcesString;
		if(machineAd->LookupString( ATTR_MACHINE_RESOURCES, machineResourcesString)) {
			updateAd.Assign( "ProvisionedResources", machineResourcesString );
			dprintf( D_FULLDEBUG, "Copied machine ad's %s to ProvisionedResources\n", ATTR_MACHINE_RESOURCES );
		} else {
			machineResourcesString = "CPUs, Disk, Memory";
		}

		for (const auto& resourceName: StringTokenIterator(machineResourcesString)) {
			std::string provisionedResourceName;
			formatstr( provisionedResourceName, "%sProvisioned", resourceName.c_str() );
			CopyAttribute( provisionedResourceName, updateAd, resourceName, *machineAd );
			dprintf( D_FULLDEBUG, "Copied machine ad's %s to job ad's %s\n", resourceName.c_str(), provisionedResourceName.c_str() );

			std::string assignedResourceName;
			formatstr( assignedResourceName, "Assigned%s", resourceName.c_str() );
			CopyAttribute( assignedResourceName, updateAd, *machineAd );
			dprintf( D_FULLDEBUG, "Copied machine ad's %s to job ad\n", assignedResourceName.c_str() );
		}

		dprintf( D_FULLDEBUG, "Updating *Provisioned and Assigned* attributes:\n" );
		dPrintAd( D_FULLDEBUG, updateAd );
		jic->periodicJobUpdate( & updateAd );
	}

	return ret_val;
}

void
Starter::RecordJobExitStatus(int status) {
	recorded_job_exit_status = true;
	job_exit_status = status;

    // "When the job exits" is usually synonymous with "when the process
    // spawned by the starter exits", but that's not the case for self-
    // checkpointing jobs, which the starter just spawns again (after
    // transferring the checkpoint) if the exit code indicates that the
    // job checkpointed successfully.  Nothing else in HTCondor currently
    // cares about this, but we've asked to track it (perhaps to see if
    // anything else in HTCondor should care).  See HTCONDOR-861.
    jic->notifyExecutionExit();
}


// Get job working directory disk usage: return bytes used & num dirs + files
DiskUsage
Starter::GetDiskUsage(bool exiting) const {

		StatExecDirMonitor* mon;
		if (exiting && (mon = dynamic_cast<StatExecDirMonitor*>(dirMonitor))) {
#ifdef LINUX
			auto * lv_handle = m_lv_handle.get();
			CondorError err;
			bool trash = true; // Hack to just statvfs in thin lv case
			if ( ! VolumeManager::GetVolumeUsage(lv_handle, mon->du.execute_size, mon->du.file_count, trash, err)) {
				dprintf(D_ERROR, "Failed to get final LV usage: %s\n", err.getFullText().c_str());
			}
#endif /* LINUX */
		}

		if (dirMonitor) { return dirMonitor->GetDiskUsage(); }
		else { return DiskUsage{0,0}; }
	}

#ifdef LINUX
void
Starter::CheckLVUsage( int /* timerID */ )
{
		// Avoid repeatedly triggering
	if (m_lvm_held_job) return;
		// Logic error?
	if (m_lvm_lv_size_kb < 0) return;

		// no handle? no point
	auto * lv_handle = m_lv_handle.get();
	if ( ! lv_handle) return;

	// When the job exceeds its disk usage, there are three possibilities:
	// 1. The backing pool has space remaining, we don't exhaust the extra allocated space (2GB by default),
	//    and this polling catches the over-usage.  In that case, the job goes on hold and everyone's happy.
	// 2. The backing pool has space remaining, the job DOES exhaust the extra allocated space, and the
	//    job gets an ENOSPC before this polling can trigger.  The job may not go on hold and the user
	//    doesn't get a reasonable indication without examining their stderr.  No one's happy.
	// 3. The backing pool fills up due to overcommits.  All writes to othe device pause until enough
	//    space is cleared up.
	//
	// In case (3), even well-behaved jobs will notice the issue; after a minute, if not enough space is
	// available we start evicting even those jobs in oroder to prevent a deadlock.
	//
	// If you really want to avoid case (2), set THINPOOL_EXTRA_SIZE_MB to a value larger than the backing pool.

	StatExecDirMonitor* monitor = static_cast<StatExecDirMonitor*>(dirMonitor);

	CondorError err;
	bool out_of_space = false;
	if ( ! VolumeManager::GetVolumeUsage(lv_handle, monitor->du.execute_size, monitor->du.file_count, out_of_space, err)) {
		dprintf(D_ALWAYS, "Failed to poll managed volume (may not put job on hold correctly): %s\n", err.getFullText().c_str());
		return;
	}

	filesize_t limit = m_lvm_lv_size_kb * 1024LL;
	//Thick provisioning check for 98% LV usage
	if ( ! m_lv_handle->IsThin()) { limit = limit * 0.98; }

	if (monitor->du.execute_size >= limit) {
		std::string hold_msg;
		std::string limit_str = to_string_byte_units(limit);
		formatstr(hold_msg, "Job has exceeded allocated disk (%s). Consider increasing the value of request_disk.",
		         limit_str.c_str());
		jic->holdJob(hold_msg.c_str(), CONDOR_HOLD_CODE::JobOutOfResources, 0);
		m_lvm_held_job = true;
	}

	// Only applies to thin provisioning of LVs
	if (out_of_space) {
		auto now = time(NULL);
		if ((m_lvm_last_space_issue > 0) && (now - m_lvm_last_space_issue > 60)) {
			dprintf(D_ALWAYS, "ERROR: Underlying thin pool is out of space and not recovering; evicting this job but not holding it.\n");
			jic->holdJob("Underlying thin pool is out of space and not recovering", 0, 0);
			m_lvm_held_job = true;
			return;
		} else if (m_lvm_last_space_issue < 0) {
			dprintf(D_ALWAYS, "WARNING: Thin pool used by startd (%s) is out of space; writes will be paused until this is resolved.\n",
				m_lv_handle->GetPool().c_str());
			m_lvm_last_space_issue = now;
		}
	} else {
		m_lvm_last_space_issue = -1;
	}
}
#endif // LINUX<|MERGE_RESOLUTION|>--- conflicted
+++ resolved
@@ -1987,20 +1987,12 @@
 	dirMonitor = new ManualExecDirMonitor(WorkingDir);
 #endif // LINUX
 
-<<<<<<< HEAD
 	if ( ! dirMonitor || ! dirMonitor->IsValid()) {
 		dprintf(D_ERROR, "Failed to initialize job working directory monitor object: %s\n",
 		                 dirMonitor ? "Out of memory" : "Failed initialization");
 		return false;
 	}
 
-	dprintf_open_logs_in_directory(WorkingDir.c_str());
-
-	// now we can finally write .machine.ad and .job.ad into the sandbox
-	WriteAdFiles();
-
-=======
->>>>>>> fd058ac6
 #if !defined(WIN32)
 	if (use_chown) {
 		priv_state p = set_root_priv();
@@ -2019,6 +2011,8 @@
 	// switch to user priv -- it's the owner of the directory we just made
 	priv_state ch_p = set_user_priv();
 	int chdir_result = chdir(WorkingDir.c_str());
+
+	dprintf_open_logs_in_directory(WorkingDir.c_str());
 
 	// now we can finally write .machine.ad and .job.ad into the sandbox
 	WriteAdFiles();
