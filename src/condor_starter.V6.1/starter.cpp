--- conflicted
+++ resolved
@@ -4120,15 +4120,9 @@
 
 	if (monitor->du.execute_size >= limit) {
 		std::string hold_msg;
-<<<<<<< HEAD
-		double limit_gb = (double)limit / (1024LL*1024LL*1024LL);
-		formatstr(hold_msg, "Job has exceeded request_disk (%.2lf GB). Consider increasing the value of request_disk.",
-		         limit_gb);
-=======
 		std::string limit_str = to_string_byte_units(limit);
 		formatstr(hold_msg, "Job has exceeded allocated disk (%s). Consider increasing the value of request_disk.",
 		         limit_str.c_str());
->>>>>>> 9430cb25
 		jic->holdJob(hold_msg.c_str(), CONDOR_HOLD_CODE::JobOutOfResources, 0);
 		m_lvm_held_job = true;
 	}
