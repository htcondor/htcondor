--- conflicted
+++ resolved
@@ -1983,11 +1983,7 @@
 		if ( ! thin_provision && thinpool) { m_lvm_lv_size_kb = -1; }
 
 		bool hide_mount = true;
-<<<<<<< HEAD
-		if ( ! VolumeManager::CheckHideMount(jic->jobClassAd(), hide_mount)) {
-=======
 		if ( ! VolumeManager::CheckHideMount(jic->jobClassAd(), jic->machClassAd(), hide_mount)) {
->>>>>>> 746e5ce9
 			m_lvm_lv_size_kb = -1;
 		}
 
