--- conflicted
+++ resolved
@@ -268,7 +268,6 @@
 	return 0;
 }
 
-<<<<<<< HEAD
 int DockerAPI::inspect( const std::string & containerID, ClassAd * dockerAd, CondorError & /* err */ ) {
 	std::string docker;
 	if( ! param( docker, "DOCKER" ) ) {
@@ -280,7 +279,68 @@
 		dprintf( D_ALWAYS | D_FAILURE, "dockerAd is NULL.\n" );
 		return -2;
 	}
-=======
+
+	ArgList inspectArgs;
+	inspectArgs.AppendArg( docker );
+	inspectArgs.AppendArg( "inspect" );
+	inspectArgs.AppendArg( "--format" );
+	StringList formatElements(	"ContainerId=\"{{.Id}}\" "
+								"Pid={{.State.Pid}} "
+								"Name=\"{{.Name}}\" "
+								"ExitCode={{.State.ExitCode}} "
+								"StartedAt=\"{{.State.StartedAt}}\" "
+								"FinishedAt=\"{{.State.FinishedAt}}\" " );
+	char * formatArg = formatElements.print_to_delimed_string( "\n" );
+	inspectArgs.AppendArg( formatArg );
+	free( formatArg );
+	inspectArgs.AppendArg( containerID );
+
+	MyString displayString;
+	inspectArgs.GetArgsStringForLogging( & displayString );
+	dprintf( D_FULLDEBUG, "Attempting to run: %s\n", displayString.c_str() );
+
+	FILE * dockerResults = my_popen( inspectArgs, "r", 1 );
+	if( dockerResults == NULL ) {
+		dprintf( D_ALWAYS | D_FAILURE, "Unable to run '%s'.\n", displayString.c_str() );
+		return -6;
+	}
+
+	// If the output isn't exactly formatElements.number() lines long,
+	// something has gone wrong and we'll at least be able to print out
+	// the error message(s).
+	char buffer[1024];
+	std::vector<std::string> correctOutput(formatElements.number());
+	for( int i = 0; i < formatElements.number(); ++i ) {
+		if( fgets( buffer, 1024, dockerResults ) != NULL ) {
+			correctOutput[i] = buffer;
+		}
+	}
+	my_pclose( dockerResults );
+
+	int attrCount = 0;
+	for( int i = 0; i < formatElements.number(); ++i ) {
+		if( correctOutput[i].empty() || dockerAd->Insert( correctOutput[i].c_str() ) == FALSE ) {
+			break;
+		}
+		++attrCount;
+	}
+
+	if( attrCount != formatElements.number() ) {
+		dprintf( D_ALWAYS | D_FAILURE, "Failed to create classad from Docker output (%d).  Printing up to the first %d (nonblank) lines.\n", attrCount, formatElements.number() );
+		for( int i = 0; i < formatElements.number() && ! correctOutput[i].empty(); ++i ) {
+			dprintf( D_ALWAYS | D_FAILURE, "%s", correctOutput[i].c_str() );
+		}
+		return -4;
+	}
+
+	dprintf( D_FULLDEBUG, "docker inspect printed:\n" );
+	for( int i = 0; i < formatElements.number() && ! correctOutput[i].empty(); ++i ) {
+		dprintf( D_FULLDEBUG, "\t%s", correctOutput[i].c_str() );
+	}
+
+	return 0;
+}
+
 static bool docker_add_env_walker (void*pv, const MyString &var, const MyString &val) {
 	ArgList* runArgs = (ArgList*)pv;
 	MyString arg;
@@ -316,65 +376,3 @@
 
 	return true;
 }
->>>>>>> 5ebe8c56
-
-	ArgList inspectArgs;
-	inspectArgs.AppendArg( docker );
-	inspectArgs.AppendArg( "inspect" );
-	inspectArgs.AppendArg( "--format" );
-	StringList formatElements(	"ContainerId=\"{{.Id}}\" "
-								"Pid={{.State.Pid}} "
-								"Name=\"{{.Name}}\" "
-								"ExitCode={{.State.ExitCode}} "
-								"StartedAt=\"{{.State.StartedAt}}\" "
-								"FinishedAt=\"{{.State.FinishedAt}}\" " );
-	char * formatArg = formatElements.print_to_delimed_string( "\n" );
-	inspectArgs.AppendArg( formatArg );
-	free( formatArg );
-	inspectArgs.AppendArg( containerID );
-
-	MyString displayString;
-	inspectArgs.GetArgsStringForLogging( & displayString );
-	dprintf( D_FULLDEBUG, "Attempting to run: %s\n", displayString.c_str() );
-
-	FILE * dockerResults = my_popen( inspectArgs, "r", 1 );
-	if( dockerResults == NULL ) {
-		dprintf( D_ALWAYS | D_FAILURE, "Unable to run '%s'.\n", displayString.c_str() );
-		return -6;
-	}
-
-	// If the output isn't exactly formatElements.number() lines long,
-	// something has gone wrong and we'll at least be able to print out
-	// the error message(s).
-	char buffer[1024];
-	std::vector<std::string> correctOutput(formatElements.number());
-	for( int i = 0; i < formatElements.number(); ++i ) {
-		if( fgets( buffer, 1024, dockerResults ) != NULL ) {
-			correctOutput[i] = buffer;
-		}
-	}
-	my_pclose( dockerResults );
-
-	int attrCount = 0;
-	for( int i = 0; i < formatElements.number(); ++i ) {
-		if( correctOutput[i].empty() || dockerAd->Insert( correctOutput[i].c_str() ) == FALSE ) {
-			break;
-		}
-		++attrCount;
-	}
-
-	if( attrCount != formatElements.number() ) {
-		dprintf( D_ALWAYS | D_FAILURE, "Failed to create classad from Docker output (%d).  Printing up to the first %d (nonblank) lines.\n", attrCount, formatElements.number() );
-		for( int i = 0; i < formatElements.number() && ! correctOutput[i].empty(); ++i ) {
-			dprintf( D_ALWAYS | D_FAILURE, "%s", correctOutput[i].c_str() );
-		}
-		return -4;
-	}
-
-	dprintf( D_FULLDEBUG, "docker inspect printed:\n" );
-	for( int i = 0; i < formatElements.number() && ! correctOutput[i].empty(); ++i ) {
-		dprintf( D_FULLDEBUG, "\t%s", correctOutput[i].c_str() );
-	}
-
-	return 0;
-}