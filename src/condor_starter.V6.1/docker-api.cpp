#include "condor_common.h"

#include "env.h"
#include "my_popen.h"
#include "CondorError.h"
#include "condor_config.h"
#include "condor_classad.h"
#include "condor_daemon_core.h"
#include "file_lock.h"
#include "condor_rw.h"

#include "docker-api.h"
#include <algorithm>

#if !defined(WIN32)
#include <sys/un.h>
#endif

static bool add_env_to_args_for_docker(ArgList &runArgs, const Env &env);
static bool add_docker_arg(ArgList &runArgs);
static int run_simple_docker_command(	const std::string &command,
					const std::string &container,
					CondorError &e, bool ignore_output=false);
static int gc_image(const std::string &image);

//
// Because we fork before calling docker, we don't actually
// care if the image is stored locally or not (except to the extent that
// remote image pull violates the principle of least astonishment).
//
int DockerAPI::run(
	const ClassAd &machineAd,
	const std::string & containerName,
	const std::string & imageID,
	const std::string & command,
	const ArgList & args,
	const Env & env,
	const std::string & sandboxPath,
	const std::list<std::string> extraVolumes,
	int & pid,
	int * childFDs,
	CondorError & /* err */ )
{
	gc_image(imageID);
	//
	// We currently assume that the system has been configured so that
	// anyone (user) who can run an HTCondor job can also run docker.  It's
	// also apparently a security worry to run Docker as root, so let's not.
	//
	ArgList runArgs;
	if ( ! add_docker_arg(runArgs))
		return -1;
	runArgs.AppendArg( "run" );

	// Write out a file with the container ID.
	// FIXME: The startd can check this to clean up after us.
	// This needs to go into a directory that condor user
	// can write to.

/*
	std::string cidFileName = sandboxPath + "/.cidfile";
	runArgs.AppendArg( "--cidfile=" + cidFileName );
*/

	
	// Configure resource limits.
	
	// First cpus
	int  cpus;
	int cpuShare;

	if (machineAd.LookupInteger(ATTR_CPUS, cpus)) {
		cpuShare = 10 * cpus;
	} else {
		cpuShare = 10;
	}
	std::string cpuShareStr;
	formatstr(cpuShareStr, "--cpu-shares=%d", cpuShare);
	runArgs.AppendArg(cpuShareStr);

	// Now memory
	int memory; // in Megabytes
	if (machineAd.LookupInteger(ATTR_MEMORY, memory)) {
		std::string mem;
		formatstr(mem, "--memory=%dm", memory);
		runArgs.AppendArg(mem);
	} 


		// Now the container name
	runArgs.AppendArg( "--name" );
	runArgs.AppendArg( containerName );

	if ( ! add_env_to_args_for_docker(runArgs, env)) {
		dprintf( D_ALWAYS | D_FAILURE, "Failed to pass enviroment to docker.\n" );
		return -8;
	}

	// Map the external sanbox to the internal sandbox.
	runArgs.AppendArg( "--volume" );
	runArgs.AppendArg( sandboxPath + ":" + sandboxPath );

	// Now any extra volumes
	for (std::list<std::string>::const_iterator it = extraVolumes.begin(); it != extraVolumes.end(); it++) {
		runArgs.AppendArg("--volume");
		std::string volume = *it;
		runArgs.AppendArg(volume);
	}
	
	// Start in the sandbox.
	runArgs.AppendArg( "--workdir" );
	runArgs.AppendArg( sandboxPath );

	// Run with the uid that condor selects for the user
	// either a slot user or submitting user or nobody
	uid_t uid = 0;
	uid_t gid = 0;

	// Docker doesn't actually run on Windows, but we compile
	// on Windows because...
#ifndef WIN32
	uid = get_user_uid();
	gid = get_user_gid();
#endif
	
	if ((uid == 0) || (gid == 0)) {
		dprintf(D_ALWAYS|D_FAILURE, "Failed to get userid to run docker job\n");
		return -9;
	}

	runArgs.AppendArg("--user");
	std::string uidgidarg;
	formatstr(uidgidarg, "%d:%d", uid, gid);
	runArgs.AppendArg(uidgidarg);

	// Run the command with its arguments in the image.
	runArgs.AppendArg( imageID );

	
	// If no command given, the default command in the image will run
	if (command.length() > 0) {
		runArgs.AppendArg( command );
	}

	runArgs.AppendArgsFromArgList( args );

	MyString displayString;
	runArgs.GetArgsStringForLogging( & displayString );
	dprintf( D_FULLDEBUG, "Attempting to run: %s\n", displayString.c_str() );

	//
	// If we run Docker attached, we avoid a race condition where
	// 'docker logs --follow' returns before 'docker rm' knows that the
	// container is gone (and refuses to remove it).  Of course, we
	// can't block, so we have a proxy process run attached for us.
	//
	FamilyInfo fi;
	fi.max_snapshot_interval = param_integer( "PID_SNAPSHOT_INTERVAL", 15 );
	int childPID = daemonCore->Create_Process( runArgs.GetArg(0), runArgs,
		PRIV_CONDOR_FINAL, 1, FALSE, FALSE, NULL, "/",
		& fi, NULL, childFDs );

	if( childPID == FALSE ) {
		dprintf( D_ALWAYS | D_FAILURE, "Create_Process() failed.\n" );
		return -1;
	}
	pid = childPID;

	return 0;
}

int DockerAPI::rm( const std::string & containerID, CondorError & /* err */ ) {

	ArgList rmArgs;
	if ( ! add_docker_arg(rmArgs))
		return -1;
	rmArgs.AppendArg( "rm" );
	rmArgs.AppendArg( "-v" );  // also remove the volume
	rmArgs.AppendArg( containerID.c_str() );

	MyString displayString;
	rmArgs.GetArgsStringForLogging( & displayString );
	dprintf( D_FULLDEBUG, "Attempting to run: %s\n", displayString.c_str() );

	// Read from Docker's combined output and error streams.
	FILE * dockerResults = my_popen( rmArgs, "r", 1 , 0, false);
	if( dockerResults == NULL ) {
		dprintf( D_ALWAYS | D_FAILURE, "Failed to run '%s'.\n", displayString.c_str() );
		return -2;
	}

	// On a success, Docker writes the containerID back out.
	char buffer[1024];
	if( NULL == fgets( buffer, 1024, dockerResults ) ) {
		if( errno ) {
			dprintf( D_ALWAYS | D_FAILURE, "Failed to read results from '%s': '%s' (%d)\n", displayString.c_str(), strerror( errno ), errno );
		} else {
			dprintf( D_ALWAYS | D_FAILURE, "'%s' returned nothing.\n", displayString.c_str() );
		}
		my_pclose( dockerResults );
		return -3;
	}

	int length = strlen( buffer );
	if( length < 1 || strncmp( buffer, containerID.c_str(), length - 1 ) != 0 ) {
		dprintf( D_ALWAYS | D_FAILURE, "Docker remove failed, printing first few lines of output.\n" );
		dprintf( D_ALWAYS | D_FAILURE, "%s", buffer );
		while( NULL != fgets( buffer, 1024, dockerResults ) ) {
			dprintf( D_ALWAYS | D_FAILURE, "%s", buffer );
		}
		my_pclose( dockerResults );
		return -4;
	}

	my_pclose( dockerResults );
	return 0;
}

int
DockerAPI::rmi(const std::string &image, CondorError &err) {
		// First, try to remove the named image
	run_simple_docker_command("rmi", image, err, true);
		
		// That may have succeed or failed.  It could have
		// failed if the image doesn't exist (anymore), or
		// if someone else deleted it outside of condor.
		// Check to see if the image still exists.  If it
		// has been removed, return 0.

	ArgList args;
	if ( ! add_docker_arg(args))
		return -1;
	args.AppendArg( "images" );
	args.AppendArg( "-q" );
	args.AppendArg( image );

	MyString displayString;
	args.GetArgsStringForLogging( & displayString );
	dprintf( D_FULLDEBUG, "Attempting to run: '%s'.\n", displayString.c_str() );

	FILE * dockerResults = my_popen( args, "r", 1 , 0, false);
	if( dockerResults == NULL ) {
		dprintf( D_ALWAYS | D_FAILURE, "Failed to run '%s'.\n", displayString.c_str() );
		return -2;
	}

	char buffer[1024];
	std::vector< std::string > output;
	while( fgets( buffer, 1024, dockerResults ) != NULL ) {
		unsigned end = strlen(buffer) - 1;
		if( buffer[end] == '\n' ) { buffer[end] = '\0'; }
		output.push_back( buffer );
	}

	int exitCode = my_pclose( dockerResults );
	if( exitCode != 0 ) {
		dprintf( D_ALWAYS, "'%s' did not exit successfully (code %d); the first line of output was '%s'.\n", displayString.c_str(), exitCode, output[0].c_str() );
		return -3;
	}

	if (output.size() == 0) {
		return 0;
	} else {
		return 1;
	}
}


int
DockerAPI::kill(const std::string &image, CondorError &err) {
	return run_simple_docker_command("kill", image, err);
}


int 
DockerAPI::pause( const std::string & container, CondorError & err ) {
	return run_simple_docker_command("pause", container, err);
}

int 
DockerAPI::unpause( const std::string & container, CondorError & err ) {
	return run_simple_docker_command("unpause", container, err);
}

<<<<<<< HEAD
#if 0
=======
>>>>>>> 83fe856e
static uint64_t
convertUnits(uint64_t raw, char *unit) {
	switch (*unit) {
	case 'B':
		return raw;
		break;
	case 'K':
		return raw * 1024;
		break;
	case 'M':
		return raw * 1024 * 1024;
		break;
	case 'G':
		return raw * 1024 * 1024 * 1024;
		break;
	case 'T':
		return raw * 1024 * 1024 * 1024 * 1024;
	default:
		return -1;
		break;
	}
}
<<<<<<< HEAD
#endif


	/* Find usage stats on a running container by talking
 	 * directly to the server
 	 */
 	 
int
DockerAPI::stats(const std::string &container, uint64_t &memUsage, uint64_t &netIn, uint64_t &netOut, uint64_t &userCpu, uint64_t &sysCpu) {

#if defined(WIN32)
	return -1;
#else

	/*
 	 * Create a Unix domain socket 
 	 *
 	 * This is what the docker server listens on
 	 */

	int uds = socket(AF_UNIX, SOCK_STREAM, 0);
	if (uds < 0) {
		dprintf(D_ALWAYS, "Can't create unix domain socket, no docker statistics will be available\n");
		return -1;
	}

	struct sockaddr_un sa;
	memset(&sa, 0, sizeof(sa));
	
	sa.sun_family = AF_UNIX;
	strncpy(sa.sun_path, "/var/run/docker.sock",sizeof(sa.sun_path) - 1);

	{
	TemporaryPrivSentry sentry(PRIV_ROOT);
	int cr = connect(uds, (struct sockaddr *) &sa, sizeof(sa));
	if (cr != 0) {
		dprintf(D_ALWAYS, "Can't connect to /var/run/docker.sock %s, no statistics will be available\n", strerror(errno));
		close(uds);
		return -1;
	}
	}

	char request[256];

	sprintf(request, "GET /containers/%s/stats?stream=0 HTTP/0.9\r\n\r\n", container.c_str());
	int ret = write(uds, request, strlen(request));
	if (ret < 0) {
		dprintf(D_ALWAYS, "Can't send request to docker server, no statistics will be available\n");
		close(uds);
		return -1;
	}

	std::string response;

	char buf[1024];
	int written;

	// read with 200 second timeout, no flags, nonblocking
	while ((written = condor_read("Docker Socket", uds, buf, 1024, 200, 0, false)) > 0) {
		response.append(buf, written);
	}
	dprintf(D_FULLDEBUG, "docker stats: %s\n", response.c_str());
	close(uds);

	// Response now contains an enormous JSON formatted response
	// Hackily extract the fields we are interested in
	
	size_t pos;
	memUsage = netIn = netOut = userCpu = sysCpu = 0;

		// Would really like a real JSON parser here...
	pos = response.find("\"max_usage\"");
	if (pos != std::string::npos) {
		sscanf(response.c_str()+pos, "\"max_usage\":%ld", &memUsage);	
	}
	pos = response.find("\"tx_bytes\"");
	if (pos != std::string::npos) {
		sscanf(response.c_str()+pos, "\"tx_bytes\":%ld", &netOut);	
	}
	pos = response.find("\"rx_bytes\"");
	if (pos != std::string::npos) {
		sscanf(response.c_str()+pos, "\"rx_bytes\":%ld", &netIn);	
	}
	pos = response.find("\"usage_in_usermode\"");
	if (pos != std::string::npos) {
		sscanf(response.c_str()+pos, "\"usage_in_usermode\":%ld", &userCpu);	
	}
	pos = response.find("\"usage_in_kernelmode\"");
	if (pos != std::string::npos) {
		sscanf(response.c_str()+pos, "\"usage_in_kernelmode\":%ld", &sysCpu);	
	}
	dprintf(D_FULLDEBUG, "docker stats reports max_usage is %ld rx_bytes is %ld tx_bytes is %ld usage_in_usermode is %ld usage_in-sysmode is %ld\n", memUsage, netIn, netOut, userCpu, sysCpu);

	return 0;
#endif

} /*
 *  getting stats by running docker stats is now deprecated
 */

#if 0
int
DockerAPI::stats(const std::string &container, uint64_t &memUsage, uint64_t &netIn, uint64_t &netOut) {
newstats(container, memUsage, netIn, netOut);
=======

int
DockerAPI::stats(const std::string &container, uint64_t &memUsage, uint64_t &netIn, uint64_t &netOut) {
>>>>>>> 83fe856e
	ArgList args;
	if ( ! add_docker_arg(args))
		return -1;
	args.AppendArg( "stats" );
	args.AppendArg( "--no-stream" );
	args.AppendArg( container.c_str() );

	MyString displayString;
	TemporaryPrivSentry sentry(PRIV_ROOT);

	args.GetArgsStringForLogging( & displayString );

	dprintf( D_FULLDEBUG, "Attempting to run: %s\n", displayString.c_str() );

		// Read from Docker's combined output and error streams.
	FILE * dockerResults = my_popen( args, "r", 1 , 0, false);
	if( dockerResults == NULL ) {
		dprintf( D_ALWAYS | D_FAILURE, "Failed to run '%s'.\n", displayString.c_str() );
		return -2;
	}

	const int statLineSize = 256;
	char header[statLineSize];
	char data[statLineSize];
	if( NULL == fgets( header, statLineSize, dockerResults ) ) {
		my_pclose(dockerResults);
		return -2;
	}

	if( NULL == fgets( data, statLineSize, dockerResults ) ) {
		my_pclose(dockerResults);
		return -2;
	}
	my_pclose(dockerResults);

	dprintf(D_FULLDEBUG, "Docker stats data is:\n%s\n", data);
		// condor stats output looks like:
		// Name	cpu%   mem usage/limit  mem%  net i/o   block i/o
		// container  0.00%  0 B / 0 B        0.00% 0 B / 0 B  0 B / 0 B
		//
	char memUsageUnit[2];
	char netInUnit[2];
	char netOutUnit[2];

	double memRaw, netInRaw, netOutRaw;
	int matches = sscanf(data, "%*s %*g%% %lg %s / %*g %*s %*g%% %lg %s / %lg %s", &memRaw, &memUsageUnit[0], &netInRaw, &netInUnit[0], &netOutRaw, &netOutUnit[0]);
	if (matches < 6) {
		return -2;
	}

	memUsage = convertUnits(memRaw, memUsageUnit);
	netIn    = convertUnits(netInRaw, netInUnit);
	netOut   = convertUnits(netOutRaw, netOutUnit);
  
	dprintf(D_FULLDEBUG, "memUsage is %g (%s), net In is %g (%s), net Out is %g (%s)\n", memRaw, memUsageUnit, netInRaw, netInUnit, netOutRaw, netOutUnit);
	return 0;
}
<<<<<<< HEAD
#endif

=======
>>>>>>> 83fe856e
int DockerAPI::detect( CondorError & err ) {
	// FIXME: Remove ::version() as a public API and return it from here,
	// because there's no point in doing this twice.
	std::string version;
	if( DockerAPI::version( version, err ) != 0 ) {
		dprintf( D_ALWAYS | D_FAILURE, "DockerAPI::detect() failed to detect the Docker version; assuming absent.\n" );
		return -4;
	}

	ArgList infoArgs;
	if ( ! add_docker_arg(infoArgs))
		return -1;
	infoArgs.AppendArg( "info" );

	MyString displayString;
	infoArgs.GetArgsStringForLogging( & displayString );
	dprintf( D_FULLDEBUG, "Attempting to run: '%s'.\n", displayString.c_str() );

	FILE * dockerResults = my_popen( infoArgs, "r", 1 , 0, false);
	if( dockerResults == NULL ) {
		dprintf( D_ALWAYS | D_FAILURE, "Failed to run '%s'.\n", displayString.c_str() );
		return -2;
	}

	// Even if we don't care about the success output, the failure output
	// can be handy for debugging...
	char buffer[1024];
	std::vector< std::string > output;
	while( fgets( buffer, 1024, dockerResults ) != NULL ) {
		unsigned end = strlen(buffer) - 1;
		if( buffer[end] == '\n' ) { buffer[end] = '\0'; }
		output.push_back( buffer );
	}
	for( unsigned i = 0; i < output.size(); ++i ) {
		dprintf( D_FULLDEBUG, "[docker info] %s\n", output[i].c_str() );
	}

	int exitCode = my_pclose( dockerResults );
	if( exitCode != 0 ) {
		dprintf( D_ALWAYS, "'%s' did not exit successfully (code %d); the first line of output was '%s'.\n", displayString.c_str(), exitCode, output[0].c_str() );
		return -3;
	}

	return 0;
}

//
// FIXME: We have a lot of boilerplate code in this function and file.
//
int DockerAPI::version( std::string & version, CondorError & /* err */ ) {

	ArgList versionArgs;
	if ( ! add_docker_arg(versionArgs))
		return -1;
	versionArgs.AppendArg( "-v" );

	MyString displayString;
	versionArgs.GetArgsStringForLogging( & displayString );
	dprintf( D_FULLDEBUG, "Attempting to run: '%s'.\n", displayString.c_str() );

	FILE * dockerResults = my_popen( versionArgs, "r", 1 , 0, false);
	if( dockerResults == NULL ) {
		dprintf( D_ALWAYS | D_FAILURE, "Failed to run '%s'.\n", displayString.c_str() );
		return -2;
	}

	char buffer[1024];
	if( NULL == fgets( buffer, 1024, dockerResults ) ) {
		if( errno ) {
			dprintf( D_ALWAYS | D_FAILURE, "Failed to read results from '%s': '%s' (%d)\n", displayString.c_str(), strerror( errno ), errno );
		} else {
			dprintf( D_ALWAYS | D_FAILURE, "'%s' returned nothing.\n", displayString.c_str() );
		}
		my_pclose( dockerResults );
		return -3;
	}

	if( NULL != fgets( buffer, 1024, dockerResults ) ) {
		if( strstr( buffer, "Jansens" ) != NULL ) {
			dprintf( D_ALWAYS | D_FAILURE, "The DOCKER configuration setting appears to point to OpenBox's docker.  If you want to use Docker.IO, please set DOCKER appropriately in your configuration.\n" );
		} else {
			dprintf( D_ALWAYS | D_FAILURE, "Read more than one line (or a very long line) from '%s', which we think means it's not Docker.  The (first line of the) trailing text was '%s'.\n", displayString.c_str(), buffer );
		}
		my_pclose( dockerResults );
		return -5;
	}

	int exitCode = my_pclose( dockerResults );
	if( exitCode != 0 ) {
		dprintf( D_ALWAYS, "'%s' did not exit successfully (code %d); the first line of output was '%s'.\n", displayString.c_str(), exitCode, buffer );
		return -4;
	}

	unsigned end = strlen(buffer) - 1;
	if( buffer[end] == '\n' ) { buffer[end] = '\0'; }
	version = buffer;

	return 0;
}

int DockerAPI::inspect( const std::string & containerID, ClassAd * dockerAd, CondorError & /* err */ ) {
	if( dockerAd == NULL ) {
		dprintf( D_ALWAYS | D_FAILURE, "dockerAd is NULL.\n" );
		return -2;
	}

	ArgList inspectArgs;
	if ( ! add_docker_arg(inspectArgs))
		return -1;
	inspectArgs.AppendArg( "inspect" );
	inspectArgs.AppendArg( "--format" );
	StringList formatElements(	"ContainerId=\"{{.Id}}\" "
								"Pid={{.State.Pid}} "
								"Name=\"{{.Name}}\" "
								"Running={{.State.Running}} "
								"ExitCode={{.State.ExitCode}} "
								"StartedAt=\"{{.State.StartedAt}}\" "
								"FinishedAt=\"{{.State.FinishedAt}}\" "
								"DockerError=\"{{.State.Error}}\" "
								"OOMKilled=\"{{.State.OOMKilled}}\" " );
	char * formatArg = formatElements.print_to_delimed_string( "\n" );
	inspectArgs.AppendArg( formatArg );
	free( formatArg );
	inspectArgs.AppendArg( containerID );

	MyString displayString;
	inspectArgs.GetArgsStringForLogging( & displayString );
	dprintf( D_FULLDEBUG, "Attempting to run: %s\n", displayString.c_str() );

	FILE * dockerResults = my_popen( inspectArgs, "r", 1 , 0, false);
	if( dockerResults == NULL ) {
		dprintf( D_ALWAYS | D_FAILURE, "Unable to run '%s'.\n", displayString.c_str() );
		return -6;
	}

	// If the output isn't exactly formatElements.number() lines long,
	// something has gone wrong and we'll at least be able to print out
	// the error message(s).
	char buffer[1024];
	std::vector<std::string> correctOutput(formatElements.number());
	for( int i = 0; i < formatElements.number(); ++i ) {
		if( fgets( buffer, 1024, dockerResults ) != NULL ) {
			correctOutput[i] = buffer;
			std::string::iterator first = 
				std::find(correctOutput[i].begin(),
					correctOutput[i].end(),
					'\"');
			if (first != correctOutput[i].end()) {
				std::replace(++first,
					-- --correctOutput[i].end(), '\"','\'');
			}
		}
	}
	my_pclose( dockerResults );

	int attrCount = 0;
	for( int i = 0; i < formatElements.number(); ++i ) {
		if( correctOutput[i].empty() || dockerAd->Insert( correctOutput[i].c_str() ) == FALSE ) {
			break;
		}
		++attrCount;
	}

	if( attrCount != formatElements.number() ) {
		dprintf( D_ALWAYS | D_FAILURE, "Failed to create classad from Docker output (%d).  Printing up to the first %d (nonblank) lines.\n", attrCount, formatElements.number() );
		for( int i = 0; i < formatElements.number() && ! correctOutput[i].empty(); ++i ) {
			dprintf( D_ALWAYS | D_FAILURE, "%s", correctOutput[i].c_str() );
		}
		return -4;
	}

	dprintf( D_FULLDEBUG, "docker inspect printed:\n" );
	for( int i = 0; i < formatElements.number() && ! correctOutput[i].empty(); ++i ) {
		dprintf( D_FULLDEBUG, "\t%s", correctOutput[i].c_str() );
	}

	return 0;
}

// in most cases we can't invoke docker directly because of it will be priviledged
// instead, DOCKER will be defined as 'sudo docker' or 'sudo /path/to/docker' so 
// we need to recognise this as two arguments and do the right thing.
static bool add_docker_arg(ArgList &runArgs) {
	std::string docker;
	if( ! param( docker, "DOCKER" ) ) {
		dprintf( D_ALWAYS | D_FAILURE, "DOCKER is undefined.\n" );
		return false;
	}
	const char * pdocker = docker.c_str();
	if (starts_with(docker, "sudo ")) {
		runArgs.AppendArg("/usr/bin/sudo");
		pdocker += 4;
		while (isspace(*pdocker)) ++pdocker;
		if ( ! *pdocker) {
			dprintf( D_ALWAYS | D_FAILURE, "DOCKER is defined as '%s' which is not valid.\n", docker.c_str() );
			return false;
		}
	}
	runArgs.AppendArg(pdocker);
	return true;
}

static bool docker_add_env_walker (void*pv, const MyString &var, const MyString &val) {
	ArgList* runArgs = (ArgList*)pv;
	MyString arg;
	arg.reserve_at_least(var.length() + val.length() + 2);
	arg = var;
	arg += "=";
	arg += val;
	runArgs->AppendArg("-e");
	runArgs->AppendArg(arg);
	return true; // true to keep iterating
}

// helper function, convert Env into arguments for docker run.
// essentially this means adding each as an argument of the form -e name=value
bool add_env_to_args_for_docker(ArgList &runArgs, const Env &env)
{
	dprintf(D_ALWAYS | D_VERBOSE, "adding %d environment vars to docker args\n", env.Count());
	env.Walk(
#if 1 // sigh
		docker_add_env_walker,
#else
		// use a lamda to walk the environment and add each entry as
		[](void*pv, const MyString &var, const MyString &val) -> bool {
			ArgList& runArgs = *(ArgList*)pv;
			runArgs.AppendArg("-e");
			MyString arg(var); arg += "="; arg += val;
			runArgs.AppendArg(arg);
			return true; // true to keep iterating
		},
#endif
		&runArgs
	);

	return true;
}

int
run_simple_docker_command(const std::string &command, const std::string &container, CondorError &, bool ignore_output)
{
  ArgList args;
  if ( ! add_docker_arg(args))
    return -1;
  args.AppendArg( command );
  args.AppendArg( container.c_str() );

  MyString displayString;
  args.GetArgsStringForLogging( & displayString );
  dprintf( D_FULLDEBUG, "Attempting to run: %s\n", displayString.c_str() );

  // Read from Docker's combined output and error streams.
  FILE * dockerResults = my_popen( args, "r", 1 , 0, false);
  if( dockerResults == NULL ) {
    dprintf( D_ALWAYS | D_FAILURE, "Failed to run '%s'.\n", displayString.c_str() );
    return -2;
  }

  // On a success, Docker writes the containerID back out.
  char buffer[1024];
  if( NULL == fgets( buffer, 1024, dockerResults ) ) {
    if( errno ) {
      dprintf( D_ALWAYS | D_FAILURE, "Failed to read results from '%s': '%s' (%d)\n", displayString.c_str(), strerror( errno ), errno );
    } else {
      dprintf( D_ALWAYS | D_FAILURE, "'%s' returned nothing.\n", displayString.c_str() );
    }
    my_pclose( dockerResults );
    return -3;
  }

  int length = strlen( buffer );
  if (!ignore_output) {
    if( length < 1 || strncmp( buffer, container.c_str(), length - 1 ) != 0 ) {
      dprintf( D_ALWAYS | D_FAILURE, "Docker %s failed, printing first few lines of output.\n", command.c_str() );
      dprintf( D_ALWAYS | D_FAILURE, "%s", buffer );
      while( NULL != fgets( buffer, 1024, dockerResults ) ) {
	dprintf( D_ALWAYS | D_FAILURE, "%s", buffer );
      }
      my_pclose( dockerResults );
      return -4;
    }
  }

  my_pclose( dockerResults );
  return 0;
}

static int 
gc_image(const std::string & image) {

  std::list<std::string> images;
  std::string imageFilename;
  
  int cache_size = param_integer("DOCKER_IMAGE_CACHE_SIZE", 20);
  cache_size--;
  if (cache_size < 0) cache_size = 0;

  if( ! param( imageFilename, "LOG" ) ) {
    dprintf(D_ALWAYS, "LOG not defined in param table, giving up\n");
    ASSERT(false);
  }

  
  TemporaryPrivSentry sentry(PRIV_ROOT);
  imageFilename += "/.startd_docker_images";

  FileLock lock(imageFilename.c_str());
  lock.obtain(WRITE_LOCK); // blocking

  FILE *f = safe_fopen_wrapper_follow(imageFilename.c_str(), "r");

  if (f) {
    char existingImage[1024];
    while ( fgets(existingImage, 1024, f)) {

      if (strlen(existingImage) > 1) {
	existingImage[strlen(existingImage) - 1] = '\0'; // remove newline
      }
      std::string tmp(existingImage);
      //
      // If we're reusing an image, we'll shuffle it to the end
      if (tmp != image) {
	images.push_back(tmp);
      }
    }
    fclose(f);
  }

  dprintf(D_ALWAYS, "Found %lu entries in docker image cache.\n", images.size());

   std::list<std::string>::iterator iter;
   int remove_count = images.size() - cache_size;
   if (remove_count < 0) remove_count = 0;

   for (iter = images.begin(); iter != images.end(); iter++) {
    if (remove_count <= 0) break;
    std::string toRemove = *iter;

    CondorError err;
    int result = DockerAPI::rmi(toRemove, err);

    if (result == 0) {
      images.erase(iter);
      remove_count--;
    }
  }

  images.push_back(image); // our current image is the most recent one

  f = safe_fopen_wrapper_follow(imageFilename.c_str(), "w");
  if (f) {
    std::list<std::string>::iterator it;
    for (it = images.begin(); it != images.end(); it++) {
      fputs((*it).c_str(), f);
      fputs("\n", f);
    }
    fclose(f);
  } else {
    dprintf(D_ALWAYS, "Can't write to docker images file: %s\n", imageFilename.c_str());
    ASSERT(false);
  }

  lock.release();

  return 0;
}<|MERGE_RESOLUTION|>--- conflicted
+++ resolved
@@ -282,10 +282,7 @@
 	return run_simple_docker_command("unpause", container, err);
 }
 
-<<<<<<< HEAD
 #if 0
-=======
->>>>>>> 83fe856e
 static uint64_t
 convertUnits(uint64_t raw, char *unit) {
 	switch (*unit) {
@@ -308,7 +305,6 @@
 		break;
 	}
 }
-<<<<<<< HEAD
 #endif
 
 
@@ -413,11 +409,6 @@
 int
 DockerAPI::stats(const std::string &container, uint64_t &memUsage, uint64_t &netIn, uint64_t &netOut) {
 newstats(container, memUsage, netIn, netOut);
-=======
-
-int
-DockerAPI::stats(const std::string &container, uint64_t &memUsage, uint64_t &netIn, uint64_t &netOut) {
->>>>>>> 83fe856e
 	ArgList args;
 	if ( ! add_docker_arg(args))
 		return -1;
@@ -475,11 +466,8 @@
 	dprintf(D_FULLDEBUG, "memUsage is %g (%s), net In is %g (%s), net Out is %g (%s)\n", memRaw, memUsageUnit, netInRaw, netInUnit, netOutRaw, netOutUnit);
 	return 0;
 }
-<<<<<<< HEAD
 #endif
 
-=======
->>>>>>> 83fe856e
 int DockerAPI::detect( CondorError & err ) {
 	// FIXME: Remove ::version() as a public API and return it from here,
 	// because there's no point in doing this twice.
