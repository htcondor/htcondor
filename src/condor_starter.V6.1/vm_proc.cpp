/***************************************************************
 *
 * Copyright (C) 1990-2007, Condor Team, Computer Sciences Department,
 * University of Wisconsin-Madison, WI.
 * 
 * Licensed under the Apache License, Version 2.0 (the "License"); you
 * may not use this file except in compliance with the License.  You may
 * obtain a copy of the License at
 * 
 *    http://www.apache.org/licenses/LICENSE-2.0
 * 
 * Unless required by applicable law or agreed to in writing, software
 * distributed under the License is distributed on an "AS IS" BASIS,
 * WITHOUT WARRANTIES OR CONDITIONS OF ANY KIND, either express or implied.
 * See the License for the specific language governing permissions and
 * limitations under the License.
 *
 ***************************************************************/


#include "condor_common.h"
#include "condor_classad.h"
#include "condor_debug.h"
#include "condor_daemon_core.h"
#include "condor_attributes.h"
#include "exit.h"
#include "env.h"
#include "user_proc.h"
#include "os_proc.h"
#include "vm_proc.h"
#include "starter.h"
#include "condor_config.h"
#include "condor_mkstemp.h"
#include "basename.h"
#include "directory.h"
#include "filename_tools.h"
#include "daemon.h"
#include "daemon_types.h"
#include "vm_gahp_request.h"
#include "../condor_vm-gahp/vmgahp_error_codes.h"
#include "vm_univ_utils.h"

extern CStarter *Starter;

#define NULLSTRING "NULL"

VMProc::VMProc(ClassAd *jobAd) : OsProc(jobAd)
{
	m_vmgahp = NULL;
	m_is_cleanuped = false;

	m_vm_id = 0;
	m_vm_pid = 0;

	memset(&m_vm_exited_pinfo, 0, sizeof(m_vm_exited_pinfo));
	memset(&m_vm_alive_pinfo, 0, sizeof(m_vm_alive_pinfo));

	m_vm_checkpoint = false;
	m_is_vacate_ckpt = false;
	m_last_ckpt_result = false;

	m_is_soft_suspended = false;

	m_vm_ckpt_count = 0;

	m_vmstatus_tid = -1;
	m_vmstatus_notify_tid = -1;
	m_status_req = NULL;
	m_status_error_count = 0;
	m_vm_cputime = 0;
	m_vm_utilization = -1.0;

	//Find the interval of sending vm status command to vmgahp server
	m_vmstatus_interval = param_integer( "VM_STATUS_INTERVAL", 
			VM_DEFAULT_STATUS_INTERVAL);
	if( m_vmstatus_interval < VM_MIN_STATUS_INTERVAL ) {
		// vm_status interval must be at least more than 
		// VM_MIN_STATUS_INTERVAL for performance issue
		dprintf(D_ALWAYS,"Even if Condor config file defines %d secs "
				"for vm status interval, vm status interval is set to "
				"%d seconds for performance.\n", 
			   m_vmstatus_interval, VM_MIN_STATUS_INTERVAL);
		m_vmstatus_interval = VM_MIN_STATUS_INTERVAL;	
	}

	m_vmstatus_max_error_cnt = param_integer( "VM_STATUS_MAX_ERROR", 
			VM_STATUS_MAX_ERROR_COUNT);

	m_vmoperation_timeout = param_integer( "VM_GAHP_REQ_TIMEOUT", 
			VM_GAHP_REQ_TIMEOUT );

	m_use_soft_suspend = param_boolean("VM_SOFT_SUSPEND", false); 
}

VMProc::~VMProc()
{
	// destroy the vmgahp server
	cleanup();
}

void
VMProc::cleanup()
{
	dprintf(D_FULLDEBUG,"Inside VMProc::cleanup()\n");

	if( m_is_cleanuped ) {
		return;
	}
	m_is_cleanuped = true;

	if(m_status_req) {
		delete m_status_req;
		m_status_req = NULL;
	}

	if(m_vmgahp) {
		delete m_vmgahp;
		m_vmgahp = NULL;
	}

	if( m_vmstatus_tid != -1 ) {
		if( daemonCore ) {
			daemonCore->Cancel_Timer(m_vmstatus_tid);
		}
		m_vmstatus_tid = -1;
	}

	if( m_vmstatus_notify_tid != -1 ) {
		if( daemonCore ) {
			daemonCore->Cancel_Timer(m_vmstatus_notify_tid);
		}
		m_vmstatus_notify_tid = -1;
	}

	m_vm_id = 0;
	m_vm_pid = 0;

	m_vm_type = "";
	m_vmgahp_server = "";

	// set is_suspended to false in os_proc.h 
	is_suspended = false;
	m_is_soft_suspended = false;
	is_checkpointed = false;
	m_is_vacate_ckpt = false;
}

int
VMProc::StartJob()
{
	MyString err_msg;
	dprintf(D_FULLDEBUG,"Inside VMProc::StartJob()\n");

	// set up a FamilyInfo structure to register a family
	// with the ProcD in its call to DaemonCore::Create_Process
	
	FamilyInfo fi;

	// take snapshots at no more than 15 seconds in between, by default
	fi.max_snapshot_interval = param_integer("PID_SNAPSHOT_INTERVAL", 15);

	m_dedicated_account = Starter->jic->getExecuteAccountIsDedicated();

	if (m_dedicated_account) {
		// using login-based family tracking
		fi.login = m_dedicated_account;
			// The following message is documented in the manual as the
			// way to tell whether the dedicated execution account
			// configuration is being used.
		dprintf(D_ALWAYS,
		        "Tracking process family by login \"%s\"\n",
		        fi.login);
	}

	// Find vmgahp server location
	char* vmgahpfile = param( "VM_GAHP_SERVER" );
	if( !vmgahpfile || (access(vmgahpfile,X_OK) < 0) ) {
		// make certain the vmgahp server program is executable
		dprintf(D_ALWAYS, "vmgahp server cannot be found/executed\n");
		reportErrorToStartd();
		if (vmgahpfile) { free(vmgahpfile); vmgahpfile = NULL; }
		return false;
	}
	m_vmgahp_server = vmgahpfile;
	free(vmgahpfile);

	if( !JobAd ) {
		dprintf(D_ALWAYS, "No JobAd in VMProc::StartJob()!\n");
		return false;
	}

	// // // // // // 
	// Get IWD 
	// // // // // // 
	//const char* job_iwd = Starter->jic->jobRemoteIWD();
	//dprintf( D_ALWAYS, "IWD: %s\n", job_iwd );

	// // // // // // 
	// Environment 
	// // // // // // 
	// Now, instantiate an Env object so we can manipulate the
	// environment as needed.
	Env job_env;

	char *env_str = param( "STARTER_JOB_ENVIRONMENT" );

	MyString env_errors;
	if( ! job_env.MergeFromV1RawOrV2Quoted(env_str,&env_errors) ) {
		dprintf( D_ALWAYS, "Aborting VMProc::StartJob: "
				"%s\nThe full value for STARTER_JOB_ENVIRONMENT: "
				"%s\n",env_errors.Value(),env_str);
		if( env_str ) {
			free(env_str);
		}
		return false;
	}
	if( env_str ) {
		free(env_str);
	}

	// Now, let the starter publish any env vars it wants to into
	// the mainjob's env...
	Starter->PublishToEnv( &job_env );

	// // // // // // 
	// Misc + Exec
	// // // // // // 

	// compute job's renice value by evaluating the machine's
	// JOB_RENICE_INCREMENT in the context of the job ad...
	int nice_inc = 0;
    char* ptmp = param( "JOB_RENICE_INCREMENT" );
	if( ptmp ) {
			// insert renice expr into our copy of the job ad
		MyString reniceAttr = "Renice = ";
		reniceAttr += ptmp;
		if( !JobAd->Insert( reniceAttr.Value() ) ) {
			dprintf( D_ALWAYS, "ERROR: failed to insert JOB_RENICE_INCREMENT "
				"into job ad, Aborting OsProc::StartJob...\n" );
			free( ptmp );
			return 0;
		}
			// evaluate
		if( JobAd->EvalInteger( "Renice", NULL, nice_inc ) ) {
			dprintf( D_ALWAYS, "Renice expr \"%s\" evaluated to %d\n",
					 ptmp, nice_inc );
		} else {
			dprintf( D_ALWAYS, "WARNING: job renice expr (\"%s\") doesn't "
					 "eval to int!  Using default of 10...\n", ptmp );
			nice_inc = 10;
		}

			// enforce valid ranges for nice_inc
		if( nice_inc < 0 ) {
			dprintf( D_FULLDEBUG, "WARNING: job renice value (%d) is too "
					 "low: adjusted to 0\n", nice_inc );
			nice_inc = 0;
		}
		else if( nice_inc > 19 ) {
			dprintf( D_FULLDEBUG, "WARNING: job renice value (%d) is too "
					 "high: adjusted to 19\n", nice_inc );
			nice_inc = 19;
		}

		ASSERT( ptmp );
		free( ptmp );
		ptmp = NULL;
	} else {
			// if JOB_RENICE_INCREMENT is undefined, default to 10
		nice_inc = 10;
	}

	// Get job name
	MyString vm_job_name;
	if( JobAd->LookupString( ATTR_JOB_CMD, vm_job_name) != 1 ) {
		err_msg.formatstr("%s cannot be found in job classAd.", ATTR_JOB_CMD);
		dprintf(D_ALWAYS, "%s\n", err_msg.Value());
		Starter->jic->notifyStarterError( err_msg.Value(), true, 
				CONDOR_HOLD_CODE_FailedToCreateProcess, 0);
		return false;
	}
	m_job_name = vm_job_name;

	// vm_type should be from ClassAd
	MyString vm_type_name;
	if( JobAd->LookupString( ATTR_JOB_VM_TYPE, vm_type_name) != 1 ) {
		err_msg.formatstr("%s cannot be found in job classAd.", ATTR_JOB_VM_TYPE);
		dprintf(D_ALWAYS, "%s\n", err_msg.Value());
		Starter->jic->notifyStarterError( err_msg.Value(), true, 
				CONDOR_HOLD_CODE_FailedToCreateProcess, 0);
		return false;
	}
	vm_type_name.lower_case();
	m_vm_type = vm_type_name;

	// get vm checkpoint flag from ClassAd
	m_vm_checkpoint = false;
	JobAd->LookupBool(ATTR_JOB_VM_CHECKPOINT, m_vm_checkpoint);

	// If there exists MAC or IP address for a checkpointed VM,
	// we use them as initial values.
	MyString string_value;
	if( JobAd->LookupString(ATTR_VM_CKPT_MAC, string_value) == 1 ) {
		m_vm_mac = string_value;
	}
	/*
	string_value = "";
	if( JobAd->LookupString(ATTR_VM_CKPT_IP, string_value) == 1 ) {
		m_vm_ip = string_value;
	}
	*/

	// For Xen and KVM jobs, the vm-gahp issues libvirt commands as root
	// (since some common configurations only allow root to create VMs).
	// Libvirt will refuse to create the VM if the acting user doesn't
	// have explicit permission to access the VM's disk image files,
	// even though root can ignore those permission settings.
	// Therefore, we need to relax the permissions on the execute
	// directory.
	if ( strcasecmp( m_vm_type.Value(), CONDOR_VM_UNIVERSE_KVM ) == MATCH ||
		 strcasecmp( m_vm_type.Value(), CONDOR_VM_UNIVERSE_XEN ) == MATCH ) {
		priv_state oldpriv = set_user_priv();
		if ( chmod( Starter->GetWorkingDir(), 0755 ) == -1 ) {
			set_priv( oldpriv );
			dprintf( D_ALWAYS, "Failed to chmod execute directory for Xen/KVM job: %s\n", strerror( errno ) );
			return false;
		}
		set_priv( oldpriv );
	}

	ClassAd recovery_ad = *JobAd;
	MyString vm_name;
	if ( strcasecmp( m_vm_type.Value(), CONDOR_VM_UNIVERSE_KVM ) == MATCH ||
		 strcasecmp( m_vm_type.Value(), CONDOR_VM_UNIVERSE_XEN ) == MATCH ) {
		ASSERT( create_name_for_VM( JobAd, vm_name ) );
	} else {
		vm_name = Starter->GetWorkingDir();
	}
	recovery_ad.Assign( "JobVMId", vm_name.Value() );
	Starter->WriteRecoveryFile( &recovery_ad );

	// //
	// Now everything is ready to start a vmgahp server 
	// //
	dprintf( D_ALWAYS, "About to start new VM\n");
	Starter->jic->notifyJobPreSpawn();

	//create vmgahp server
	m_vmgahp = new VMGahpServer(m_vmgahp_server.Value(),
	                            m_vm_type.Value(),
	                            JobAd);
	ASSERT(m_vmgahp);

	m_vmgahp->start_err_msg = "";
	if( m_vmgahp->startUp(&job_env, Starter->GetWorkingDir(), nice_inc, 
				&fi) == false ) {
		JobPid = -1;
		err_msg = "Failed to start vm-gahp server";
		dprintf( D_ALWAYS, "%s\n", err_msg.Value());
		if( m_vmgahp->start_err_msg.Length() > 0 ) {
			m_vmgahp->start_err_msg.chomp();
			err_msg = m_vmgahp->start_err_msg;
		}
		reportErrorToStartd();
		Starter->jic->notifyStarterError( err_msg.Value(), true, 0, 0);

		delete m_vmgahp;
		m_vmgahp = NULL; 
		return false;
	}

	// Set JobPid and num_pids in user_proc.h and os_proc.h
	JobPid = m_vmgahp->getVMGahpServerPid();
	num_pids++;

	VMGahpRequest *new_req = new VMGahpRequest(m_vmgahp);
	ASSERT(new_req);
	new_req->setMode(VMGahpRequest::BLOCKING);

	// When we call vmStart, vmStart may create an ISO file.
	// So we need to give some more time to vmgahp.
	new_req->setTimeout(m_vmoperation_timeout + 120);

	int p_result;
	p_result = new_req->vmStart(m_vm_type.Value(), Starter->GetWorkingDir());

	// Because req is blocking mode, result should be VMGAHP_REQ_COMMAND_DONE
	if(p_result != VMGAHP_REQ_COMMAND_DONE) {
		err_msg = "Failed to create a new VM";
		dprintf(D_ALWAYS, "%s\n", err_msg.Value());
		m_vmgahp->printSystemErrorMsg();

		reportErrorToStartd();
		Starter->jic->notifyStarterError( err_msg.Value(), true, 0, 0);

		delete new_req;
		delete m_vmgahp;
		m_vmgahp = NULL;
		// To make sure that vmgahp server exits
		//daemonCore->Send_Signal(JobPid, SIGKILL);
		daemonCore->Kill_Family(JobPid);
		return false;
	}

	if( new_req->checkResult(err_msg) == false ) {
		dprintf(D_ALWAYS, "%s\n", err_msg.Value());
		m_vmgahp->printSystemErrorMsg();

		if( !strcmp(err_msg.Value(), VMGAHP_ERR_INTERNAL) ||
			!strcmp(err_msg.Value(), VMGAHP_ERR_CRITICAL) )  {
			reportErrorToStartd();
		}

		Starter->jic->notifyStarterError( err_msg.Value(), true, 
				CONDOR_HOLD_CODE_FailedToCreateProcess, 0);

		delete new_req;
		delete m_vmgahp;
		m_vmgahp = NULL;
		// To make sure that vmgahp server exits
		//daemonCore->Send_Signal(JobPid, SIGKILL);
		daemonCore->Kill_Family(JobPid);
		return false;
	}

	Gahp_Args *result_args;
	result_args = new_req->getResult();

	// Set virtual machine id
	m_vm_id = (int)strtol(result_args->argv[2], (char **)NULL, 10);
	if( m_vm_id <= 0 ) {
		m_vm_id = 0;
		dprintf(D_ALWAYS, "Received invalid virtual machine id from vm-gahp\n");
		m_vmgahp->printSystemErrorMsg();

		reportErrorToStartd();
		Starter->jic->notifyStarterError( "VMGahp internal error", true, 0, 0);

		delete new_req;
		delete m_vmgahp;
		m_vmgahp = NULL;
		// To make sure that vmgahp server exits
		//daemonCore->Send_Signal(JobPid, SIGKILL);
		daemonCore->Kill_Family(JobPid);
		return false;
	}
	delete new_req;
	new_req = NULL;

	m_vmgahp->setVMid(m_vm_id);

	// We give considerable time(30 secs) to bring 
	// the just created VM into a fully compliant state
	sleep(30);

	// Initialize data structures for VM process
	m_vm_pid = 0;
	memset(&m_vm_exited_pinfo, 0, sizeof(m_vm_exited_pinfo));
	memset(&m_vm_alive_pinfo, 0, sizeof(m_vm_alive_pinfo));

	// Find the actual process dealing with VM
	// Most virtual machine programs except Xen creates a process 
	// that actually deals with a created VM. The process may be 
	// directly created by a virtual machine program and 
	// the parent pid of the process may be 1.
	// So our default Procd daemon is unable to include this process.
	// Here, we don't need to create a new Procd daemon for this process.
	// In VMware, this process is a single process that has no childs. 
	// So we will just use simple ProcAPI to get usage of this process.
	// PIDofVM will return the pid of such process. 
	// If there is no such process like in Xen, PIDofVM will return 0.
	int vm_pid = PIDofVM();
	setVMPID(vm_pid);

	m_vmstatus_tid = daemonCore->Register_Timer(m_vmstatus_interval, 
			m_vmstatus_interval, 
			(TimerHandlercpp)&VMProc::CheckStatus, 
			"VMProc::CheckStatus", this);

	// Set job_start_time in user_proc.h
	job_start_time.getTime();
	dprintf( D_ALWAYS, "StartJob for VM succeeded\n");
	return true;
}

bool 
VMProc::process_vm_status_result(Gahp_Args *result_args)
{
	// status result
	// argv[1] : should be 0, it means success.
	// From argv[2] : representing some info about VM
	
	if( !result_args || ( result_args->argc < 3) ) {
		dprintf(D_ALWAYS, "Bad Result for VM status\n");
		vm_status_error();
		return true;
	}

	int tmp_argv = (int)strtol(result_args->argv[1], (char **)NULL, 10);
	if( tmp_argv != 0 || !strcasecmp(result_args->argv[2], NULLSTRING)) {
		dprintf(D_ALWAYS, "Received VM status, result(%s,%s)\n", 
				result_args->argv[1], result_args->argv[2]);
		vm_status_error();
		return true;
	}

	// We got valid info about VM
	MyString vm_status;
	float cpu_time = 0;
	int vm_pid = 0;
	MyString vm_ip;
	MyString vm_mac;

	MyString tmp_name;
	MyString tmp_value;
	MyString one_arg;
	int i = 2;
	m_vm_utilization = 0.0;
	for( ; i < result_args->argc; i++ ) {
		one_arg = result_args->argv[i];
		one_arg.trim();

		if(one_arg.IsEmpty()) {
			continue;
		}

		parse_param_string(one_arg.Value(), tmp_name, tmp_value, true);
		if( tmp_name.IsEmpty() || tmp_value.IsEmpty() ) {
			continue;
		}

		if(!strcasecmp(tmp_name.Value(), VMGAHP_STATUS_COMMAND_STATUS)) {
			vm_status = tmp_value;
		}else if( !strcasecmp(tmp_name.Value(), VMGAHP_STATUS_COMMAND_CPUTIME) ) {
			cpu_time = (float)strtod(tmp_value.Value(), (char **)NULL);
			if( cpu_time <= 0 ) {
				cpu_time = 0;
			}
		}else if( !strcasecmp(tmp_name.Value(), VMGAHP_STATUS_COMMAND_PID) ) {
			vm_pid = (int)strtol(tmp_value.Value(), (char **)NULL, 10);
			if( vm_pid <= 0 ) {
				vm_pid = 0;
			}
		}else if( !strcasecmp(tmp_name.Value(), VMGAHP_STATUS_COMMAND_MAC) ) {
			vm_mac = tmp_value;
		}else if( !strcasecmp(tmp_name.Value(), VMGAHP_STATUS_COMMAND_IP) ) {
			vm_ip = tmp_value;
		}else if ( !strcasecmp(tmp_name.Value(),VMGAHP_STATUS_COMMAND_CPUUTILIZATION) ) {
		      /* This is here for vm's which are spun via libvirt*/
		      m_vm_utilization = (float)strtod(tmp_value.Value(), (char **)NULL);
		}
	}

	if( vm_status.IsEmpty() ) {
		// We don't receive status of VM
		dprintf(D_ALWAYS, "No VM status in result\n");
		vm_status_error();
		return true;
	}

	if( vm_mac.IsEmpty() == false ) {
		setVMMAC(vm_mac.Value());
	}
	if( vm_ip.IsEmpty() == false ) {
		setVMIP(vm_ip.Value());
	}

	int old_status_error_count = m_status_error_count;
	// Reset status error count to 0
	m_status_error_count = 0;

	if( !strcasecmp(vm_status.Value(),"Stopped") ) {
		dprintf(D_ALWAYS, "Virtual machine is stopped\n");

		is_suspended = false;
		m_is_soft_suspended = false;
		is_checkpointed = false;

		// VM finished.
		setVMPID(0);

		// destroy the vmgahp server
		cleanup();
		return false;
	}else {
		dprintf(D_FULLDEBUG, "Virtual machine status is %s, utilization is %f\n", vm_status.Value(), m_vm_utilization );
		if( !strcasecmp(vm_status.Value(), "Running") ) {
			is_suspended = false;
			m_is_soft_suspended = false;
			is_checkpointed = false;

			if( cpu_time > 0 ) {
				// update statistics for Xen
				m_vm_cputime = cpu_time;
			}
			if( vm_pid > 0 ) {
				setVMPID(vm_pid);
			}

			// Update usage of process for a VM
			updateUsageOfVM();
		}else if( !strcasecmp(vm_status.Value(), "Suspended") ) {
			if( !is_checkpointed ) {
				is_suspended = true;
			}
			m_is_soft_suspended = false;

			// VM is suspended
			setVMPID(0);
		}else if( !strcasecmp(vm_status.Value(), "SoftSuspended") ) {
			is_suspended = true;
			m_is_soft_suspended = true;
			is_checkpointed = false;
		}else {
			dprintf(D_ALWAYS, "Unknown VM status: %s\n", vm_status.Value());

			// Restore status error count 
			m_status_error_count = old_status_error_count;
			vm_status_error();
		}
	}
	return true;
}

void
VMProc::notify_status_fn()
{
	// this function will be called from timer function
	bool has_error = false;

	if( !m_status_req || !m_vm_id ) {
		return;
	}

	dprintf( D_FULLDEBUG, "VM status notify function is called\n"); 
	
	//reset timer id for this function
	m_status_req->setNotificationTimerId(-1);
	m_vmstatus_notify_tid = -1;

	// check the status of VM status command
	reqstatus v_status = m_status_req->getPendingStatus();

	if(v_status == REQ_DONE) {
		Gahp_Args *result_args;
		result_args = m_status_req->getResult();

		// If vm_status is 'stopped', cleanup function will be called 
		//  inside this function
		process_vm_status_result(result_args);
		if(m_status_req) {
			delete m_status_req;
			m_status_req = NULL;
		}
		return;
	}else {
		// We didn't get result from vmgahp server in timeout.
		dprintf(D_ALWAYS, "Failed to receive VM status\n");
		has_error = true;
	}

	if(m_status_req) {
		delete m_status_req;
		m_status_req = NULL;
	}

	if( has_error ) {
		vm_status_error();
	}

	return;
}

void
VMProc::CheckStatus()
{
	if( !m_vm_id || !m_vmgahp ) {
		return;
	}

	if( m_status_req != NULL ) {
		delete m_status_req;
		m_status_req = NULL;
		m_vmstatus_notify_tid = -1;
	}

	m_status_req = new VMGahpRequest(m_vmgahp);
	ASSERT(m_status_req);
	m_status_req->setMode(VMGahpRequest::NORMAL);
	m_status_req->setTimeout(m_vmstatus_interval - 3);

	m_vmstatus_notify_tid = daemonCore->Register_Timer( m_vmstatus_interval - 1,
			(TimerHandlercpp)&VMProc::notify_status_fn,
			"VMProc::notify_status_fn", this);

	if( m_vmstatus_notify_tid == -1 ) {
		dprintf( D_ALWAYS, "Failed to regiseter timer for vm status Timeout\n");
		delete m_status_req;
		m_status_req = NULL;
		return;
	}

	m_status_req->setNotificationTimerId(m_vmstatus_notify_tid);

	int p_result;
	p_result = m_status_req->vmStatus(m_vm_id);

	if( p_result == VMGAHP_REQ_COMMAND_PENDING ) {
		return;
	}else if( p_result == VMGAHP_REQ_COMMAND_DONE) {
		m_status_req->setNotificationTimerId(-1);
		if( m_vmstatus_notify_tid != -1 ) {
			daemonCore->Cancel_Timer(m_vmstatus_notify_tid);
			m_vmstatus_notify_tid = -1;
		}

		Gahp_Args *result_args;
		result_args = m_status_req->getResult();

		// If vm_status is 'stopped', cleanup function will be called 
		//  inside this function
		process_vm_status_result(result_args);
		if(m_status_req) {
			delete m_status_req;
			m_status_req = NULL;
		}
		return;
	}else {
		m_status_req->setNotificationTimerId(-1);
		if( m_vmstatus_notify_tid != -1 ) {
			daemonCore->Reset_Timer(m_vmstatus_notify_tid, 0);
		}else {
			delete m_status_req;
			m_status_req = NULL;
		}
		return;
	}
	return;
}

bool
VMProc::JobReaper(int pid, int status)
{
	dprintf(D_FULLDEBUG,"Inside VMProc::JobReaper()\n");

	// Ok, vm_gahp server exited
	// Make sure that all allocated structures are freed
	cleanup();

	// This will reset num_pids for us, too.
	return OsProc::JobReaper( pid, status );
}

bool
VMProc::JobExit(void)
{
	dprintf(D_FULLDEBUG,"Inside VMProc::JobExit()\n");

	// Do nothing here, just call OsProc::JobExit
	return OsProc::JobExit();
}

void
VMProc::Suspend()
{
	dprintf(D_FULLDEBUG,"Inside VMProc::Suspend()\n");

	if( !m_vm_id || !m_vmgahp ) {
		return;
	}

	if( is_suspended ) {
		// VM is already suspended
		if( is_checkpointed ) {
			// VM has been hard suspended
			m_is_soft_suspended = false;
			is_checkpointed = false;
		}
		return;
	}

	VMGahpRequest *new_req = new VMGahpRequest(m_vmgahp);
	ASSERT(new_req);

	new_req->setMode(VMGahpRequest::BLOCKING);
	new_req->setTimeout(m_vmoperation_timeout);

	int p_result;
	if( m_use_soft_suspend ) {
		dprintf(D_FULLDEBUG,"Calling Soft Suspend in VMProc::Suspend()\n");
		p_result = new_req->vmSoftSuspend(m_vm_id);
	}else {
		dprintf(D_FULLDEBUG,"Calling Hard Suspend in VMProc::Suspend()\n");
		p_result = new_req->vmSuspend(m_vm_id);
	}

	// Because req is blocking mode, result should be VMGAHP_REQ_COMMAND_DONE
	if(p_result != VMGAHP_REQ_COMMAND_DONE) {
		dprintf(D_ALWAYS, "Failed to suspend the VM\n");
		m_vmgahp->printSystemErrorMsg();
		delete new_req;
		internalVMGahpError();
		return;
	}

	MyString gahpmsg;
	if( new_req->checkResult(gahpmsg) == false ) {
		dprintf(D_ALWAYS, "Failed to suspend the VM(%s)", gahpmsg.Value());
		m_vmgahp->printSystemErrorMsg();
		delete new_req;

		if( strcmp(gahpmsg.Value(), VMGAHP_ERR_VM_NO_SUPPORT_SUSPEND) ) {
			// It is possible that a VM job is just finished.
			// So we reset the timer for status 
			if( m_vmstatus_tid != -1 ) {
				daemonCore->Reset_Timer(m_vmstatus_tid, 0, m_vmstatus_interval);
			}
		}
		return;
	}
	delete new_req;
	new_req = NULL;

	if( !m_use_soft_suspend ) {
#if defined(LINUX)
		// To avoid lazy-write behavior to disk
		sync();
#endif

		// After hard suspending, there is no VM process.
		setVMPID(0);
	}

	// set is_suspended to true in os_proc.h 
	is_suspended = true;
	m_is_soft_suspended = m_use_soft_suspend;
	is_checkpointed = false;

	return;
}

void
VMProc::Continue()
{
	dprintf(D_FULLDEBUG,"Inside VMProc::Continue()\n");

	if( !m_vm_id || !m_vmgahp ) {
		return;
	}

	VMGahpRequest *new_req = new VMGahpRequest(m_vmgahp);
	ASSERT(new_req);
	new_req->setMode(VMGahpRequest::BLOCKING);
	new_req->setTimeout(m_vmoperation_timeout);

	int p_result;
	p_result = new_req->vmResume(m_vm_id);

	// Because req is blocking mode, result should be VMGAHP_REQ_COMMAND_DONE
	if(p_result != VMGAHP_REQ_COMMAND_DONE) {
		dprintf(D_ALWAYS, "Failed to resume the VM\n");
		m_vmgahp->printSystemErrorMsg();
		delete new_req;
		internalVMGahpError();
		return;
	}

	MyString gahpmsg;
	if( new_req->checkResult(gahpmsg) == false ) {
		dprintf(D_ALWAYS, "Failed to resume the VM(%s)", gahpmsg.Value());
		m_vmgahp->printSystemErrorMsg();
		delete new_req;
		internalVMGahpError();
		return;
	}
	delete new_req;
	new_req = NULL;

	// When we resume a suspended VM, 
	// PID of process for the VM may change
	// So, we may have a new PID of the process.
	int vm_pid = PIDofVM();
	setVMPID(vm_pid);

	// set is_suspended to false in os_proc.h 
	is_suspended = false;
	m_is_soft_suspended = false;
	is_checkpointed = false;
	return;
}

bool
VMProc::ShutdownGraceful()
{
	dprintf(D_FULLDEBUG,"Inside VMProc::ShutdownGraceful()\n");

	if( !m_vmgahp ) {
		return true;
	}

	if( JobPid == -1 ) {
		delete m_vmgahp;
		m_vmgahp = NULL;
		return true;
	}

	bool delete_working_files = true;

	if( m_vm_checkpoint ) {
		// We need to do checkpoint before vacating.
		// The reason we call checkpoint explicitly here
		// is to make sure the file uploading for checkpoint.
		// If file uploading failed, we will not update job classAd 
		// such as the total count of checkpoint and last checkpoint time.
		m_is_vacate_ckpt = true;
		is_checkpointed = false;

		Starter->RemotePeriodicCkpt(1);

		// Check the success of checkpoint and file transfer
		if( is_checkpointed && !m_last_ckpt_result ) {
			// This means the checkpoint succeeded but file transfer failed.
			// We will not delete files in the working directory so that
			// file transfer will be retried
			delete_working_files = false;
			dprintf(D_ALWAYS, "Vacating checkpoint succeeded but "
					"file transfer failed\n");
		}
	}

	// stop the running VM
	StopVM();

	is_suspended = false;
	m_is_soft_suspended = false;
	is_checkpointed = false;
	requested_exit = true;

	// destroy vmgahp server
	if( m_vmgahp->cleanup() == false ) {
		//daemonCore->Send_Signal(JobPid, SIGKILL);
		daemonCore->Kill_Family(JobPid);

		// To make sure that the process dealing with a VM exits,
		killProcessForVM();
	}

	// final cleanup.. 
	cleanup();

	// Because we already performed checkpoint, 
	// we don't need to keep files in the working directory.
	// So file transfer will not be called again.
	if( delete_working_files ) {
		Directory working_dir( Starter->GetWorkingDir(), PRIV_USER );
		working_dir.Remove_Entire_Directory();
	}

	return false;	// return false says shutdown is pending	
}

bool
VMProc::ShutdownFast()
{
	dprintf(D_FULLDEBUG,"Inside VMProc::ShutdownFast()\n");

	if( !m_vmgahp ) {
		return true;
	}

	if( JobPid == -1 ) {
		delete m_vmgahp;
		m_vmgahp = NULL;
		return true;
	}

	// stop the running VM
	StopVM();

	is_suspended = false;
	m_is_soft_suspended = false;
	is_checkpointed = false;
	requested_exit = true;

	// destroy vmgahp server
	if( m_vmgahp->cleanup() == false ) {
		//daemonCore->Send_Signal(JobPid, SIGKILL);
		daemonCore->Kill_Family(JobPid);

		// To make sure that the process dealing with a VM exits,
		killProcessForVM();
	}

	// final cleanup.. 
	cleanup();

	return false;	// shutdown is pending, so return false
}

bool
VMProc::Remove()
{
	return ShutdownFast();
}


bool
VMProc::Hold()
{
	return ShutdownFast();
}

bool
VMProc::StopVM()
{
	dprintf(D_FULLDEBUG,"Inside VMProc::StopVM\n");

	if( !m_vm_id || !m_vmgahp ) {
		return true;
	}

	VMGahpRequest *new_req = new VMGahpRequest(m_vmgahp);
	ASSERT(new_req);
	new_req->setMode(VMGahpRequest::BLOCKING);
	new_req->setTimeout(m_vmoperation_timeout);

	int p_result;
	p_result = new_req->vmStop(m_vm_id);

	// Because req is blocking mode, result should be VMGAHP_REQ_COMMAND_DONE
	if(p_result != VMGAHP_REQ_COMMAND_DONE) {
		dprintf(D_ALWAYS, "Failed to stop VM\n");
		m_vmgahp->printSystemErrorMsg();
		reportErrorToStartd();
		delete new_req;
		return false;
	}

	MyString gahpmsg;
	if( new_req->checkResult(gahpmsg) == false ) {
		dprintf(D_ALWAYS, "Failed to stop the VM(%s)\n", gahpmsg.Value());
		m_vmgahp->printSystemErrorMsg();
		reportErrorToStartd();
		delete new_req;
		return false;
	}
	delete new_req;
	new_req = NULL;

	// VM is successfully stopped.
	setVMPID(0);
	is_suspended = false;
	m_is_soft_suspended = false;
	is_checkpointed = false;

	return true;
}

bool 
VMProc::Ckpt()
{
	dprintf(D_FULLDEBUG,"Inside VMProc::Ckpt()\n");

	if( !m_vm_id || !m_vmgahp ) {
		return false;
	}

	// Check the flag for vm checkpoint in job classAd
	if( !m_vm_checkpoint ) {
		return false;
	}

	if( (strcasecmp(m_vm_type.Value(), CONDOR_VM_UNIVERSE_XEN) == MATCH) || (strcasecmp(m_vm_type.Value(), CONDOR_VM_UNIVERSE_KVM) == MATCH) ) {
		if( !m_is_vacate_ckpt ) {
			// Xen doesn't support periodic checkpoint
			return false;
		}
	}

	VMGahpRequest *new_req = new VMGahpRequest(m_vmgahp);
	ASSERT(new_req);
	new_req->setMode(VMGahpRequest::BLOCKING);
	new_req->setTimeout(m_vmoperation_timeout);

	int p_result;
	p_result = new_req->vmCheckpoint(m_vm_id);

	// Because req is blocking mode, result should be VMGAHP_REQ_COMMAND_DONE
	if(p_result != VMGAHP_REQ_COMMAND_DONE) {
		dprintf(D_ALWAYS, "Failed to checkpoint the VM\n");
		m_vmgahp->printSystemErrorMsg();
		delete new_req;
		internalVMGahpError();
		return false;
	}

	MyString gahpmsg;
	if( new_req->checkResult(gahpmsg) == false ) {
		dprintf(D_ALWAYS, "Failed to checkpoint the VM(%s)", gahpmsg.Value());
		m_vmgahp->printSystemErrorMsg();
		delete new_req;

		if( strcmp(gahpmsg.Value(), VMGAHP_ERR_VM_NO_SUPPORT_CHECKPOINT) ) {
			// It is possible that a VM job is just finished.
			// So we reset the timer for status 
			if( m_vmstatus_tid != -1 ) {
				daemonCore->Reset_Timer(m_vmstatus_tid, 0, m_vmstatus_interval);
			}
		}
		return false;
	}
	delete new_req;
	new_req = NULL;

#if defined(LINUX)
	// To avoid lazy-write behavior to disk
	sync();
#endif

	// After checkpointing, VM process exits.
	setVMPID(0);

	m_is_soft_suspended = false;
	is_checkpointed = true;

	return true;
}

void 
VMProc::CkptDone(bool success)
{
	if( !is_checkpointed ) {
		return;
	}

	dprintf(D_FULLDEBUG,"Inside VMProc::CkptDone()\n");

	m_last_ckpt_result = success;

	if( success ) {
		// File uploading succeeded
		// update checkpoint counter and last ckpt timestamp
		m_vm_ckpt_count++;
		m_vm_last_ckpt_time.getTime();
	}

	if( m_is_vacate_ckpt ) {
		// This is a vacate checkpoint.
		// So we don't need to call continue.
		return;
	}

	if( is_suspended ) {
		// The status before checkpoint was suspended.
		Starter->RemoteSuspend(1);
	}else {
		Starter->RemoteContinue(1);
	}
}

int
VMProc::PIDofVM()
{
	dprintf(D_FULLDEBUG,"Inside VMProc::PIDofVM()\n");

	if( !m_vm_id || !m_vmgahp ) {
		return 0;
	}

	VMGahpRequest *new_req = new VMGahpRequest(m_vmgahp);
	ASSERT(new_req);

	new_req->setMode(VMGahpRequest::BLOCKING);
	new_req->setTimeout(m_vmoperation_timeout);

	int p_result;
	p_result = new_req->vmGetPid(m_vm_id);

	// Because req is blocking mode, result should be VMGAHP_REQ_COMMAND_DONE
	if(p_result != VMGAHP_REQ_COMMAND_DONE) {
		dprintf(D_ALWAYS, "Failed to get PID of VM\n");
		m_vmgahp->printSystemErrorMsg();
		delete new_req;
		internalVMGahpError();
		return 0;
	}

	MyString gahpmsg;
	if( new_req->checkResult(gahpmsg) == false ) {
		dprintf(D_ALWAYS, "Failed to get PID of VM(%s)", gahpmsg.Value());
		m_vmgahp->printSystemErrorMsg();
		delete new_req;
		return 0;
	}

	Gahp_Args *result_args;
	result_args = new_req->getResult();

	// Get PID of VM
	int return_pid = (int)strtol(result_args->argv[2], (char **)NULL, 10);
	if( return_pid <= 0 ) {
		return_pid = 0;
	}
	delete new_req;
	new_req = NULL;

	return return_pid;
}

bool
VMProc::PublishUpdateAd( ClassAd* ad )
{
	dprintf( D_FULLDEBUG, "Inside VMProc::PublishUpdateAd()\n" );

	std::string memory_usage;
	if (param(memory_usage, "MEMORY_USAGE_METRIC_VM", ATTR_VM_MEMORY)) {
		ad->AssignExpr(ATTR_MEMORY_USAGE, memory_usage.c_str());
	}

	if( (strcasecmp(m_vm_type.Value(), CONDOR_VM_UNIVERSE_XEN) == MATCH) || (strcasecmp(m_vm_type.Value(), CONDOR_VM_UNIVERSE_KVM) == MATCH) ) {
		double sys_time = m_vm_cputime;
		double user_time = 0.0;

		// Publish it into the ad.
		ad->Assign(ATTR_JOB_REMOTE_SYS_CPU, sys_time );
		ad->Assign(ATTR_JOB_REMOTE_USER_CPU, user_time );
		ad->Assign(ATTR_IMAGE_SIZE, (int)0);
		ad->Assign(ATTR_RESIDENT_SET_SIZE, (int)0);
		ad->Assign(ATTR_JOB_VM_CPU_UTILIZATION, m_vm_utilization);
	}else {
		// Update usage of process for VM
		long sys_time = 0;
		long user_time = 0;
		unsigned long max_image = 0;
        unsigned long rss = 0;
		unsigned long pss = 0;
		bool pss_available = false;

		getUsageOfVM(sys_time, user_time, max_image, rss, pss, pss_available);
		
		// Added to update CPU Usage of VM in ESX
		if ( long(m_vm_cputime) > user_time ) {
			user_time = long(m_vm_cputime);
		}

		// Publish it into the ad.
		ad->Assign(ATTR_JOB_REMOTE_SYS_CPU, (double)sys_time);
		ad->Assign(ATTR_JOB_REMOTE_USER_CPU, (double)user_time);

<<<<<<< HEAD
		buf.formatstr("%s=%lu", ATTR_IMAGE_SIZE, max_image );
		ad->Insert( buf.Value());
		buf.formatstr("%s=%lu", ATTR_RESIDENT_SET_SIZE, rss );
		ad->Insert( buf.Value());
=======
		ad->Assign(ATTR_IMAGE_SIZE, max_image);
		ad->Assign(ATTR_RESIDENT_SET_SIZE, rss);
>>>>>>> 4f9c14f7
		if( pss_available ) {
			ad->Assign(ATTR_PROPORTIONAL_SET_SIZE,pss);
		}
	}

	if( m_vm_checkpoint ) {
		if( m_vm_mac.IsEmpty() == false ) {
			// Update MAC addresss of VM
			ad->Assign(ATTR_VM_CKPT_MAC, m_vm_mac);
		}
		if( m_vm_ip.IsEmpty() == false ) {
			// Update IP addresss of VM
			ad->Assign(ATTR_VM_CKPT_IP, m_vm_ip);
		}
	}
			
	// Now, call our parent class's version
	return OsProc::PublishUpdateAd(ad);
}

void 
VMProc::internalVMGahpError()
{
	// Reports vmgahp error to local startd
	// thus local startd will disable vm universe
	if( reportErrorToStartd() == false ) {
		dprintf(D_ALWAYS,"ERROR: Failed to report a VMGahp error to local startd\n");
	}

	daemonCore->Send_Signal(daemonCore->getpid(), DC_SIGHARDKILL);
}

MSC_DISABLE_WARNING(6262) // function uses 60844 bytes of stack.
bool 
VMProc::reportErrorToStartd()
{
	Daemon startd(DT_STARTD, NULL);

	if( !startd.locate() ) {
		dprintf(D_ALWAYS,"ERROR: %s\n", startd.error());
		return false;
	}

	char* addr = startd.addr();
	if( !addr ) {
		dprintf(D_ALWAYS,"Can't find the address of local startd\n");
		return false;
	}

	// Using udp packet
	SafeSock ssock;

	ssock.timeout( 5 ); // 5 seconds timeout
	ssock.encode();

	if( !ssock.connect(addr) ) {
		dprintf( D_ALWAYS, "Failed to connect to local startd(%s)\n", addr);
		return false;
	}

	int cmd = VM_UNIV_GAHP_ERROR;
	if( !startd.startCommand(cmd, &ssock) ) {
		dprintf( D_ALWAYS, "Failed to send UDP command(%s) to local startd %s\n",
			  			 	getCommandString(cmd), addr);
		return false;
	}

	// Send pid of this starter
	MyString s_pid;
	s_pid += (int)daemonCore->getpid();

	char *buffer = strdup(s_pid.Value());
	ASSERT(buffer);

	ssock.code(buffer);

	if( !ssock.end_of_message() ) {
		dprintf( D_FULLDEBUG, "Failed to send EOM to local startd %s\n", addr);
		free(buffer);
		return false;
	}
	free(buffer);

	sleep(1);
	return true;
}

bool 
VMProc::reportVMInfoToStartd(int cmd, const char *value)
{
	Daemon startd(DT_STARTD, NULL);

	if( !startd.locate() ) {
		dprintf(D_ALWAYS,"ERROR: %s\n", startd.error());
		return false;
	}

	char* addr = startd.addr();
	if( !addr ) {
		dprintf(D_ALWAYS,"Can't find the address of local startd\n");
		return false;
	}

	// Using udp packet
	SafeSock ssock;

	ssock.timeout( 5 ); // 5 seconds timeout
	ssock.encode();

	if( !ssock.connect(addr) ) {
		dprintf( D_ALWAYS, "Failed to connect to local startd(%s)\n", addr);
		return false;
	}

	if( !startd.startCommand(cmd, &ssock) ) {
		dprintf( D_ALWAYS, "Failed to send UDP command(%s) "
					"to local startd %s\n", getCommandString(cmd), addr);
		return false;
	}

	// Send the pid of this starter
	MyString s_pid;
	s_pid += (int)daemonCore->getpid();

	char *starter_pid = strdup(s_pid.Value());
	ASSERT(starter_pid);
	ssock.code(starter_pid);

	// Send vm info 
	char *vm_value = strdup(value);
	ASSERT(vm_value);
	ssock.code(vm_value);

	if( !ssock.end_of_message() ) {
		dprintf( D_FULLDEBUG, "Failed to send EOM to local startd %s\n", addr);
		free(starter_pid);
		free(vm_value);
		return false;
	}
	free(starter_pid);
	free(vm_value);

	sleep(1);
	return true;
}
MSC_RESTORE_WARNING(6262) // function uses 60844 bytes of stack.

bool 
VMProc::vm_univ_detect()
{
	return true; 
}

void
VMProc::setVMPID(int vm_pid)
{
	if( m_vm_pid == vm_pid ) {
		// PID doesn't change
		return;
	}

	dprintf(D_FULLDEBUG,"PID for VM is changed from [%d] to [%d]\n", 
			m_vm_pid, vm_pid);

	//PID changes
	m_vm_pid = vm_pid;
	
	// Add the old usage to m_vm_exited_pinfo
	m_vm_exited_pinfo.sys_time += m_vm_alive_pinfo.sys_time;
	m_vm_exited_pinfo.user_time += m_vm_alive_pinfo.user_time;
	if( m_vm_alive_pinfo.rssize > m_vm_exited_pinfo.rssize ) {
		m_vm_exited_pinfo.rssize = m_vm_alive_pinfo.rssize;
	}
	if( m_vm_alive_pinfo.imgsize > m_vm_exited_pinfo.imgsize ) {
		m_vm_exited_pinfo.imgsize = m_vm_alive_pinfo.imgsize;
	}

	// Reset usage of the current process for VM
	memset(&m_vm_alive_pinfo, 0, sizeof(m_vm_alive_pinfo));

	// Get initial usage of the process	
	updateUsageOfVM();

	MyString pid_string;
	pid_string += (int)m_vm_pid;

	// Report this PID to local startd
	reportVMInfoToStartd(VM_UNIV_VMPID, pid_string.Value());
}

void
VMProc::setVMMAC(const char* mac)
{
	if( !strcasecmp(m_vm_mac.Value(), mac) ) {
		// MAC for VM doesn't change
		return;
	}

	dprintf(D_FULLDEBUG,"MAC for VM is changed from [%s] to [%s]\n", 
			m_vm_mac.Value(), mac);

	m_vm_mac = mac;

	// Report this MAC to local startd
	reportVMInfoToStartd(VM_UNIV_GUEST_MAC, m_vm_mac.Value());
}

void
VMProc::setVMIP(const char* ip)
{
	if( !strcasecmp(m_vm_ip.Value(), ip) ) {
		// IP for VM doesn't change
		return;
	}

	dprintf(D_FULLDEBUG,"IP for VM is changed from [%s] to [%s]\n", 
			m_vm_ip.Value(), ip);

	m_vm_ip = ip;

	// Report this IP to local startd
	reportVMInfoToStartd(VM_UNIV_GUEST_IP, m_vm_ip.Value());
}

void
VMProc::updateUsageOfVM()
{
	if( m_vm_pid == 0 ) {
		return;
	}

	int proc_status = PROCAPI_OK;
	struct procInfo pinfo;
	memset(&pinfo, 0, sizeof(pinfo));

	piPTR pi = &pinfo;
	if( ProcAPI::getProcInfo(m_vm_pid, pi, proc_status) == 
			PROCAPI_SUCCESS ) {
		memcpy(&m_vm_alive_pinfo, &pinfo, sizeof(m_vm_alive_pinfo));
		dprintf(D_FULLDEBUG,"Usage of process[%d] for a VM is updated\n", m_vm_pid);
#if defined(WIN32)
		dprintf(D_FULLDEBUG,"sys_time=%lu, user_time=%lu, image_size=%lu\n", 
				pinfo.sys_time, pinfo.user_time, pinfo.rssize);
#else
		dprintf(D_FULLDEBUG,"sys_time=%lu, user_time=%lu, image_size=%lu\n", 
				pinfo.sys_time, pinfo.user_time, pinfo.imgsize);
#endif
	}
}

void
VMProc::getUsageOfVM(long &sys_time, long& user_time, unsigned long &max_image, unsigned long& rss, unsigned long& pss, bool &pss_available)
{
	updateUsageOfVM();
	sys_time = m_vm_exited_pinfo.sys_time + m_vm_alive_pinfo.sys_time;
	user_time = m_vm_exited_pinfo.user_time + m_vm_alive_pinfo.user_time;

	rss = (m_vm_exited_pinfo.rssize > m_vm_alive_pinfo.rssize) ? 
		   m_vm_exited_pinfo.rssize : m_vm_alive_pinfo.rssize;

#if HAVE_PSS
	pss = (m_vm_exited_pinfo.pssize > m_vm_alive_pinfo.pssize) ? 
		   m_vm_exited_pinfo.pssize : m_vm_alive_pinfo.pssize;
	pss_available = m_vm_exited_pinfo.pssize_available || m_vm_alive_pinfo.pssize_available;
#else
	pss_available = false;
	pss = 0;
#endif

#if defined(WIN32)
	max_image = (m_vm_exited_pinfo.rssize > m_vm_alive_pinfo.rssize) ? 
		m_vm_exited_pinfo.rssize : m_vm_alive_pinfo.rssize;
#else
	max_image = (m_vm_exited_pinfo.imgsize > m_vm_alive_pinfo.imgsize) ? 
		m_vm_exited_pinfo.imgsize : m_vm_alive_pinfo.imgsize;
#endif
}

void
VMProc::killProcessForVM()
{
	if( m_vm_pid > 0 ) {
		updateUsageOfVM();
		dprintf(D_FULLDEBUG,"Sending SIGKILL to process for VM\n");
		daemonCore->Send_Signal(m_vm_pid, SIGKILL);
	}
	return;
}

void
VMProc::vm_status_error()
{
	// If there is a error, we will retry up to m_vmstatus_max_error_cnt
	// If we still have a problem after that, we will destroy vmgahp.
	// Unless there is an error, m_status_error_count will be reset to 0

	m_status_error_count++;
	if( m_status_error_count >= m_vmstatus_max_error_cnt ) {
		if( m_vmgahp ) {
			m_vmgahp->printSystemErrorMsg();
		}

		dprintf(D_ALWAYS, "Repeated attempts to receive valid VM status "
				"failed up to %d times\n", m_vmstatus_max_error_cnt);
		// something is wrong
		internalVMGahpError();
	}
	return;
}
<|MERGE_RESOLUTION|>--- conflicted
+++ resolved
@@ -1247,15 +1247,8 @@
 		ad->Assign(ATTR_JOB_REMOTE_SYS_CPU, (double)sys_time);
 		ad->Assign(ATTR_JOB_REMOTE_USER_CPU, (double)user_time);
 
-<<<<<<< HEAD
-		buf.formatstr("%s=%lu", ATTR_IMAGE_SIZE, max_image );
-		ad->Insert( buf.Value());
-		buf.formatstr("%s=%lu", ATTR_RESIDENT_SET_SIZE, rss );
-		ad->Insert( buf.Value());
-=======
 		ad->Assign(ATTR_IMAGE_SIZE, max_image);
 		ad->Assign(ATTR_RESIDENT_SET_SIZE, rss);
->>>>>>> 4f9c14f7
 		if( pss_available ) {
 			ad->Assign(ATTR_PROPORTIONAL_SET_SIZE,pss);
 		}
