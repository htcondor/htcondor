/***************************************************************
 *
 * Copyright (C) 2024, Condor Team, Computer Sciences Department,
 * University of Wisconsin-Madison, WI.
 *
 * Licensed under the Apache License, Version 2.0 (the "License"); you
 * may not use this file except in compliance with the License.  You may
 * obtain a copy of the License at
 *
 *    http://www.apache.org/licenses/LICENSE-2.0
 *
 * Unless required by applicable law or agreed to in writing, software
 * distributed under the License is distributed on an "AS IS" BASIS,
 * WITHOUT WARRANTIES OR CONDITIONS OF ANY KIND, either express or implied.
 * See the License for the specific language governing permissions and
 * limitations under the License.
 *
 ***************************************************************/


#include "condor_common.h"
#include "condor_debug.h"
#include "condor_config.h"

#include "starter.h"

#include <filesystem>

#include "condor_daemon_core.h"
#include "dc_coroutines.h"
#include "condor_mkstemp.h"
#include "condor_base64.h"
#include "condor_uid.h"

#include "jic_shadow.h"
#include "staging_directory.h"


#define SEND_REPLY_AND_CONTINUE_CONVERSATION \
	int ignored = -1; \
	jic->notifyGenericEvent( diagnosticResultAd, ignored ); \
	continue_conversation(); \
	co_return;

condor::cr::void_coroutine
run_diagnostic_reply_and_request_additional_guidance(
  std::string diagnostic, JobInfoCommunicator * jic,
  std::function<void(void)> continue_conversation
) {
	ClassAd diagnosticResultAd;
	diagnosticResultAd.InsertAttr( ATTR_EVENT_TYPE, ETYPE_DIAGNOSTIC_RESULT );
	diagnosticResultAd.InsertAttr( ATTR_DIAGNOSTIC, diagnostic );

	//
	// Run the diagnostic.
	//

	// Like MASTER_SHUTDOWN_<NAME>,  we want EPs to be
	// configurable with a certain set of admin-approved
	// diagnostic scripts.  Obviously, the shadow can't
	// know what any new <NAME> means, but HTCSS will
	// provide a bunch of them.
	std::string diagnostic_knob = "STARTER_DIAGNOSTIC_" + diagnostic;
	std::string diagnostic_path_str;
	if(! param( diagnostic_path_str, diagnostic_knob.c_str() )) {
		dprintf( D_ALWAYS,
			"... diagnostic '%s' not registered in param table (%s).\n",
			diagnostic.c_str(), diagnostic_knob.c_str()
		);

		diagnosticResultAd.InsertAttr( "Result", "Error - Unregistered" );
	} else {
		std::filesystem::path diagnostic_path( diagnostic_path_str );
		if(! std::filesystem::exists(diagnostic_path)) {
			diagnosticResultAd.InsertAttr( "Result", "Error - specified path does not exist" );
		} else {
			//
			// We need to capture the standard output and error streams.   We
			// don't want to use pipes, because then we'd have to register
			// a pipe handler and have it communicate either back here, or
			// extend the AwaitableDeadlineReaper to return the captured
			// contents.  Instead, let's just redirect the streams to a
			// temporary file.
			//
#if defined(WINDOWS)
			int dev_null_fd = open("NUL", O_RDONLY);
#else
			int dev_null_fd = open("/dev/null", O_RDONLY);
#endif /* defined(WINDOWS) */
			if( dev_null_fd == -1) {
				diagnosticResultAd.InsertAttr( "Result", "Error - Unable to open /dev/null" );
				SEND_REPLY_AND_CONTINUE_CONVERSATION;
			}
			char tmpl[] = "XXXXXX";
			int log_file_fd = condor_mkstemp(tmpl);
			if( log_file_fd == -1 ) {
				diagnosticResultAd.InsertAttr( "Result", "Error - Unable to open temporary file" );
				SEND_REPLY_AND_CONTINUE_CONVERSATION;
			}

			int the_redirects[3] = {dev_null_fd, log_file_fd, log_file_fd};

			condor::dc::AwaitableDeadlineReaper logansRun;

			std::vector< std::string > diagnostic_args;
			diagnostic_args.push_back( diagnostic_path.string() );

			Env diagnostic_env;
			// This should include CONDOR_CONFIG.
			diagnostic_env.Import();

			std::string condor_bin;
			param( condor_bin, "BIN" );
			if(! condor_bin.empty()) {
				diagnostic_env.SetEnv("_CONDOR_BIN", condor_bin);
			}

			// Windows doesn't have getppid().
			std::string _condor_starter_pid;
			formatstr( _condor_starter_pid, "%d", getpid() );
			diagnostic_env.SetEnv("_CONDOR_STARTER_PID", _condor_starter_pid);

			OptionalCreateProcessArgs diagnostic_process_opts;
			int spawned_pid = daemonCore->CreateProcessNew(
				diagnostic_path.string(),
				diagnostic_args,
				diagnostic_process_opts
					.reaperID(logansRun.reaper_id())
					.priv(PRIV_USER_FINAL)
					.std(the_redirects)
					.env(& diagnostic_env)
			);

			logansRun.born( spawned_pid, 20 ); // ... seconds of careful research

			while( logansRun.living() ) {
				auto [pid, timed_out, status] = co_await logansRun;
				if( timed_out ) {
					diagnosticResultAd.InsertAttr( "Result", "Error - Timed Out" );
				} else {
					std::string log_bytes;

					size_t bytes_read = 0;
					size_t total_bytes_read = 0;

					const size_t BUFFER_SIZE = 32768;
					char buffer[BUFFER_SIZE];
					if( lseek(log_file_fd, 0, SEEK_SET) == (off_t)-1 ) {
						diagnosticResultAd.InsertAttr( "Result", "Error - failed to lseek() log" );
						diagnosticResultAd.InsertAttr( "ExitStatus", status );
						SEND_REPLY_AND_CONTINUE_CONVERSATION;
					}

					while( (bytes_read = full_read(log_file_fd, (void *)buffer, BUFFER_SIZE)) != 0 ) {
						log_bytes.insert(total_bytes_read, buffer, bytes_read);
						total_bytes_read += bytes_read;
						if( bytes_read != BUFFER_SIZE ) {
							break;
						}
					}


					char * base64Encoded = condor_base64_encode(
						(const unsigned char *)log_bytes.c_str(),
						total_bytes_read, false
					);
					diagnosticResultAd.InsertAttr( "Contents", base64Encoded );
					free( base64Encoded );


					diagnosticResultAd.InsertAttr( "Result", "Completed" );
					diagnosticResultAd.InsertAttr( "ExitStatus", status );
				}
			}
		}
	}


	//
	// Reply.
	//
	SEND_REPLY_AND_CONTINUE_CONVERSATION;
}


condor::cr::void_coroutine
retrySetupJobEnvironment(JobInfoCommunicator * jic) {
	// This is a hack, but setting up `co_yield 0;` to do the right thing
	// would be a lot of work and lack flexibility, plus be a little bit
	// of an abuse of how system is supposed to work.
	condor::dc::AwaitableDeadlineSocket ads;
	ads.deadline( nullptr, 0 );

	// This seems to work, which is moderately terrifying,
	// because it's never previously been called twice.
	jic->setupJobEnvironment();

	co_return;
}


void
Starter::requestGuidanceJobEnvironmentReady( Starter * s ) {
	ClassAd request;
	ClassAd guidance;
	request.InsertAttr(ATTR_REQUEST_TYPE, RTYPE_JOB_ENVIRONMENT);

	GuidanceResult rv = GuidanceResult::Invalid;
	if( s->jic->genericRequestGuidance( request, rv, guidance ) ) {
		if( rv == GuidanceResult::Command ) {
			auto lambda = [=] (void) -> void { requestGuidanceJobEnvironmentReady(s); };
			if( handleJobEnvironmentCommand( s, guidance, lambda ) ) { return; }
		} else {
			dprintf( D_ALWAYS, "Problem requesting guidance from AP (%d); carrying on.\n", static_cast<int>(rv) );
		}
	}

	// Carry on.
	s->jobWaitUntilExecuteTime();
}


void
Starter::requestGuidanceCommandJobSetup(
	Starter * s, const ClassAd & context,
	std::function<void(void)> continue_conversation
) {
	ClassAd guidance;
	ClassAd request(context);
	request.InsertAttr(ATTR_REQUEST_TYPE, RTYPE_JOB_SETUP);
	request.InsertAttr(ATTR_HAS_COMMON_FILES_TRANSFER, CFT_VERSION);

	GuidanceResult rv = GuidanceResult::Invalid;
	if( s->jic->genericRequestGuidance( request, rv, guidance ) ) {
		if( rv == GuidanceResult::Command ) {
			auto lambda = [=] (const ClassAd & c) -> void { requestGuidanceCommandJobSetup(s, c, continue_conversation); };
			if( handleJobSetupCommand( s, guidance, lambda ) ) { return; }
		} else {
			dprintf( D_ALWAYS, "Problem requesting guidance from AP (%d); carrying on.\n", static_cast<int>(rv) );
		}
	}

	// Carry on.
	s->jic->resetInputFileCatalog();
	continue_conversation();
}

bool
Starter::handleJobEnvironmentCommand(
  Starter * s,
  const ClassAd & guidance,
  std::function<void(void)> continue_conversation
) {
	std::string command;
	if(! guidance.LookupString( ATTR_COMMAND, command )) {
		dprintf( D_ALWAYS, "Received guidance but didn't understand it; carrying on.\n" );
		dPrintAd( D_ALWAYS, guidance );

		return false;
	} else {
		dprintf( D_ALWAYS, "Received the following guidance: '%s'\n", command.c_str() );
		if( command == COMMAND_START_JOB ) {
			dprintf( D_ALWAYS, "Starting job as guided...\n" );
			// In Starter::cleanupJobs(), if m_setupStatus is JOB_SHOULD_HOLD,
			// we put the job on hold.  "0" should be a #defined constant,
			// but more importantly, we should think about adding another
			// constant, maybe SHADOW_SAID_GO, that record that setup failed
			// but we proceeded anyway.
			s->m_setupStatus = 0;
			// This schedules a zero-second timer.
			s->jobWaitUntilExecuteTime();
			return true;
		} else if( command == COMMAND_JOB_SETUP ) {
			ClassAd context;
			context.InsertAttr( ATTR_JOB_ENVIRONMENT_READY, true );

			// We can't just call requestGuidanceSetupJobEnvironment() here,
			// because it assumes that when handleJobSetupCommand() returns
			// false (from COMMAND_CARRY_ON), it should call
			// setupJobEnvironment(), which the starter has already done (and
			// indeed, may be further up the call chain).  That can be hacked
			// around, but because of COMMAND_RETRY_REQUEST, this case
			// must return (back into the event loop) without doing anything
			// else -- implying that the hack would have to also involve
			// changing carrying-on to do something else.
			//
			// Or we could register a zero-second timer call to a variant of
			// requestGuidanceSetupJobEnvironment() that does the right thing
			// (call s->jic->resetInputFileCatalog() and then
			// continue_conversation() before returning.)

			daemonCore->Register_Timer(
				0, 0,
				[=] (int /* timerID */) -> void {
					ClassAd context;
					context.InsertAttr( ATTR_JOB_ENVIRONMENT_READY, true );
					requestGuidanceCommandJobSetup(
						s, context, continue_conversation
					);
				},
				"COMMAND_JOB_SETUP"
			);

			return true;
		} else if( command == COMMAND_RETRY_TRANSFER ) {
			dprintf( D_ALWAYS, "Retrying transfer as guided...\n" );
			// This schedules a zero-second timer.
			retrySetupJobEnvironment(s->jic);
			return true;
		} else if( command == COMMAND_RUN_DIAGNOSTIC ) {
			std::string diagnostic;
			if(! guidance.LookupString(ATTR_DIAGNOSTIC, diagnostic)) {
				dprintf( D_ALWAYS, "Received guidance 'RunDiagnostic', but could not find a diagnostic to run; carrying on, instead.\n" );

				return false;
			} else {
				dprintf( D_ALWAYS, "Running diagnostic '%s' as guided...\n", diagnostic.c_str() );

				run_diagnostic_reply_and_request_additional_guidance(
					diagnostic, s->jic, continue_conversation
				);

				return true;
			}
		} else if( command == COMMAND_ABORT ) {
			dprintf( D_ALWAYS, "Aborting job as guided...\n" );
			s->deferral_tid = daemonCore->Register_Timer(
				0, 0,
				[=](int timerID) -> void { s->SkipJobs(timerID); },
				"SkipJobs"
			);

			if( s->deferral_tid < 0 ) {
				EXCEPT( "Can't register SkipJob DaemonCore timer" );
			}

			dprintf( D_ALWAYS, "Skipping execution of Job %d.%d because of job environment setup failure.\n",
				s->jic->jobCluster(),
				s->jic->jobProc()
			);

			return true;
		} else if( command == COMMAND_CARRY_ON ) {
			dprintf( D_ALWAYS, "Carrying on according to guidance...\n" );

			return false;
		} else if( command == COMMAND_RETRY_REQUEST ) {
			int retry_delay = 20 /* seconds of careful research */;
			guidance.LookupInteger( ATTR_RETRY_DELAY, retry_delay );

			daemonCore->Register_Timer( retry_delay, 0,
				[continue_conversation](int /* timerID */) -> void { continue_conversation(); },
				"guidance: retry request"
			);

			return true;
		} else {
			dprintf( D_ALWAYS, "Guidance '%s' unknown, carrying on.\n", command.c_str() );

			return false;
		}
	}
}


void
Starter::requestGuidanceJobEnvironmentUnready( Starter * s ) {
	ClassAd request;
	ClassAd guidance;
	request.InsertAttr(ATTR_REQUEST_TYPE, RTYPE_JOB_ENVIRONMENT);

	GuidanceResult rv = GuidanceResult::Invalid;
	if( s->jic->genericRequestGuidance( request, rv, guidance ) ) {
		if( rv == GuidanceResult::Command ) {
			auto lambda = [=] (void) -> void { requestGuidanceJobEnvironmentUnready(s); };
			if( handleJobEnvironmentCommand( s, guidance, lambda ) ) { return; }
		} else {
			dprintf( D_ALWAYS, "Problem requesting guidance from AP (%d); carrying on.\n", static_cast<int>(rv) );
		}
	}

	// Carry on.
	s->skipJobImmediately();
}


<<<<<<< HEAD
=======
//
// Assume ownership is correct, but make each file 0444 and each
// directory (including the root) 0500.
//
// This allows root to hardlink each file into place (root can traverse
// the directory tree even if the starters are running as different OS
// acconts).  Since the file permisisons are 0444, they can be read, but
// the source hardlink can not be deleted (because of ownership or that
// the source directory isn't writable).  Simultaneously, the starter
// will be able to clean up the destination hardlinks as normal.
//
bool
convertToStagingDirectory(
	const std::filesystem::path & location
) {
	using std::filesystem::perms;
	std::error_code ec;


	TemporaryPrivSentry tps(PRIV_USER);

	dprintf( D_ZKM, "convertToStagingDirectory(): begin.\n" );

	if(! std::filesystem::is_directory( location, ec )) {
		dprintf( D_ALWAYS, "convertToStagingDirectory(): '%s' not a directory, aborting.\n", location.string().c_str() );
		return false;
	}

	std::filesystem::permissions(
		location,
		perms::owner_read | perms::owner_exec,
		ec
	);
	if( ec.value() != 0 ) {
		dprintf( D_ALWAYS, "convertToStagingDirectory(): Failed to set permissions on staging directory '%s': %s (%d)\n", location.string().c_str(), ec.message().c_str(), ec.value() );
		return false;
	}

	std::filesystem::recursive_directory_iterator rdi(
		location, {}, ec
	);
	if( ec.value() != 0 ) {
		dprintf( D_ALWAYS, "convertToStagingDirectory(): Failed to construct recursive_directory_iterator(%s): %s (%d)\n", location.string().c_str(), ec.message().c_str(), ec.value() );
		return false;
	}

	for( const auto & entry : rdi ) {
		if( entry.is_directory() ) {
			std::filesystem::permissions(
				entry.path(),
				perms::owner_read | perms::owner_exec,
				ec
			);
			if( ec.value() != 0 ) {
				dprintf( D_ALWAYS, "convertToStagingDirectory(): Failed to set permissions(%s): %s (%d)\n", entry.path().string().c_str(), ec.message().c_str(), ec.value() );
				return false;
			}
			continue;
		}
		std::filesystem::permissions(
			entry.path(),
			perms::owner_read | perms::group_read | perms::others_read,
			ec
		);
		if( ec.value() != 0 ) {
			dprintf( D_ALWAYS, "convertToStagingDirectory(): Failed to set permissions(%s): %s (%d)\n", entry.path().string().c_str(), ec.message().c_str(), ec.value() );
			return false;
		}
	}


	dprintf( D_ZKM, "convertToStagingDirectory(): end.\n" );
	return true;
}


bool
check_permissions(
	const std::filesystem::path & l,
	const std::filesystem::perms p
) {
	std::error_code ec;
	auto status = std::filesystem::status( l, ec );
	if( ec.value() != 0 ) {
		dprintf( D_ALWAYS, "check_permissions(): status(%s) failed: %s (%d)\n", l.string().c_str(), ec.message().c_str(), ec.value() );
		return false;
	}
	auto permissions = status.permissions();
	return permissions == p;
}


#ifdef    WINDOWS

// The Windows implementation will almost certainly require changes to
// convertToStagingDirectory() as well.
//
// Build fix only.

bool
mapContentsOfDirectoryInto(
	const std::filesystem::path & location,
	const std::filesystem::path & sandbox
) {
	return false;
}


#else


bool
mapContentsOfDirectoryInto(
	const std::filesystem::path & location,
	const std::filesystem::path & sandbox
) {
	using std::filesystem::perms;
	std::error_code ec;

	dprintf( D_ZKM, "mapContentsOfDirectoryInto(): begin.\n" );

	// We must be root (or the user the common files were transferred by) to
	// traverse into the staging directory, which includes listing its
	// contents, checking the permissions on its files, creating hardlinks
	// to its files, or even seeing if the directory exists all (if we're
	// not running in STARTER_NESTED_SCRATCH mode).
	TemporaryPrivSentry tps(PRIV_ROOT);

	if(! std::filesystem::is_directory( sandbox, ec )) {
		dprintf( D_ALWAYS, "mapContentsOfDirectoryInto(): '%s' not a directory, aborting.\n", sandbox.string().c_str() );
		return false;
	}

	if(! std::filesystem::is_directory( location, ec )) {
		dprintf( D_ALWAYS, "mapContentsOfDirectoryInto(): '%s' not a directory, aborting.\n", location.string().c_str() );
		return false;
	}

	if(! check_permissions( location, perms::owner_read | perms::owner_exec )) {
		dprintf( D_ALWAYS, "mapContentsOfDirectoryInto(): '%s' has the wrong permissions, aborting.\n", location.string().c_str() );
		return false;
	}

	// To be clear: this recurses into subdirectories for us.
	std::filesystem::recursive_directory_iterator rdi(
		location, {}, ec
	);
	if( ec.value() != 0 ) {
		dprintf( D_ALWAYS, "mapContentsOfDirectoryInto(): Failed to construct recursive_directory_iterator(%s): %s (%d)\n", location.string().c_str(), ec.message().c_str(), ec.value() );
		return false;
	}

	for( const auto & entry : rdi ) {
		// dprintf( D_ZKM, "mapContentsOfDirectoryInto(): '%s'\n", entry.path().string().c_str() );
		auto relative_path = entry.path().lexically_relative(location);
		// dprintf( D_ZKM, "mapContentsOfDirectoryInto(): '%s'\n", relative_path.string().c_str() );
		if( entry.is_directory() ) {
			if(! check_permissions( entry, perms::owner_read | perms::owner_exec )) {
				dprintf( D_ALWAYS, "mapContentsOfDirectoryInto(): '%s' has the wrong permissions, aborting.\n", location.string().c_str() );
				return false;
			}

			auto dir = sandbox / relative_path;
			std::filesystem::create_directory( dir, ec );
			if( ec.value() != 0 ) {
				dprintf( D_ALWAYS, "mapContentsOfDirectoryInto(): Failed to create_directory(%s): %s (%d)\n", (sandbox/relative_path).string().c_str(), ec.message().c_str(), ec.value() );
				return false;
			}

			int rv = chown( dir.string().c_str(), get_user_uid(), get_user_gid() );
			if( rv != 0 ) {
				dprintf( D_ALWAYS, "mapContentsOfDirectoryInto(): Unable change owner of common input directory, aborting: %s (%d)\n", strerror(errno), errno );
				return false;
			}

			continue;
		} else {
			dprintf( D_ZKM, "mapContentsOfDirectoryInto(): hardlink(%s, %s)\n", (sandbox/relative_path).string().c_str(), entry.path().string().c_str() );

			if(! check_permissions( entry, perms::owner_read | perms::group_read | perms::others_read )) {
				dprintf( D_ALWAYS, "mapContentsOfDirectoryInto(): '%s' has the wrong permissions, aborting.\n", location.string().c_str() );
				return false;
			}

			// If this file already exists, it must have been written
			// there by (the proc-specific) input file transfer.  Since that
			// _should_ win, semantically, at some point we'll have to fix
			// this to ignore E_EXISTS.
			std::filesystem::create_hard_link(
				entry.path(), sandbox/relative_path, ec
			);
			if( ec.value() != 0 ) {
				dprintf( D_ALWAYS, "mapContentsOfDirectoryInto(): Failed to create_hard_link(%s, %s): %s (%d)\n", entry.path().string().c_str(), (sandbox/relative_path).string().c_str(), ec.message().c_str(), ec.value() );
				return false;
			}

			int rv = chown( entry.path().string().c_str(), get_user_uid(), get_user_gid() );
			if( rv != 0 ) {
				dprintf( D_ALWAYS, "mapContentsOfDirectoryInto(): Unable change owner of common input file hardlink, aborting: %s (%d)\n", strerror(errno), errno );
				return false;
			}
		}
	}


	dprintf( D_ZKM, "mapContentsOfDirectoryInto(): end.\n" );
	return true;
}


#endif /* WINDOWS */


>>>>>>> 0372863c
bool
Starter::handleJobSetupCommand(
  Starter * s,
  const ClassAd & guidance,
  std::function<void(const ClassAd & context)> continue_conversation
) {
	std::string command;
	if(! guidance.LookupString( ATTR_COMMAND, command )) {
		dprintf( D_ALWAYS, "Received guidance but didn't understand it; carrying on.\n" );
		dPrintAd( D_ALWAYS, guidance );

		return false;
	} else {
		dprintf( D_ZKM, "Received the following guidance: '%s'\n", command.c_str() );

		if( command == COMMAND_CARRY_ON ) {
			dprintf( D_ZKM, "Carrying on according to guidance...\n" );

			return false;
		} else if( command == COMMAND_RETRY_REQUEST ) {
			int retry_delay = 20 /* seconds of careful research */;
			guidance.LookupInteger( ATTR_RETRY_DELAY, retry_delay );

			ClassAd context;
			ClassAd * context_p = NULL;
			context_p = dynamic_cast<ClassAd *>(guidance.Lookup( ATTR_CONTEXT_AD ));
			if( context_p != NULL ) { context.CopyFrom(* context_p); }

			daemonCore->Register_Timer( retry_delay, 0,
				[continue_conversation, context](int /* timerID */) -> void { continue_conversation(context); },
				"guidance: retry request"
			);

			return true;
		} else if( command == COMMAND_STAGE_COMMON_FILES ) {
			// I would like to implement this command in terms of a general
			// capability to conduct file-transfer operations as commanded,
			// rather than as implied by the job ad, but the FileTransfer
			// class is a long way from allowing that to happen.
			//
			// The following may end up being a lie because the shadow has
			// to prepare _its_ side of the FTO ... and the starter side
			// undoubtedly has to match.
			//
			// Instead, the shadow will send a ATTR_TRANSFER_INPUT_FILES value
			// whose entries are the common input files.  The starter is
			// responsible for adding whatever other attributes might be
			// necessary, as well as for creating the staging dirctory
			// (and, when or if it becomes necessary, telling the startd about
			// the staging directory and its size/lifetime/etc).

			std::string commonInputFiles;
			if(! guidance.LookupString( ATTR_COMMON_INPUT_FILES, commonInputFiles )) {
				dprintf( D_ALWAYS, "Guidance was malformed (no %s attribute), carrying on.\n", ATTR_COMMON_INPUT_FILES );
				return false;
			}
			dprintf( D_ZKM, "Will stage common input files '%s'\n", commonInputFiles.c_str() );

			std::string cifName;
			if(! guidance.LookupString( ATTR_NAME, cifName )) {
				dprintf( D_ALWAYS, "Guidance was malformed (no %s attribute), carrying on.\n", ATTR_NAME );
				return false;
			}
			dprintf( D_ZKM, "Will stage common input files as '%s'\n", cifName.c_str() );

			std::string transferSocket;
			if(! guidance.LookupString( ATTR_TRANSFER_SOCKET, transferSocket )) {
				dprintf( D_ALWAYS, "Guidance was malformed (no %s attribute), carrying on.\n", ATTR_TRANSFER_SOCKET );
				return false;
			}
			dprintf( D_ZKM, "Will connect to transfer socket '%s'\n", transferSocket.c_str() );

			std:: string transferKey;
			if(! guidance.LookupString( ATTR_TRANSFER_KEY, transferKey )) {
				dprintf( D_ALWAYS, "Guidance was malformed (no %s attribute), carrying on.\n", ATTR_TRANSFER_KEY );
				return false;
			}
			// dprintf( D_ZKM, "Will send transfer key '%s'\n", transferKey.c_str() );

			//
			// Create the staging directory.
			//
			std::filesystem::path executeDir( s->GetSlotDir() );
			std::filesystem::path stagingDir = executeDir / "staging";

			StagingDirectoryFactory sdf;
			auto staging = sdf.make(stagingDir);
			if(! staging) { return false; }

			if(! staging->create()) { return false; }

			//
			// Transfer the common files to it.
			//
			ClassAd ftAd( guidance );
			ftAd.Assign( ATTR_JOB_IWD, stagingDir.string() );
			// ... blocking, at least for now.
			bool result = s->jic->transferCommonInput( & ftAd );
			if( result ) { staging->modify(); }

			// We could send a generic event notification here, as we did
			// for diagnostic results, but let's try sending the reply in
			// the next guidance request.
			ClassAd context;
			context.InsertAttr( ATTR_COMMAND, COMMAND_STAGE_COMMON_FILES );
			context.InsertAttr( ATTR_RESULT, result );
			context.InsertAttr( "StagingDir", stagingDir.string() );
			continue_conversation(context);
			return true;
		} else if( command == COMMAND_MAP_COMMON_FILES ) {
			std::string cifName;
			if(! guidance.LookupString( ATTR_NAME, cifName )) {
				dprintf( D_ALWAYS, "Guidance was malformed (no %s attribute), carrying on.\n", ATTR_NAME );
				return false;
			}

			// This is a hack: this starter should ask the startd for the cifName.
			std::string stagingDir;
			if(! guidance.LookupString( "StagingDir", stagingDir )) {
				dprintf( D_ALWAYS, "Guidance was malformed (no %s attribute), carrying on.\n", "StagingDir" );
				return false;
			}

			std::filesystem::path location(stagingDir);
			// s->jic->getCommonFilesLocation( cifName, location );

			dprintf( D_ZKM, "Will map common files %s at %s\n", cifName.c_str(), location.string().c_str() );
			const bool OUTER = false;
			std::filesystem::path sandbox( s->GetWorkingDir(OUTER) );

			StagingDirectoryFactory sdf;
			auto staging = sdf.make( location );
			if(! staging) { return false; }
			bool result = staging->stage( sandbox );


			ClassAd context;
			context.InsertAttr( ATTR_COMMAND, COMMAND_MAP_COMMON_FILES );
			context.InsertAttr( ATTR_RESULT, result );
			continue_conversation(context);
			return true;
		} else if( command == COMMAND_ABORT ) {
			dprintf( D_ALWAYS, "Aborting job as guided...\n" );
			s->deferral_tid = daemonCore->Register_Timer(
				0, 0,
				[=](int timerID) -> void { s->SkipJobs(timerID); },
				"SkipJobs"
			);

			if( s->deferral_tid < 0 ) {
				EXCEPT( "Can't register SkipJob DaemonCore timer" );
			}

			dprintf( D_ALWAYS, "Skipping execution of Job %d.%d because of job setup failure.\n",
				s->jic->jobCluster(),
				s->jic->jobProc()
			);

			// This should return all the way out of Starter::Init() and
			// back into the main event loop, which won't have anything to
			// do except handle the timer we just set, above.
			return true;
		} else {
			dprintf( D_ALWAYS, "Guidance '%s' unknown, carrying on.\n", command.c_str() );

			return false;
		}
	}
}


void
Starter::requestGuidanceSetupJobEnvironment( Starter * s, const ClassAd & context ) {
	ClassAd guidance;
	ClassAd request(context);
	request.InsertAttr(ATTR_REQUEST_TYPE, RTYPE_JOB_SETUP);
	request.InsertAttr(ATTR_HAS_COMMON_FILES_TRANSFER, CFT_VERSION);

	GuidanceResult rv = GuidanceResult::Invalid;
	if( s->jic->genericRequestGuidance( request, rv, guidance ) ) {
		if( rv == GuidanceResult::Command ) {
			auto lambda = [=] (const ClassAd & c) -> void { requestGuidanceSetupJobEnvironment(s, c); };
			if( handleJobSetupCommand( s, guidance, lambda ) ) { return; }
		} else {
			dprintf( D_ALWAYS, "Problem requesting guidance from AP (%d); carrying on.\n", static_cast<int>(rv) );
		}
	}

	// Carry on.
	s->jic->setupJobEnvironment();
}<|MERGE_RESOLUTION|>--- conflicted
+++ resolved
@@ -384,222 +384,6 @@
 }
 
 
-<<<<<<< HEAD
-=======
-//
-// Assume ownership is correct, but make each file 0444 and each
-// directory (including the root) 0500.
-//
-// This allows root to hardlink each file into place (root can traverse
-// the directory tree even if the starters are running as different OS
-// acconts).  Since the file permisisons are 0444, they can be read, but
-// the source hardlink can not be deleted (because of ownership or that
-// the source directory isn't writable).  Simultaneously, the starter
-// will be able to clean up the destination hardlinks as normal.
-//
-bool
-convertToStagingDirectory(
-	const std::filesystem::path & location
-) {
-	using std::filesystem::perms;
-	std::error_code ec;
-
-
-	TemporaryPrivSentry tps(PRIV_USER);
-
-	dprintf( D_ZKM, "convertToStagingDirectory(): begin.\n" );
-
-	if(! std::filesystem::is_directory( location, ec )) {
-		dprintf( D_ALWAYS, "convertToStagingDirectory(): '%s' not a directory, aborting.\n", location.string().c_str() );
-		return false;
-	}
-
-	std::filesystem::permissions(
-		location,
-		perms::owner_read | perms::owner_exec,
-		ec
-	);
-	if( ec.value() != 0 ) {
-		dprintf( D_ALWAYS, "convertToStagingDirectory(): Failed to set permissions on staging directory '%s': %s (%d)\n", location.string().c_str(), ec.message().c_str(), ec.value() );
-		return false;
-	}
-
-	std::filesystem::recursive_directory_iterator rdi(
-		location, {}, ec
-	);
-	if( ec.value() != 0 ) {
-		dprintf( D_ALWAYS, "convertToStagingDirectory(): Failed to construct recursive_directory_iterator(%s): %s (%d)\n", location.string().c_str(), ec.message().c_str(), ec.value() );
-		return false;
-	}
-
-	for( const auto & entry : rdi ) {
-		if( entry.is_directory() ) {
-			std::filesystem::permissions(
-				entry.path(),
-				perms::owner_read | perms::owner_exec,
-				ec
-			);
-			if( ec.value() != 0 ) {
-				dprintf( D_ALWAYS, "convertToStagingDirectory(): Failed to set permissions(%s): %s (%d)\n", entry.path().string().c_str(), ec.message().c_str(), ec.value() );
-				return false;
-			}
-			continue;
-		}
-		std::filesystem::permissions(
-			entry.path(),
-			perms::owner_read | perms::group_read | perms::others_read,
-			ec
-		);
-		if( ec.value() != 0 ) {
-			dprintf( D_ALWAYS, "convertToStagingDirectory(): Failed to set permissions(%s): %s (%d)\n", entry.path().string().c_str(), ec.message().c_str(), ec.value() );
-			return false;
-		}
-	}
-
-
-	dprintf( D_ZKM, "convertToStagingDirectory(): end.\n" );
-	return true;
-}
-
-
-bool
-check_permissions(
-	const std::filesystem::path & l,
-	const std::filesystem::perms p
-) {
-	std::error_code ec;
-	auto status = std::filesystem::status( l, ec );
-	if( ec.value() != 0 ) {
-		dprintf( D_ALWAYS, "check_permissions(): status(%s) failed: %s (%d)\n", l.string().c_str(), ec.message().c_str(), ec.value() );
-		return false;
-	}
-	auto permissions = status.permissions();
-	return permissions == p;
-}
-
-
-#ifdef    WINDOWS
-
-// The Windows implementation will almost certainly require changes to
-// convertToStagingDirectory() as well.
-//
-// Build fix only.
-
-bool
-mapContentsOfDirectoryInto(
-	const std::filesystem::path & location,
-	const std::filesystem::path & sandbox
-) {
-	return false;
-}
-
-
-#else
-
-
-bool
-mapContentsOfDirectoryInto(
-	const std::filesystem::path & location,
-	const std::filesystem::path & sandbox
-) {
-	using std::filesystem::perms;
-	std::error_code ec;
-
-	dprintf( D_ZKM, "mapContentsOfDirectoryInto(): begin.\n" );
-
-	// We must be root (or the user the common files were transferred by) to
-	// traverse into the staging directory, which includes listing its
-	// contents, checking the permissions on its files, creating hardlinks
-	// to its files, or even seeing if the directory exists all (if we're
-	// not running in STARTER_NESTED_SCRATCH mode).
-	TemporaryPrivSentry tps(PRIV_ROOT);
-
-	if(! std::filesystem::is_directory( sandbox, ec )) {
-		dprintf( D_ALWAYS, "mapContentsOfDirectoryInto(): '%s' not a directory, aborting.\n", sandbox.string().c_str() );
-		return false;
-	}
-
-	if(! std::filesystem::is_directory( location, ec )) {
-		dprintf( D_ALWAYS, "mapContentsOfDirectoryInto(): '%s' not a directory, aborting.\n", location.string().c_str() );
-		return false;
-	}
-
-	if(! check_permissions( location, perms::owner_read | perms::owner_exec )) {
-		dprintf( D_ALWAYS, "mapContentsOfDirectoryInto(): '%s' has the wrong permissions, aborting.\n", location.string().c_str() );
-		return false;
-	}
-
-	// To be clear: this recurses into subdirectories for us.
-	std::filesystem::recursive_directory_iterator rdi(
-		location, {}, ec
-	);
-	if( ec.value() != 0 ) {
-		dprintf( D_ALWAYS, "mapContentsOfDirectoryInto(): Failed to construct recursive_directory_iterator(%s): %s (%d)\n", location.string().c_str(), ec.message().c_str(), ec.value() );
-		return false;
-	}
-
-	for( const auto & entry : rdi ) {
-		// dprintf( D_ZKM, "mapContentsOfDirectoryInto(): '%s'\n", entry.path().string().c_str() );
-		auto relative_path = entry.path().lexically_relative(location);
-		// dprintf( D_ZKM, "mapContentsOfDirectoryInto(): '%s'\n", relative_path.string().c_str() );
-		if( entry.is_directory() ) {
-			if(! check_permissions( entry, perms::owner_read | perms::owner_exec )) {
-				dprintf( D_ALWAYS, "mapContentsOfDirectoryInto(): '%s' has the wrong permissions, aborting.\n", location.string().c_str() );
-				return false;
-			}
-
-			auto dir = sandbox / relative_path;
-			std::filesystem::create_directory( dir, ec );
-			if( ec.value() != 0 ) {
-				dprintf( D_ALWAYS, "mapContentsOfDirectoryInto(): Failed to create_directory(%s): %s (%d)\n", (sandbox/relative_path).string().c_str(), ec.message().c_str(), ec.value() );
-				return false;
-			}
-
-			int rv = chown( dir.string().c_str(), get_user_uid(), get_user_gid() );
-			if( rv != 0 ) {
-				dprintf( D_ALWAYS, "mapContentsOfDirectoryInto(): Unable change owner of common input directory, aborting: %s (%d)\n", strerror(errno), errno );
-				return false;
-			}
-
-			continue;
-		} else {
-			dprintf( D_ZKM, "mapContentsOfDirectoryInto(): hardlink(%s, %s)\n", (sandbox/relative_path).string().c_str(), entry.path().string().c_str() );
-
-			if(! check_permissions( entry, perms::owner_read | perms::group_read | perms::others_read )) {
-				dprintf( D_ALWAYS, "mapContentsOfDirectoryInto(): '%s' has the wrong permissions, aborting.\n", location.string().c_str() );
-				return false;
-			}
-
-			// If this file already exists, it must have been written
-			// there by (the proc-specific) input file transfer.  Since that
-			// _should_ win, semantically, at some point we'll have to fix
-			// this to ignore E_EXISTS.
-			std::filesystem::create_hard_link(
-				entry.path(), sandbox/relative_path, ec
-			);
-			if( ec.value() != 0 ) {
-				dprintf( D_ALWAYS, "mapContentsOfDirectoryInto(): Failed to create_hard_link(%s, %s): %s (%d)\n", entry.path().string().c_str(), (sandbox/relative_path).string().c_str(), ec.message().c_str(), ec.value() );
-				return false;
-			}
-
-			int rv = chown( entry.path().string().c_str(), get_user_uid(), get_user_gid() );
-			if( rv != 0 ) {
-				dprintf( D_ALWAYS, "mapContentsOfDirectoryInto(): Unable change owner of common input file hardlink, aborting: %s (%d)\n", strerror(errno), errno );
-				return false;
-			}
-		}
-	}
-
-
-	dprintf( D_ZKM, "mapContentsOfDirectoryInto(): end.\n" );
-	return true;
-}
-
-
-#endif /* WINDOWS */
-
-
->>>>>>> 0372863c
 bool
 Starter::handleJobSetupCommand(
   Starter * s,
