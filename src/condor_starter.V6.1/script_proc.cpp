/***************************************************************
 *
 * Copyright (C) 1990-2007, Condor Team, Computer Sciences Department,
 * University of Wisconsin-Madison, WI.
 * 
 * Licensed under the Apache License, Version 2.0 (the "License"); you
 * may not use this file except in compliance with the License.  You may
 * obtain a copy of the License at
 * 
 *    http://www.apache.org/licenses/LICENSE-2.0
 * 
 * Unless required by applicable law or agreed to in writing, software
 * distributed under the License is distributed on an "AS IS" BASIS,
 * WITHOUT WARRANTIES OR CONDITIONS OF ANY KIND, either express or implied.
 * See the License for the specific language governing permissions and
 * limitations under the License.
 *
 ***************************************************************/


#include "condor_common.h"
#include "condor_classad.h"
#include "condor_config.h"
#include "condor_debug.h"
#include "user_proc.h"
#include "script_proc.h"
#include "starter.h"
#include "condor_daemon_core.h"
#include "condor_attributes.h"
#include "exit.h"
#include "condor_uid.h"
#include "basename.h"


extern Starter *Starter;


/* ScriptProc class implementation */

ScriptProc::ScriptProc( ClassAd* ad, const char* proc_name )
{
    dprintf ( D_FULLDEBUG, "In ScriptProc::ScriptProc()\n" );
	if( proc_name ) {
		name = strdup( proc_name );
	} else {
		EXCEPT( "Can't instantiate a ScriptProc without a name!" );
	}
	JobAd = ad;
	is_suspended = false;
	UserProc::initialize();
}


ScriptProc::~ScriptProc()
{
		// Nothing special yet...
}


int
ScriptProc::StartJob()
{
	dprintf(D_FULLDEBUG,"in ScriptProc::StartJob()\n");

	if ( !JobAd ) {
		dprintf ( D_ALWAYS, "No JobAd in ScriptProc::StartJob()!\n" );
		return 0;
	}

	std::string attr;

	attr = name;
	attr += ATTR_JOB_CMD;
	char* tmp = NULL;
	if( ! JobAd->LookupString( attr, &tmp ) ) {
		dprintf( D_ALWAYS, "%s not found in JobAd.  Aborting StartJob.\n", 
				 attr.c_str() );
		return 0;
	}

		// // // // // // 
		// executable
		// // // // // // 

		// TODO: make it smart in cases we're not the gridshell and/or
		// didn't transfer files so that we don't prepend the wrong
		// path to the binary, and don't try to chmod it.
	std::string exe_path = "";
	if( tmp != NULL && !fullpath( tmp ) ) {
		exe_path += Starter->GetWorkingDir(0);
		exe_path += DIR_DELIM_CHAR;
	}

	if (tmp) {
		exe_path += tmp;
	}
	free( tmp ); 
	tmp = NULL;

	if( Starter->isGridshell() ) {
			// if we're a gridshell, chmod() the binary, since globus
			// probably transfered it for us and left it with bad
			// permissions...
		priv_state old_priv = set_user_priv();
		int retval = chmod( exe_path.c_str(), 0755 );
		set_priv( old_priv );
		if( retval < 0 ) {
			dprintf( D_ALWAYS, "Failed to chmod %s: %s (errno %d)\n", 
					 exe_path.c_str(), strerror(errno), errno );
			return 0;
		}
	} 


		// // // // // // 
		// Args
		// // // // // // 

	char *args1 = NULL;
	char *args2 = NULL;
	std::string args1_attr;
	std::string args2_attr;
	args1_attr = name;
	args1_attr += ATTR_JOB_ARGUMENTS1;
	args2_attr = name;
	args2_attr += ATTR_JOB_ARGUMENTS2;

	JobAd->LookupString(args1_attr, &args1);
	JobAd->LookupString(args2_attr, &args2);

	ArgList args;

		// Since we are adding to the argument list, we may need to deal
		// with platform-specific arg syntax in the user's args in order
		// to successfully merge them with the additional args.
	args.SetArgV1SyntaxToCurrentPlatform();

		// First, put "condor_<name>script" at the front of Args,
		// since that will become argv[0] of what we exec(), either
		// the wrapper or the actual job.
	std::string arg0;
	arg0 = "condor_";
	arg0 += name;
	arg0 += "script";
	args.AppendArg(arg0);

	std::string args_error;
	if(args2 && *args2) {
		args.AppendArgsV2Raw(args2,args_error);
	}
	else if(args1 && *args1) {
		args.AppendArgsV1Raw(args1,args_error);
	}
	else {
		dprintf( D_FULLDEBUG, "neither %s nor %s could be found in JobAd\n",
				 args1_attr.c_str(), args2_attr.c_str());
	}

	free( args1 );
	free( args2 );

		// // // // // // 
		// Environment 
		// // // // // // 

	char *env1 = NULL;
	char *env2 = NULL;
	std::string env1_attr;
	std::string env2_attr;
	env1_attr = name;
	env1_attr += ATTR_JOB_ENVIRONMENT1;
	env2_attr = name;
	env2_attr += ATTR_JOB_ENVIRONMENT2;
	JobAd->LookupString( env1_attr, &env1 );
	JobAd->LookupString( env2_attr, &env2 );
			// TODO do we want to use the regular ATTR_JOB_ENVIRONMENT
			// if there's nothing specific for this script?

		// Now, instantiate an Env object so we can manipulate the
		// environment as needed.
	Env job_env;
	std::string env_errors;
	if( env2 && *env2 ) { 
		if( ! job_env.MergeFromV2Raw(env2, env_errors) ) {
			dprintf( D_ALWAYS, "Invalid %s found in JobAd (%s).  "
					 "Aborting ScriptProc::StartJob.\n",
					 env2_attr.c_str(),env_errors.c_str() );
			free( env1 );
			free( env2 );
			return 0;
		}
	}
	else if( env1 && *env1 ) { 
		if( ! job_env.MergeFromV1Raw(env1, env_errors) ) {
			dprintf( D_ALWAYS, "Invalid %s found in JobAd (%s).  "
					 "Aborting ScriptProc::StartJob.\n",
					 env1_attr.c_str(),env_errors.c_str() );
			free( env1 );
			free( env2 );
			return 0;
		}
	}

	free(env1);
	free(env2);

		// Now, let the starter publish any env vars it wants to add
	Starter->PublishToEnv( &job_env );


		// TODO: Deal with port regulation stuff?

		// Grab the full environment back out of the Env object 
	if(IsFulldebug(D_FULLDEBUG)) {
		std::string env_str;
		job_env.getDelimitedStringForDisplay( env_str);
		dprintf(D_FULLDEBUG, "%sEnv = %s\n", name, env_str.c_str() );
	}



		// // // // // // 
		// Standard Files
		// // // // // // 

		// TODO???


		// // // // // // 
		// Misc + Exec
		// // // // // // 

		// TODO?
		// Starter->jic->notifyJobPreSpawn( name );

		// compute job's renice value by evaluating the machine's
		// JOB_RENICE_INCREMENT in the context of the job ad...
		// TODO?
	int nice_inc = 10;


		// in the below dprintfs, we want to skip past argv[0], which
		// is sometimes condor_exec, in the Args string. 

	std::string args_string;
	args.GetArgsStringForDisplay(args_string,1);
	dprintf( D_ALWAYS, "About to exec %s script: %s %s\n", 
			 name, exe_path.c_str(), 
			 args_string.c_str() );
		
	// If there is a requested coresize for this job, enforce it.
	// It is truncated because you can't put an unsigned integer
	// into a classad. I could rewrite condor's use of ATTR_CORE_SIZE to
	// be a float, but then when that attribute is read/written to the
	// job queue log by/or shared between versions of Condor which view the
	// type of that attribute differently, calamity would arise.
	int core_size_truncated;
	size_t core_size;
	size_t *core_size_ptr = NULL;
	if ( JobAd->LookupInteger(ATTR_CORE_SIZE, core_size_truncated) ) {
		core_size = (size_t)core_size_truncated;
		core_size_ptr = &core_size;
	}

	JobPid = daemonCore->Create_Process(exe_path.c_str(), 
	                                    args,
	                                    PRIV_USER_FINAL,
	                                    1,
	                                    FALSE,
	                                    FALSE,
	                                    &job_env,
	                                    Starter->jic->jobIWD(),
	                                    NULL,
	                                    NULL,
	                                    NULL,
	                                    NULL,
	                                    nice_inc,
	                                    NULL,
	                                    DCJOBOPT_NO_ENV_INHERIT,
	                                    core_size_ptr );

	//NOTE: Create_Process() saves the errno for us if it is an
	//"interesting" error.
	char const *create_process_error = NULL;
	int create_process_errno = errno;
	if( JobPid == FALSE && errno ) {
		create_process_error = strerror( errno );
	}

	if( JobPid == FALSE ) {
		JobPid = -1;

		if( create_process_error ) {
			std::string err_msg = "Failed to execute '";
			err_msg += exe_path;
			err_msg += "'";
			if(!args_string.empty()) {
				err_msg += " with arguments ";
				err_msg += args_string;
			}
			err_msg += ": ";
			err_msg += create_process_error;
<<<<<<< HEAD
			Starter->jic->notifyStarterError( err_msg.c_str(), true, CONDOR_HOLD_CODE_FailedToCreateProcess, create_process_errno );
=======
			Starter->jic->notifyStarterError( err_msg.c_str(), true, CONDOR_HOLD_CODE::FailedToCreateProcess, create_process_errno );
>>>>>>> 781a9531
		}

		EXCEPT( "Create_Process(%s,%s, ...) failed",
				exe_path.c_str(), args_string.c_str() );
		return 0;
	}

	dprintf( D_ALWAYS, "Create_Process succeeded, pid=%d\n", JobPid );

	condor_gettimestamp( job_start_time );

	return 1;
}


bool
ScriptProc::JobExit( void )
{
	dprintf( D_FULLDEBUG, "Inside ScriptProc::JobExit()\n" );
	return true;
}


bool
ScriptProc::PublishUpdateAd( ClassAd* ad ) 
{
	dprintf( D_FULLDEBUG, "Inside ScriptProc::PublishUpdateAd()\n" );

		// TODO: anything interesting or specific in here?

	return UserProc::PublishUpdateAd( ad );
}


void
ScriptProc::Suspend()
{
	daemonCore->Send_Signal(JobPid, SIGSTOP);
	is_suspended = true;
}


void
ScriptProc::Continue()
{
	daemonCore->Send_Signal(JobPid, SIGCONT);
	is_suspended = false;
}


bool
ScriptProc::ShutdownGraceful()
{
	if ( is_suspended ) {
		Continue();
	}
	requested_exit = true;
	daemonCore->Send_Signal(JobPid, soft_kill_sig);
	return false;	// return false says shutdown is pending	
}


bool
ScriptProc::ShutdownFast()
{
	// We purposely do not do a SIGCONT here, since there is no sense
	// in potentially swapping the job back into memory if our next
	// step is to hard kill it.
	requested_exit = true;
	daemonCore->Send_Signal(JobPid, SIGKILL);
	return false;	// return false says shutdown is pending
}


bool
ScriptProc::Remove()
{
	if ( is_suspended ) {
		Continue();
	}
	requested_exit = true;
	daemonCore->Send_Signal(JobPid, rm_kill_sig);
	return false;	// return false says shutdown is pending	
}


bool
ScriptProc::Hold()
{
	if ( is_suspended ) {
		Continue();
	}
	requested_exit = true;
	daemonCore->Send_Signal(JobPid, hold_kill_sig);
	return false;	// return false says shutdown is pending	
}
<|MERGE_RESOLUTION|>--- conflicted
+++ resolved
@@ -300,11 +300,7 @@
 			}
 			err_msg += ": ";
 			err_msg += create_process_error;
-<<<<<<< HEAD
-			Starter->jic->notifyStarterError( err_msg.c_str(), true, CONDOR_HOLD_CODE_FailedToCreateProcess, create_process_errno );
-=======
 			Starter->jic->notifyStarterError( err_msg.c_str(), true, CONDOR_HOLD_CODE::FailedToCreateProcess, create_process_errno );
->>>>>>> 781a9531
 		}
 
 		EXCEPT( "Create_Process(%s,%s, ...) failed",
