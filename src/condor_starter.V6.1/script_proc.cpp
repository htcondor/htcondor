/***************************************************************
 *
 * Copyright (C) 1990-2007, Condor Team, Computer Sciences Department,
 * University of Wisconsin-Madison, WI.
 * 
 * Licensed under the Apache License, Version 2.0 (the "License"); you
 * may not use this file except in compliance with the License.  You may
 * obtain a copy of the License at
 * 
 *    http://www.apache.org/licenses/LICENSE-2.0
 * 
 * Unless required by applicable law or agreed to in writing, software
 * distributed under the License is distributed on an "AS IS" BASIS,
 * WITHOUT WARRANTIES OR CONDITIONS OF ANY KIND, either express or implied.
 * See the License for the specific language governing permissions and
 * limitations under the License.
 *
 ***************************************************************/


#include "condor_common.h"
#include "condor_classad.h"
#include "condor_config.h"
#include "condor_debug.h"
#include "user_proc.h"
#include "script_proc.h"
#include "starter.h"
#include "condor_daemon_core.h"
#include "condor_attributes.h"
#include "exit.h"
#include "condor_uid.h"
#include "basename.h"


extern const char* JOB_WRAPPER_FAILURE_FILE;
extern Starter *Starter;


/* ScriptProc class implementation */

ScriptProc::ScriptProc( ClassAd* ad, const char* proc_name, const std::string &starter_job_exec )
	: m_starter_job(!starter_job_exec.empty()),
	  m_starter_job_exec(starter_job_exec)
{
    dprintf ( D_FULLDEBUG, "In ScriptProc::ScriptProc()\n" );
	if( proc_name ) {
		name = strdup( proc_name );
	} else {
		EXCEPT( "Can't instantiate a ScriptProc without a name!" );
	}
	JobAd = ad;
	is_suspended = false;
	UserProc::initialize();
}


ScriptProc::~ScriptProc()
{
		// Nothing special yet...
}


int
ScriptProc::StartJob()
{
	dprintf(D_FULLDEBUG,"in ScriptProc::StartJob()\n");

	if ( !JobAd ) {
		dprintf ( D_ALWAYS, "No JobAd in ScriptProc::StartJob()!\n" );
		return 0;
	}

	ArgList args;
	std::string exe_path;
	Env job_env;

	// First, put "condor_<name>script" at the front of Args,
	// since that will become argv[0] of what we exec(), either
	// the wrapper or the actual job.
	std::string arg0;
	arg0 = "condor_";
	arg0 += name;
	arg0 += "script";
	args.AppendArg(arg0);

	if (!m_starter_job) {
		std::string attr;

		attr = name;
		attr += ATTR_JOB_CMD;
		char* tmp = NULL;
		if( ! JobAd->LookupString( attr, &tmp ) ) {
			dprintf( D_ALWAYS, "%s not found in JobAd.  Aborting StartJob.\n",
					 attr.c_str() );
			return 0;
		}

			// // // // // //
			// executable
			// // // // // //

			// TODO: make it smart in cases we're not the gridshell and/or
			// didn't transfer files so that we don't prepend the wrong
			// path to the binary, and don't try to chmod it.
		if( tmp != NULL && !fullpath( tmp ) ) {
			exe_path += Starter->GetWorkingDir(0);
			exe_path += DIR_DELIM_CHAR;
		}

		if (tmp) {
			exe_path += tmp;
		}
		free( tmp );
		tmp = NULL;

		if( Starter->isGridshell() ) {
				// if we're a gridshell, chmod() the binary, since globus
				// probably transfered it for us and left it with bad
				// permissions...
			priv_state old_priv = set_user_priv();
			int retval = chmod( exe_path.c_str(), 0755 );
			set_priv( old_priv );
			if( retval < 0 ) {
				dprintf( D_ALWAYS, "Failed to chmod %s: %s (errno %d)\n",
						 exe_path.c_str(), strerror(errno), errno );
				return 0;
			}
		}


			// // // // // //
			// Args
			// // // // // //

		char *args1 = NULL;
		char *args2 = NULL;
		std::string args1_attr;
		std::string args2_attr;
		args1_attr = name;
		args1_attr += ATTR_JOB_ARGUMENTS1;
		args2_attr = name;
		args2_attr += ATTR_JOB_ARGUMENTS2;

		JobAd->LookupString(args1_attr, &args1);
		JobAd->LookupString(args2_attr, &args2);

			// Since we are adding to the argument list, we may need to deal
			// with platform-specific arg syntax in the user's args in order
			// to successfully merge them with the additional args.
		args.SetArgV1SyntaxToCurrentPlatform();

			// First, put "condor_<name>script" at the front of Args,
			// since that will become argv[0] of what we exec(), either
			// the wrapper or the actual job.
		std::string arg0;
		arg0 = "condor_";
		arg0 += name;
		arg0 += "script";
		args.AppendArg(arg0);

		std::string args_error;
		if(args2 && *args2) {
			args.AppendArgsV2Raw(args2,args_error);
		}
		else if(args1 && *args1) {
			args.AppendArgsV1Raw(args1,args_error);
		}
		else {
			dprintf( D_FULLDEBUG, "neither %s nor %s could be found in JobAd\n",
					 args1_attr.c_str(), args2_attr.c_str());
		}

		free( args1 );
		free( args2 );

			// // // // // //
			// Environment
			// // // // // //

		// Now, instantiate an Env object so we can manipulate the
		// environment as needed.
		std::string env_attr, env_errors, env;

<<<<<<< HEAD
=======
	// Now, instantiate an Env object so we can manipulate the
	// environment as needed.
	Env job_env;
	std::string env_attr, env_errors, env;

	env_attr = name;
	env_attr += ATTR_JOB_ENVIRONMENT;
	if (JobAd->LookupString(env_attr, env) && ! env.empty()) {
		if( ! job_env.MergeFromV2Raw(env.c_str(), &env_errors) ) {
			dprintf( D_ALWAYS, "Invalid %s found in JobAd (%s).  "
					 "Aborting ScriptProc::StartJob.\n",
					 env_attr.c_str(), env_errors.c_str() );
			return 0;
		}
	} else {
		// if no Environment attribute, look for the old Env attribute
>>>>>>> 24a68931
		env_attr = name;
		env_attr += ATTR_JOB_ENVIRONMENT;
		if (JobAd->LookupString(env_attr, env) && ! env.empty()) {
<<<<<<< HEAD
			if( ! job_env.MergeFromV2Raw(env.c_str(), env_errors) ) {
=======
			if( ! job_env.MergeFromV1Raw(env.c_str(), job_env.GetEnvV1Delimiter(), &env_errors) ) {
>>>>>>> 24a68931
				dprintf( D_ALWAYS, "Invalid %s found in JobAd (%s).  "
						 "Aborting ScriptProc::StartJob.\n",
						 env_attr.c_str(), env_errors.c_str() );
				return 0;
			}
		} else {
			// if no Environment attribute, look for the old Env attribute
			env_attr = name;
			env_attr += ATTR_JOB_ENV_V1;
			if (JobAd->LookupString(env_attr, env) && ! env.empty()) {
				if( ! job_env.MergeFromV1Raw(env.c_str(), job_env.GetEnvV1Delimiter(), env_errors) ) {
					dprintf( D_ALWAYS, "Invalid %s found in JobAd (%s).  "
							 "Aborting ScriptProc::StartJob.\n",
							 env_attr.c_str(), env_errors.c_str() );
					return 0;
				}
			}
		}
	} else {
		exe_path = m_starter_job_exec;
		auto dir = Starter->GetWorkingDir(0);
		auto filename = std::string(dir) + DIR_DELIM_CHAR + JOB_WRAPPER_FAILURE_FILE;
		job_env.SetEnv("_CONDOR_WRAPPER_ERROR_FILE", filename);
	}

		// Now, let the starter publish any env vars it wants to add
	Starter->PublishToEnv( &job_env );


		// TODO: Deal with port regulation stuff?

		// Grab the full environment back out of the Env object 
	if(IsFulldebug(D_FULLDEBUG)) {
		std::string env_str;
		job_env.getDelimitedStringForDisplay( env_str);
		dprintf(D_FULLDEBUG, "%sEnv = %s\n", name, env_str.c_str() );
	}



		// // // // // // 
		// Standard Files
		// // // // // // 

		// TODO???


		// // // // // // 
		// Misc + Exec
		// // // // // // 

		// TODO?
		// Starter->jic->notifyJobPreSpawn( name );

		// compute job's renice value by evaluating the machine's
		// JOB_RENICE_INCREMENT in the context of the job ad...
		// TODO?
	int nice_inc = 10;


		// in the below dprintfs, we want to skip past argv[0], which
		// is sometimes condor_exec, in the Args string. 

	std::string args_string;
	args.GetArgsStringForDisplay(args_string,1);
	dprintf( D_ALWAYS, "About to exec %s script: %s %s\n", 
			 name, exe_path.c_str(), 
			 args_string.c_str() );
		
	// If there is a requested coresize for this job, enforce it.
	// It is truncated because you can't put an unsigned integer
	// into a classad. I could rewrite condor's use of ATTR_CORE_SIZE to
	// be a float, but then when that attribute is read/written to the
	// job queue log by/or shared between versions of Condor which view the
	// type of that attribute differently, calamity would arise.
	int core_size_truncated;
	size_t core_size;
	size_t *core_size_ptr = NULL;
	if ( JobAd->LookupInteger(ATTR_CORE_SIZE, core_size_truncated) ) {
		core_size = (size_t)core_size_truncated;
		core_size_ptr = &core_size;
	}

	JobPid = daemonCore->Create_Process(exe_path.c_str(), 
	                                    args,
	                                    m_starter_job ? PRIV_ROOT : PRIV_USER_FINAL,
	                                    1,
	                                    FALSE,
	                                    FALSE,
	                                    &job_env,
	                                    Starter->jic->jobIWD(),
	                                    NULL,
	                                    NULL,
	                                    NULL,
	                                    NULL,
	                                    nice_inc,
	                                    NULL,
	                                    DCJOBOPT_NO_ENV_INHERIT,
	                                    core_size_ptr );

	//NOTE: Create_Process() saves the errno for us if it is an
	//"interesting" error.
	char const *create_process_error = NULL;
	int create_process_errno = errno;
	if( JobPid == FALSE && errno ) {
		create_process_error = strerror( errno );
	}

	if( JobPid == FALSE ) {
		JobPid = -1;

		if( create_process_error ) {
			std::string err_msg = "Failed to execute ";
			err_msg += std::string(name) + " script '";
			err_msg += exe_path;
			err_msg += "'";
			if(!args_string.empty()) {
				err_msg += " with arguments ";
				err_msg += args_string;
			}
			err_msg += ": ";
			err_msg += create_process_error;
			Starter->jic->notifyStarterError( err_msg.c_str(), true, CONDOR_HOLD_CODE::FailedToCreateProcess, create_process_errno );
		}

		EXCEPT( "Create_Process(%s,%s, ...) failed",
				exe_path.c_str(), args_string.c_str() );
		return 0;
	}

	dprintf( D_ALWAYS, "Create_Process succeeded, pid=%d\n", JobPid );

	condor_gettimestamp( job_start_time );

	return 1;
}


bool
ScriptProc::JobExit( void )
{
	dprintf( D_FULLDEBUG, "Inside ScriptProc::JobExit()\n" );
	return true;
}


bool
ScriptProc::PublishUpdateAd( ClassAd* ad ) 
{
	dprintf( D_FULLDEBUG, "Inside ScriptProc::PublishUpdateAd()\n" );

		// TODO: anything interesting or specific in here?

	return UserProc::PublishUpdateAd( ad );
}


void
ScriptProc::Suspend()
{
	daemonCore->Send_Signal(JobPid, SIGSTOP);
	is_suspended = true;
}


void
ScriptProc::Continue()
{
	daemonCore->Send_Signal(JobPid, SIGCONT);
	is_suspended = false;
}


bool
ScriptProc::ShutdownGraceful()
{
	if ( is_suspended ) {
		Continue();
	}
	requested_exit = true;
	daemonCore->Send_Signal(JobPid, soft_kill_sig);
	return false;	// return false says shutdown is pending	
}


bool
ScriptProc::ShutdownFast()
{
	// We purposely do not do a SIGCONT here, since there is no sense
	// in potentially swapping the job back into memory if our next
	// step is to hard kill it.
	requested_exit = true;
	daemonCore->Send_Signal(JobPid, SIGKILL);
	return false;	// return false says shutdown is pending
}


bool
ScriptProc::Remove()
{
	if ( is_suspended ) {
		Continue();
	}
	requested_exit = true;
	daemonCore->Send_Signal(JobPid, rm_kill_sig);
	return false;	// return false says shutdown is pending	
}


bool
ScriptProc::Hold()
{
	if ( is_suspended ) {
		Continue();
	}
	requested_exit = true;
	daemonCore->Send_Signal(JobPid, hold_kill_sig);
	return false;	// return false says shutdown is pending	
}
<|MERGE_RESOLUTION|>--- conflicted
+++ resolved
@@ -181,33 +181,10 @@
 		// environment as needed.
 		std::string env_attr, env_errors, env;
 
-<<<<<<< HEAD
-=======
-	// Now, instantiate an Env object so we can manipulate the
-	// environment as needed.
-	Env job_env;
-	std::string env_attr, env_errors, env;
-
-	env_attr = name;
-	env_attr += ATTR_JOB_ENVIRONMENT;
-	if (JobAd->LookupString(env_attr, env) && ! env.empty()) {
-		if( ! job_env.MergeFromV2Raw(env.c_str(), &env_errors) ) {
-			dprintf( D_ALWAYS, "Invalid %s found in JobAd (%s).  "
-					 "Aborting ScriptProc::StartJob.\n",
-					 env_attr.c_str(), env_errors.c_str() );
-			return 0;
-		}
-	} else {
-		// if no Environment attribute, look for the old Env attribute
->>>>>>> 24a68931
 		env_attr = name;
 		env_attr += ATTR_JOB_ENVIRONMENT;
 		if (JobAd->LookupString(env_attr, env) && ! env.empty()) {
-<<<<<<< HEAD
-			if( ! job_env.MergeFromV2Raw(env.c_str(), env_errors) ) {
-=======
-			if( ! job_env.MergeFromV1Raw(env.c_str(), job_env.GetEnvV1Delimiter(), &env_errors) ) {
->>>>>>> 24a68931
+			if( ! job_env.MergeFromV2Raw(env.c_str(), &env_errors) ) {
 				dprintf( D_ALWAYS, "Invalid %s found in JobAd (%s).  "
 						 "Aborting ScriptProc::StartJob.\n",
 						 env_attr.c_str(), env_errors.c_str() );
@@ -218,7 +195,7 @@
 			env_attr = name;
 			env_attr += ATTR_JOB_ENV_V1;
 			if (JobAd->LookupString(env_attr, env) && ! env.empty()) {
-				if( ! job_env.MergeFromV1Raw(env.c_str(), job_env.GetEnvV1Delimiter(), env_errors) ) {
+				if( ! job_env.MergeFromV1Raw(env.c_str(), job_env.GetEnvV1Delimiter(), &env_errors) ) {
 					dprintf( D_ALWAYS, "Invalid %s found in JobAd (%s).  "
 							 "Aborting ScriptProc::StartJob.\n",
 							 env_attr.c_str(), env_errors.c_str() );
