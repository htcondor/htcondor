--- conflicted
+++ resolved
@@ -225,13 +225,8 @@
 				 "Failed to initialize JobInfoCommunicator, aborting\n" );
 		return false;
 	}
-<<<<<<< HEAD
-	if(jic) sysapi_set_resource_limits(jic->getStackSize());
-	else sysapi_set_resource_limits(0); // 0 says use the default stack size
-=======
 	// jic already assumed to be nonzero above
 	sysapi_set_resource_limits(jic->getStackSize());
->>>>>>> b90f64ca
 
 		// Now, ask our JobInfoCommunicator to setup the environment
 		// where our job is going to execute.  This might include
