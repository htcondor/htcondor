--- conflicted
+++ resolved
@@ -2368,15 +2368,11 @@
 		case CONDOR_UNIVERSE_VANILLA: {
 			int wantCheckpoint = 0;
 			jobAd->LookupBool( "WantCheckpoint", wantCheckpoint );
-<<<<<<< HEAD
-			if( wantCheckpoint ) {
-=======
 
 			int userLevelCheckpoint = 0;
 			jobAd->LookupBool( "UserLevelCheckpoint", userLevelCheckpoint );
 
 			if( wantCheckpoint && ! userLevelCheckpoint ) {
->>>>>>> a8d4d2ea
 				job = new VanillaCheckpointProc( jobAd );
 			} else {
 				job = new VanillaProc( jobAd );
