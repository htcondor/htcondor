/***************************************************************
 *
 * Copyright (C) 1990-2007, Condor Team, Computer Sciences Department,
 * University of Wisconsin-Madison, WI.
 * 
 * Licensed under the Apache License, Version 2.0 (the "License"); you
 * may not use this file except in compliance with the License.  You may
 * obtain a copy of the License at
 * 
 *    http://www.apache.org/licenses/LICENSE-2.0
 * 
 * Unless required by applicable law or agreed to in writing, software
 * distributed under the License is distributed on an "AS IS" BASIS,
 * WITHOUT WARRANTIES OR CONDITIONS OF ANY KIND, either express or implied.
 * See the License for the specific language governing permissions and
 * limitations under the License.
 *
 ***************************************************************/


#include "condor_common.h"
#include "condor_debug.h"
#include "condor_fix_assert.h"
#include "condor_io.h"
#include "condor_constants.h"
#include "condor_classad.h"
#include "condor_sys.h"
#include "starter.h"
#include "condor_event.h"
#include "condor_config.h"
#include "secure_file.h"
#include "zkm_base64.h"

#include "NTsenders.h"

#define ON_ERROR_RETURN(x) if (x <= 0) {dprintf(D_ALWAYS, "i/o error result is %d, errno is %d\n", x, errno);errno=ETIMEDOUT;return -1;}

static int CurrentSysCall;
extern ReliSock *syscall_sock;
extern CStarter *Starter;

extern "C" {
int
REMOTE_CONDOR_register_starter_info( ClassAd* ad )
{
	condor_errno_t		terrno;
	int		rval=-1;
	int result = 0;

	dprintf ( D_SYSCALLS, "Doing CONDOR_register_starter_info\n" );

	CurrentSysCall = CONDOR_register_starter_info;

	if( ! ad ) {
		EXCEPT( "CONDOR_register_starter_info called with NULL ClassAd!" ); 
		return -1;
	}

	if( ! syscall_sock->is_connected() ) {
		dprintf(D_ALWAYS, "RPC error: disconnected from shadow\n");
		errno = ETIMEDOUT;
		return -1;
	}

	syscall_sock->encode();
	result = syscall_sock->code(CurrentSysCall);
	ON_ERROR_RETURN( result );
	result = putClassAd(syscall_sock, *ad);
	ON_ERROR_RETURN( result );
	result = syscall_sock->end_of_message();
	ON_ERROR_RETURN( result );

	syscall_sock->decode();
	result =  syscall_sock->code(rval);
	ON_ERROR_RETURN( result );
	if( rval < 0 ) {
		result = syscall_sock->code(terrno);
		ON_ERROR_RETURN( result );
		result = syscall_sock->end_of_message();
		ON_ERROR_RETURN( result );
		errno = terrno;
		dprintf ( D_SYSCALLS, "Return val problem, errno = %d\n", errno );
		return rval;
	}
	result = syscall_sock->end_of_message();
	ON_ERROR_RETURN( result );
	return rval;
}


int
REMOTE_CONDOR_register_job_info( ClassAd* ad )
{
	condor_errno_t		terrno;
	int		rval=-1;

	dprintf ( D_SYSCALLS, "Doing CONDOR_register_job_info\n" );

	CurrentSysCall = CONDOR_register_job_info;

		/*
		  This RSC is a special-case.  If there are any network
		  failures at all, instead of blowing an ASSERT(), we want to
		  just return an error code.  The shadow never returns failure
		  for this pseudo call, so if the starter sees -1 from this,
		  it knows there was a network error.  in this case, it sets a
		  timer to wait for the DisconnectedRunTimeout to expire,
		  hoping to get a request for a reconnect.
		*/

	if( ! ad ) {
		EXCEPT( "CONDOR_register_job_info called with NULL ClassAd!" ); 
		return -1;
	}

	if( ! syscall_sock->is_connected() ) {
		dprintf(D_ALWAYS, "RPC error: disconnected from shadow\n");
		errno = ETIMEDOUT;
		return -1;
	}

	syscall_sock->encode();
	ON_ERROR_RETURN( syscall_sock->code(CurrentSysCall) );
	ON_ERROR_RETURN( putClassAd(syscall_sock, *ad) );
	ON_ERROR_RETURN( syscall_sock->end_of_message() );

	syscall_sock->decode();
	ON_ERROR_RETURN( syscall_sock->code(rval) );
	if( rval < 0 ) {
		ON_ERROR_RETURN( syscall_sock->code(terrno) );
		ON_ERROR_RETURN( syscall_sock->end_of_message() );
		errno = terrno;
		dprintf ( D_SYSCALLS, "Return val problem, errno = %d\n", errno );
		return rval;
	}
	ON_ERROR_RETURN( syscall_sock->end_of_message() );
	return rval;
}


int
REMOTE_CONDOR_get_job_info(ClassAd *ad)
{
	condor_errno_t terrno;
	int		rval=-42;
	int result = 0;

	dprintf ( D_SYSCALLS, "Doing CONDOR_get_job_info\n" );

	CurrentSysCall = CONDOR_get_job_info;

	if( ! syscall_sock->is_connected() ) {
		dprintf(D_ALWAYS, "RPC error: disconnected from shadow\n");
		errno = ETIMEDOUT;
		return -1;
	}

	syscall_sock->encode();
	result = syscall_sock->code(CurrentSysCall);
	ON_ERROR_RETURN( result );
	result = syscall_sock->end_of_message();
	ON_ERROR_RETURN( result );


	syscall_sock->decode();
	result = syscall_sock->code(rval);
	ON_ERROR_RETURN( result );
	dprintf(D_SYSCALLS, "\trval = %d\n", rval);
	if( rval < 0 ) {
		result = syscall_sock->code(terrno);
		ON_ERROR_RETURN( result );
		result = syscall_sock->end_of_message();
		ON_ERROR_RETURN( result );
		errno = terrno;
		dprintf ( D_SYSCALLS, "Return val problem, errno = %d\n", errno );
		return rval;
	}
	result = getClassAd(syscall_sock, *ad);
	ON_ERROR_RETURN( result );
	result = syscall_sock->end_of_message();
	ON_ERROR_RETURN( result );
	return rval;
}


int
REMOTE_CONDOR_get_user_info(ClassAd *ad)
{
	condor_errno_t		terrno;
	int		rval=-1;
	int result = 0;

	dprintf ( D_SYSCALLS, "Doing CONDOR_get_user_info\n" );

	CurrentSysCall = CONDOR_get_user_info;

	if( ! syscall_sock->is_connected() ) {
		dprintf(D_ALWAYS, "RPC error: disconnected from shadow\n");
		errno = ETIMEDOUT;
		return -1;
	}

	syscall_sock->encode();
	result = syscall_sock->code(CurrentSysCall);
	ON_ERROR_RETURN( result );
	result = syscall_sock->end_of_message();
	ON_ERROR_RETURN( result );

	syscall_sock->decode();
	result = syscall_sock->code(rval);
	ON_ERROR_RETURN( result );
	if( rval < 0 ) {
		result = syscall_sock->code(terrno);
		ON_ERROR_RETURN( result );
		result =syscall_sock->end_of_message();
		ON_ERROR_RETURN( result );
		errno = terrno;
		dprintf ( D_SYSCALLS, "Return val problem, errno = %d\n", errno );
		return rval;
	}
	result = getClassAd(syscall_sock, *ad);
	ON_ERROR_RETURN( result );
	result = syscall_sock->end_of_message();
	ON_ERROR_RETURN( result );
	return rval;
}


#if 0
int
REMOTE_CONDOR_get_executable(char *destination)
{
	condor_errno_t		terrno=0;
	int		rval=-1;
	int result = 0;

	dprintf ( D_SYSCALLS, "Doing CONDOR_get_executable\n" );

	CurrentSysCall = CONDOR_get_executable;

	if( ! syscall_sock->is_connected() ) {
		dprintf(D_ALWAYS, "RPC error: disconnected from shadow\n");
		errno = ETIMEDOUT;
		return -1;
	}

	syscall_sock->encode();
	result = syscall_sock->code(CurrentSysCall);
	ON_ERROR_RETURN( result );
	result = syscall_sock->end_of_message();
	ON_ERROR_RETURN( result );

	syscall_sock->decode();
	result = syscall_sock->code(rval);
	ON_ERROR_RETURN( result );
	if( rval < 0 ) {
		result = syscall_sock->code(terrno);
		ON_ERROR_RETURN( result );
		result = syscall_sock->end_of_message();
		ON_ERROR_RETURN( result );
		errno = terrno;
		dprintf ( D_SYSCALLS, "Return val problem, errno = %d\n", errno );
		return rval;
	}

	result = ( syscall_sock->get_file(destination) > -1 );
	ON_ERROR_RETURN( result );
	result = syscall_sock->end_of_message();
	ON_ERROR_RETURN( result );
	return rval;
}
#endif

int
REMOTE_CONDOR_job_exit(int status, int reason, ClassAd *ad)
{
	condor_errno_t		terrno;
	int		rval=-1;
	
	dprintf ( D_SYSCALLS, "Doing CONDOR_job_exit\n" );

	CurrentSysCall = CONDOR_job_exit;

		/*
		  This RSC is a special-case.  if there are any network
		  failures at all, instead of blowing an ASSERT(), we want to
		  just return an error code.  The shadow never returns failure
		  for this pseudo call, so if the starter sees -1 from this,
		  it knows there was a network error.  in this case, it sets a
		  timer to wait for the DisconnectedRunTimeout to expire,
		  hoping to get a request for a reconnect.
		*/
	if( ! syscall_sock->is_connected() ) {
		dprintf(D_ALWAYS, "RPC error: disconnected from shadow\n");
		errno = ETIMEDOUT;
		return -1;
	}

	syscall_sock->encode();
	ON_ERROR_RETURN( syscall_sock->code(CurrentSysCall) );
	ON_ERROR_RETURN( syscall_sock->code(status) );
	ON_ERROR_RETURN( syscall_sock->code(reason) );
	if ( ad ) {
		ON_ERROR_RETURN( putClassAd(syscall_sock, *ad) );
	}
	ON_ERROR_RETURN( syscall_sock->end_of_message() );
	syscall_sock->decode();
	ON_ERROR_RETURN( syscall_sock->code(rval) );
	if( rval < 0 ) {
		ON_ERROR_RETURN( syscall_sock->code(terrno) );
		ON_ERROR_RETURN( syscall_sock->end_of_message() );
		errno = terrno;
		dprintf ( D_SYSCALLS, "Return val problem, errno = %d\n", errno );
		return rval;
	}
	ON_ERROR_RETURN( syscall_sock->end_of_message() );
	return rval;
}

int
REMOTE_CONDOR_job_termination( ClassAd* ad )
{
	condor_errno_t		terrno;
	int		rval=-1;
	int result = 0;

	dprintf ( D_SYSCALLS, "Doing CONDOR_job_termination\n" );

	CurrentSysCall = CONDOR_job_termination;

	if( ! ad ) {
		EXCEPT( "CONDOR_job_termination called with NULL ClassAd!" ); 
		return -1;
	}

	if( ! syscall_sock->is_connected() ) {
		dprintf(D_ALWAYS, "RPC error: disconnected from shadow\n");
		errno = ETIMEDOUT;
		return -1;
	}

	syscall_sock->encode();
	result = syscall_sock->code(CurrentSysCall);
	ON_ERROR_RETURN( result );
	result = putClassAd(syscall_sock, *ad);
	ON_ERROR_RETURN( result );
	result = syscall_sock->end_of_message();
	ON_ERROR_RETURN( result );

	syscall_sock->decode();
	result =  syscall_sock->code(rval);
	ON_ERROR_RETURN( result );
	if( rval < 0 ) {
		result = syscall_sock->code(terrno);
		ON_ERROR_RETURN( result );
		result = syscall_sock->end_of_message();
		ON_ERROR_RETURN( result );
		errno = terrno;
		dprintf ( D_SYSCALLS, "Return val problem, errno = %d\n", errno );
		return rval;
	}
	result = syscall_sock->end_of_message();
	ON_ERROR_RETURN( result );
	return rval;
}


int
REMOTE_CONDOR_begin_execution( void )
{
	condor_errno_t		terrno;
	int		rval=-1;
	int result = 0;

	dprintf ( D_SYSCALLS, "Doing CONDOR_begin_execution\n" );

	CurrentSysCall = CONDOR_begin_execution;

	if( ! syscall_sock->is_connected() ) {
		dprintf(D_ALWAYS, "RPC error: disconnected from shadow\n");
		errno = ETIMEDOUT;
		return -1;
	}

	syscall_sock->encode();
	result = syscall_sock->code(CurrentSysCall);
	ON_ERROR_RETURN( result );
	result = syscall_sock->end_of_message();
	ON_ERROR_RETURN( result );

	syscall_sock->decode();
	result = syscall_sock->code(rval);
	ON_ERROR_RETURN( result );
	if( rval < 0 ) {
		result = syscall_sock->code(terrno);
		ON_ERROR_RETURN( result );
		result = syscall_sock->end_of_message();
		ON_ERROR_RETURN( result );
		errno = terrno;
		dprintf ( D_SYSCALLS, "Return val problem, errno = %d\n", errno );
		return rval;
	}
	result = syscall_sock->end_of_message();
	ON_ERROR_RETURN( result );
	return rval;
}

int
REMOTE_CONDOR_open( char const *  path , open_flags_t flags , int   lastarg)
{
        int     rval;
        condor_errno_t     terrno;
		int result = 0;

        dprintf ( D_SYSCALLS, "Doing CONDOR_open\n" );

        CurrentSysCall = CONDOR_open;

        if( ! syscall_sock->is_connected() ) {
                dprintf(D_ALWAYS, "RPC error: disconnected from shadow\n");
                errno = ETIMEDOUT;
                return -1;
        }

        syscall_sock->encode();
        result = syscall_sock->code(CurrentSysCall);
		ON_ERROR_RETURN( result );
        result = syscall_sock->code(flags);
		ON_ERROR_RETURN( result );
        result = syscall_sock->code(lastarg);
		ON_ERROR_RETURN( result );
        result = syscall_sock->put(path);
		ON_ERROR_RETURN( result );
        result = syscall_sock->end_of_message();
		ON_ERROR_RETURN( result );

        syscall_sock->decode();
        result = syscall_sock->code(rval);
		ON_ERROR_RETURN( result );
        if( rval < 0 ) {
                result = syscall_sock->code(terrno);
				ON_ERROR_RETURN( result );
                result = syscall_sock->end_of_message();
				ON_ERROR_RETURN( result );
                errno = terrno;
                dprintf ( D_SYSCALLS, "Return val problem, errno = %d\n", errno );
                return rval;
        }
        result = syscall_sock->end_of_message();
		ON_ERROR_RETURN( result );
        return rval;
}

int
REMOTE_CONDOR_close(int   fd)
{
        int     rval;
        condor_errno_t     terrno;
		int result = 0;

        dprintf ( D_SYSCALLS, "Doing CONDOR_close\n" );

        CurrentSysCall = CONDOR_close;

        if( ! syscall_sock->is_connected() ) {
                dprintf(D_ALWAYS, "RPC error: disconnected from shadow\n");
                errno = ETIMEDOUT;
	            return -1;
        }

        syscall_sock->encode();
        result = syscall_sock->code(CurrentSysCall);
		ON_ERROR_RETURN( result );
        result = syscall_sock->code(fd);
		ON_ERROR_RETURN( result );
        result = syscall_sock->end_of_message();
		ON_ERROR_RETURN( result );

        syscall_sock->decode();
        result = syscall_sock->code(rval);
		ON_ERROR_RETURN( result );
        if( rval < 0 ) {
                result = syscall_sock->code(terrno);
				ON_ERROR_RETURN( result );
                result = syscall_sock->end_of_message();
				ON_ERROR_RETURN( result );
                errno = terrno;
                dprintf ( D_SYSCALLS, "Return val problem, errno = %d\n", errno );
                return rval;
        }
        result = syscall_sock->end_of_message();
		ON_ERROR_RETURN( result );
        return rval;
}

int
REMOTE_CONDOR_read(int   fd , void *  buf , size_t   len)
{
        int     rval;
        condor_errno_t     terrno;
		int result = 0;

        dprintf ( D_SYSCALLS, "Doing CONDOR_read\n" );

        CurrentSysCall = CONDOR_read;

        if( ! syscall_sock->is_connected() ) {
                dprintf(D_ALWAYS, "RPC error: disconnected from shadow\n");
                errno = ETIMEDOUT;
                return -1;
        }

        syscall_sock->encode();
        result = ( syscall_sock->code(CurrentSysCall) );
		ON_ERROR_RETURN( result );
        result = ( syscall_sock->code(fd) );
		ON_ERROR_RETURN( result );
        result = ( syscall_sock->code(len) );
		ON_ERROR_RETURN( result );
        result = ( syscall_sock->end_of_message() );
		ON_ERROR_RETURN( result );

        syscall_sock->decode();
        result = ( syscall_sock->code(rval) );
		ON_ERROR_RETURN( result );
        if( rval < 0 ) {
                result = ( syscall_sock->code(terrno) );
				ON_ERROR_RETURN( result );
                result = ( syscall_sock->end_of_message() );
				ON_ERROR_RETURN( result );
                errno = terrno;
                dprintf ( D_SYSCALLS, "Return val problem, errno = %d\n", errno );
                return rval;
        }
        result = ( syscall_sock->code_bytes_bool(buf, rval) );
		ON_ERROR_RETURN( result );
        result = ( syscall_sock->end_of_message() );
		ON_ERROR_RETURN( result );
        return rval;
}

int
REMOTE_CONDOR_write(int   fd , void *  buf , size_t   len)
{
        int     rval;
        condor_errno_t     terrno;
		int result = 0;

        dprintf ( D_SYSCALLS, "Doing CONDOR_write\n" );

        CurrentSysCall = CONDOR_write;

        if( ! syscall_sock->is_connected() ) {
                dprintf(D_ALWAYS, "RPC error: disconnected from shadow\n");
                errno = ETIMEDOUT;
                return -1;
        }

        syscall_sock->encode();
        result = ( syscall_sock->code(CurrentSysCall) );
		ON_ERROR_RETURN( result );
        result = ( syscall_sock->code(fd) );
		ON_ERROR_RETURN( result );
        result = ( syscall_sock->code(len) );
		ON_ERROR_RETURN( result );
        result = ( syscall_sock->code_bytes_bool(buf, len) );
		ON_ERROR_RETURN( result );
        result = ( syscall_sock->end_of_message() );
		ON_ERROR_RETURN( result );

        syscall_sock->decode();
        result = ( syscall_sock->code(rval) );
		ON_ERROR_RETURN( result );
        if( rval < 0 ) {
                result = ( syscall_sock->code(terrno) );
				ON_ERROR_RETURN( result );
                result = ( syscall_sock->end_of_message() );
				ON_ERROR_RETURN( result );
                errno = terrno;
                dprintf ( D_SYSCALLS, "Return val problem, errno = %d\n", errno );
                return rval;
        }
        result = ( syscall_sock->end_of_message() );
		ON_ERROR_RETURN( result );
        return rval;
}


int
REMOTE_CONDOR_lseek(int   fd , off_t   offset , int   whence)
{
        int     rval;
        condor_errno_t     terrno;
		int result = 0;

        dprintf ( D_SYSCALLS, "Doing CONDOR_lseek\n" );

        CurrentSysCall = CONDOR_lseek;

        if( ! syscall_sock->is_connected() ) {
                dprintf(D_ALWAYS, "RPC error: disconnected from shadow\n");
                errno = ETIMEDOUT;
                return -1;
        }

        syscall_sock->encode();
        result = ( syscall_sock->code(CurrentSysCall) );
		ON_ERROR_RETURN( result );
        result = ( syscall_sock->code(fd) );
		ON_ERROR_RETURN( result );
        result = ( syscall_sock->code(offset) );
		ON_ERROR_RETURN( result );
        result = ( syscall_sock->code(whence) );
		ON_ERROR_RETURN( result );
        result = ( syscall_sock->end_of_message() );
		ON_ERROR_RETURN( result );

        syscall_sock->decode();
        result = ( syscall_sock->code(rval) );
		ON_ERROR_RETURN( result );
        if( rval < 0 ) {
                result = ( syscall_sock->code(terrno) );
				ON_ERROR_RETURN( result );
                result = ( syscall_sock->end_of_message() );
				ON_ERROR_RETURN( result );
                errno = terrno;
                dprintf ( D_SYSCALLS, "Return val problem, errno = %d\n", errno );
                return rval;
        }
        result = ( syscall_sock->end_of_message() );
		ON_ERROR_RETURN( result );
        return rval;
}

int
REMOTE_CONDOR_unlink( char *  path )
{
        int     rval;
        condor_errno_t     terrno;
		int result = 0;

        dprintf ( D_SYSCALLS, "Doing CONDOR_unlink\n" );

        CurrentSysCall = CONDOR_unlink;

        if( ! syscall_sock->is_connected() ) {
                dprintf(D_ALWAYS, "RPC error: disconnected from shadow\n");
                errno = ETIMEDOUT;
                return -1;
        }

        syscall_sock->encode();
        result = ( syscall_sock->code(CurrentSysCall) );
		ON_ERROR_RETURN( result );
        result = ( syscall_sock->code(path) );
		ON_ERROR_RETURN( result );
        result = ( syscall_sock->end_of_message() );
		ON_ERROR_RETURN( result );

        syscall_sock->decode();
        result = ( syscall_sock->code(rval) );
		ON_ERROR_RETURN( result );
        if( rval < 0 ) {
                result = ( syscall_sock->code(terrno) );
				ON_ERROR_RETURN( result );
                result = ( syscall_sock->end_of_message() );
				ON_ERROR_RETURN( result );
                errno = terrno;
                dprintf ( D_SYSCALLS, "Return val problem, errno = %d\n", errno );
                return rval;
        }
        result = ( syscall_sock->end_of_message() );
		ON_ERROR_RETURN( result );
        return rval;
}

int
REMOTE_CONDOR_rename( char *  from , char *  to)
{
        int     rval;
        condor_errno_t     terrno;
		int result = 0;

        dprintf ( D_SYSCALLS, "Doing CONDOR_rename\n" );

        CurrentSysCall = CONDOR_rename;

        if( ! syscall_sock->is_connected() ) {
                dprintf(D_ALWAYS, "RPC error: disconnected from shadow\n");
                errno = ETIMEDOUT;
                return -1;
        }

        syscall_sock->encode();
        result = ( syscall_sock->code(CurrentSysCall) );
		ON_ERROR_RETURN( result );
        result = ( syscall_sock->code(from) );
		ON_ERROR_RETURN( result );
        result = ( syscall_sock->code(to) );
		ON_ERROR_RETURN( result );
        result = ( syscall_sock->end_of_message() );
		ON_ERROR_RETURN( result );

        syscall_sock->decode();
        result = ( syscall_sock->code(rval) );
		ON_ERROR_RETURN( result );
        if( rval < 0 ) {
                result = ( syscall_sock->code(terrno) );
				ON_ERROR_RETURN( result );
                result = ( syscall_sock->end_of_message() );
				ON_ERROR_RETURN( result );
                errno = terrno;
                dprintf ( D_SYSCALLS, "Return val problem, errno = %d\n", errno );
                return rval;
        }
        result = ( syscall_sock->end_of_message() );
		ON_ERROR_RETURN( result );
        return rval;
}

int
REMOTE_CONDOR_register_mpi_master_info( ClassAd* ad )
{
	condor_errno_t		terrno;
	int		rval=-1;
	int result = 0;
	
	dprintf ( D_SYSCALLS, "Doing CONDOR_register_mpi_master_info\n" );

	CurrentSysCall = CONDOR_register_mpi_master_info;

	if( ! ad ) {
		EXCEPT( "CONDOR_register_mpi_master_info called with NULL ClassAd!" ); 
		return -1;
	}

	if( ! syscall_sock->is_connected() ) {
		dprintf(D_ALWAYS, "RPC error: disconnected from shadow\n");
		errno = ETIMEDOUT;
		return -1;
	}

	syscall_sock->encode();
	result = ( syscall_sock->code(CurrentSysCall) );
	ON_ERROR_RETURN( result );
	result = ( putClassAd(syscall_sock, *ad) );
	ON_ERROR_RETURN( result );
	result = ( syscall_sock->end_of_message() );
	ON_ERROR_RETURN( result );

	syscall_sock->decode();
	result = ( syscall_sock->code(rval) );
	ON_ERROR_RETURN( result );
	if( rval < 0 ) {
		result = ( syscall_sock->code(terrno) );
		ON_ERROR_RETURN( result );
		result = ( syscall_sock->end_of_message() );
		ON_ERROR_RETURN( result );
		errno = terrno;
		dprintf ( D_SYSCALLS, "Return val problem, errno = %d\n", errno );
		return rval;
	}
	result = ( syscall_sock->end_of_message() );
	ON_ERROR_RETURN( result );
	return rval;
}

int
REMOTE_CONDOR_mkdir( char *  path, int mode )
{
        int     rval;
        condor_errno_t     terrno;
		int result = 0;

        dprintf ( D_SYSCALLS, "Doing CONDOR_mkdir\n" );

        CurrentSysCall = CONDOR_mkdir;

        if( ! syscall_sock->is_connected() ) {
                dprintf(D_ALWAYS, "RPC error: disconnected from shadow\n");
                errno = ETIMEDOUT;
                return -1;
        }

        syscall_sock->encode();
        result = ( syscall_sock->code(CurrentSysCall) );
		ON_ERROR_RETURN( result );
        result = ( syscall_sock->code(path) );
		ON_ERROR_RETURN( result );
        result = ( syscall_sock->code(mode) );
		ON_ERROR_RETURN( result );
        result = ( syscall_sock->end_of_message() );
		ON_ERROR_RETURN( result );

        syscall_sock->decode();
        result = ( syscall_sock->code(rval) );
		ON_ERROR_RETURN( result );
        if( rval < 0 ) {
                result = ( syscall_sock->code(terrno) );
				ON_ERROR_RETURN( result );
                result = ( syscall_sock->end_of_message() );
				ON_ERROR_RETURN( result );
                errno = terrno;
                dprintf ( D_SYSCALLS, "Return val problem, errno = %d\n", errno );
                return rval;
        }
        result = ( syscall_sock->end_of_message() );
		ON_ERROR_RETURN( result );
        return rval;
}

int
REMOTE_CONDOR_rmdir( char *  path )
{
        int     rval;
        condor_errno_t     terrno;
		int result = 0;

        dprintf ( D_SYSCALLS, "Doing CONDOR_rmdir\n" );

        CurrentSysCall = CONDOR_rmdir;

        if( ! syscall_sock->is_connected() ) {
                dprintf(D_ALWAYS, "RPC error: disconnected from shadow\n");
                errno = ETIMEDOUT;
                return -1;
        }

        syscall_sock->encode();
        result = ( syscall_sock->code(CurrentSysCall) );
		ON_ERROR_RETURN( result );
        result = ( syscall_sock->code(path) );
		ON_ERROR_RETURN( result );
        result = ( syscall_sock->end_of_message() );
		ON_ERROR_RETURN( result );

        syscall_sock->decode();
        result = ( syscall_sock->code(rval) );
		ON_ERROR_RETURN( result );
        if( rval < 0 ) {
                result = ( syscall_sock->code(terrno) );
				ON_ERROR_RETURN( result );
                result = ( syscall_sock->end_of_message() );
				ON_ERROR_RETURN( result );
                errno = terrno;
                dprintf ( D_SYSCALLS, "Return val problem, errno = %d\n", errno );
                return rval;
        }
        result = ( syscall_sock->end_of_message() );
		ON_ERROR_RETURN( result );
        return rval;
}

int
REMOTE_CONDOR_fsync(int   fd)
{
        int     rval;
        condor_errno_t     terrno;
		int result = 0;

        dprintf ( D_SYSCALLS, "Doing CONDOR_fsync\n" );

        CurrentSysCall = CONDOR_fsync;

        if( ! syscall_sock->is_connected() ) {
                dprintf(D_ALWAYS, "RPC error: disconnected from shadow\n");
                errno = ETIMEDOUT;
                return -1;
        }

        syscall_sock->encode();
        result = ( syscall_sock->code(CurrentSysCall) );
		ON_ERROR_RETURN( result );
        result = ( syscall_sock->code(fd) );
		ON_ERROR_RETURN( result );
        result = ( syscall_sock->end_of_message() );
		ON_ERROR_RETURN( result );

        syscall_sock->decode();
        result = ( syscall_sock->code(rval) );
		ON_ERROR_RETURN( result );
        if( rval < 0 ) {
                result = ( syscall_sock->code(terrno) );
				ON_ERROR_RETURN( result );
                result = ( syscall_sock->end_of_message() );
				ON_ERROR_RETURN( result );
                errno = terrno;
                dprintf ( D_SYSCALLS, "Return val problem, errno = %d\n", errno );
                return rval;
        }
        result = ( syscall_sock->end_of_message() );
		ON_ERROR_RETURN( result );
        return rval;
}

int
REMOTE_CONDOR_get_file_info_new(char *  logical_name , char *&actual_url)
{
        int     rval;
        condor_errno_t  terrno;
 
        dprintf ( D_SYSCALLS, "Doing CONDOR_get_file_info_new\n" );

        CurrentSysCall = CONDOR_get_file_info_new;

		ASSERT( actual_url == NULL );
 
        if( ! syscall_sock->is_connected() ) {
                dprintf(D_ALWAYS, "RPC error: disconnected from shadow\n");
                errno = ETIMEDOUT;
                return -1;
        }

        syscall_sock->encode();
        ON_ERROR_RETURN( syscall_sock->code(CurrentSysCall) );
        ON_ERROR_RETURN( syscall_sock->code(logical_name) );
        ON_ERROR_RETURN( syscall_sock->end_of_message() );
 
        syscall_sock->decode();
        ON_ERROR_RETURN( syscall_sock->code(rval) );
        if( rval < 0 ) {
                ON_ERROR_RETURN( syscall_sock->code(terrno) );
                ON_ERROR_RETURN( syscall_sock->end_of_message() );
                errno = (int)terrno;
                dprintf ( D_SYSCALLS, "Return val problem, errno = %d\n", errno );
                return rval;
        }
        ON_ERROR_RETURN( syscall_sock->get(actual_url) );
        ON_ERROR_RETURN( syscall_sock->end_of_message() );

        return rval;
}                                                                              

int REMOTE_CONDOR_ulog_error_printf( int hold_reason_code, int hold_reason_subcode, char const *str, ... )
{
	MyString buf;
	va_list args;
	int retval;

	va_start(args,str);
	buf.vformatstr(str,args);
	retval = REMOTE_CONDOR_ulog_error( hold_reason_code, hold_reason_subcode, buf.Value() );
	va_end(args);

	return retval;
}

int
REMOTE_CONDOR_ulog_error( int hold_reason_code, int hold_reason_subcode, char const *str )
{
	RemoteErrorEvent event;
	ClassAd *ad;
	//NOTE: "ExecuteHost" info will be inserted by the shadow.
	event.setDaemonName("starter"); //TODO: where should this come from?
	event.setErrorText( str );
	event.setCriticalError( true );
	event.setHoldReasonCode( hold_reason_code );
	event.setHoldReasonSubCode( hold_reason_subcode );
	ad = event.toClassAd(true);
	ASSERT(ad);
	int retval = REMOTE_CONDOR_ulog( ad );
	delete ad;
	return retval;
}

int
REMOTE_CONDOR_ulog( ClassAd *ad )
{
	int result = 0;

	dprintf ( D_SYSCALLS, "Doing CONDOR_ulog\n" );

	CurrentSysCall = CONDOR_ulog;

	if( ! ad ) {
		EXCEPT( "CONDOR_ulog called with NULL ClassAd!" ); 
		return -1;
	}

	if( ! syscall_sock->is_connected() ) {
		dprintf(D_ALWAYS, "RPC error: disconnected from shadow\n");
		errno = ETIMEDOUT;
		return -1;
	}

	syscall_sock->encode();
	result = syscall_sock->code(CurrentSysCall);
	ON_ERROR_RETURN( result );
	result = putClassAd(syscall_sock, *ad);
	ON_ERROR_RETURN( result );
	result = syscall_sock->end_of_message();
	ON_ERROR_RETURN( result );

	//NOTE: we expect no response.

	return 0;
}

int
REMOTE_CONDOR_phase( char *phase )
{
	int result = 0;

	dprintf ( D_SYSCALLS, "Doing CONDOR_phase\n" );

	CurrentSysCall = CONDOR_phase;

	if( ! phase ) {
		EXCEPT( "CONDOR_phase called with NULL phase!" );
		return -1;
	}

	if( ! syscall_sock->is_connected() ) {
		dprintf(D_ALWAYS, "RPC error: disconnected from shadow\n");
		errno = ETIMEDOUT;
		return -1;
	}

	syscall_sock->encode();
	result = syscall_sock->code(CurrentSysCall);
	ON_ERROR_RETURN( result );
	result = syscall_sock->code(phase);
	ON_ERROR_RETURN( result );
	result = syscall_sock->end_of_message();
	ON_ERROR_RETURN( result );

	//NOTE: we expect no response.

	return 0;
}

int
REMOTE_CONDOR_get_job_attr(char *  attrname , char *& expr)
{
	int	rval;
	condor_errno_t	terrno;

	dprintf ( D_SYSCALLS, "Doing CONDOR_get_job_attr\n" );

	CurrentSysCall = CONDOR_get_job_attr;

	if( ! syscall_sock->is_connected() ) {
		dprintf(D_ALWAYS, "RPC error: disconnected from shadow\n");
		errno = ETIMEDOUT;
		return -1;
	}

	syscall_sock->encode();
	ON_ERROR_RETURN( syscall_sock->code(CurrentSysCall) );
	ON_ERROR_RETURN( syscall_sock->code(attrname) );
	ON_ERROR_RETURN( syscall_sock->end_of_message() );

	syscall_sock->decode();
	ON_ERROR_RETURN( syscall_sock->code(rval) );
	if( rval < 0 ) {
		ON_ERROR_RETURN( syscall_sock->code(terrno) );
		ON_ERROR_RETURN( syscall_sock->end_of_message() );
		errno = (int)terrno;
		dprintf ( D_SYSCALLS, "Return val problem, errno = %d\n", errno );
		return rval;
	}
	ON_ERROR_RETURN( syscall_sock->code(expr) );
	ON_ERROR_RETURN( syscall_sock->end_of_message() );
	return rval;
}

int
REMOTE_CONDOR_set_job_attr(char *  attrname , char *  expr)
{
	int	rval;
	condor_errno_t	terrno;

	dprintf ( D_SYSCALLS, "Doing CONDOR_set_job_attr\n" );

	CurrentSysCall = CONDOR_set_job_attr;

	if( ! syscall_sock->is_connected() ) {
		dprintf(D_ALWAYS, "RPC error: disconnected from shadow\n");
		errno = ETIMEDOUT;
		return -1;
	}

	syscall_sock->encode();
	ON_ERROR_RETURN( syscall_sock->code(CurrentSysCall) );
	ON_ERROR_RETURN( syscall_sock->code(expr) );
	ON_ERROR_RETURN( syscall_sock->code(attrname) );
	ON_ERROR_RETURN( syscall_sock->end_of_message() );

	syscall_sock->decode();
	ON_ERROR_RETURN( syscall_sock->code(rval) );
	if( rval < 0 ) {
		ON_ERROR_RETURN( syscall_sock->code(terrno) );
		ON_ERROR_RETURN( syscall_sock->end_of_message() );
		errno = (int)terrno;
		dprintf ( D_SYSCALLS, "Return val problem, errno = %d\n", errno );
		return rval;
	}
	ON_ERROR_RETURN( syscall_sock->end_of_message() );
	return rval;
}

int
REMOTE_CONDOR_constrain( char *  expr)
{
	int	rval;
	condor_errno_t	terrno;

	dprintf ( D_SYSCALLS, "Doing CONDOR_constrain\n" );

	CurrentSysCall = CONDOR_constrain;

	if( ! syscall_sock->is_connected() ) {
		dprintf(D_ALWAYS, "RPC error: disconnected from shadow\n");
		errno = ETIMEDOUT;
		return -1;
	}

	syscall_sock->encode();
	ON_ERROR_RETURN( syscall_sock->code(CurrentSysCall) );
	ON_ERROR_RETURN( syscall_sock->code(expr) );
	ON_ERROR_RETURN( syscall_sock->end_of_message() );

	syscall_sock->decode();
	ON_ERROR_RETURN( syscall_sock->code(rval) );
	if( rval < 0 ) {
		ON_ERROR_RETURN( syscall_sock->code(terrno) );
		ON_ERROR_RETURN( syscall_sock->end_of_message() );
		errno = (int)terrno;
		dprintf ( D_SYSCALLS, "Return val problem, errno = %d\n", errno );
		return rval;
	}
	ON_ERROR_RETURN( syscall_sock->end_of_message() );
	return rval;
}

int REMOTE_CONDOR_get_sec_session_info(
	char const *starter_reconnect_session_info,
	MyString &reconnect_session_id,
	MyString &reconnect_session_info,
	MyString &reconnect_session_key,
	char const *starter_filetrans_session_info,
	MyString &filetrans_session_id,
	MyString &filetrans_session_info,
	MyString &filetrans_session_key)
{
	int	rval=-1;
	condor_errno_t	terrno;

	dprintf ( D_SYSCALLS, "Doing CONDOR_get_sec_session_info\n" );

	CurrentSysCall = CONDOR_get_sec_session_info;

	if( ! syscall_sock->is_connected() ) {
		dprintf(D_ALWAYS, "RPC error: disconnected from shadow\n");
		errno = ETIMEDOUT;
		return -1;
	}

	syscall_sock->encode();
	ON_ERROR_RETURN( syscall_sock->code(CurrentSysCall) );

	bool socket_default_crypto = syscall_sock->get_encryption();
	if( !socket_default_crypto ) {
		// always encrypt; we are exchanging super secret session keys
		syscall_sock->set_crypto_mode(true);
	}

	ON_ERROR_RETURN( syscall_sock->put(starter_reconnect_session_info) );
	ON_ERROR_RETURN( syscall_sock->put(starter_filetrans_session_info) );
	ON_ERROR_RETURN( syscall_sock->end_of_message() );

	syscall_sock->decode();
	ON_ERROR_RETURN( syscall_sock->code(rval) );
	if( rval < 0 ) {
		ON_ERROR_RETURN( syscall_sock->code(terrno) );
		ON_ERROR_RETURN( syscall_sock->end_of_message() );
		errno = (int)terrno;
	}
	else {
		ON_ERROR_RETURN( syscall_sock->code(reconnect_session_id) );
		ON_ERROR_RETURN( syscall_sock->code(reconnect_session_info) );
		ON_ERROR_RETURN( syscall_sock->code(reconnect_session_key) );

		ON_ERROR_RETURN( syscall_sock->code(filetrans_session_id) );
		ON_ERROR_RETURN( syscall_sock->code(filetrans_session_info) );
		ON_ERROR_RETURN( syscall_sock->code(filetrans_session_key) );

		ON_ERROR_RETURN( syscall_sock->end_of_message() );
	}

	if( !socket_default_crypto ) {
		syscall_sock->set_crypto_mode( false );  // restore default
	}
	return rval;
}


int
REMOTE_CONDOR_pread(int fd , void* buf , size_t len, size_t offset)
{
	int rval = -1, result = 0;
	condor_errno_t terrno;

	dprintf ( D_SYSCALLS, "Doing CONDOR_pread\n" );

	CurrentSysCall = CONDOR_pread;

	if( ! syscall_sock->is_connected() ) {
		dprintf(D_ALWAYS, "RPC error: disconnected from shadow\n");
		errno = ETIMEDOUT;
		return -1;
	}

	syscall_sock->encode();
	result = ( syscall_sock->code(CurrentSysCall) );
	ON_ERROR_RETURN( result );
	result = ( syscall_sock->code(fd) );
	ON_ERROR_RETURN( result );
	result = ( syscall_sock->code(len) );
	ON_ERROR_RETURN( result );
	result = ( syscall_sock->code(offset) );
	ON_ERROR_RETURN( result );
	result = ( syscall_sock->end_of_message() );
	ON_ERROR_RETURN( result );

	syscall_sock->decode();
	result = ( syscall_sock->code(rval) );
	ON_ERROR_RETURN( result );
	if( rval < 0 ) {
		result = ( syscall_sock->code(terrno) );
		ON_ERROR_RETURN( result );
		result = ( syscall_sock->end_of_message() );
		ON_ERROR_RETURN( result );
		errno = terrno;
		dprintf ( D_SYSCALLS, "Return val problem, errno = %d\n", errno );
		return rval;
	}
	result = ( syscall_sock->code_bytes_bool(buf, rval) );
	ON_ERROR_RETURN( result );
	result = ( syscall_sock->end_of_message() );
	ON_ERROR_RETURN( result );
	return rval;
}

int
REMOTE_CONDOR_pwrite(int fd , void* buf ,size_t len, size_t offset)
{
	int rval = -1, result = 0;
	condor_errno_t terrno;

	dprintf ( D_SYSCALLS, "Doing CONDOR_pwrite\n" );

	CurrentSysCall = CONDOR_pwrite;

	if( ! syscall_sock->is_connected() ) {
		dprintf(D_ALWAYS, "RPC error: disconnected from shadow\n");
		errno = ETIMEDOUT;
		return -1;
	}

	syscall_sock->encode();
	result = ( syscall_sock->code(CurrentSysCall) );
	ON_ERROR_RETURN( result );
	result = ( syscall_sock->code(fd) );
	ON_ERROR_RETURN( result );
	result = ( syscall_sock->code(len) );
	ON_ERROR_RETURN( result );
	result = ( syscall_sock->code(offset) );
	ON_ERROR_RETURN( result );
	result = ( syscall_sock->code_bytes_bool(buf, len) );
	ON_ERROR_RETURN( result );
	result = ( syscall_sock->end_of_message() );
	ON_ERROR_RETURN( result );

	syscall_sock->decode();
	result = ( syscall_sock->code(rval) );
	ON_ERROR_RETURN( result );
	if( rval < 0 ) {
		result = ( syscall_sock->code(terrno) );
		ON_ERROR_RETURN( result );
		result = ( syscall_sock->end_of_message() );
		ON_ERROR_RETURN( result );
		errno = terrno;
		dprintf ( D_SYSCALLS, "Return val problem, errno = %d\n", errno );
		return rval;
	}
	result = ( syscall_sock->end_of_message() );
	ON_ERROR_RETURN( result );
	return rval;
}

int
REMOTE_CONDOR_sread(int fd , void* buf , size_t len, size_t offset,
	size_t stride_length, size_t stride_skip)
{
	int rval = -1, result = 0;
	condor_errno_t terrno;

	dprintf ( D_SYSCALLS, "Doing CONDOR_sread\n" );

	CurrentSysCall = CONDOR_sread;

	if( ! syscall_sock->is_connected() ) {
		dprintf(D_ALWAYS, "RPC error: disconnected from shadow\n");
		errno = ETIMEDOUT;
		return -1;
	}

	syscall_sock->encode();
	result = ( syscall_sock->code(CurrentSysCall) );
	ON_ERROR_RETURN( result );
	result = ( syscall_sock->code(fd) );
	ON_ERROR_RETURN( result );
	result = ( syscall_sock->code(len) );
	ON_ERROR_RETURN( result );
	result = ( syscall_sock->code(offset) );
	ON_ERROR_RETURN( result );
	result = ( syscall_sock->code(stride_length) );
	ON_ERROR_RETURN( result );
	result = ( syscall_sock->code(stride_skip) );
	ON_ERROR_RETURN( result );
	result = ( syscall_sock->end_of_message() );
	ON_ERROR_RETURN( result );

	syscall_sock->decode();
	result = ( syscall_sock->code(rval) );
	ON_ERROR_RETURN( result );
	if( rval < 0 ) {
		result = ( syscall_sock->code(terrno) );
		ON_ERROR_RETURN( result );
		result = ( syscall_sock->end_of_message() );
		ON_ERROR_RETURN( result );
		errno = terrno;
		dprintf ( D_SYSCALLS, "Return val problem, errno = %d\n", errno );
		return rval;
	}
	result = ( syscall_sock->code_bytes_bool(buf, rval) );
	ON_ERROR_RETURN( result );
	result = ( syscall_sock->end_of_message() );
	ON_ERROR_RETURN( result );
	return rval;
}

int
REMOTE_CONDOR_swrite(int fd , void* buf ,size_t len, size_t offset, 
		size_t stride_length, size_t stride_skip)
{
	int rval = -1, result = 0;
	condor_errno_t terrno;

	dprintf ( D_SYSCALLS, "Doing CONDOR_swrite\n" );

	CurrentSysCall = CONDOR_swrite;

	if( ! syscall_sock->is_connected() ) {
		dprintf(D_ALWAYS, "RPC error: disconnected from shadow\n");
		errno = ETIMEDOUT;
		return -1;
	}

	syscall_sock->encode();
	result = ( syscall_sock->code(CurrentSysCall) );
	ON_ERROR_RETURN( result );
	result = ( syscall_sock->code(fd) );
	ON_ERROR_RETURN( result );
	result = ( syscall_sock->code(len) );
	ON_ERROR_RETURN( result );
	result = ( syscall_sock->code(offset) );
	ON_ERROR_RETURN( result );
	result = ( syscall_sock->code(stride_length) );
	ON_ERROR_RETURN( result );
	result = ( syscall_sock->code(stride_skip) );
	ON_ERROR_RETURN( result );
	result = ( syscall_sock->code_bytes_bool(buf, len) );
	ON_ERROR_RETURN( result );
	result = ( syscall_sock->end_of_message() );
	ON_ERROR_RETURN( result );

	syscall_sock->decode();
	result = ( syscall_sock->code(rval) );
	ON_ERROR_RETURN( result );
	if( rval < 0 ) {
		result = ( syscall_sock->code(terrno) );
		ON_ERROR_RETURN( result );
		result = ( syscall_sock->end_of_message() );
		ON_ERROR_RETURN( result );
		errno = terrno;
		dprintf ( D_SYSCALLS, "Return val problem, errno = %d\n", errno );
		return rval;
	}
	result = ( syscall_sock->end_of_message() );
	ON_ERROR_RETURN( result );
	return rval;
}

int
REMOTE_CONDOR_rmall(char *path)
{
	int rval = -1, result = 0;
	condor_errno_t terrno;

	dprintf ( D_SYSCALLS, "Doing CONDOR_rmall\n" );

	CurrentSysCall = CONDOR_rmall;

	if( ! syscall_sock->is_connected() ) {
		dprintf(D_ALWAYS, "RPC error: disconnected from shadow\n");
		errno = ETIMEDOUT;
		return -1;
	}

	syscall_sock->encode();
	result = ( syscall_sock->code(CurrentSysCall) );
	ON_ERROR_RETURN( result );
	result = ( syscall_sock->code(path) );
	ON_ERROR_RETURN( result );
	result = ( syscall_sock->end_of_message() );
	ON_ERROR_RETURN( result );

	syscall_sock->decode();
	result = ( syscall_sock->code(rval) );
	ON_ERROR_RETURN( result );
	if( rval < 0 ) {
		result = ( syscall_sock->code(terrno) );
		ON_ERROR_RETURN( result );
		result = ( syscall_sock->end_of_message() );
		ON_ERROR_RETURN( result );
		errno = terrno;
		dprintf ( D_SYSCALLS, "Return val problem, errno = %d\n", errno );
		return rval;
	}
	result = ( syscall_sock->end_of_message() );
	ON_ERROR_RETURN( result );
	return rval;
}

int
REMOTE_CONDOR_getfile(char *path, char **buffer)
{
	int rval = -1, result = 0;
	condor_errno_t terrno;

	dprintf ( D_SYSCALLS, "Doing CONDOR_getfile\n" );

	CurrentSysCall = CONDOR_getfile;

	if( ! syscall_sock->is_connected() ) {
		dprintf(D_ALWAYS, "RPC error: disconnected from shadow\n");
		errno = ETIMEDOUT;
		return -1;
	}

	syscall_sock->encode();
	result = ( syscall_sock->code(CurrentSysCall) );
	ON_ERROR_RETURN( result );
	result = ( syscall_sock->code(path) );
	ON_ERROR_RETURN( result );
	result = ( syscall_sock->end_of_message() );
	ON_ERROR_RETURN( result );

	syscall_sock->decode();
	result = ( syscall_sock->code(rval) );
	ON_ERROR_RETURN( result );
	if( rval < 0 ) {
		result = ( syscall_sock->code(terrno) );
		ON_ERROR_RETURN( result );
		result = ( syscall_sock->end_of_message() );
		ON_ERROR_RETURN( result );
		errno = terrno;
		dprintf ( D_SYSCALLS, "Return val problem, errno = %d\n", errno );
		return rval;
	}
	*buffer = (char*)malloc(rval);
	result = ( syscall_sock->code_bytes_bool(*buffer, rval) );
	ON_ERROR_RETURN( result );
	result = ( syscall_sock->end_of_message() );
	ON_ERROR_RETURN( result );
	return rval;
}

int
REMOTE_CONDOR_putfile(char *path, int mode, int length)
{
	int rval = -1, result = 0;
	condor_errno_t terrno;

	dprintf ( D_SYSCALLS, "Doing CONDOR_putfile\n" );

	CurrentSysCall = CONDOR_putfile;

	if( ! syscall_sock->is_connected() ) {
		dprintf(D_ALWAYS, "RPC error: disconnected from shadow\n");
		errno = ETIMEDOUT;
		return -1;
	}

	syscall_sock->encode();
	result = ( syscall_sock->code(CurrentSysCall) );
	ON_ERROR_RETURN( result );
	result = ( syscall_sock->code(path) );
	ON_ERROR_RETURN( result );
	result = ( syscall_sock->code(mode) );
	ON_ERROR_RETURN( result );
	result = ( syscall_sock->code(length) );
	ON_ERROR_RETURN( result );
	result = ( syscall_sock->end_of_message() );
	ON_ERROR_RETURN( result );

	syscall_sock->decode();
	result = ( syscall_sock->code(rval) );
	ON_ERROR_RETURN( result );
	if( rval < 0 ) {
		result = ( syscall_sock->code(terrno) );
		ON_ERROR_RETURN( result );
		errno = terrno;
		dprintf ( D_SYSCALLS, "Return val problem, errno = %d\n", errno );
	}
	result = ( syscall_sock->end_of_message() );
	ON_ERROR_RETURN( result );
	return rval;
}

int
REMOTE_CONDOR_getlongdir(char *path, char *&buffer)
{
	int rval = -1, result = 0;
	condor_errno_t terrno;

	dprintf ( D_SYSCALLS, "Doing CONDOR_getlongdir\n" );

	CurrentSysCall = CONDOR_getlongdir;

	if( ! syscall_sock->is_connected() ) {
		dprintf(D_ALWAYS, "RPC error: disconnected from shadow\n");
		errno = ETIMEDOUT;
		return -1;
	}

	syscall_sock->encode();
	result = ( syscall_sock->code(CurrentSysCall) );
	ON_ERROR_RETURN( result );
	result = ( syscall_sock->code(path) );
	ON_ERROR_RETURN( result );
	result = ( syscall_sock->end_of_message() );
	ON_ERROR_RETURN( result );

	syscall_sock->decode();
	result = ( syscall_sock->code(rval) );
	ON_ERROR_RETURN( result );
	if( rval < 0 ) {
		result = ( syscall_sock->code(terrno) );
		ON_ERROR_RETURN( result );
		result = ( syscall_sock->end_of_message() );
		ON_ERROR_RETURN( result );
		errno = terrno;
		dprintf ( D_SYSCALLS, "Return val problem(%d), errno = %d\n", rval, errno );
		return rval;
	}
	result = ( syscall_sock->code(buffer) );
	ON_ERROR_RETURN( result );
	result = ( syscall_sock->end_of_message() );
	ON_ERROR_RETURN( result );
	return rval;
}

int
REMOTE_CONDOR_getdir(char *path, char *&buffer)
{
	int rval = -1, result = 0;
	condor_errno_t terrno;
	
	dprintf ( D_SYSCALLS, "Doing CONDOR_getdir\n" );

	CurrentSysCall = CONDOR_getdir;

	if( ! syscall_sock->is_connected() ) {
		dprintf(D_ALWAYS, "RPC error: disconnected from shadow\n");
		errno = ETIMEDOUT;
		return -1;
	}

	syscall_sock->encode();
	result = ( syscall_sock->code(CurrentSysCall) );
	ON_ERROR_RETURN( result );
	result = ( syscall_sock->code(path) );
	ON_ERROR_RETURN( result );
	result = ( syscall_sock->end_of_message() );
	ON_ERROR_RETURN( result );

	syscall_sock->decode();
	result = ( syscall_sock->code(rval) );
	ON_ERROR_RETURN( result );
	if( rval <= 0 ) {
		result = ( syscall_sock->code(terrno) );
		ON_ERROR_RETURN( result );
		result = ( syscall_sock->end_of_message() );
		ON_ERROR_RETURN( result );
		errno = terrno;
		dprintf ( D_SYSCALLS, "Return val problem, errno = %d\n", errno );
		return rval;
	}
	result = ( syscall_sock->code(buffer) );
	ON_ERROR_RETURN( result );
	result = ( syscall_sock->end_of_message() );
	ON_ERROR_RETURN( result );
	return rval;
}

int
REMOTE_CONDOR_whoami(int length, void *buffer)
{
	int rval = -1, result = 0;
	condor_errno_t terrno;

	dprintf ( D_SYSCALLS, "Doing CONDOR_whoami\n" );

	CurrentSysCall = CONDOR_whoami;

	if( ! syscall_sock->is_connected() ) {
		dprintf(D_ALWAYS, "RPC error: disconnected from shadow\n");
		errno = ETIMEDOUT;
		return -1;
	}

	syscall_sock->encode();
	result = ( syscall_sock->code(CurrentSysCall) );
	ON_ERROR_RETURN( result );
	result = ( syscall_sock->code(length) );
	ON_ERROR_RETURN( result );
	result = ( syscall_sock->end_of_message() );
	ON_ERROR_RETURN( result );

	syscall_sock->decode();
	result = ( syscall_sock->code(rval) );
	ON_ERROR_RETURN( result );
	if( rval < 0 ) {
		result = ( syscall_sock->code(terrno) );
		ON_ERROR_RETURN( result );
		result = ( syscall_sock->end_of_message() );
		ON_ERROR_RETURN( result );
		errno = terrno;
		dprintf ( D_SYSCALLS, "Return val problem, errno = %d\n", errno );
		return rval;
	}
	result = ( syscall_sock->code_bytes_bool(buffer, rval) );
	ON_ERROR_RETURN( result );
	result = ( syscall_sock->end_of_message() );
	ON_ERROR_RETURN( result );
	return rval;
}

int
REMOTE_CONDOR_whoareyou(char *host, int length, void *buffer)
{
	int rval = -1, result = 0;
	condor_errno_t terrno;

	dprintf ( D_SYSCALLS, "Doing CONDOR_whoareyou\n" );

	CurrentSysCall = CONDOR_whoareyou;

	if( ! syscall_sock->is_connected() ) {
		dprintf(D_ALWAYS, "RPC error: disconnected from shadow\n");
		errno = ETIMEDOUT;
		return -1;
	}

	syscall_sock->encode();
	result = ( syscall_sock->code(CurrentSysCall) );
	ON_ERROR_RETURN( result );
	result = ( syscall_sock->code(host) );
	ON_ERROR_RETURN( result );
	result = ( syscall_sock->code(length) );
	ON_ERROR_RETURN( result );
	result = ( syscall_sock->end_of_message() );
	ON_ERROR_RETURN( result );

	syscall_sock->decode();
	result = ( syscall_sock->code(rval) );
	ON_ERROR_RETURN( result );
	if( rval < 0 ) {
		result = ( syscall_sock->code(terrno) );
		ON_ERROR_RETURN( result );
		result = ( syscall_sock->end_of_message() );
		ON_ERROR_RETURN( result );
		errno = terrno;
		dprintf ( D_SYSCALLS, "Return val problem, errno = %d\n", errno );
		return rval;
	}
	result = ( syscall_sock->code_bytes_bool(buffer, rval) );
	ON_ERROR_RETURN( result );
	result = ( syscall_sock->end_of_message() );
	ON_ERROR_RETURN( result );
	return rval;
}

int
REMOTE_CONDOR_fstat(int fd, char* buffer)
{
	int rval = -1, result = 0;
	condor_errno_t terrno;

	dprintf ( D_SYSCALLS, "Doing CONDOR_fstat\n" );

	CurrentSysCall = CONDOR_fstat;

	if( ! syscall_sock->is_connected() ) {
		dprintf(D_ALWAYS, "RPC error: disconnected from shadow\n");
		errno = ETIMEDOUT;
		return -1;
	}

	syscall_sock->encode();
	result = ( syscall_sock->code(CurrentSysCall) );
	ON_ERROR_RETURN( result );
	result = ( syscall_sock->code(fd) );
	ON_ERROR_RETURN( result );
	result = ( syscall_sock->end_of_message() );
	ON_ERROR_RETURN( result );

	syscall_sock->decode();
	result = ( syscall_sock->code(rval) );
	ON_ERROR_RETURN( result );
	if( rval < 0 ) {
		result = ( syscall_sock->code(terrno) );
		ON_ERROR_RETURN( result );
		result = ( syscall_sock->end_of_message() );
		ON_ERROR_RETURN( result );
		errno = terrno;
		dprintf ( D_SYSCALLS, "Return val problem, errno = %d\n", errno );
		return rval;
	}
	result = ( syscall_sock->code_bytes_bool(buffer, 1024) );
	ON_ERROR_RETURN( result );
	result = ( syscall_sock->end_of_message() );
	ON_ERROR_RETURN( result );
	return rval;
}

int
REMOTE_CONDOR_fstatfs(int fd, char* buffer)
{
	int rval = -1, result = 0;
	condor_errno_t terrno;

	dprintf ( D_SYSCALLS, "Doing CONDOR_fstatfs\n" );

	CurrentSysCall = CONDOR_fstat;

	if( ! syscall_sock->is_connected() ) {
		dprintf(D_ALWAYS, "RPC error: disconnected from shadow\n");
		errno = ETIMEDOUT;
		return -1;
	}

	syscall_sock->encode();
	result = ( syscall_sock->code(CurrentSysCall) );
	ON_ERROR_RETURN( result );
	result = ( syscall_sock->code(fd) );
	ON_ERROR_RETURN( result );
	result = ( syscall_sock->end_of_message() );
	ON_ERROR_RETURN( result );

	syscall_sock->decode();
	result = ( syscall_sock->code(rval) );
	ON_ERROR_RETURN( result );
	if( rval < 0 ) {
		result = ( syscall_sock->code(terrno) );
		ON_ERROR_RETURN( result );
		result = ( syscall_sock->end_of_message() );
		ON_ERROR_RETURN( result );
		errno = terrno;
		dprintf ( D_SYSCALLS, "Return val problem, errno = %d\n", errno );
		return rval;
	}
	result = ( syscall_sock->code_bytes_bool(buffer, 1024) );
	ON_ERROR_RETURN( result );
	result = ( syscall_sock->end_of_message() );
	ON_ERROR_RETURN( result );
	return rval;
}

int
REMOTE_CONDOR_fchown(int fd, int uid, int gid)
{
	int rval = -1, result = 0;
	condor_errno_t terrno;

	dprintf ( D_SYSCALLS, "Doing CONDOR_fchown\n" );

	CurrentSysCall = CONDOR_fchown;

	if( ! syscall_sock->is_connected() ) {
		dprintf(D_ALWAYS, "RPC error: disconnected from shadow\n");
		errno = ETIMEDOUT;
		return -1;
	}

	syscall_sock->encode();
	result = ( syscall_sock->code(CurrentSysCall) );
	ON_ERROR_RETURN( result );
	result = ( syscall_sock->code(fd) );
	ON_ERROR_RETURN( result );
	result = ( syscall_sock->code(uid) );
	ON_ERROR_RETURN( result );
	result = ( syscall_sock->code(gid) );
	ON_ERROR_RETURN( result );
	result = ( syscall_sock->end_of_message() );
	ON_ERROR_RETURN( result );

	syscall_sock->decode();
	result = ( syscall_sock->code(rval) );
	ON_ERROR_RETURN( result );
	if( rval < 0 ) {
		result = ( syscall_sock->code(terrno) );
		ON_ERROR_RETURN( result );
		result = ( syscall_sock->end_of_message() );
		ON_ERROR_RETURN( result );
		errno = terrno;
		dprintf ( D_SYSCALLS, "Return val problem, errno = %d\n", errno );
		return rval;
	}
	result = ( syscall_sock->end_of_message() );
	ON_ERROR_RETURN( result );
	return rval;
}

int
REMOTE_CONDOR_fchmod(int fd, int mode)
{
	int rval = -1, result = 0;
	condor_errno_t terrno;

	dprintf ( D_SYSCALLS, "Doing CONDOR_fchmod\n" );

	CurrentSysCall = CONDOR_fchmod;

	if( ! syscall_sock->is_connected() ) {
		dprintf(D_ALWAYS, "RPC error: disconnected from shadow\n");
		errno = ETIMEDOUT;
		return -1;
	}

	syscall_sock->encode();
	result = ( syscall_sock->code(CurrentSysCall) );
	ON_ERROR_RETURN( result );
	result = ( syscall_sock->code(fd) );
	ON_ERROR_RETURN( result );
	result = ( syscall_sock->code(mode) );
	ON_ERROR_RETURN( result );
	result = ( syscall_sock->end_of_message() );
	ON_ERROR_RETURN( result );

	syscall_sock->decode();
	result = ( syscall_sock->code(rval) );
	ON_ERROR_RETURN( result );
	if( rval < 0 ) {
		result = ( syscall_sock->code(terrno) );
		ON_ERROR_RETURN( result );
		result = ( syscall_sock->end_of_message() );
		ON_ERROR_RETURN( result );
		errno = terrno;
		dprintf ( D_SYSCALLS, "Return val problem, errno = %d\n", errno );
		return rval;
	}
	result = ( syscall_sock->end_of_message() );
	ON_ERROR_RETURN( result );
	return rval;
}

int
REMOTE_CONDOR_ftruncate(int fd, int length)
{
	int rval = -1, result = 0;
	condor_errno_t terrno;

	dprintf ( D_SYSCALLS, "Doing CONDOR_truncate\n" );

	CurrentSysCall = CONDOR_ftruncate;

	if( ! syscall_sock->is_connected() ) {
		dprintf(D_ALWAYS, "RPC error: disconnected from shadow\n");
		errno = ETIMEDOUT;
		return -1;
	}

	syscall_sock->encode();
	result = ( syscall_sock->code(CurrentSysCall) );
	ON_ERROR_RETURN( result );
	result = ( syscall_sock->code(fd) );
	ON_ERROR_RETURN( result );
	result = ( syscall_sock->code(length) );
	ON_ERROR_RETURN( result );
	result = ( syscall_sock->end_of_message() );
	ON_ERROR_RETURN( result );

	syscall_sock->decode();
	result = ( syscall_sock->code(rval) );
	ON_ERROR_RETURN( result );
	if( rval < 0 ) {
		result = ( syscall_sock->code(terrno) );
		ON_ERROR_RETURN( result );
		result = ( syscall_sock->end_of_message() );
		ON_ERROR_RETURN( result );
		errno = terrno;
		dprintf ( D_SYSCALLS, "Return val problem, errno = %d\n", errno );
		return rval;
	}
	result = ( syscall_sock->end_of_message() );
	ON_ERROR_RETURN( result );
	return rval;
}





int
REMOTE_CONDOR_putfile_buffer(void *buffer, int length)
{
	int rval = -1, result = 0;
	condor_errno_t terrno;
	
	dprintf ( D_SYSCALLS, "Doing CONDOR_putfile_buffer\n" );
	
	if( ! syscall_sock->is_connected() ) {
		dprintf(D_ALWAYS, "RPC error: disconnected from shadow\n");
		errno = ETIMEDOUT;
		return -1;
	}

	syscall_sock->encode();
	result = ( syscall_sock->code_bytes_bool(buffer, length) );
	ON_ERROR_RETURN( result );
	result = ( syscall_sock->end_of_message() );
	ON_ERROR_RETURN( result );
	
	syscall_sock->decode();
	result = ( syscall_sock->code(rval) );
	ON_ERROR_RETURN( result );
	if( rval < 0 ) {
		result = ( syscall_sock->code(terrno) );
		ON_ERROR_RETURN( result );
		errno = terrno;
		dprintf ( D_SYSCALLS, "Return val problem, errno = %d\n", errno );
	}
	result = ( syscall_sock->end_of_message() );
	ON_ERROR_RETURN( result );
	return rval;
}

int
REMOTE_CONDOR_link(char *path, char *newpath)
{
	int rval = -1, result = 0;
	condor_errno_t terrno;

	dprintf ( D_SYSCALLS, "Doing CONDOR_link\n" );

	CurrentSysCall = CONDOR_link;

	if( ! syscall_sock->is_connected() ) {
		dprintf(D_ALWAYS, "RPC error: disconnected from shadow\n");
		errno = ETIMEDOUT;
		return -1;
	}

	syscall_sock->encode();
	result = ( syscall_sock->code(CurrentSysCall) );
	ON_ERROR_RETURN( result );
	result = ( syscall_sock->code(path) );
	ON_ERROR_RETURN( result );
	result = ( syscall_sock->code(newpath) );
	ON_ERROR_RETURN( result );
	result = ( syscall_sock->end_of_message() );
	ON_ERROR_RETURN( result );

	syscall_sock->decode();
	result = ( syscall_sock->code(rval) );
	ON_ERROR_RETURN( result );
	if( rval < 0 ) {
		result = ( syscall_sock->code(terrno) );
		ON_ERROR_RETURN( result );
		result = ( syscall_sock->end_of_message() );
		ON_ERROR_RETURN( result );
		errno = terrno;
		dprintf ( D_SYSCALLS, "Return val problem, errno = %d\n", errno );
		return rval;
	}
	result = ( syscall_sock->end_of_message() );
	ON_ERROR_RETURN( result );
	return rval;
}

int
REMOTE_CONDOR_symlink(char *path, char *newpath)
{
	int rval = -1, result = 0;
	condor_errno_t terrno;

	dprintf ( D_SYSCALLS, "Doing CONDOR_symlink\n" );

	CurrentSysCall = CONDOR_symlink;

	if( ! syscall_sock->is_connected() ) {
		dprintf(D_ALWAYS, "RPC error: disconnected from shadow\n");
		errno = ETIMEDOUT;
		return -1;
	}

	syscall_sock->encode();
	result = ( syscall_sock->code(CurrentSysCall) );
	ON_ERROR_RETURN( result );
	result = ( syscall_sock->code(path) );
	ON_ERROR_RETURN( result );
	result = ( syscall_sock->code(newpath) );
	ON_ERROR_RETURN( result );
	result = ( syscall_sock->end_of_message() );
	ON_ERROR_RETURN( result );

	syscall_sock->decode();
	result = ( syscall_sock->code(rval) );
	ON_ERROR_RETURN( result );
	if( rval < 0 ) {
		result = ( syscall_sock->code(terrno) );
		ON_ERROR_RETURN( result );
		result = ( syscall_sock->end_of_message() );
		ON_ERROR_RETURN( result );
		errno = terrno;
		dprintf ( D_SYSCALLS, "Return val problem, errno = %d\n", errno );
		return rval;
	}
	result = ( syscall_sock->end_of_message() );
	ON_ERROR_RETURN( result );
	return rval;
}

int
REMOTE_CONDOR_readlink(char *path, int length, char **buffer )
{
	int rval = -1, result = 0;
	condor_errno_t terrno;

	dprintf ( D_SYSCALLS, "Doing CONDOR_readlink\n" );

	CurrentSysCall = CONDOR_readlink;

	if( ! syscall_sock->is_connected() ) {
		dprintf(D_ALWAYS, "RPC error: disconnected from shadow\n");
		errno = ETIMEDOUT;
		return -1;
	}

	syscall_sock->encode();
	result = ( syscall_sock->code(CurrentSysCall) );
	ON_ERROR_RETURN( result );
	result = ( syscall_sock->code(path) );
	ON_ERROR_RETURN( result );
	result = ( syscall_sock->code(length) );
	ON_ERROR_RETURN( result );
	result = ( syscall_sock->end_of_message() );
	ON_ERROR_RETURN( result );

	syscall_sock->decode();
	result = ( syscall_sock->code(rval) );
	ON_ERROR_RETURN( result );
	if( rval < 0 ) {
		result = ( syscall_sock->code(terrno) );
		ON_ERROR_RETURN( result );
		result = ( syscall_sock->end_of_message() );
		ON_ERROR_RETURN( result );
		errno = terrno;
		dprintf ( D_SYSCALLS, "Return val problem, errno = %d\n", errno );
		return rval;
	}
	*buffer = (char*)malloc(rval);
	result = ( syscall_sock->code_bytes_bool(*buffer, rval) );
	ON_ERROR_RETURN( result );
	result = ( syscall_sock->end_of_message() );
	ON_ERROR_RETURN( result );
	return rval;
}

int
REMOTE_CONDOR_stat(char *path, char *buffer)
{
	int rval = -1, result = 0;
	condor_errno_t terrno;

	dprintf ( D_SYSCALLS, "Doing CONDOR_stat\n" );

	CurrentSysCall = CONDOR_stat;

	if( ! syscall_sock->is_connected() ) {
		dprintf(D_ALWAYS, "RPC error: disconnected from shadow\n");
		errno = ETIMEDOUT;
		return -1;
	}

	syscall_sock->encode();
	result = ( syscall_sock->code(CurrentSysCall) );
	ON_ERROR_RETURN( result );
	result = ( syscall_sock->code(path) );
	ON_ERROR_RETURN( result );
	result = ( syscall_sock->end_of_message() );
	ON_ERROR_RETURN( result );

	syscall_sock->decode();
	result = ( syscall_sock->code(rval) );
	ON_ERROR_RETURN( result );
	if( rval == -1 ) {
		result = ( syscall_sock->code(terrno) );
		ON_ERROR_RETURN( result );
		result = ( syscall_sock->end_of_message() );
		ON_ERROR_RETURN( result );
		errno = terrno;
		dprintf ( D_SYSCALLS, "Return val problem, errno = %d\n", errno );
		return rval;
	}
	result = ( syscall_sock->code_bytes_bool(buffer, 1024) );
	ON_ERROR_RETURN( result );
	result = ( syscall_sock->end_of_message() );
	ON_ERROR_RETURN( result );
	return rval;
}

int
REMOTE_CONDOR_lstat(char *path, char *buffer)
{
	int rval = -1, result = 0;
	condor_errno_t terrno;

	dprintf ( D_SYSCALLS, "Doing CONDOR_lstat\n" );

	CurrentSysCall = CONDOR_lstat;

	if( ! syscall_sock->is_connected() ) {
		dprintf(D_ALWAYS, "RPC error: disconnected from shadow\n");
		errno = ETIMEDOUT;
		return -1;
	}

	syscall_sock->encode();
	result = ( syscall_sock->code(CurrentSysCall) );
	ON_ERROR_RETURN( result );
	result = ( syscall_sock->code(path) );
	ON_ERROR_RETURN( result );
	result = ( syscall_sock->end_of_message() );
	ON_ERROR_RETURN( result );

	syscall_sock->decode();
	result = ( syscall_sock->code(rval) );
	ON_ERROR_RETURN( result );
	if( rval < 0 ) {
		result = ( syscall_sock->code(terrno) );
		ON_ERROR_RETURN( result );
		result = ( syscall_sock->end_of_message() );
		ON_ERROR_RETURN( result );
		errno = terrno;
		dprintf ( D_SYSCALLS, "Return val problem, errno = %d\n", errno );
		return rval;
	}
	result = ( syscall_sock->code_bytes_bool(buffer, 1024) );
	ON_ERROR_RETURN( result );
	result = ( syscall_sock->end_of_message() );
	ON_ERROR_RETURN( result );
	return rval;
}

int
REMOTE_CONDOR_statfs(char *path, char *buffer)
{
	int rval = -1, result = 0;
	condor_errno_t terrno;

	dprintf ( D_SYSCALLS, "Doing CONDOR_statfs\n" );

	CurrentSysCall = CONDOR_statfs;

	if( ! syscall_sock->is_connected() ) {
		dprintf(D_ALWAYS, "RPC error: disconnected from shadow\n");
		errno = ETIMEDOUT;
		return -1;
	}

	syscall_sock->encode();
	result = ( syscall_sock->code(CurrentSysCall) );
	ON_ERROR_RETURN( result );
	result = ( syscall_sock->code(path) );
	ON_ERROR_RETURN( result );
	result = ( syscall_sock->end_of_message() );
	ON_ERROR_RETURN( result );

	syscall_sock->decode();
	result = ( syscall_sock->code(rval) );
	ON_ERROR_RETURN( result );
	if( rval < 0 ) {
		result = ( syscall_sock->code(terrno) );
		ON_ERROR_RETURN( result );
		result = ( syscall_sock->end_of_message() );
		ON_ERROR_RETURN( result );
		errno = terrno;
		dprintf ( D_SYSCALLS, "Return val problem, errno = %d\n", errno );
		return rval;
	}
	result = ( syscall_sock->code_bytes_bool(buffer, 1024) );
	ON_ERROR_RETURN( result );
	result = ( syscall_sock->end_of_message() );
	ON_ERROR_RETURN( result );
	return rval;
}

int
REMOTE_CONDOR_access(char *path, int mode)
{
	int rval = -1, result = 0;
	condor_errno_t terrno;

	dprintf ( D_SYSCALLS, "Doing CONDOR_access\n" );

	CurrentSysCall = CONDOR_access;

	if( ! syscall_sock->is_connected() ) {
		dprintf(D_ALWAYS, "RPC error: disconnected from shadow\n");
		errno = ETIMEDOUT;
		return -1;
	}

	syscall_sock->encode();
	result = ( syscall_sock->code(CurrentSysCall) );
	ON_ERROR_RETURN( result );
	result = ( syscall_sock->code(path) );
	ON_ERROR_RETURN( result );
	result = ( syscall_sock->code(mode) );
	ON_ERROR_RETURN( result );
	result = ( syscall_sock->end_of_message() );
	ON_ERROR_RETURN( result );

	syscall_sock->decode();
	result = ( syscall_sock->code(rval) );
	ON_ERROR_RETURN( result );
	if( rval < 0 ) {
		result = ( syscall_sock->code(terrno) );
		ON_ERROR_RETURN( result );
		result = ( syscall_sock->end_of_message() );
		ON_ERROR_RETURN( result );
		errno = terrno;
		dprintf ( D_SYSCALLS, "Return val problem, errno = %d\n", errno );
		return rval;
	}
	result = ( syscall_sock->end_of_message() );
	ON_ERROR_RETURN( result );
	return rval;
}

int
REMOTE_CONDOR_chmod(char *path, int mode)
{
	int rval = -1, result = 0;
	condor_errno_t terrno;

	dprintf ( D_SYSCALLS, "Doing CONDOR_chmod\n" );

	CurrentSysCall = CONDOR_chmod;

	if( ! syscall_sock->is_connected() ) {
		dprintf(D_ALWAYS, "RPC error: disconnected from shadow\n");
		errno = ETIMEDOUT;
		return -1;
	}

	syscall_sock->encode();
	result = ( syscall_sock->code(CurrentSysCall) );
	ON_ERROR_RETURN( result );
	result = ( syscall_sock->code(path) );
	ON_ERROR_RETURN( result );
	result = ( syscall_sock->code(mode) );
	ON_ERROR_RETURN( result );
	result = ( syscall_sock->end_of_message() );
	ON_ERROR_RETURN( result );

	syscall_sock->decode();
	result = ( syscall_sock->code(rval) );
	ON_ERROR_RETURN( result );
	if( rval < 0 ) {
		result = ( syscall_sock->code(terrno) );
		ON_ERROR_RETURN( result );
		result = ( syscall_sock->end_of_message() );
		ON_ERROR_RETURN( result );
		errno = terrno;
		dprintf ( D_SYSCALLS, "Return val problem, errno = %d\n", errno );
		return rval;
	}
	result = ( syscall_sock->end_of_message() );
	ON_ERROR_RETURN( result );
	return rval;
}

int
REMOTE_CONDOR_chown(char *path, int uid, int gid)
{
	int rval = -1, result = 0;
	condor_errno_t terrno;

	dprintf ( D_SYSCALLS, "Doing CONDOR_chown\n" );

	CurrentSysCall = CONDOR_chown;

	if( ! syscall_sock->is_connected() ) {
		dprintf(D_ALWAYS, "RPC error: disconnected from shadow\n");
		errno = ETIMEDOUT;
		return -1;
	}

	syscall_sock->encode();
	result = ( syscall_sock->code(CurrentSysCall) );
	ON_ERROR_RETURN( result );
	result = ( syscall_sock->code(path) );
	ON_ERROR_RETURN( result );
	result = ( syscall_sock->code(uid) );
	ON_ERROR_RETURN( result );
	result = ( syscall_sock->code(gid) );
	ON_ERROR_RETURN( result );
	result = ( syscall_sock->end_of_message() );
	ON_ERROR_RETURN( result );

	syscall_sock->decode();
	result = ( syscall_sock->code(rval) );
	ON_ERROR_RETURN( result );
	if( rval < 0 ) {
		result = ( syscall_sock->code(terrno) );
		ON_ERROR_RETURN( result );
		result = ( syscall_sock->end_of_message() );
		ON_ERROR_RETURN( result );
		errno = terrno;
		dprintf ( D_SYSCALLS, "Return val problem, errno = %d\n", errno );
		return rval;
	}
	result = ( syscall_sock->end_of_message() );
	ON_ERROR_RETURN( result );
	return rval;
}

int
REMOTE_CONDOR_lchown(char *path, int uid, int gid)
{
	int rval = -1, result = 0;
	condor_errno_t terrno;

	dprintf ( D_SYSCALLS, "Doing CONDOR_lchown\n" );

	CurrentSysCall = CONDOR_lchown;

	if( ! syscall_sock->is_connected() ) {
		dprintf(D_ALWAYS, "RPC error: disconnected from shadow\n");
		errno = ETIMEDOUT;
		return -1;
	}

	syscall_sock->encode();
	result = ( syscall_sock->code(CurrentSysCall) );
	ON_ERROR_RETURN( result );
	result = ( syscall_sock->code(path) );
	ON_ERROR_RETURN( result );
	result = ( syscall_sock->code(uid) );
	ON_ERROR_RETURN( result );
	result = ( syscall_sock->code(gid) );
	ON_ERROR_RETURN( result );
	result = ( syscall_sock->end_of_message() );
	ON_ERROR_RETURN( result );

	syscall_sock->decode();
	result = ( syscall_sock->code(rval) );
	ON_ERROR_RETURN( result );
	if( rval < 0 ) {
		result = ( syscall_sock->code(terrno) );
		ON_ERROR_RETURN( result );
		result = ( syscall_sock->end_of_message() );
		ON_ERROR_RETURN( result );
		errno = terrno;
		dprintf ( D_SYSCALLS, "Return val problem, errno = %d\n", errno );
		return rval;
	}
	result = ( syscall_sock->end_of_message() );
	ON_ERROR_RETURN( result );
	return rval;
}

int
REMOTE_CONDOR_truncate(char *path, int length)
{
	int rval = -1, result = 0;
	condor_errno_t terrno;

	dprintf ( D_SYSCALLS, "Doing CONDOR_truncate\n" );

	CurrentSysCall = CONDOR_truncate;

	if( ! syscall_sock->is_connected() ) {
		dprintf(D_ALWAYS, "RPC error: disconnected from shadow\n");
		errno = ETIMEDOUT;
		return -1;
	}

	syscall_sock->encode();
	result = ( syscall_sock->code(CurrentSysCall) );
	ON_ERROR_RETURN( result );
	result = ( syscall_sock->code(path) );
	ON_ERROR_RETURN( result );
	result = ( syscall_sock->code(length) );
	ON_ERROR_RETURN( result );
	result = ( syscall_sock->end_of_message() );
	ON_ERROR_RETURN( result );

	syscall_sock->decode();
	result = ( syscall_sock->code(rval) );
	ON_ERROR_RETURN( result );
	if( rval < 0 ) {
		result = ( syscall_sock->code(terrno) );
		ON_ERROR_RETURN( result );
		result = ( syscall_sock->end_of_message() );
		ON_ERROR_RETURN( result );
		errno = terrno;
		dprintf ( D_SYSCALLS, "Return val problem, errno = %d\n", errno );
		return rval;
	}
	result = ( syscall_sock->end_of_message() );
	ON_ERROR_RETURN( result );
	return rval;
}

int
REMOTE_CONDOR_utime(char *path, int actime, int modtime)
{
	int rval = -1, result = 0;
	condor_errno_t terrno;

	dprintf ( D_SYSCALLS, "Doing CONDOR_utime\n" );
	
	CurrentSysCall = CONDOR_utime;

	if( ! syscall_sock->is_connected() ) {
		dprintf(D_ALWAYS, "RPC error: disconnected from shadow\n");
		errno = ETIMEDOUT;
		return -1;
	}

	syscall_sock->encode();
	result = ( syscall_sock->code(CurrentSysCall) );
	ON_ERROR_RETURN( result );
	result = ( syscall_sock->code(path) );
	ON_ERROR_RETURN( result );
	result = ( syscall_sock->code(actime) );
	ON_ERROR_RETURN( result );
	result = ( syscall_sock->code(modtime) );
	ON_ERROR_RETURN( result );
	result = ( syscall_sock->end_of_message() );
	ON_ERROR_RETURN( result );

	syscall_sock->decode();
	result = ( syscall_sock->code(rval) );
	ON_ERROR_RETURN( result );
	if( rval < 0 ) {
		result = ( syscall_sock->code(terrno) );
		ON_ERROR_RETURN( result );
		result = ( syscall_sock->end_of_message() );
		ON_ERROR_RETURN( result );
		errno = terrno;
		dprintf ( D_SYSCALLS, "Return val problem, errno = %d\n", errno );
		return rval;
	}
	result = ( syscall_sock->end_of_message() );
	ON_ERROR_RETURN( result );
	return rval;
}

int
REMOTE_CONDOR_dprintf_stats(const char *message)
{
	int rval = -1, result = 0;
	condor_errno_t terrno;

	dprintf ( D_SYSCALLS, "Doing CONDOR_dprintf_stats\n" );
	
	CurrentSysCall = CONDOR_dprintf_stats;

	if( ! syscall_sock->is_connected() ) {
		dprintf(D_ALWAYS, "RPC error: disconnected from shadow\n");
		errno = ETIMEDOUT;
		return -1;
	}

	syscall_sock->encode();
	result = ( syscall_sock->code(CurrentSysCall) );
	ON_ERROR_RETURN( result );
	result = ( syscall_sock->put(message));
	ON_ERROR_RETURN( result );
	result = ( syscall_sock->end_of_message() );
	ON_ERROR_RETURN( result );
	syscall_sock->decode();
	result = ( syscall_sock->code(rval) );
	ON_ERROR_RETURN( result );
	if( rval < 0 ) {
		result = ( syscall_sock->code(terrno) );
		ON_ERROR_RETURN( result );
		result = ( syscall_sock->end_of_message() );
		ON_ERROR_RETURN( result );
		errno = terrno;
		dprintf ( D_SYSCALLS, "Return val problem, errno = %d\n", errno );
		return rval;
	}
	result = ( syscall_sock->end_of_message() );
	ON_ERROR_RETURN( result );
	return rval;
}


// takes the directory that creds should be written into.  the shadow knows
// which creds belong to the job and will only give out those creds.
//
// on the wire, for future compatibility, we send a string.  currently
// this is ignored by the receiver.
int
REMOTE_CONDOR_getcreds(const char* creds_receive_dir)
{
	int result = 0;

	if(!(syscall_sock->get_encryption())) {
		dprintf ( D_ALWAYS, "ERROR: Can't do CONDOR_getcreds, syscall_sock not encrypted\n" );
		// fail
		return -1;
	}

	dprintf ( D_SECURITY|D_FULLDEBUG, "Doing CONDOR_getcreds into path %s\n", creds_receive_dir );

	CurrentSysCall = CONDOR_getcreds;
	char empty[1] = "";
	char* empty_ptr = empty;

	if( ! syscall_sock->is_connected() ) {
		dprintf(D_ALWAYS, "RPC error: disconnected from shadow\n");
		errno = ETIMEDOUT;
		return -1;
	}

	syscall_sock->encode();
	result = ( syscall_sock->code(CurrentSysCall) );
	ON_ERROR_RETURN( result );
	result = ( syscall_sock->code(empty_ptr) );
	ON_ERROR_RETURN( result );
	result = ( syscall_sock->end_of_message() );
	ON_ERROR_RETURN( result );

	// receive response
	syscall_sock->decode();

	// driver:  receive int.  -1 == error, 0 == done, 1 == cred classad coming
	int cmd;
	for(;;) {
		result = ( syscall_sock->code(cmd) );
		ON_ERROR_RETURN( result );
		if( cmd <= 0 ) {
			// no more creds to receive, or error
			break;
		}

		ClassAd ad;
		result = ( getClassAd(syscall_sock, ad) );
		ON_ERROR_RETURN( result );
		dprintf( D_SECURITY|D_FULLDEBUG, "CONDOR_getcreds: received ad:\n" );
		dPrintAd(D_SECURITY|D_FULLDEBUG, ad);

		std::string fname, b64;
		ad.LookupString("Service", fname);
		ad.LookupString("Data", b64);

<<<<<<< HEAD
		std::string full_name = cred_dir_name;
=======
		MyString full_name = creds_receive_dir;
>>>>>>> 19faafe8
		full_name += DIR_DELIM_CHAR;
		full_name += fname;

		std::string tmpname = full_name;
		tmpname += ".tmp";

		// contents of pw are base64 encoded.  decode now just before they go
		// into the file.
		int rawlen = -1;
		unsigned char* rawbuf = NULL;
		zkm_base64_decode(b64.c_str(), &rawbuf, &rawlen);

		if (rawlen <= 0) {
			EXCEPT("Failed to decode credential sent by shadow!");
		}

		// write temp file
<<<<<<< HEAD
		dprintf (D_SECURITY, "Writing data to %s\n", tmpname.c_str());
		bool rc = write_secure_file(tmpname.c_str(), rawbuf, rawlen, true);
=======
		dprintf (D_SECURITY, "Writing data to %s\n", tmpname.Value());
		// 4th param false means "as user"  (as opposed to as root)
		bool rc = write_secure_file(tmpname.Value(), rawbuf, rawlen, false);
>>>>>>> 19faafe8

		// caller of condor_base64_decode is responsible for freeing buffer
		free(rawbuf);

		if (rc != true) {
<<<<<<< HEAD
			dprintf(D_ALWAYS, "ZKM: failed to write secure temp file %s\n", tmpname.c_str());
			EXCEPT("failure");
		}

		dprintf (D_SECURITY, "Moving %s to %s\n", tmpname.c_str(), full_name.c_str());
		priv_state priv = set_root_priv();
		rename(tmpname.c_str(), full_name.c_str());
		set_priv (priv);
=======
			dprintf(D_ALWAYS, "REMOTE_CONDOR_getcreds: failed to write secure temp file %s\n", tmpname.Value());
			EXCEPT("failure");
		}

		// do this as the user (no priv switching to root)
		dprintf (D_SECURITY, "Moving %s to %s\n", tmpname.Value(), full_name.Value());
		rename(tmpname.Value(), full_name.Value());
>>>>>>> 19faafe8
	}

	result = ( syscall_sock->end_of_message() );
	ON_ERROR_RETURN( result );

	// return status
	// >0:  Success
	// <=0: Failure
	return (cmd >= 0) ? 1 : 0;
}

int
REMOTE_CONDOR_get_delegated_proxy( const char* proxy_source_path, const char* proxy_dest_path, time_t proxy_expiration )
{
	int result = 0;
	dprintf( D_SECURITY|D_FULLDEBUG, "Doing CONDOR_get_delegated_proxy\n" );

	CurrentSysCall = CONDOR_get_delegated_proxy;

	if( ! syscall_sock->is_connected() ) {
		dprintf(D_ALWAYS, "RPC error: disconnected from shadow\n");
		errno = ETIMEDOUT;
		return -1;
	}

	// Send message telling receiver we are requesting a delegated proxy
	syscall_sock->encode();
	result = ( syscall_sock->code( CurrentSysCall ) );
	ON_ERROR_RETURN( result );

	// Send proxy path
	result = ( syscall_sock->put( proxy_source_path ) );
	ON_ERROR_RETURN( result );

	// Send proxy expiration time
	result = ( syscall_sock->put( proxy_expiration ) );
	ON_ERROR_RETURN( result );

	// Now we're done sending our request, so send an end_of_message.
	result = ( syscall_sock->end_of_message() );
	ON_ERROR_RETURN( result );

	// Switch to receive/read mode and wait for delegated x509 proxy
	syscall_sock->decode();
	int get_x509_rc = ( syscall_sock->get_x509_delegation( proxy_dest_path, false, NULL ) == ReliSock::delegation_ok ) ? 0 : -1;
	dprintf( D_FULLDEBUG, "CONDOR_get_delegated_proxy: get_x509_delegation() returned %d\n", get_x509_rc );

	// Wait for end_of_message and return
	result = ( syscall_sock->end_of_message() );
	ON_ERROR_RETURN( result );
	return get_x509_rc;
}


} // extern "C"<|MERGE_RESOLUTION|>--- conflicted
+++ resolved
@@ -2574,11 +2574,7 @@
 		ad.LookupString("Service", fname);
 		ad.LookupString("Data", b64);
 
-<<<<<<< HEAD
-		std::string full_name = cred_dir_name;
-=======
-		MyString full_name = creds_receive_dir;
->>>>>>> 19faafe8
+		std::string full_name = creds_receive_dir;
 		full_name += DIR_DELIM_CHAR;
 		full_name += fname;
 
@@ -2596,37 +2592,21 @@
 		}
 
 		// write temp file
-<<<<<<< HEAD
 		dprintf (D_SECURITY, "Writing data to %s\n", tmpname.c_str());
-		bool rc = write_secure_file(tmpname.c_str(), rawbuf, rawlen, true);
-=======
-		dprintf (D_SECURITY, "Writing data to %s\n", tmpname.Value());
 		// 4th param false means "as user"  (as opposed to as root)
-		bool rc = write_secure_file(tmpname.Value(), rawbuf, rawlen, false);
->>>>>>> 19faafe8
+		bool rc = write_secure_file(tmpname.c_str(), rawbuf, rawlen, false);
 
 		// caller of condor_base64_decode is responsible for freeing buffer
 		free(rawbuf);
 
 		if (rc != true) {
-<<<<<<< HEAD
-			dprintf(D_ALWAYS, "ZKM: failed to write secure temp file %s\n", tmpname.c_str());
+			dprintf(D_ALWAYS, "REMOTE_CONDOR_getcreds: failed to write secure temp file %s\n", tmpname.c_str());
 			EXCEPT("failure");
 		}
 
+		// do this as the user (no priv switching to root)
 		dprintf (D_SECURITY, "Moving %s to %s\n", tmpname.c_str(), full_name.c_str());
-		priv_state priv = set_root_priv();
 		rename(tmpname.c_str(), full_name.c_str());
-		set_priv (priv);
-=======
-			dprintf(D_ALWAYS, "REMOTE_CONDOR_getcreds: failed to write secure temp file %s\n", tmpname.Value());
-			EXCEPT("failure");
-		}
-
-		// do this as the user (no priv switching to root)
-		dprintf (D_SECURITY, "Moving %s to %s\n", tmpname.Value(), full_name.Value());
-		rename(tmpname.Value(), full_name.Value());
->>>>>>> 19faafe8
 	}
 
 	result = ( syscall_sock->end_of_message() );
