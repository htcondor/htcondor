--- conflicted
+++ resolved
@@ -499,12 +499,10 @@
 			std::string full_stats = "(peer stats from starter): ";
 			full_stats += stats;
 		
-<<<<<<< HEAD
-		if (shadow_version && shadow_version->built_since_version(8, 5, 8)) {
-			REMOTE_CONDOR_dprintf_stats(full_stats.c_str());
-=======
-			REMOTE_CONDOR_dprintf_stats(const_cast<char *>(full_stats.c_str()));
->>>>>>> 521eb054
+			if (shadow_version && shadow_version->built_since_version(8, 5, 8)) 
+			{
+				REMOTE_CONDOR_dprintf_stats(full_stats.c_str());
+			}
 		}
 		set_priv(saved_priv);
 
@@ -2411,12 +2409,9 @@
 
 			ASSERT( !shadowDisconnected() );
 
-<<<<<<< HEAD
-		if (shadow_version && shadow_version->built_since_version(8, 5, 8)) {
-			REMOTE_CONDOR_dprintf_stats(full_stats.c_str());
-=======
-			REMOTE_CONDOR_dprintf_stats(const_cast<char *>(full_stats.c_str()));
->>>>>>> 521eb054
+			if (shadow_version && shadow_version->built_since_version(8, 5, 8)) {
+				REMOTE_CONDOR_dprintf_stats(full_stats.c_str());
+			}
 		}
 
 			// If we transferred the executable, make sure it
