--- conflicted
+++ resolved
@@ -84,12 +84,8 @@
     MACHINE_AD_FILENAME,
     ".docker_sock",
     ".docker_stdout",
-<<<<<<< HEAD
-    ".docker_stderr",
+    ".docker_stderror",
     ".condor_container_launched",
-=======
-    ".docker_stderror",
->>>>>>> d1e5c588
     ".update.ad",
     ".update.ad.tmp"
 }};
