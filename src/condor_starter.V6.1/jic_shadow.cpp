/***************************************************************
 *
 * Copyright (C) 1990-2007, Condor Team, Computer Sciences Department,
 * University of Wisconsin-Madison, WI.
 * 
 * Licensed under the Apache License, Version 2.0 (the "License"); you
 * may not use this file except in compliance with the License.  You may
 * obtain a copy of the License at
 * 
 *    http://www.apache.org/licenses/LICENSE-2.0
 * 
 * Unless required by applicable law or agreed to in writing, software
 * distributed under the License is distributed on an "AS IS" BASIS,
 * WITHOUT WARRANTIES OR CONDITIONS OF ANY KIND, either express or implied.
 * See the License for the specific language governing permissions and
 * limitations under the License.
 *
 ***************************************************************/


#include "condor_common.h"
#include "condor_debug.h"
#include "condor_version.h"

#include "starter.h"
#include "jic_shadow.h"

#include "NTsenders.h"
#include "syscall_numbers.h"
#include "my_hostname.h"
#include "internet.h"
#include "basename.h"
#include "condor_string.h"  // for strnewp
#include "condor_attributes.h"
#include "condor_commands.h"
#include "command_strings.h"
#include "classad_command_util.h"
#include "directory.h"
#include "nullfile.h"
#include "stream_handler.h"
#include "condor_vm_universe_types.h"
#include "authentication.h"
#include "condor_mkstemp.h"
#include "globus_utils.h"

#include <algorithm>

extern CStarter *Starter;
ReliSock *syscall_sock = NULL;
extern const char* JOB_AD_FILENAME;
extern const char* MACHINE_AD_FILENAME;
const char* CHIRP_CONFIG_FILENAME = ".chirp_config";

// Filenames are case insensitive on Win32, but case sensitive on Unix
#ifdef WIN32
#	define file_contains contains_anycase
#	define file_remove remove_anycase
#else
#	define file_contains contains
#	define file_remove remove
#endif

JICShadow::JICShadow( const char* shadow_name ) : JobInfoCommunicator(),
	m_wrote_chirp_config(false)
{
	if( ! shadow_name ) {
		EXCEPT( "Trying to instantiate JICShadow with no shadow name!" );
	}
	m_shadow_name = strdup( shadow_name );

	shadow = NULL;
	shadow_version = NULL;
	filetrans = NULL;
	m_did_transfer = false;
	m_filetrans_sec_session = NULL;
	m_reconnect_sec_session = NULL;
	
		// just in case transferOutputMopUp gets called before transferOutput
	m_ft_rval = true;
	trust_uid_domain = false;
	uid_domain = NULL;
	fs_domain = NULL;

	transfer_at_vacate = false;
	wants_file_transfer = false;
	job_cleanup_disconnected = false;

		// now we need to try to inherit the syscall sock from the startd
	Stream **socks = daemonCore->GetInheritedSocks();
	if (socks[0] == NULL ||
		socks[0]->type() != Stream::reli_sock) 
	{
		dprintf(D_ALWAYS, "Failed to inherit job ClassAd startd update socket.\n");
		Starter->StarterExit( 1 );
	}
	m_job_startd_update_sock = socks[0];
	socks++;

	if (socks[0] == NULL || 
		socks[0]->type() != Stream::reli_sock) 
	{
		dprintf(D_ALWAYS, "Failed to inherit remote system call socket.\n");
		Starter->StarterExit( 1 );
	}
	syscall_sock = (ReliSock *)socks[0];
	socks++;

	m_proxy_expiration_tid = -1;

		/* Set a timeout on remote system calls.  This is needed in
		   case the user job exits in the middle of a remote system
		   call, leaving the shadow blocked.  -Jim B. */
	syscall_sock->timeout(param_integer( "STARTER_UPLOAD_TIMEOUT", 300));

	ASSERT( socks[0] == NULL );
}


JICShadow::~JICShadow()
{
	if( m_proxy_expiration_tid != -1 ){
		daemonCore->Cancel_Timer(m_proxy_expiration_tid);
	}
	if( shadow ) {
		delete shadow;
	}
	if( shadow_version ) {
		delete shadow_version;
	}
	if( filetrans ) {
		delete filetrans;
	}
	if( m_shadow_name ) {
		free( m_shadow_name );
	}
	if( uid_domain ) {
		free( uid_domain );
	}
	if( fs_domain ) {
		free( fs_domain );
	}
	free(m_reconnect_sec_session);
	free(m_filetrans_sec_session);
}


bool
JICShadow::init( void ) 
{ 
		// First, get a copy of the job classad by doing an RSC to the
		// shadow.  This is totally independent of the shadow version,
		// etc, and is the first step to everything else. 
	if( ! getJobAdFromShadow() ) {
		dprintf( D_ALWAYS|D_FAILURE,
				 "Failed to get job ad from shadow!\n" );
		return false;
	}

	if ( m_job_startd_update_sock )
	{
		receiveMachineAd(m_job_startd_update_sock);
	}

		// stash a copy of the unmodified job ad in case we decide
		// below that we want to write out an execution visa
	ClassAd orig_ad = *job_ad;	

		// now that we have the job ad, see if we should go into an
		// infinite loop, waiting for someone to attach w/ the
		// debugger.
	checkForStarterDebugging();

		// Next, instantiate our DCShadow object.  We want to do this
		// right away, since the rest of this stuff might depend on
		// what shadow version we're talking to...
	if( shadow ) {
		delete shadow;
	}
	shadow = new DCShadow( m_shadow_name );
	ASSERT( shadow );

		// Now, initalize our version information about the shadow
		// with whatever attributes we can find in the job ad.
	initShadowInfo( job_ad );

	dprintf( D_ALWAYS, "Submitting machine is \"%s\"\n", shadow->name());

		// Now that we know what version of the shadow we're talking
		// to, we can register information about ourselves with the
		// shadow in a method that it understands.
	registerStarterInfo();

		// If we are supposed to specially create a security session
		// for file transfer and reconnect, do that now.
	initMatchSecuritySession();

		// Grab all the interesting stuff out of the ClassAd we need
		// to know about the job itself, like are we doing file
		// transfer, what should the std files be called, etc.
	if( ! initJobInfo() ) { 
		dprintf( D_ALWAYS|D_FAILURE,
				 "Failed to initialize job info from ClassAd!\n" );
		return false;
	}
	
		// Now that we have the job ad, figure out what the owner
		// should be and initialize our priv_state code:
	if( ! initUserPriv() ) {
		dprintf( D_ALWAYS, "ERROR: Failed to determine what user "
				 "to run this job as, aborting\n" );
		return false;
	}

		// Now that we have the user_priv, we can make the temp
		// execute dir
	if( ! Starter->createTempExecuteDir() ) { 
		return false;
	}

		// If the user wants it, initialize our io proxy
		// Must have user priv to drop the config info	
		// into the execute dir.
        priv_state priv = set_user_priv();
	initIOProxy();
	priv = set_priv(priv);

		// Now that the user priv is setup and the temp execute dir
		// exists, we can initialize the LocalUserLog.  if the job
		// defines StarterUserLog, we'll write the events.  if not,
		// all attemps to log events will just be no-ops.
	if( ! u_log->initFromJobAd(job_ad) ) {
		return false;
	}

		// Drop a job ad "visa" into the sandbox now if the job
		// requested it
	writeExecutionVisa(orig_ad);

	return true;
}


void
JICShadow::config( void ) 
{ 
	if( uid_domain ) {
		free( uid_domain );
	}
	uid_domain = param( "UID_DOMAIN" );  

	if( fs_domain ) {
		free( fs_domain );
	}
	fs_domain = param( "FILESYSTEM_DOMAIN" );  

	trust_uid_domain = param_boolean_crufty("TRUST_UID_DOMAIN", false);
}


void
JICShadow::setupJobEnvironment( void )
{ 
		// call our helper method to see if we want to do a file
		// transfer at all, and if so, initiate it.
	if( beginFileTransfer() ) {
			// We started a transfer, so we just want to return to
			// DaemonCore asap and wait for the file transfer callback
			// that was registered
		return;
	} 

		// Otherwise, there were no files to transfer, so we can
		// pretend the transfer just finished and try to spawn the job
		// now.
	transferCompleted( NULL );
}

bool
JICShadow::streamInput()
{
	bool result=false;
	job_ad->LookupBool(ATTR_STREAM_INPUT,result);
	return result;
}

bool
JICShadow::streamOutput()
{
	bool result=false;
	job_ad->LookupBool(ATTR_STREAM_OUTPUT,result);
	return result;
}

bool
JICShadow::streamError()
{
	bool result=false;
	job_ad->LookupBool(ATTR_STREAM_ERROR,result);
	return result;
}

float
JICShadow::bytesSent( void )
{
	if( filetrans ) {
		return filetrans->TotalBytesSent();
	} 
	return 0.0;
}


float
JICShadow::bytesReceived( void )
{
	if( filetrans ) {
		return filetrans->TotalBytesReceived();
	}
	return 0.0;
}


void
JICShadow::Suspend( void )
{

		// If we have a file transfer object, we want to tell it to
		// suspend any work it might be doing...
	if( filetrans ) {
		filetrans->Suspend();
	}
	
		// Next, we need the update ad for our job.  We'll use this
		// for the LocalUserLog (if it's doing anything), updating the
		// shadow, etc, etc.
	ClassAd update_ad;
	publishUpdateAd( &update_ad );
	
		// See if the LocalUserLog wants it
	u_log->logSuspend( &update_ad );

		// Now that everything is suspended, we want to send another
		// update to the shadow to let it know the job state.  We want
		// to confirm the update gets there on this important state
		// change, to pass in "true" to updateShadow() for that.
	updateShadow( &update_ad, true );

}


void
JICShadow::Continue( void )
{
		// If we have a file transfer object, we want to tell it to
		// resume any work it might want to be doing...
	if( filetrans ) {
		filetrans->Continue();
	}

		// Next, we need the update ad for our job.  We'll use this
		// for the LocalUserLog (if it's doing anything), updating the
		// shadow, etc, etc.
	ClassAd update_ad;
	publishUpdateAd( &update_ad );

		// See if the LocalUserLog wants it
	u_log->logContinue( &update_ad );

		// Now that everything is running again, we want to send
		// another update to the shadow to let it know the job state.
		// We want to confirm the update gets there on this important
		// state change, to pass in "true" to updateShadow() for that.
	updateShadow( &update_ad, true );
}


bool JICShadow::allJobsDone( void )
{
	ClassAd update_ad;

	bool r1 = JobInfoCommunicator::allJobsDone();

	// Tell shadow job is done, and moving to job state transfer output
	if (!m_did_transfer) {
		publishJobExitAd( &update_ad );
		// Note if updateShadow() fails, it will dprintf into the log.
		updateShadow( &update_ad, true );
	}

	// only report success if our parent class is also done
	return r1;
}


bool
JICShadow::transferOutput( bool &transient_failure )
{
	dprintf(D_FULLDEBUG, "Inside JICShadow::transferOutput(void)\n");

	transient_failure = false;

	if (m_did_transfer) {
		return true;
	}

	bool spool_on_evict = true, tmp_value;
	if (job_ad->EvaluateAttrBool("SpoolOnEvict", tmp_value))
	{
		spool_on_evict = tmp_value;
	}

	dprintf(D_FULLDEBUG, "JICShadow::transferOutput(void): Transferring...\n");

		// transfer output files back if requested job really
		// finished.  may as well do this in the foreground,
		// since we do not want to be interrupted by anything
		// short of a hardkill. 
	if( filetrans && ((requested_exit == false) || transfer_at_vacate) ) {

			// add any dynamically-added output files to the FT
			// object's list
		m_added_output_files.rewind();
		char* filename;
		while ((filename = m_added_output_files.next()) != NULL) {
			filetrans->addOutputFile(filename);
		}

			// remove any dynamically-removed output files from
			// the ft's list (i.e. a renamed Windows script)
		m_removed_output_files.rewind();
		while ((filename = m_removed_output_files.next()) != NULL) {
			filetrans->addFileToExeptionList(filename);
		}

		// remove the job and machine classad files from the
		// ft list
		filetrans->addFileToExeptionList(JOB_AD_FILENAME);
		filetrans->addFileToExeptionList(MACHINE_AD_FILENAME);
		if (m_wrote_chirp_config) {
			filetrans->addFileToExeptionList(CHIRP_CONFIG_FILENAME);
		}
	
			// true if job exited on its own or if we are set to not spool
			// on eviction.
		bool final_transfer = !spool_on_evict || (requested_exit == false);	

			// The shadow may block on disk I/O for long periods of
			// time, so set a big timeout on the starter's side of the
			// file transfer socket.

		int timeout = param_integer( "STARTER_UPLOAD_TIMEOUT", 200 );
		filetrans->setClientSocketTimeout(timeout);

			// The user job may have created files only readable
			// by the user, so set_user_priv here.
		priv_state saved_priv = set_user_priv();

		dprintf( D_FULLDEBUG, "Begin transfer of sandbox to shadow.\n");
			// this will block
		m_ft_rval = filetrans->UploadFiles( true, final_transfer );
		m_ft_info = filetrans->GetInfo();
		dprintf( D_FULLDEBUG, "End transfer of sandbox to shadow.\n");
		set_priv(saved_priv);

		if( m_ft_rval ) {
			job_ad->Assign(ATTR_SPOOLED_OUTPUT_FILES, 
							m_ft_info.spooled_files.Value());
		} else {
			dprintf( D_FULLDEBUG, "Sandbox transfer failed.\n");
			// Failed to transfer.
			// JICShadow::transferOutputMopUp() will figure out what to do
			// when you call it after JICShadow::transferOutput() returns.

			if( !m_ft_info.success && m_ft_info.try_again ) {
				// Some kind of transient error, such as a timeout or
				// disconnect.  Would like to know for sure whether
				// this really means we are disconnected from the
				// shadow, but for now, force the socket to disconnect
				// by closing it.

				// Please forgive us these hacks
				// as we forgive those who hack against us

				static int timesCalled = 0;
				timesCalled++;
				if (timesCalled < 5) {
					dprintf(D_ALWAYS,"File transfer failed, forcing disconnect.\n");

					if (syscall_sock != NULL) {
						syscall_sock->close();
					}

						// trigger retransfer on reconnect
					job_cleanup_disconnected = true;

						// inform our caller that transfer will be retried
						// when the shadow reconnects
					transient_failure = true;
				}
			}

			m_did_transfer = false;
			return false;
		}
	}
		// Either the job doesn't need transfer, or we just succeeded.
		// In both cases, we should record that we were successful so
		// that if we ever come through here again to retry the whole
		// job cleanup process we don't attempt to transfer again.
	m_did_transfer = true;
	return true;
}

bool
JICShadow::transferOutputMopUp(void)
{

	dprintf(D_FULLDEBUG, "Inside JICShadow::transferOutputMopUp(void)\n");

	if (m_did_transfer) {
		/* nothing was marked wrong if we were able to do the transfer */
		return true;
	}

	// We saved the return value of the last filetransfer attempt...
	// We also saved the ft_info structure when we did the file transfer.
	if( ! m_ft_rval ) {
		dprintf(D_FULLDEBUG, "JICShadow::transferOutputMopUp(void): "
			"Mopping up failed transfer...\n");

		// Failed to transfer.  See if there is a reason to put
		// the job on hold.
		if(!m_ft_info.success && !m_ft_info.try_again) {
			ASSERT(m_ft_info.hold_code != 0);
			// The shadow will immediately cut the connection to the
			// starter when this is called. 
			notifyStarterError(m_ft_info.error_desc.Value(), true,
			                   m_ft_info.hold_code,m_ft_info.hold_subcode);
			return false;
		}

		// We hit some "transient" error, but we've retried too many times,
		// so tell the shadow we are giving up.
		notifyStarterError("Repeated attempts to transfer output failed for unknown reasons", true,0,0);
		return false;
	}

	return true;
}


void
JICShadow::gotShutdownFast( void )
{
		// Despite what the user wants, do not transfer back any files 
		// on a ShutdownFast.
	transfer_at_vacate = false;   

		// let our parent class do the right thing, too.
	JobInfoCommunicator::gotShutdownFast();
}


int
JICShadow::reconnect( ReliSock* s, ClassAd* ad )
{
		// first, make sure the entity requesting this is authorized.
		/*
		  TODO!!  UGH, since the results of getFullyQualifiedUser()
		  are not serialized properly when we inherit the relisock, we
		  have no way to figure out the original entity that
		  authenticated to the startd to spawn this job.  :( We really
		  should call getFullyQualifiedUser() on the socket we
		  inherit, stash that in a variable, and compare that against
		  the result on this socket right here.

		  But, we can't do that. :( So, instead, we call getOwner()
		  and compare that to whatever ATTR_OWNER is in our job ad
		  (the original ad, not whatever they're requesting now).

		  WORSE YET, even if it did work, there's no user credential
		  management when you use strong authentication, so this
		  socket would be authenticated with the shadow's system
		  credentials, not the user.  So, *NONE* of this will work,
		  anyway.  

		  We could try to introduce some kind of real shared
		  secret/capability to make this more secure, but that's going
		  to have to wait for time to make some bigger changes.
		*/
#if 0
	const char* new_owner = s->getOwner();
	char* my_owner = NULL; 
	if( ! job_ad->LookupString(ATTR_OWNER, &my_owner) ) {
		EXCEPT( "impossible: ATTR_OWNER must be in job ad by now" );
	}

	if( strcmp(new_owner, my_owner) ) {
		MyString err_msg = "User '";
		err_msg += new_owner;
		err_msg += "' does not match the owner of this job";
		sendErrorReply( s, getCommandString(CA_RECONNECT_JOB), 
						CA_NOT_AUTHORIZED, err_msg.Value() ); 
		dprintf( D_COMMAND, "Denied request for %s by invalid user '%s'\n", 
				 getCommandString(CA_RECONNECT_JOB), new_owner );
		return FALSE;
	}
#endif

	ClassAd reply;
	publishStarterInfo( &reply );

	MyString line;
	line = ATTR_RESULT;
	line += "=\"";
	line += getCAResultString( CA_SUCCESS );
	line += '"';
	reply.Insert( line.Value() );

	if( ! sendCAReply(s, getCommandString(CA_RECONNECT_JOB), &reply) ) {
		dprintf( D_ALWAYS, "Failed to reply to request\n" );
		return FALSE;
	}

		// If we managed to send the reply, finally commit to the
		// switch.  Destroy all the info we're storing about the
		// previous shadow and switch over to the new info.

		// Destroy our old DCShadow object and make a new one with the
		// current info.

	dprintf( D_ALWAYS, "Accepted request to reconnect from %s\n",
			generate_sinful(syscall_sock->peer_ip_str(),
						syscall_sock->peer_port()).Value());
	dprintf( D_ALWAYS, "Ignoring old shadow %s\n", shadow->addr() );
	delete shadow;
	shadow = new DCShadow;
	initShadowInfo( ad );	// this dprintf's D_ALWAYS for us
	free( m_shadow_name );
		/*
		  normally, it'd be nice to have a hostname here for
		  dprintf(), etc.  unfortunately, because of how the
		  information flows, we don't know the real hostname at this
		  point.  the reconnect command classad only contains the
		  ip/port (sinful string), not the shadow's hostname.  so, if
		  we want a hostname here, we'd have to do a reverse DNS
		  lookup.  someday, we might do that, but admins have
		  (rightfully) complained about the load Condor puts on DNS
		  servers, and since we don't *really* need this to be a
		  hostname anymore (we've already decided what UID/FS domain
		  to spawn the starter as, so we don't need it for that),
		  we'll just use the sinful string as the shadow's name...
		*/
	m_shadow_name = strdup( shadow->addr() );

		// switch over to the new syscall_sock
	dprintf( D_FULLDEBUG, "Closing old syscall sock %s\n",
			generate_sinful(syscall_sock->peer_ip_str(),
					syscall_sock->peer_port()).Value());
	delete syscall_sock;
	syscall_sock = s;
	syscall_sock->timeout(param_integer( "STARTER_UPLOAD_TIMEOUT", 300));
	dprintf( D_FULLDEBUG, "Using new syscall sock %s\n",
			generate_sinful(syscall_sock->peer_ip_str(),
					syscall_sock->peer_port()).Value());

	initMatchSecuritySession();

		// tell our FileTransfer object to point to the new 
		// shadow using the transsock and key in the ad from the
		// reconnect request
	if ( filetrans ) {
		char *value1 = NULL;
		char *value2 = NULL;
		ad->LookupString(ATTR_TRANSFER_KEY,&value1);
		ad->LookupString(ATTR_TRANSFER_SOCKET,&value2);
		bool result = filetrans->changeServer(value1,value2);
		if ( value1 && value2 && result ) {
			dprintf(D_FULLDEBUG,
				"Switching to new filetrans server, "
				"sock=%s key=%s\n",value2,value1);
		} else {
			dprintf(D_ALWAYS,
				"ERROR Failed to switch to new filetrans server, "
				"sock=%s key=%s\n", value2 ? value2 : "(null)",
				value1 ? value1 : "(null)");
		}
		if ( value1 ) free(value1);
		if ( value2 ) free(value2);

		if ( shadow_version == NULL ) {
			dprintf( D_ALWAYS, "Can't determine shadow version for FileTransfer!\n" );
		} else {
			filetrans->setPeerVersion( *shadow_version );
		}
		filetrans->setSecuritySession(m_filetrans_sec_session);
	}

	StreamHandler::ReconnectAll();

	if( job_cleanup_disconnected ) {
			/*
			  if we were trying to cleanup our job and we noticed we
			  were disconnected from the shadow, this flag will be
			  set.  in this case, want to call out to the Starter
			  object to tell it to try to clean up the job again.
			*/
		if( Starter->allJobsDone() ) {
			dprintf(D_ALWAYS,"Job cleanup finished, now Starter is exiting\n");
			Starter->StarterExit(0);
		}
	}

		// Now that we're holding onto the ReliSock, we can't let
		// DaemonCore close it on us!
	return KEEP_STREAM;
}


void
JICShadow::notifyJobPreSpawn( void )
{
			// Notify the shadow we're about to exec.
	REMOTE_CONDOR_begin_execution();

		// let the LocalUserLog know so it can log if necessary.  it
		// doesn't use the ClassAd for this event at all, so it's not
		// worth the trouble of creating one and publishing anything
		// into it.
	u_log->logExecute( NULL );
}


bool
JICShadow::notifyJobExit( int exit_status, int reason, UserProc*
						  /* user_proc */ )
{
	static bool wrote_local_log_event = false;

	ClassAd ad;

		// We want the update ad anyway, in case we want it for the
		// LocalUserLog
	publishUpdateAd( &ad );

		// depending on the exit reason, we want a different event. 
		// however, don't write multiple events if we've already been
		// here, which might happen if we were disconnected when we
		// first tried and we're trying again...
	if( ! wrote_local_log_event ) {
		if( u_log->logJobExit(&ad, reason) ) {
			wrote_local_log_event = true;
		}
	}

	dprintf( D_FULLDEBUG, "Notifying exit status=%d reason=%d\n",exit_status,reason );
	updateStartd(&ad, true);

	if( !had_hold ) {
		if( REMOTE_CONDOR_job_exit(exit_status, reason, &ad) < 0) {
			dprintf( D_ALWAYS, "Failed to send job exit status to shadow\n" );
			if (job_universe != CONDOR_UNIVERSE_PARALLEL)
			{
				job_cleanup_disconnected = true;
				return false;
			}
		}
	}

	return true;
}

int
JICShadow::notifyJobTermination( UserProc *user_proc )
{
	int rval = 0;
	ClassAd ad;

	dprintf(D_FULLDEBUG, "Inside JICShadow::notifyJobTermination()\n");

	if (shadow_version && shadow_version->built_since_version(7,4,4)) {
		dprintf(D_ALWAYS, "JICShadow::notifyJobTermination(): "
			"Sending mock terminate event.\n");

		user_proc->PublishUpdateAd( &ad );

		rval = REMOTE_CONDOR_job_termination(&ad);
	}

	return rval;
}

void
JICShadow::updateStartd( ClassAd *ad, bool final_update )
{
	ASSERT( ad );

	// update the startd's copy of the job ClassAd
	if( !m_job_startd_update_sock ) {
		return;
	}

	m_job_startd_update_sock->encode();
	if( !m_job_startd_update_sock->put((int)final_update) ||
		!putClassAd(m_job_startd_update_sock, *ad) ||
		!m_job_startd_update_sock->end_of_message() )
	{
		dprintf(D_FULLDEBUG,"Failed to send job ClassAd update to startd.\n");
	}
	else {
		dprintf(D_FULLDEBUG,"Sent job ClassAd update to startd.\n");
	}
	if( IsDebugVerbose(D_JOB) ) {
		dPrintAd(D_JOB, *ad);
	}

	if( final_update ) {
		delete m_job_startd_update_sock;
		m_job_startd_update_sock = NULL;
	}
}

bool
JICShadow::notifyStarterError( const char* err_msg, bool critical, int hold_reason_code, int hold_reason_subcode )
{
	u_log->logStarterError( err_msg, critical );

	if( REMOTE_CONDOR_ulog_error(hold_reason_code, hold_reason_subcode, err_msg) < 0 ) {
		dprintf( D_ALWAYS, 
				 "Failed to send starter error string to Shadow.\n" );
		return false;
	}
	return true;
}

bool
JICShadow::holdJob( const char* hold_reason, int hold_reason_code, int hold_reason_subcode )
{
	gotHold();
	return notifyStarterError( hold_reason, true, hold_reason_code, hold_reason_subcode );
}

bool
JICShadow::registerStarterInfo( void )
{
	int rval;

	if( ! shadow ) {
		EXCEPT( "registerStarterInfo called with NULL DCShadow object" );
	}

	ClassAd starter_info;
	publishStarterInfo( &starter_info );
	rval = REMOTE_CONDOR_register_starter_info( &starter_info );

	if( rval < 0 ) {
		return false;
	}
	return true;
}


void
JICShadow::publishStarterInfo( ClassAd* ad )
{
	char *tmp = NULL;
	char* tmp_val = NULL;
	int size;

	size = strlen(uid_domain) + strlen(ATTR_UID_DOMAIN) + 5;
	tmp = (char*) malloc( size * sizeof(char) );
	ASSERT( tmp != NULL );
	sprintf( tmp, "%s=\"%s\"", ATTR_UID_DOMAIN, uid_domain );
	ad->Insert( tmp );
	free( tmp );

	size = strlen(fs_domain) + strlen(ATTR_FILE_SYSTEM_DOMAIN) + 5;
	tmp = (char*) malloc( size * sizeof(char) );
	ASSERT( tmp != NULL );
	sprintf( tmp, "%s=\"%s\"", ATTR_FILE_SYSTEM_DOMAIN, fs_domain ); 
	ad->Insert( tmp );
	free( tmp );

	MyString slotName = Starter->getMySlotName();
	MyString line = ATTR_NAME;
	line += "=\"";
	line += slotName;
	line += '@';
	
	line += my_full_hostname();
	line += '"';
	ad->Insert( line.Value() );

	ad->Assign(ATTR_STARTER_IP_ADDR, daemonCore->InfoCommandSinfulString() );

	tmp_val = param( "ARCH" );
	size = strlen(tmp_val) + strlen(ATTR_ARCH) + 5;
	tmp = (char*) malloc( size * sizeof(char) );
	ASSERT( tmp != NULL );
	sprintf( tmp, "%s=\"%s\"", ATTR_ARCH, tmp_val );
	ad->Insert( tmp );
	free( tmp );
	free( tmp_val );

	tmp_val = param( "OPSYS" );
	size = strlen(tmp_val) + strlen(ATTR_OPSYS) + 5;
	tmp = (char*) malloc( size * sizeof(char) );
	ASSERT( tmp != NULL );
	sprintf( tmp, "%s=\"%s\"", ATTR_OPSYS, tmp_val );
	ad->Insert( tmp );
	free( tmp );
	free( tmp_val );

	tmp_val = param( "CKPT_SERVER_HOST" );
	if( tmp_val ) {
		size = strlen(tmp_val) + strlen(ATTR_CKPT_SERVER) + 5; 
		tmp = (char*) malloc( size * sizeof(char) );
		ASSERT( tmp != NULL );
		sprintf( tmp, "%s=\"%s\"", ATTR_CKPT_SERVER, tmp_val ); 
		ad->Insert( tmp );
		free( tmp );
		free( tmp_val );
	}

	size = strlen(ATTR_HAS_RECONNECT) + 6;
	tmp = (char*) malloc( size * sizeof(char) );
	ASSERT( tmp != NULL );
	sprintf( tmp, "%s=TRUE", ATTR_HAS_RECONNECT );
	ad->Insert( tmp );
	free( tmp );

		// Finally, publish all the DC-managed attributes.
	daemonCore->publish(ad);
}

void
JICShadow::addToOutputFiles( const char* filename )
{
	if (!m_removed_output_files.file_contains(filename)) {
		m_added_output_files.append(filename);
	}
}

void
JICShadow::removeFromOutputFiles( const char* filename )
{
	if (m_added_output_files.file_contains(filename)) {
		m_added_output_files.file_remove(filename);
	}
	m_removed_output_files.append(filename);
}

bool
JICShadow::uploadWorkingFiles(void)
{
	if( ! filetrans ) {
		return false;
	}

	// The shadow may block on disk I/O for long periods of
	// time, so set a big timeout on the starter's side of the
	// file transfer socket.

	int timeout = param_integer( "STARTER_UPLOAD_TIMEOUT", 200 );
	filetrans->setClientSocketTimeout(timeout);

	// The user job may have created files only readable
	// by the user, so set_user_priv here.
	priv_state saved_priv = set_user_priv();

	// this will block
	bool rval = filetrans->UploadFiles( true, false );
	set_priv(saved_priv);

	if( !rval ) {
		// Failed to transfer.
		dprintf(D_ALWAYS,"JICShadow::uploadWorkingFiles() failed.\n");
		return false;
	}
	dprintf(D_FULLDEBUG,"JICShadow::uploadWorkingFiles() succeeds.\n");
	return true;
}

void
JICShadow::updateCkptInfo(void)
{
	// We need the update ad for our job. 
	ClassAd update_ad;
	publishUpdateAd( &update_ad );

	// See if the LocalUserLog wants it
	u_log->logCheckpoint( &update_ad );

	// Now we want to send another update to the shadow.
	// To confirm this update, we pass in "true" to updateShadow() for that.
	updateShadow( &update_ad, true );
}

bool
JICShadow::initUserPriv( void )
{

#ifdef WIN32
		// Windoze

	return initUserPrivWindows();

#else
		// Unix

		// by default, the uid we choose is assumed not to be
		// dedicated to this job
	setExecuteAccountIsDedicated( NULL );

		// Before we go through any trouble, see if we even need
		// ATTR_OWNER to initialize user_priv.  If not, go ahead and
		// initialize it as appropriate.  
	if( initUserPrivNoOwner() ) {
		return true;
	}

	bool run_as_owner = allowRunAsOwner( true, true );

	MyString owner;
	if( run_as_owner ) {
		if( job_ad->LookupString( ATTR_OWNER, owner ) != 1 ) {
			dprintf( D_ALWAYS, "ERROR: %s not found in JobAd.  Aborting.\n", 
			         ATTR_OWNER );
			return false;
		}
	}

		// First, we decide if we're in the same UID_DOMAIN as the
		// submitting machine.  If so, we'll try to initialize
		// user_priv via ATTR_OWNER.  If there's no such user in the
		// passwd file, SOFT_UID_DOMAIN is True, and we're talking to
		// at least a 6.3.3 version of the shadow, we'll do a remote 
		// system call to ask the shadow what uid and gid we should
		// use.  If SOFT_UID_DOMAIN is False and there's no such user
		// in the password file, but the UID_DOMAIN's match, it's a
		// fatal error.  If the UID_DOMAIN's just don't match, we
		// initialize as "nobody".

	if( run_as_owner && !sameUidDomain() ) {
		run_as_owner = false;
		dprintf( D_FULLDEBUG, "Submit host is in different UidDomain\n" ); 
	}

	MyString vm_univ_type;
	if( job_universe == CONDOR_UNIVERSE_VM ) {
		job_ad->LookupString(ATTR_JOB_VM_TYPE, vm_univ_type);
	}

	if( run_as_owner && (job_universe == CONDOR_UNIVERSE_VM) ) {
		bool use_vm_nobody_user = param_boolean("ALWAYS_VM_UNIV_USE_NOBODY", false);
		if( use_vm_nobody_user ) {
			run_as_owner = false;
			dprintf( D_ALWAYS, "Using VM_UNIV_NOBODY_USER instead of %s\n", 
					owner.Value());
		}
	}

	CondorPrivSepHelper* privsep_helper = Starter->condorPrivSepHelper();

	if( run_as_owner ) {
			// Cool, we can try to use ATTR_OWNER directly.
			// NOTE: we want to use the "quiet" version of
			// init_user_ids, since if we're dealing with a
			// "SOFT_UID_DOMAIN = True" scenario, it's entirely
			// possible this call will fail.  We don't want to fill up
			// the logs with scary and misleading error messages.
		if( init_user_ids_quiet(owner.Value()) ) {
			if (privsep_helper != NULL) {
				privsep_helper->initialize_user(owner.Value());
			}
			dprintf( D_FULLDEBUG, "Initialized user_priv as \"%s\"\n", 
			         owner.Value() );
			if( checkDedicatedExecuteAccounts( owner.Value() ) ) {
				setExecuteAccountIsDedicated( owner.Value() );
			}
		}
		else if( strcasecmp(vm_univ_type.Value(), CONDOR_VM_UNIVERSE_VMWARE) == MATCH ) {
			// For VMware vm universe, we can't use SOFT_UID_DOMAIN
			run_as_owner = false;
		}
		else {
				// There's a problem, maybe SOFT_UID_DOMAIN can help.
			bool try_soft_uid = param_boolean( "SOFT_UID_DOMAIN", false );

			if( !try_soft_uid ) {
					// No soft_uid_domain or it's set to False.  No
					// need to do the RSC, we can just fail.
				dprintf( D_ALWAYS, "ERROR: Uid for \"%s\" not found in "
						 "passwd file and SOFT_UID_DOMAIN is False\n",
						 owner.Value() ); 
				return false;
            }

				// if we're here, it means that 1) the owner we want
				// isn't in the passwd file, and 2) SOFT_UID_DOMAIN is
				// True. So, we'll do a CONDOR_REMOTE_get_user_info RSC
				// to get the uid/gid pair we need
				// and initialize user priv with that. 

			ClassAd user_info;
			if( REMOTE_CONDOR_get_user_info( &user_info ) < 0 ) {
				dprintf( D_ALWAYS, "ERROR: "
						 "REMOTE_CONDOR_get_user_info() failed\n" );
				dprintf( D_ALWAYS, "ERROR: Uid for \"%s\" not found in "
						 "passwd file, SOFT_UID_DOMAIN is True, but the "
						 "condor_shadow failed to send the required Uid.\n",
						 owner.Value() );
				return false;
			}

			int user_uid, user_gid;
			if( user_info.LookupInteger( ATTR_UID, user_uid ) != 1 ) {
				dprintf( D_ALWAYS, "user_info ClassAd does not contain %s!\n", 
						 ATTR_UID );
				return false;
			}
			if( user_info.LookupInteger( ATTR_GID, user_gid ) != 1 ) {
				dprintf( D_ALWAYS, "user_info ClassAd does not contain %s!\n", 
						 ATTR_GID );
				return false;
			}

				// now, we should have the uid and gid of the user.	
			dprintf( D_FULLDEBUG, "Got UserInfo from the Shadow: "
					 "uid: %d, gid: %d\n", user_uid, user_gid );
			if( ! set_user_ids((uid_t)user_uid, (gid_t)user_gid) ) {
					// This should never really fail, unless the
					// shadow told us it wants us to use 0 for either
					// the uid or gid...
				dprintf( D_ALWAYS, "ERROR: Could not initialize user "
						 "priv with uid %d and gid %d\n", user_uid,
						 user_gid );
				return false;
			}

			if (privsep_helper != NULL) {
				privsep_helper->initialize_user((uid_t)user_uid);
			}
		}
	} 

	if( !run_as_owner) {

       // first see if we define SLOTx_USER in the config file
        char *nobody_user = NULL;
			// 20 is the longest param: len(VM_UNIV_NOBODY_USER) + 1
        char nobody_param[20];
		MyString slotName = Starter->getMySlotName();
		if (slotName.Length() > 4) {
			// We have a real slot of the form slotX or slotX_Y
		} else {
			slotName = "slot1";
		}
		slotName.upper_case();

		if( job_universe == CONDOR_UNIVERSE_VM ) {
			// If "VM_UNIV_NOBODY_USER" is defined in Condor configuration file, 
			// we will use it. 
			snprintf( nobody_param, 20, "VM_UNIV_NOBODY_USER" );
			nobody_user = param(nobody_param);
			if( nobody_user == NULL ) {
				// "VM_UNIV_NOBODY_USER" is NOT defined.
				// Next, we will try to use SLOTx_VMUSER
				snprintf( nobody_param, 20, "%s_VMUSER", slotName.Value() );
				nobody_user = param(nobody_param);
			}
		}
		if( nobody_user == NULL ) {
			snprintf( nobody_param, 20, "%s_USER", slotName.Value() );
			nobody_user = param(nobody_param);
			if (!nobody_user && param_boolean("ALLOW_VM_CRUFT", false)) {
				snprintf( nobody_param, 20, "VM%s_USER", slotName.Value() );
				nobody_user = param(nobody_param);
			}
		}

        if ( nobody_user != NULL ) {
            if ( strcmp(nobody_user, "root") == MATCH ) {
                dprintf(D_ALWAYS, "WARNING: %s set to root, which is not "
                       "allowed. Ignoring.\n", nobody_param);
                free(nobody_user);
                nobody_user = strdup("nobody");
            } else {
                dprintf(D_ALWAYS, "%s set, so running job as %s\n",
                        nobody_param, nobody_user);
            }
        } else {
            nobody_user = strdup("nobody");
        }


		if( strcasecmp(vm_univ_type.Value(), CONDOR_VM_UNIVERSE_VMWARE ) == MATCH ) {
			// VMware doesn't support that "nobody" creates a VM.
			// So for VMware vm universe, we will "condor" instead of "nobody".
			if( strcmp(nobody_user, "nobody") == MATCH ) {
				free(nobody_user);
				nobody_user = strdup(get_condor_username());
			}
		}

			// passing NULL for the domain is ok here since this is
			// UNIX code
		if( ! init_user_ids(nobody_user, NULL) ) { 
			dprintf( D_ALWAYS, "ERROR: Could not initialize user_priv "
					 "as \"%s\"\n", nobody_user );
			free( nobody_user );
			return false;
		} else {
			if (privsep_helper != NULL) {
				privsep_helper->initialize_user(nobody_user);
			}
			dprintf( D_FULLDEBUG, "Initialized user_priv as \"%s\"\n",
				  nobody_user );
			if( checkDedicatedExecuteAccounts( nobody_user ) ) {
				setExecuteAccountIsDedicated( nobody_user );
			}
			free( nobody_user );
		}			
	}

	user_priv_is_initialized = true;
	return true;
#endif
}


bool
JICShadow::initJobInfo( void ) 
{
		// Give our base class a chance.
	if (!JobInfoCommunicator::initJobInfo()) return false;

	char *orig_job_iwd;

	if( ! job_ad ) {
		EXCEPT( "JICShadow::initJobInfo() called with NULL job ad!" );
	}

		// stash the executable name in orig_job_name
	if( ! job_ad->LookupString(ATTR_JOB_CMD, &orig_job_name) ) {
		dprintf( D_ALWAYS, "Error in JICShadow::initJobInfo(): "
				 "Can't find %s in job ad\n", ATTR_JOB_CMD );
		return false;
	} else {
			// put the orig job name in class ad
		dprintf(D_ALWAYS, "setting the orig job name in starter\n");
		job_ad->Assign(ATTR_ORIG_JOB_CMD,orig_job_name);
	}

		// stash the iwd name in orig_job_iwd
	if( ! job_ad->LookupString(ATTR_JOB_IWD, &orig_job_iwd) ) {
		dprintf( D_ALWAYS, "Error in JICShadow::initJobInfo(): "
				 "Can't find %s in job ad\n", ATTR_JOB_IWD );
		return false;
	} else {
			// put the orig job iwd in class ad
		dprintf(D_ALWAYS, "setting the orig job iwd in starter\n");
		job_ad->Assign(ATTR_ORIG_JOB_IWD, orig_job_iwd);
		free(orig_job_iwd);
	}

	if( ! job_ad->LookupInteger(ATTR_JOB_UNIVERSE, job_universe) ) {
		dprintf( D_ALWAYS, 
				 "Job doesn't specify universe, assuming VANILLA\n" ); 
		job_universe = CONDOR_UNIVERSE_VANILLA;
	}

	if( ! job_ad->LookupInteger(ATTR_CLUSTER_ID, job_cluster) ) { 
		dprintf( D_ALWAYS, "Error in JICShadow::initJobInfo(): "
				 "Can't find %s in job ad\n", ATTR_CLUSTER_ID );
		return false;
	}

	if( ! job_ad->LookupInteger(ATTR_PROC_ID, job_proc) ) { 
		dprintf( D_ALWAYS, "Error in JICShadow::initJobInfo(): "
				 "Can't find %s in job ad\n", ATTR_PROC_ID );
		return false;
	}

	job_ad->LookupString( ATTR_JOB_REMOTE_IWD, &job_remote_iwd );

		// everything else is related to if we're transfering files or
		// not. that can get a little complicated, so it all lives in
		// its own set of functions.
	return initFileTransfer();
}


bool
JICShadow::initFileTransfer( void )
{
	bool rval = false;

		// first, figure out if the job supports the new file transfer
		// attributes.  if so, we can see if it wants optional file
		// transfer, and if we need to use it or not...

	ShouldTransferFiles_t should_transfer;
	char* should_transfer_str = NULL;

	job_ad->LookupString( ATTR_SHOULD_TRANSFER_FILES, &should_transfer_str );
	if( should_transfer_str ) {
		should_transfer = getShouldTransferFilesNum( should_transfer_str );
		if( should_transfer < 0 ) {
			dprintf( D_ALWAYS, "ERROR: Invalid %s (%s) in job ad, "
					 "aborting\n", ATTR_SHOULD_TRANSFER_FILES, 
					 should_transfer_str );
			free( should_transfer_str );
			return false;
		}
	} else { 
		dprintf( D_ALWAYS, "ERROR: No file transfer attributes in job "
				 "ad, aborting\n" );
		return false;
	}

	switch( should_transfer ) {
	case STF_IF_NEEDED:
		if( sameFSDomain() ) {
			dprintf( D_FULLDEBUG, "%s is \"%s\" and job's FileSystemDomain "
					 "matches local value, NOT transfering files\n",
					 ATTR_SHOULD_TRANSFER_FILES, should_transfer_str );
			rval = initNoFileTransfer();
		} else {
			dprintf( D_FULLDEBUG, "%s is \"%s\" but job's FileSystemDomain "
					 "does NOT match local value, transfering files\n",
					 ATTR_SHOULD_TRANSFER_FILES, should_transfer_str );
			rval = initWithFileTransfer();
		}
		break;
	case STF_YES:
		dprintf( D_FULLDEBUG, "%s is \"%s\", transfering files\n", 
				 ATTR_SHOULD_TRANSFER_FILES, should_transfer_str );
		rval = initWithFileTransfer();
		break;
	case STF_NO:
		dprintf( D_FULLDEBUG, "%s is \"%s\", NOT transfering files\n", 
				 ATTR_SHOULD_TRANSFER_FILES, should_transfer_str );
		rval = initNoFileTransfer();
		break;
	}
	free( should_transfer_str );
	return rval;
}


bool
JICShadow::initNoFileTransfer( void )
{
	wants_file_transfer = false;
	change_iwd = false;

		/* We assume that transfer_files == Never means that we want
		   to live in the submit directory, so we DON'T change the
		   ATTR_JOB_CMD or the ATTR_JOB_IWD.  This is important to
		   MPI!  -MEY 12-8-1999 */
	job_ad->LookupString( ATTR_JOB_IWD, &job_iwd );
	if( ! job_iwd ) {
		dprintf( D_ALWAYS, "Can't find job's IWD, aborting\n" );
		return false;
	}

		// now that we've got the iwd we're using and all our
		// transfer-related flags set, we can finally initialize the
		// job's standard files.  this is shared code if we're
		// transfering or not, so it's in its own function.
	return initStdFiles();
}


bool
JICShadow::initWithFileTransfer()
{
		// First, see if the new attribute to decide when to transfer
		// the output back is defined, and if so, use it. 
	char* when_str = NULL;
	FileTransferOutput_t when;
	job_ad->LookupString( ATTR_WHEN_TO_TRANSFER_OUTPUT, &when_str );
	if( when_str ) {
		when = getFileTransferOutputNum( when_str );
		if( when < 0 ) {
			dprintf( D_ALWAYS, "ERROR: Invalid %s (%s) in job ad, "
					 "aborting\n", ATTR_WHEN_TO_TRANSFER_OUTPUT, when_str );
			free( when_str );
			return false;
		}
		free( when_str );
		if( when == FTO_ON_EXIT_OR_EVICT ) {
			transfer_at_vacate = true;
		}
	} else { 
		dprintf( D_ALWAYS, "ERROR: %s attribute missing from job "
				 "ad, aborting\n", ATTR_WHEN_TO_TRANSFER_OUTPUT );
		return false;
	}

		// if we're here, it means we're transfering files, so we need
		// to reset the job's iwd to the starter directory

	// When using file transfer, always rename the stdout/err files to
	// the special names StdoutRemapName and StderrRemapName.
	// The shadow will remap these to the original names when transferring
	// the output.
	if ( shadow_version->built_since_version( 7, 7, 2 ) ) {
		bool stream;
		std::string stdout_name;
		std::string stderr_name;
		job_ad->LookupString( ATTR_JOB_OUTPUT, stdout_name );
		job_ad->LookupString( ATTR_JOB_ERROR, stderr_name );
		if ( job_ad->LookupBool( ATTR_STREAM_OUTPUT, stream ) && !stream &&
			 !nullFile( stdout_name.c_str() ) ) {
			job_ad->Assign( ATTR_JOB_OUTPUT, StdoutRemapName );
		}
		if ( job_ad->LookupBool( ATTR_STREAM_ERROR, stream ) && !stream &&
			 !nullFile( stderr_name.c_str() ) ) {
			if ( stdout_name == stderr_name ) {
				job_ad->Assign( ATTR_JOB_ERROR, StdoutRemapName );
			} else {
				job_ad->Assign( ATTR_JOB_ERROR, StderrRemapName );
			}
		}
	}

	wants_file_transfer = true;
	change_iwd = true;
	job_iwd = strdup( Starter->GetWorkingDir() );
	MyString line = ATTR_JOB_IWD;
	line += " = \"";
	line += job_iwd;
	line+= '"';
	job_ad->Insert( line.Value() );

		// now that we've got the iwd we're using and all our
		// transfer-related flags set, we can finally initialize the
		// job's standard files.  this is shared code if we're
		// transfering or not, so it's in its own function.
	return initStdFiles();
}


bool
JICShadow::initStdFiles( void )
{
		// now that we know about file transfer and the real iwd we'll
		// be using, we can initialize the std files... 
	if( ! job_input_name ) {
		job_input_name = getJobStdFile( ATTR_JOB_INPUT );
	}

	if( ! job_output_name ) {
		job_output_name = getJobStdFile( ATTR_JOB_OUTPUT );
	}
	if( ! job_error_name ) {
		job_error_name = getJobStdFile( ATTR_JOB_ERROR );
	}

		// so long as all of the above are initialized, we were
		// successful, regardless of if any of them are NULL...
	return true;
}


char* 
JICShadow::getJobStdFile( const char* attr_name )
{
	char* tmp = NULL;
	const char* base = NULL;
	MyString filename;

	if(streamStdFile(attr_name)) {
		if(!tmp && attr_name) job_ad->LookupString(attr_name,&tmp);
		return tmp;
	}

	if( !tmp ) {
		job_ad->LookupString( attr_name, &tmp );
	}
	if( !tmp ) {
		return NULL;
	}
	if ( !nullFile(tmp) ) {
		if( wants_file_transfer ) {
			base = condor_basename( tmp );
		} else {
			base = tmp;
		}
		if( ! fullpath(base) ) {	// prepend full path
			filename.formatstr( "%s%c", job_iwd, DIR_DELIM_CHAR );
		}
		filename += base;
	}
	free( tmp );
	if( filename[0] ) { 
		return strdup( filename.Value() );
	}
	return NULL;
}


bool
JICShadow::sameUidDomain( void ) 
{
	char* job_uid_domain = NULL;
	bool same_domain = false;

	ASSERT( uid_domain );
	ASSERT( shadow->name() );

	if( job_ad->LookupString( ATTR_UID_DOMAIN, &job_uid_domain ) != 1 ) {
			// No UidDomain in the job ad, what should we do?
			// For now, we'll just have to assume that we're not in
			// the same UidDomain...
		dprintf( D_FULLDEBUG, "SameUidDomain(): Job ClassAd does not "
				 "contain %s, returning false\n", ATTR_UID_DOMAIN );
		return false;
	}

	dprintf( D_FULLDEBUG, "Submit UidDomain: \"%s\"\n",
			 job_uid_domain );
	dprintf( D_FULLDEBUG, " Local UidDomain: \"%s\"\n",
			 uid_domain );

	if( strcasecmp(job_uid_domain, uid_domain) == MATCH ) {
		same_domain = true;
	}

	free( job_uid_domain );

	if( ! same_domain ) {
		return false;
	}

		// finally, for "security", make sure that the submitting host
		// contains our UidDomain as a substring of its hostname.
		// this way, we know someone's not just lying to us about what
		// UidDomain they're in.
		// However, if the site defines "TRUST_UID_DOMAIN = True" in
		// their config file, don't perform this check, so sites can
		// use UID domains that aren't substrings of DNS names if they
		// have to.
	if( trust_uid_domain ) {
		dprintf( D_FULLDEBUG, "TRUST_UID_DOMAIN is 'True' in the config "
				 "file, not comparing shadow's UidDomain (%s) against its "
				 "hostname (%s)\n", uid_domain, shadow->name() );
		return true;
	}
	if( host_in_domain(shadow->name(), uid_domain) ) {
		return true;
	}
	dprintf( D_ALWAYS, "ERROR: the submitting host claims to be in our "
			 "UidDomain (%s), yet its hostname (%s) does not match.  "
			 "If the above hostname is actually an IP address, Condor "
			 "could not perform a reverse DNS lookup to convert the IP "
			 "back into a name.  To solve this problem, you can either "
			 "correctly configure DNS to allow the reverse lookup, or you "
			 "can enable TRUST_UID_DOMAIN in your condor configuration.\n",
			 uid_domain, shadow->name() );

		// TODO: maybe we should be more harsh in this case than just
		// running their job as nobody... perhaps we should EXCEPT()
		// in this case and force the user/admins to get it right
		// before we agree to run *any* jobs from a shadow like this? 

	return false;
}


bool
JICShadow::sameFSDomain( void ) 
{
	char* job_fs_domain = NULL;
	bool same_domain = false;

	ASSERT( fs_domain );

	if( ! job_ad->LookupString(ATTR_FILE_SYSTEM_DOMAIN, &job_fs_domain) ) {
			// No FileSystemDoamin in the job ad, what should we do?
			// For now, we'll just have to assume that we're not in
			// the same FSDomain...
		dprintf( D_FULLDEBUG, "SameFSDomain(): Job ClassAd does not "
				 "contain %s, returning false\n", ATTR_FILE_SYSTEM_DOMAIN );
		return false;
	}

	dprintf( D_FULLDEBUG, "Submit FsDomain: \"%s\"\n",
			 job_fs_domain );
	dprintf( D_FULLDEBUG, " Local FsDomain: \"%s\"\n",
			 fs_domain );

	if( strcasecmp(job_fs_domain, fs_domain) == MATCH ) {
		same_domain = true;
	}

		// do we want to do any "security" checking on the FS domain
		// here?  i don't think so...  it should just be an arbitrary
		// string, not necessarily a domain name or substring.

	free( job_fs_domain );
	return same_domain;
}

bool
JICShadow::usingFileTransfer( void )
{
	return wants_file_transfer;
}


static void
refuse(ReliSock * s)
{
	ASSERT(s);
	s->encode();
	int i = 0; // == failure;
	s->code(i); // == failure
	s->end_of_message();
}

// Based on Scheduler::updateGSICred
static bool
updateX509Proxy(int cmd, ReliSock * rsock, const char * path)
{
	ASSERT(rsock);
	ASSERT(path);

	rsock->timeout(10);
	rsock->decode();

	dprintf(D_FULLDEBUG,
	        "Remote side requests to update X509 proxy at %s\n",
	        path);

	MyString tmp_path;
#if defined(LINUX)
	GLExecPrivSepHelper* gpsh = Starter->glexecPrivSepHelper();
#else
	// dummy for non-linux platforms.
	int* gpsh = NULL;
#endif
	if (gpsh != NULL) {
		// in glexec mode, we may not have permission to write the
		// new proxy directly into the sandbox, so we stage it into
		// /tmp first, then use a GLExec helper script
		//
		char tmp[] = "/tmp/condor_proxy_XXXXXX";
		int fd = condor_mkstemp(tmp);
		if (fd == -1) {
			dprintf(D_ALWAYS,
			        "updateX509Proxy: error creating temp file "
			            "for proxy: %s\n",
			        strerror(errno));
			return 0;
		}
		close(fd);
		tmp_path = tmp;
	}
	else {
		tmp_path = path;
		tmp_path += ".tmp";
	}

	priv_state old_priv = set_priv(PRIV_USER);

	int reply;
	filesize_t size = 0;
	int rc;
	if ( cmd == UPDATE_GSI_CRED ) {
		rc = rsock->get_file(&size,tmp_path.Value());
	} else if ( cmd == DELEGATE_GSI_CRED_STARTER ) {
		rc = rsock->get_x509_delegation(&size,tmp_path.Value());
	} else {
		dprintf( D_ALWAYS,
		         "unknown CEDAR command %d in updateX509Proxy\n",
		         cmd );
		rc = -1;
	}
	if ( rc < 0 ) {
			// transfer failed
		reply = 0; // == failure
	} else {
		if (gpsh != NULL) {
#if defined(LINUX)
			// use our glexec helper object, which will
			// call out to GLExec
			//
			if (gpsh->update_proxy(tmp_path.Value())) {
				reply = 1;
			}
			else {
				reply = 0;
			}
#else
			EXCEPT("not on a linux platform and encounterd GLEXEC code!");
#endif
		}
		else {
				// transfer worked, now rename the file to
				// final_proxy_path
			if ( rotate_file(tmp_path.Value(), path) < 0 ) 
			{
					// the rename failed!!?!?!
				dprintf( D_ALWAYS,
				         "updateX509Proxy failed, "
				             "could not rename file\n");
				reply = 0; // == failure
			} else {
				reply = 1; // == success
			}
		}
	}
	set_priv(old_priv);

		// Send our reply back to the client
	rsock->encode();
	rsock->code(reply);
	rsock->end_of_message();

	if(reply) {
		dprintf(D_FULLDEBUG,
		        "Attempt to refresh X509 proxy succeeded.\n");
	} else {
		dprintf(D_ALWAYS,
		        "Attempt to refresh X509 proxy FAILED.\n");
	}

	return reply;
}

int
JICShadow::proxyExpiring()
{
	// we log the return value, but even if it failed we still try to clean up
	// because we are about to lose control of the job otherwise.
	bool rv = holdJob("Proxy about to expire", CONDOR_HOLD_CODE_CorruptedCredential, 0);
	dprintf(D_ALWAYS, "ZKM: ABOUT TO HOLD, rv == %i\n", rv);

	// this will actually clean up the job
	if ( Starter->Hold( ) ) {
		dprintf( D_FULLDEBUG, "ZKM: Hold() returns true\n" );
		this->allJobsDone();
	} else {
		dprintf( D_FULLDEBUG, "ZKM: Hold() returns false\n" );
	}

	// and this causes us to exit relatively cleanly.  it tries to communicate
	// with the shadow, which fails, but i'm not sure what to do about that.
	bool sd = Starter->ShutdownFast();
	dprintf(D_ALWAYS, "ZKM: STILL HERE, sd == %i\n", sd);

	return 0;
}

bool
JICShadow::updateX509Proxy(int cmd, ReliSock * s)
{
	if( ! usingFileTransfer() ) {
		s->encode();
		int i = 2; // == success, but please don't call any more.
		s->code(i); // == success, but please don't call any more.
		s->end_of_message();
		refuse(s);
		return false;
	}
	MyString path;
	if( ! job_ad->LookupString(ATTR_X509_USER_PROXY, path) ) {
		dprintf(D_ALWAYS, "Refusing shadow's request to update proxy as this job has no proxy\n");
		return false;
	}
	const char * proxyfilename = condor_basename(path.Value());

	bool retval = ::updateX509Proxy(cmd, s, proxyfilename);

	// now, if the update was successful, and we are using glexec, make sure we
	// set a timer to put the job on hold before the proxy expires and we lose
	// control of it.
	if( retval ) {
		setX509ProxyExpirationTimer();
	}

	return retval;
}

void
JICShadow::setX509ProxyExpirationTimer()
{
	MyString path;
	if( ! job_ad->LookupString(ATTR_X509_USER_PROXY, path) ) {
		return;
	}
	const char * proxyfilename = condor_basename(path.Value());

#if defined(LINUX)
	GLExecPrivSepHelper* gpsh = Starter->glexecPrivSepHelper();
#else
	// dummy for non-linux platforms.
	int* gpsh = NULL;
#endif
	if(gpsh) {
		// if there was a timer registered, cancel it
		if( m_proxy_expiration_tid != -1 ) {
			daemonCore->Cancel_Timer(m_proxy_expiration_tid);
			m_proxy_expiration_tid = -1;
		}

		// for the new timer, start with the payload proxy expiration time
		time_t expiration = x509_proxy_expiration_time(proxyfilename);
		time_t now = time(NULL);

		if( (int)expiration == -1 ) {
			char const *err = x509_error_string();
			dprintf(D_ALWAYS,"Failed to read proxy expiration time for %s: %s\n",
					proxyfilename,
					err ? err : "");
		}
		else {
				// now subtract the configurable time allowed for eviction
				// years of careful research show the default should be one minute.
			int evict_window = param_integer("PROXY_EXPIRING_EVICTION_TIME", 60);
			int expiration_delta = (expiration - now) - evict_window;
			if( expiration_delta < 0 ) {
				expiration_delta = 0;
			}

			m_proxy_expiration_tid = daemonCore->Register_Timer(
				expiration_delta,
				(TimerHandlercpp)&JICShadow::proxyExpiring,
				"proxy expiring",
				this );
			if (m_proxy_expiration_tid > 0) {
				dprintf(D_FULLDEBUG, "Set timer %i for PROXY_EXPIRING to %d seconds from now (proxy expires at time %i)\n", m_proxy_expiration_tid, (int)expiration_delta, (int)expiration);
			} else {
				dprintf(D_ALWAYS, "FAILED to set timer for PROXY_EXPIRING: %i\n", m_proxy_expiration_tid);
			}
		}
	}
}


bool
JICShadow::recordDelayedUpdate( const std::string &name, const classad::ExprTree &expr )
{
	std::string prefix;
	param(prefix, "CHIRP_DELAYED_UPDATE_PREFIX", "CHIRP*");
	if (!prefix.size())
	{
		dprintf(D_ALWAYS, "Got an invalid prefix for updates: %s\n", name.c_str());
	}
	StringList sl(prefix.c_str());
	if (sl.contains_anycase_withwildcard(name.c_str()))
	{
		std::vector<std::string>::const_iterator it = std::find(m_delayed_update_attrs.begin(),
			m_delayed_update_attrs.end(), name);
		if (it == m_delayed_update_attrs.end())
		{
			m_delayed_update_attrs.push_back(name);
		}
		if (m_delayed_update_attrs.size() > 50)
		{
			dprintf(D_ALWAYS, "Ignoring update for %s because 50 attributes have already been set.\n", name.c_str());
			return false;
		}
		// Note that the ClassAd takes ownership of the copy.
		dprintf(D_FULLDEBUG, "Got a delayed update for attribute %s.\n", name.c_str());
		classad::ExprTree *expr_copy = expr.Copy();
		m_delayed_updates.Insert(name, expr_copy);
		return true;
	}
	else
	{
		dprintf(D_ALWAYS, "Got an invalid prefix for updates: %s\n", name.c_str());
		return false;
	}
}



std::auto_ptr<classad::ExprTree>
JICShadow::getDelayedUpdate( const std::string &name )
{
	std::auto_ptr<classad::ExprTree> expr;
	classad::ExprTree *borrowed_expr = NULL;
	ClassAd *ad = jobClassAd();
	dprintf(D_FULLDEBUG, "Looking up delayed attribute named %s.\n", name.c_str());
	if (!(borrowed_expr = m_delayed_updates.Lookup(name)) && (!ad || !(borrowed_expr = ad->Lookup(name))))
	{
		return expr;
	}
	expr.reset(borrowed_expr->Copy());
	return expr;
}

bool
JICShadow::publishUpdateAd( ClassAd* ad )
{
	// These are updates taken from Chirp
	ad->Update(m_delayed_updates);
	m_delayed_updates.Clear();

	filesize_t execsz = 0;

	// if we are using PrivSep, we need to use that mechanism to calculate
	// the disk usage, as we don't have privs to traverse the users's execute
	// dir.
	CondorPrivSepHelper* privsep_helper = Starter->condorPrivSepHelper();
	if (privsep_helper) {
		off_t total_usage = 0;
		if (privsep_helper->get_exec_dir_usage( &total_usage)) {
			ad->Assign(ATTR_DISK_USAGE, (unsigned long)((total_usage+1023)/1024) );
		}
	} else{
		// if there is a filetrans object, then let's send the current
		// size of the starter execute directory back to the shadow.  this
		// way the ATTR_DISK_USAGE will be updated, and we won't end
		// up on a machine without enough local disk space.
		if ( filetrans ) {
			// make sure this computation is done with user priv, since that who
			// owns the directory and it may not be world-readable
			Directory starter_dir( Starter->GetWorkingDir(), PRIV_USER );
			execsz = starter_dir.GetDirectorySize();
			ad->Assign(ATTR_DISK_USAGE, (unsigned long)((execsz+1023)/1024) ); 
		}
	}

	MyString spooled_files;
	if( job_ad->LookupString(ATTR_SPOOLED_OUTPUT_FILES,spooled_files) && spooled_files.Length() > 0 )
	{
		ad->Assign(ATTR_SPOOLED_OUTPUT_FILES,spooled_files);
	}

	// Insert the starter's address into the update ad, because all
	// parties who subscribe to updates (shadow & startd) also should
	// be informed of any changes in the starter's contact info
	// (important for CCB and shadow-starter reconnect, because startd
	// needs to relay starter's full contact info to the shadow when
	// queried).  It's a bit of a hack to do it through this channel,
	// but better than nothing.
	ad->Assign( ATTR_STARTER_IP_ADDR, daemonCore->publicNetworkIpAddr() );

		// Now, get our Starter object to publish, as well.  This will
		// walk through all the UserProcs and have those publish, as
		// well.  It returns true if there was anything published,
		// false if not.
	bool retval = Starter->publishUpdateAd( ad );

	// These are updates taken from Chirp
	// Note they should not go to the starter!
	ad->Update(m_delayed_updates);
	m_delayed_updates.Clear();

	return retval;
}


bool
JICShadow::publishJobExitAd( ClassAd* ad )
{
	filesize_t execsz = 0;
	char buf[200];

	// if there is a filetrans object, then let's send the current
	// size of the starter execute directory back to the shadow.  this
	// way the ATTR_DISK_USAGE will be updated, and we won't end
	// up on a machine without enough local disk space.
	if ( filetrans ) {
		// make sure this computation is done with user priv, since that who
		// owns the directory and it may not be world-readable
		Directory starter_dir( Starter->GetWorkingDir(), PRIV_USER );
		execsz = starter_dir.GetDirectorySize();
		sprintf( buf, "%s=%lu", ATTR_DISK_USAGE, (long unsigned)((execsz+1023)/1024) ); 
		ad->Insert( buf );

	}
	MyString spooled_files;
	if( job_ad->LookupString(ATTR_SPOOLED_OUTPUT_FILES,spooled_files) && spooled_files.Length() > 0 )
	{
		ad->Assign(ATTR_SPOOLED_OUTPUT_FILES,spooled_files);
	}

	// Insert the starter's address into the update ad, because all
	// parties who subscribe to updates (shadow & startd) also should
	// be informed of any changes in the starter's contact info
	// (important for CCB and shadow-starter reconnect, because startd
	// needs to relay starter's full contact info to the shadow when
	// queried).  It's a bit of a hack to do it through this channel,
	// but better than nothing.
	ad->Assign( ATTR_STARTER_IP_ADDR, daemonCore->publicNetworkIpAddr() );

		// Now, get our Starter object to publish, as well.  This will
		// walk through all the UserProcs and have those publish, as
		// well.  It returns true if there was anything published,
		// false if not.
	return Starter->publishJobExitAd( ad );
}


bool
JICShadow::periodicJobUpdate( ClassAd* update_ad, bool insure_update )
{
	bool r1, r2;
	r1 = JobInfoCommunicator::periodicJobUpdate(update_ad, insure_update);
	r2 = updateShadow(update_ad, insure_update);
	return (r1 && r2);
}


bool
JICShadow::updateShadow( ClassAd* update_ad, bool insure_update )
{
	dprintf( D_FULLDEBUG, "Entering JICShadow::updateShadow()\n" );
	static bool first_time = true;

	ClassAd local_ad;
	ClassAd* ad;
	if( update_ad ) {
			// we already have the update info, so don't bother trying
			// to publish another one.
		ad = update_ad;
	} else {
		ad = &local_ad;
		if( ! publishUpdateAd(ad) ) {  
			dprintf( D_FULLDEBUG, "JICShadow::updateShadow(): "
					 "Didn't find any info to update!\n" );
			return false;
		}
	}

	bool rval;

		// Try to send it to the shadow
	if (shadow_version && shadow_version->built_since_version(6,9,5)) {
			// Newer shadows understand the CONDOR_register_job_info
			// RSC, so we should just always use that, regardless of
			// insure_update, since we already have the socket open,
			// and we want to use it (e.g. to prevent firewalls from
			// closing it due to non-activity).
		rval = (REMOTE_CONDOR_register_job_info(ad) == 0);
	}
	else {
			// If it's an older shadow, the RSC would cause it to
			// EXCEPT(), so we just use the out-of-band DC message to
			// its command port, handled via the DCShadow object.
		if (first_time) {
			dprintf(D_FULLDEBUG, "Communicating with a shadow older than "
					"version 6.9.5, using command port to send job info "
					"instead of CONDOR_register_job_info RSC\n");
		}
		rval = shadow->updateJobInfo(ad, insure_update);
	}

	updateStartd(ad, false);

	first_time = false;
	if (rval) {
		dprintf(D_FULLDEBUG, "Leaving JICShadow::updateShadow(): success\n");
		return true;
	}
	dprintf(D_FULLDEBUG, "JICShadow::updateShadow(): failed to send update\n");
	return false;
}


bool
JICShadow::beginFileTransfer( void )
{
<<<<<<< HEAD
	//
	// If we're doing vm-assisted checkpointing (and this is the physical
	// starter), don't do file transfer.  (For now, we assume pre-staged
	// images.  Eventually, we'll want to rewrite the job ad to transfer
	// only the VM disk image(s).)
	//
	int wantCheckpoint = 0, userLevelCheckpoint = 0;
	job_ad->LookupBool( "WantCheckpoint", wantCheckpoint );
	job_ad->LookupBool( "UserLevelCheckpoint", userLevelCheckpoint );
	if( wantCheckpoint && ! userLevelCheckpoint ) {
		return false;
	}

=======
>>>>>>> a8d4d2ea
		// if requested in the jobad, transfer files over.  
	if( wants_file_transfer ) {
		// Only rename the executable if it is transferred.
		int xferExec = 1;
		job_ad->LookupBool(ATTR_TRANSFER_EXECUTABLE,xferExec);

		if( xferExec ) {
			dprintf( D_FULLDEBUG, "Changing the executable name\n" );
			job_ad->Assign(ATTR_JOB_CMD,CONDOR_EXEC );
		}

		filetrans = new FileTransfer();

			// In the starter, we never want to use
			// SpooledOutputFiles, because we are not reading the
			// output from the spool.  We always want to use
			// TransferOutputFiles instead.
		job_ad->Delete(ATTR_SPOOLED_OUTPUT_FILES);

		ASSERT( filetrans->Init(job_ad, false, PRIV_USER) );
		filetrans->setSecuritySession(m_filetrans_sec_session);
		filetrans->RegisterCallback(
				  (FileTransferHandlerCpp)&JICShadow::transferCompleted,this );

		if ( shadow_version == NULL ) {
			dprintf( D_ALWAYS, "Can't determine shadow version for FileTransfer!\n" );
		} else {
			filetrans->setPeerVersion( *shadow_version );
		}

		//
		// If we're doing vm-assisted checkpointing (and this is the physical
		// starter), don't do file transfer.  (For now, we assume pre-staged
		// images.  Eventually, we'll want to rewrite the job ad to transfer
		// only the VM disk image(s).)
		//
		// We can't do this earlier because transferring checkpoints depends
		// on the filetrans object having been initialized.
		//
		int wantCheckpoint = 0, userLevelCheckpoint = 0;
		job_ad->LookupBool( "WantCheckpoint", wantCheckpoint );
		job_ad->LookupBool( "UserLevelCheckpoint", userLevelCheckpoint );
		if( wantCheckpoint && ! userLevelCheckpoint ) {
			//
			// Right now, the shadow decides which files to send, and it
			// doesn't distinguish between input and intermediate fields,
			// so we can either skip job files on start-up xor get checkpoint
			// files on a resume.
			//
			// This may not be worth fixing (by adding a new command to allow
			// the starter to choose from the whilelist of files the shadow
			// is willing to send), since nobody's going to want to host
			// checkpoint files on their submit node /anyway/ -- in which
			// case we can safely wholly ignore the shadow in the physical
			// starter, which may be a good thing in itself.
			//
			// (The new command should probably just be an extensions of
			// subcommand int 999, which converts the channel to classads.)
			//
		}

		if( ! filetrans->DownloadFiles(false) ) { // do not block
				// Error starting the non-blocking file transfer.  For
				// now, consider this a fatal error
			EXCEPT( "Could not initiate file transfer" );
		}
		return true;
	}
		// no transfer wanted or started, so return false
	return false;
}


int
JICShadow::transferCompleted( FileTransfer *ftrans )
{
	if ( ftrans ) {
			// Make certain the file transfer succeeded.
			// Until "multi-starter" has meaning, it's ok to
			// EXCEPT here, since there's nothing else for us
			// to do.
		FileTransfer::FileTransferInfo ft_info = ftrans->GetInfo();
		if ( !ft_info.success ) {
			if(!ft_info.try_again) {
					// Put the job on hold.
				ASSERT(ft_info.hold_code != 0);
				notifyStarterError(ft_info.error_desc.Value(), true,
				                   ft_info.hold_code,ft_info.hold_subcode);
			}

			EXCEPT( "Failed to transfer files" );
		}
			// If we transferred the executable, make sure it
			// has its execute bit set.
		MyString cmd;
		if (job_ad->LookupString(ATTR_JOB_CMD, cmd) &&
		    (cmd == CONDOR_EXEC))
		{
				// if we are running as root, the files were downloaded
				// as PRIV_USER, so switch to that priv level to do chmod
			priv_state saved_priv = set_priv( PRIV_USER );

			if (chmod(CONDOR_EXEC, 0755) == -1) {
				dprintf(D_ALWAYS,
				        "warning: unable to chmod %s to "
				            "ensure execute bit is set: %s\n",
				        CONDOR_EXEC,
				        strerror(errno));
			}

			set_priv( saved_priv );
		}
	}

	setX509ProxyExpirationTimer();

		// Now that we're done, let our parent class do its thing.
	JobInfoCommunicator::setupJobEnvironment();

	return TRUE;
}


bool
JICShadow::getJobAdFromShadow( void )
{
		// Instantiate a new ClassAd for the job we'll be starting,
		// and get a copy of it from the shadow.
	if( job_ad ) {
		delete job_ad;
	}
    job_ad = new ClassAd;

	if( REMOTE_CONDOR_get_job_info(job_ad) < 0 ) {
		dprintf( D_FAILURE|D_ALWAYS, 
				 "Failed to get job info from Shadow!\n" );
		return false;
	}
	return true;
}


void
JICShadow::initShadowInfo( ClassAd* ad )
{
	ASSERT( shadow );
	if( ! shadow->initFromClassAd(ad) ) { 
		dprintf( D_ALWAYS, 
				 "Failed to initialize shadow info from ClassAd!\n" );
		return;
	}
	dprintf( D_ALWAYS, "Communicating with shadow %s\n",
			 shadow->addr() );

	if( shadow_version ) {
		delete shadow_version;
		shadow_version = NULL;
	}
	char* tmp = shadow->version();
	if( tmp ) {
		dprintf( D_FULLDEBUG, "Shadow version: %s\n", tmp );
		shadow_version = new CondorVersionInfo( tmp, "SHADOW" );
	} else {
		dprintf( D_FULLDEBUG, "Shadow version: unknown (pre v6.3.3)\n" ); 
	}
}



bool
JICShadow::initIOProxy( void )
{
	bool want_io_proxy = false;
	MyString io_proxy_config_file;

		// the admin should have the final say over whether
		// chirp is enabled
    bool enableIOProxy = true;
	enableIOProxy = param_boolean("ENABLE_CHIRP", true);

	bool enableUpdates = false;
	enableUpdates = param_boolean("ENABLE_CHIRP_UPDATES", true);

	bool enableFiles = false;
	enableFiles = param_boolean("ENABLE_CHIRP_IO", true);

	bool enableDelayed = false;
	enableDelayed = param_boolean("ENABLE_CHIRP_DELAYED", true);

	if (!enableIOProxy || (!enableUpdates && !enableFiles && !enableDelayed)) {
		dprintf(D_ALWAYS, "ENABLE_CHIRP is false in config file, not enabling chirp\n");
		return false;
	}

	if( ! job_ad->EvaluateAttrBool( ATTR_WANT_IO_PROXY, want_io_proxy ) ) {
		want_io_proxy = false;
		dprintf( D_FULLDEBUG, "JICShadow::initIOProxy(): "
				 "Job does not define %s; setting to %s\n",
				 ATTR_WANT_IO_PROXY, want_io_proxy ? "true" : "false" );
	} else {
		dprintf( D_ALWAYS, "Job has %s=%s\n", ATTR_WANT_IO_PROXY,
				 want_io_proxy ? "true" : "false" );
	}
	if (!enableFiles && want_io_proxy)
	{
		dprintf(D_ALWAYS, "Starter config prevents us from enabling IO proxy.\n");
		want_io_proxy = false;
	}
	bool want_updates = want_io_proxy;
	if ( ! job_ad->EvaluateAttrBool(ATTR_WANT_REMOTE_UPDATES, want_updates) ) {
		want_updates = want_io_proxy;
		dprintf(D_FULLDEBUG, "JICShadow::initIOProxy(): "
				"Job does not define %s; setting to %s.\n",
				ATTR_WANT_REMOTE_UPDATES, want_updates ? "true" : "false" );
	} else {
		dprintf(D_ALWAYS, "Job has %s=%s\n", ATTR_WANT_REMOTE_UPDATES,
				want_updates ? "true" : "false");
	}
	if (!enableUpdates && want_updates)
	{
		dprintf(D_ALWAYS, "Starter config prevents us from enabling remote updates.\n");
		want_updates = false;
	}
	bool want_delayed = true;
	if ( ! job_ad->EvaluateAttrBool(ATTR_WANT_DELAYED_UPDATES, want_delayed) ) {
		want_delayed = true;
		dprintf(D_FULLDEBUG, "JICShadow::initIOProxy(): "
				"Job does not define %s; enabling delayed updates.\n", ATTR_WANT_DELAYED_UPDATES);
	} else {
		dprintf(D_ALWAYS, "Job has %s=%s\n", ATTR_WANT_DELAYED_UPDATES,
				want_delayed ? "true" : "false");
	}
	if (!enableDelayed && want_delayed)
	{
		dprintf(D_ALWAYS, "Starter config prevents us from enabling delayed updates.\n");
		want_delayed = false;
	}
	dprintf(D_ALWAYS, "Chirp config summary: IO %s, Updates %s, Delayed updates %s.\n",
		want_io_proxy ? "true" : "false", want_updates ? "true" : "false",
		want_delayed ? "true" : "false");
	if( want_io_proxy || want_updates || want_delayed || job_universe==CONDOR_UNIVERSE_JAVA ) {
		m_wrote_chirp_config = true;
		io_proxy_config_file.formatstr( "%s%c%s" ,
				 Starter->GetWorkingDir(), DIR_DELIM_CHAR, CHIRP_CONFIG_FILENAME );
		m_chirp_config_filename = io_proxy_config_file;
		dprintf(D_FULLDEBUG, "Initializing IO proxy with config file at %s.\n", io_proxy_config_file.Value());
		if( !io_proxy.init(this, io_proxy_config_file.Value(), want_io_proxy, want_updates, want_delayed) ) {
			dprintf( D_FAILURE|D_ALWAYS, 
					 "Couldn't initialize IO Proxy.\n" );
			return false;
		}
		dprintf( D_ALWAYS, "Initialized IO Proxy.\n" );
		return true;
	}
	return false;
}

void
JICShadow::initMatchSecuritySession()
{
	if( !param_boolean("SEC_ENABLE_MATCH_PASSWORD_AUTHENTICATION",false) ) {
		return;
	}

	if( shadow_version && !shadow_version->built_since_version(7,1,3) ) {
		return;
	}

	MyString reconnect_session_id;
	MyString reconnect_session_info;
	MyString reconnect_session_key;

	MyString filetrans_session_id;
	MyString filetrans_session_info;
	MyString filetrans_session_key;

		// For possible future use.  We could set security session
		// options here if we wanted to get an effect similar to
		// security negotiation, but currently we just take the
		// defaults from the shadow.
	const char *starter_reconnect_session_info = "";
	const char *starter_filetrans_session_info = "";

	int rc = REMOTE_CONDOR_get_sec_session_info(
		starter_reconnect_session_info,
		reconnect_session_id,
		reconnect_session_info,
		reconnect_session_key,
		starter_filetrans_session_info,
		filetrans_session_id,
		filetrans_session_info,
		filetrans_session_key);

	if( rc < 0 ) {
		dprintf(D_ALWAYS, "SEC_ENABLE_MATCH_PASSWORD_AUTHENTICATION: failed to get security "
				"session info from shadow.  Skipping creation of match "
				"security session.\n");
		return;
	}

	if( m_reconnect_sec_session ) {
			// Already have one (must be reconnecting with shadow).
			// Continue using the one we have.  We cannot destroy it
			// and create a new one, because the syscall socket is
			// already using the session key from it.
	}
	else if( reconnect_session_id.Length() ) {
		rc = daemonCore->getSecMan()->CreateNonNegotiatedSecuritySession(
			WRITE,
			reconnect_session_id.Value(),
			reconnect_session_key.Value(),
			reconnect_session_info.Value(),
			SUBMIT_SIDE_MATCHSESSION_FQU,
			NULL,
			0 /*don't expire*/ );

		if( !rc ) {
			dprintf(D_ALWAYS, "SEC_ENABLE_MATCH_PASSWORD_AUTHENTICATION: failed to create "
					"reconnect security session.  "
					"Will fall back on auto-negotiated session instead.\n");
		}
		else {
			m_reconnect_sec_session = strdup(reconnect_session_id.Value());
		}
	}

	if( m_filetrans_sec_session ) {
			// Already have one (must be reconnecting with shadow).
			// Destroy it and create a new one in its place, since
			// the shadow may have changed how it wants this to be
			// set up.
		daemonCore->getSecMan()->invalidateKey( m_filetrans_sec_session );
		free( m_filetrans_sec_session );
		m_filetrans_sec_session = NULL;
	}

	if( filetrans_session_id.Length() ) {
		rc = daemonCore->getSecMan()->CreateNonNegotiatedSecuritySession(
			WRITE,
			filetrans_session_id.Value(),
			filetrans_session_key.Value(),
			filetrans_session_info.Value(),
			SUBMIT_SIDE_MATCHSESSION_FQU,
			shadow->addr(),
			0 /*don't expire*/ );

		if( !rc ) {
			dprintf(D_ALWAYS, "SEC_ENABLE_MATCH_PASSWORD_AUTHENTICATION: failed to create file "
					"transfer security session.  "
					"Will fall back on auto-negotiated session instead.\n");
		}
		else {
			m_filetrans_sec_session = strdup(filetrans_session_id.Value());
		}
	}
}

bool
JICShadow::receiveMachineAd( Stream *stream )
{
        bool ret_val = true;

	dprintf(D_FULLDEBUG, "Entering JICShadow::receiveMachineAd\n");
	mach_ad = new ClassAd();

	stream->decode();
	if (!getClassAd(stream, *mach_ad))
	{
		dprintf(D_ALWAYS, "Received invalid machine ad.  Discarding\n");
		delete mach_ad;
		mach_ad = NULL;
		ret_val = false;
	}
	else
	{
		dPrintAd(D_JOB, *mach_ad);
	}

	return ret_val;
}<|MERGE_RESOLUTION|>--- conflicted
+++ resolved
@@ -2066,22 +2066,6 @@
 bool
 JICShadow::beginFileTransfer( void )
 {
-<<<<<<< HEAD
-	//
-	// If we're doing vm-assisted checkpointing (and this is the physical
-	// starter), don't do file transfer.  (For now, we assume pre-staged
-	// images.  Eventually, we'll want to rewrite the job ad to transfer
-	// only the VM disk image(s).)
-	//
-	int wantCheckpoint = 0, userLevelCheckpoint = 0;
-	job_ad->LookupBool( "WantCheckpoint", wantCheckpoint );
-	job_ad->LookupBool( "UserLevelCheckpoint", userLevelCheckpoint );
-	if( wantCheckpoint && ! userLevelCheckpoint ) {
-		return false;
-	}
-
-=======
->>>>>>> a8d4d2ea
 		// if requested in the jobad, transfer files over.  
 	if( wants_file_transfer ) {
 		// Only rename the executable if it is transferred.
