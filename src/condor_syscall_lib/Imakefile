--- conflicted
+++ resolved
@@ -174,11 +174,7 @@
 
 UTIL_OBJ =  $(FLOCK_OBJ) dprintf_common.o except.o update_rusage.o \
 	internet.o $(PLATFORM_UTIL_OBJ) mkargv.o filename_tools.o \
-<<<<<<< HEAD
-	strupr.o string_funcs.o
-=======
 	strupr.o string_funcs.o mark_thread.o
->>>>>>> 76511df5
 
 CPP_UTIL_OBJ = \
 	condor_version.o condor_ver_info.o \
