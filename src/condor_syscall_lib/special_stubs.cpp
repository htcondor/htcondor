/***************************************************************
 *
 * Copyright (C) 1990-2007, Condor Team, Computer Sciences Department,
 * University of Wisconsin-Madison, WI.
 * 
 * Licensed under the Apache License, Version 2.0 (the "License"); you
 * may not use this file except in compliance with the License.  You may
 * obtain a copy of the License at
 * 
 *    http://www.apache.org/licenses/LICENSE-2.0
 * 
 * Unless required by applicable law or agreed to in writing, software
 * distributed under the License is distributed on an "AS IS" BASIS,
 * WITHOUT WARRANTIES OR CONDITIONS OF ANY KIND, either express or implied.
 * See the License for the specific language governing permissions and
 * limitations under the License.
 *
 ***************************************************************/


/* 
   This file contains special stubs that are needed to make certain
   things work within a user job that can't use their normal
   functionality.  
*/

#include "condor_common.h"
#include "std_univ_io.h"
#include "condor_sys.h"
#include "condor_debug.h"
#include "exit.h"
#include "shared_utils.h"
#include "get_port_range.h"
#include "condor_netdb.h"
#include "simplelist.h"
#include "condor_ipaddr.h"

extern	StdUnivSock* syscall_sock;

ipaddr
get_local_ipaddr() {
	return syscall_sock->my_addr();	
}

extern "C" {

extern	int		DebugFlags;
int		_condor_DebugFD = 0;

extern int SetSyscalls(int);
extern int SYSCALL(int, ...);


/*
<<<<<<< HEAD
  We need our own definition of my_ip_addr(), which is used by
  Sock::bind() to support Condor on machines with multiple network
  interfaces.  This version, instead of looking in a config file for
  magic parameters, looks at the existing syscall_sock and grabs the
  IP address off of there.
*/

// [TODO:IPV6] This should be obsolete function
unsigned int
my_ip_addr()
{
	return syscall_sock->get_ip_int();
}


/*
  We need our own definition of my_ip_string(), which is used by the
  utilities in internet.c (which in turn are used by CEDAR).  This
  version, instead of looking in a config file for magic parameters,
  looks at the existing syscall_sock and grabs the IP address off of
  there.
*/
char*
my_ip_string()
{
	struct in_addr addr;
	memset( &addr, 0, sizeof(struct in_addr) );
	addr.s_addr = my_ip_addr();
	return inet_ntoa( addr );
}

/*
=======
>>>>>>> d66f5266
	In the 6.3 series, REMOTE_syscall had been removed. Well, it turns out
	that 6.4 was supposed to be backwards compatible with 6.2. :( This means
OA	that some 6.2 starters are going to look for the symbol REMOTE_syscall in a
	6.3+(including 6.4) standard universe executable in order to determine if
	it had been linked with condor correctly. This function must do nothing
	except exist for a while until we get rid of it for good and in a
	non-backwards compatible way.
*/
void REMOTE_syscall(void) {} ;


/*
  _condor_dprintf_va is the real meat of dprintf().  We have different
  concerns inside the user job.  All we need to care about in here is
  making sure we have the right syscall mode.  Otherwise, we don't
  need to do anything complex with priv states, locking, etc.
*/
void
_condor_dprintf_va( int flags, const char* fmt, va_list args )
{
	int scm;
	int no_fd = FALSE;

		/* See if this is one of the messages we are logging */
	if( !(flags&DebugFlags) ) {
		return;
	}

		/* If dprintf() isn't initialized, don't seg fault */
	if( ! _condor_DebugFD ) {
		_condor_DebugFD = 2; /* stderr */
		no_fd = TRUE;
	}

		/*
		  When talking to the debug fd, you are talking to an fd that
		  is not visible to the user.  It is not entered in the
		  virtual file table, and, hence, you should be in unmapped
		  mode.
		*/
	scm = SetSyscalls( SYS_LOCAL | SYS_UNMAPPED );

		/* Actually print the message */
	_condor_vfprintf_va( _condor_DebugFD, fmt, args );
	
		/* Restore our syscall mode */
	(void) SetSyscalls( scm );

	if( no_fd ) {
		_condor_DebugFD = 0;
	}
}


int get_port_range(int is_outgoing, int *low_port, int *high_port)
{
	char *low = NULL, *high = NULL;

	// is_outgoing is ignored here.  all connections are assumed to be outgoing
	// since cedar should not be opening any listen sockets in the userjob.

	if ( (low = getenv("_condor_LOWPORT")) == NULL ) {
        dprintf(D_NETWORK, "_condor_LOWPORT undefined\n");
		return FALSE;
    }
	if ( (high = getenv("_condor_HIGHPORT")) == NULL ) {
        dprintf(D_ALWAYS, "_condor_LOWPORT is defined but _condor_HIGHPORT undefined!\n");
		return FALSE;
	}

	*low_port = atoi(low);
	*high_port = atoi(high);

	if(*low_port < 1024 || *high_port < 1024 || *low_port > *high_port) {
		dprintf(D_ALWAYS, "get_port_range - invalid LOWPORT(%d) \
		                   and/or HIGHPORT(%d)\n",
		                   *low_port, *high_port);
		return FALSE;
	}

	return TRUE;
}


int
_condor_bind_all_interfaces( void )
{
	char *tmp = NULL;
	int bind_all = FALSE;

	if( (tmp = getenv("_condor_BIND_ALL_INTERFACES")) == NULL ) {
        dprintf(D_NETWORK, "_condor_BIND_ALL_INTERFACES undefined\n");
		return TRUE;
    }
	
	switch( tmp[0] ) {
	case 'T':
	case 't':
	case 'Y':
	case 'y':
		bind_all = TRUE;
		break;
	default:
		bind_all = FALSE;
		break;
	}

	return bind_all;
}


struct hostent *
condor_gethostbyname( const char *name )
{
	return gethostbyname( name );
}

struct hostent *
condor_gethostbyaddr( const char *addr, SOCKET_LENGTH_TYPE len, int type )

{
	return gethostbyaddr( addr, len, type );
}

int
condor_gethostname( char *name, size_t namelen )
{
	return gethostname( name, namelen );
}


#if !defined(WIN32)
/*
  Can't open something because we are out of fd's.  Try to let
  somebody know what happened.  In the user job, we don't want to
  close a bunch of fds, since we'll loose our debug socket, which is
  always open.  In fact, we shouldn't have to close anything to be
  able to dprintf().  So, just dprintf(), flush the fd for good
  measure, and call Suicide() (so we don't leave the job queue).  
*/
void
_condor_fd_panic( int line, const char* file )
{
	dprintf( D_ALWAYS,
			 "**** PANIC -- OUT OF FILE DESCRIPTORS at line %d in %s\n", 
			 line, file );
	Suicide();
}
#endif /* ! LOOSE32 */

#if HAVE_EXT_GCB
int
GCB_local_bind(int fd, struct sockaddr *my_addr, socklen_t addrlen)
{
	return bind(fd, my_addr, addrlen);
}
#endif /* HAVE_EXT_GCB */

/* For MyString */
int vprintf_length(const char *format, va_list args) { return 0; }


} /* extern "C" */


/*
  We need our own definition of my_ip_addr(), which is used by
  Sock::bind() to support Condor on machines with multiple network
  interfaces.  This version, instead of looking in a config file for
  magic parameters, looks at the existing syscall_sock and grabs the
  IP address off of there.
*/
unsigned int
my_ip_addr()
{
	return syscall_sock->get_ip_int();
}


/*
  We need our own definition of my_ip_string(), which is used by the
  utilities in internet.c (which in turn are used by CEDAR).  This
  version, instead of looking in a config file for magic parameters,
  looks at the existing syscall_sock and grabs the IP address off of
  there.
*/
char*
my_ip_string()
{
	struct in_addr addr;
	memset( &addr, 0, sizeof(struct in_addr) );
	addr.s_addr = syscall_sock->get_ip_int();
	return inet_ntoa( addr );
}<|MERGE_RESOLUTION|>--- conflicted
+++ resolved
@@ -52,44 +52,9 @@
 
 
 /*
-<<<<<<< HEAD
-  We need our own definition of my_ip_addr(), which is used by
-  Sock::bind() to support Condor on machines with multiple network
-  interfaces.  This version, instead of looking in a config file for
-  magic parameters, looks at the existing syscall_sock and grabs the
-  IP address off of there.
-*/
-
-// [TODO:IPV6] This should be obsolete function
-unsigned int
-my_ip_addr()
-{
-	return syscall_sock->get_ip_int();
-}
-
-
-/*
-  We need our own definition of my_ip_string(), which is used by the
-  utilities in internet.c (which in turn are used by CEDAR).  This
-  version, instead of looking in a config file for magic parameters,
-  looks at the existing syscall_sock and grabs the IP address off of
-  there.
-*/
-char*
-my_ip_string()
-{
-	struct in_addr addr;
-	memset( &addr, 0, sizeof(struct in_addr) );
-	addr.s_addr = my_ip_addr();
-	return inet_ntoa( addr );
-}
-
-/*
-=======
->>>>>>> d66f5266
 	In the 6.3 series, REMOTE_syscall had been removed. Well, it turns out
 	that 6.4 was supposed to be backwards compatible with 6.2. :( This means
-OA	that some 6.2 starters are going to look for the symbol REMOTE_syscall in a
+	that some 6.2 starters are going to look for the symbol REMOTE_syscall in a
 	6.3+(including 6.4) standard universe executable in order to determine if
 	it had been linked with condor correctly. This function must do nothing
 	except exist for a while until we get rid of it for good and in a
