--- conflicted
+++ resolved
@@ -755,11 +755,7 @@
 
 
 int
-<<<<<<< HEAD
-do_cleanup(int line, int err,char* msg)
-=======
 do_cleanup(int,int,const char*)
->>>>>>> d66f5266
 {
 	static int already_excepted = FALSE;
 
@@ -770,9 +766,6 @@
 			// Otherwise, quickly kill all the active starters.
 		resmgr->walk( &Resource::void_kill_claim );
 		dprintf( D_FAILURE|D_ALWAYS, "startd exiting because of fatal exception.\n" );
-		dprintf( D_FAILURE|D_ALWAYS, "error line = %d\n", line);
-		dprintf( D_FAILURE|D_ALWAYS, "error code = %d\n", err);
-		dprintf( D_FAILURE|D_ALWAYS, "error message = %s\n", msg);
 	}
 
 	return TRUE;
