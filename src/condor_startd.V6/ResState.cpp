--- conflicted
+++ resolved
@@ -381,31 +381,18 @@
 			_state = preempting_state;
 			return xa_preclaim;
 		}
-<<<<<<< HEAD
-		if( (_act == idle_act) && (rip->eval_start() == 0) ) {
-				// START evaluates to False, so return to the owner
-				// state.  In this case, we don't need to worry about
-				// START locally evaluating to FALSE due to undefined
-				// job attributes and well-placed meta-operators, b/c
-				// we're in the claimed state, so we'll have a job ad
-				// to evaluate against.
-				// TLM: STATE TRANSITION #10
-			reason = "START is false";
-			_state = preempting_state;
-			return xa_false_start;
-=======
-		if( (r_act == idle_act) && (rip->eval_is_owner()) ) {
+		if( (_act == idle_act) && (rip->eval_is_owner()) ) {
 				// Be warned: we may not have a job ad here, so we don't
 				// want to just look at the START expression, as it could
 				// eval to False even if it could match a job (due to use
 				// of meta-operators or defaults for job ad values).
 				// So we explicitly wanna look at IS_OWNER here instead
-				// of START.
-			dprintf( D_ALWAYS, "State change: IS_OWNER is true\n" );
-			// TLM: STATE TRANSITION #10
-			change( preempting_state );
-			return TRUE; // XXX: change TRUE
->>>>>>> 5141e281
+				// of checking to see if START is false. We used to think
+				// the two were equivalent, but with meta-operators they may not be
+				// TLM: STATE TRANSITION #10
+			reason = "IS_OWNER is true";
+			_state = preempting_state;
+			return xa_false_start;
 		}
 		if( (_act == idle_act) && rip->claimWorklifeExpired() ) {
 			// TLM: STATE TRANSITION #10
