/***************************************************************
 *
 * Copyright (C) 1990-2007, Condor Team, Computer Sciences Department,
 * University of Wisconsin-Madison, WI.
 * 
 * Licensed under the Apache License, Version 2.0 (the "License"); you
 * may not use this file except in compliance with the License.  You may
 * obtain a copy of the License at
 * 
 *    http://www.apache.org/licenses/LICENSE-2.0
 * 
 * Unless required by applicable law or agreed to in writing, software
 * distributed under the License is distributed on an "AS IS" BASIS,
 * WITHOUT WARRANTIES OR CONDITIONS OF ANY KIND, either express or implied.
 * See the License for the specific language governing permissions and
 * limitations under the License.
 *
 ***************************************************************/

/*  
	This file defines the following classes:

	Claim, ClaimId, and Client

	A Claim object contains all of the information a startd needs
    about a given claim, such as the ClaimId, the client of this
    claim, etc.  The ClaimId in the Claim is just a pointer to a
    ClaimId object.  The client is also just a pointer to a Client
    object.  The startd maintains two Claim objects in the "rip", the
    per-resource information structure.  One for the current claim,
    and one for the possibly preempting claim that is pending.
 
	A ClaimId object contains the ClaimId string, and some
	functions to manipulate and compare against this string.  The
	constructor generates a new ClaimId with the following form:
	<ip:port>#startd-birthdate#sequence-number

	A Client object contains all the info about a given client of a
	startd.  In particular, the client name (a.k.a. "user"), the
	address ("<www.xxx.yyy.zzz:pppp>" formed ip/port), and the
	hostname.

	Originally written 9/29/97 by Derek Wright <wright@cs.wisc.edu> 

	Decided the Match object should really be called "Claim" (the
	files were renamed in cvs from Match.[Ch] to claim.[Ch], and
	renamed everything on 1/10/03 - Derek Wright
*/

#ifndef _CLAIM_H
#define _CLAIM_H

#include "enum_utils.h"
#include "Starter.h"
#include "condor_claimid_parser.h"
#include "authentication.h"
class CODMgr;


class ClaimId
{
public:
	ClaimId( ClaimType claim_type, char const *slotname );
	~ClaimId();

	char*	id() {return c_id;};
	char*	codId() {return c_cod_id;};
	bool	matches( const char* id );
	void	dropFile( int slot_id );
	char const *publicClaimId() { return claimid_parser.publicClaimId(); }
	char const *secSessionId() { return claimid_parser.secSessionId(); }

private:
    char*   c_id;       // ClaimId string
    char*   c_cod_id;   // COD Id for this Claim (NULL if not COD)
	ClaimIdParser claimid_parser;
};


class Client
{
public:
	Client();
	~Client();

	char*	name()	{return c_user;};	// For compatibility only
	char*	user()	{return c_user;};
	char*	owner()	{return c_owner;};
	char*	accountingGroup() {return c_acctgrp;};
	char*	host()	{return c_host;};
	char*	addr() 	{return c_addr;};
	char*   proxyFile() {return c_proxyfile; };
	char*   getConcurrencyLimits() {return c_concurrencyLimits; };
	int     numPids() {return c_numPids;};

	void	setuser(const char* user);
	void	setowner(const char* owner);
	void	setAccountingGroup(const char* grp);
	void	setaddr(const char* addr);
	void	sethost(const char* host);
	void    setProxyFile(const char* pf);
	void    setConcurrencyLimits(const char* limits);
	void    setNumPids(int numJobPids);

		// send a message to the client and accountant that the claim
		// is a being vacated
	void	vacate( char* claim_id );
private:
	char	*c_owner;	// name of the owner
	char	*c_user;	// name of the user
	char	*c_acctgrp; // name of the accounting group, if any
	char	*c_host;	// hostname of the clientmachine
	char	*c_addr;	// <ip:port> of the client
	char	*c_proxyfile;   // file holding delegated proxy
		                // (used when using GLEXEC_STARTER)
	char	*c_concurrencyLimits; // limits, if any
	int     c_numPids;

};


class Claim : public Service
{
public:
	Claim( Resource*, ClaimType claim_type = CLAIM_OPPORTUNISTIC,
		   int lease_duration = -1 );
	~Claim();

		// Operations you can perform on a Claim
	void vacate();	// Send a vacate command to the client of this claim
	void alive( bool alive_from_schedd = false );	// Process a keep alive for this claim

	void publish( ClassAd*, amask_t );
	void publishPreemptingClaim( ClassAd* ad, amask_t how_much );
	void publishCOD( ClassAd* );
	void publishStateTimes( ClassAd* );

	void dprintf( int, const char* ... ) CHECK_PRINTF_FORMAT(3,4);

	void refuseClaimRequest();

		/** We finally accepted a claim, so change our state, and if
			we're opportunistic, start a timer.
		*/
	void beginClaim( void );	

		/** Load info used by the accountant into this object from the
			current classad.
		 */
	void loadAccountingInfo();

		/**
		 * Load information from the request (c_ad) into the client
		 * (c_client).
		 */
	void loadRequestInfo();
	
		/**
		 * Load statistics from the request (c_ad) into the client
		 * (c_client).
		 */
	void loadStatistics();

		/** 
			We're servicing a request to activate a claim and we want
			to save the request classad into our claim object for
			future use.  This method also gets some info out of the
			ClassAd we'll need to spawn the job, like the job ID.

			@param request_ad The ClassAd for the current activation.
			  If NULL, we reuse the ClassAd already in the claim object.
		*/
	void saveJobInfo( ClassAd* request_ad = NULL );

		// Timer functions
	void start_match_timer();
	void cancel_match_timer();
	void  match_timed_out();		// We were matched, but not claimed in time
	void startLeaseTimer();
	void cancelLeaseTimer();
	void  leaseExpired();		// We were claimed, but didn't get a
								// keep alive in time from the schedd
	void sendAlive();
	int sendAliveConnectHandler(Stream *sock);
	int sendAliveResponseHandler( Stream *sock );

	void scheddClosedClaim();

		// Functions that return data
	float		rank()			{return c_rank;};
	float		oldrank()		{return c_oldrank;};
	ClaimType	type()			{return c_type;};
	char*		codId()			{return c_id->codId();};
    char*       id();
	char const *secSessionId();
	char const *publicClaimId();
    bool        idMatches( const char* id );
	Client* 	client() 		{return c_client;};
	Resource* 	rip()			{return c_rip;};
	ClassAd*	ad() 			{return c_ad;};
	int			universe()		{return c_universe;};
	int			cluster()		{return c_cluster;};
	int			proc()			{return c_proc;};
	Stream*		requestStream()	{return c_request_stream;};
	int			getaliveint()	{return c_aliveint;};
	int		    getLeaseDuration() {return c_lease_duration; };
	ClaimState	state()			{return c_state;};
	float		percentCpuUsage( void );
	unsigned long	imageSize( void );
	CODMgr*		getCODMgr( void );
	bool		hasPendingCmd() {return c_pending_cmd != -1;};
	bool		hasJobAd();
	int  		pendingCmd()	{return c_pending_cmd;};
	bool		wantsRemove()	{return c_wants_remove;};
	time_t      getJobTotalRunTime();
	time_t      getClaimAge();
	bool        mayUnretire()   {return c_may_unretire;}
	bool        getRetirePeacefully() {return c_retire_peacefully;}
	bool        preemptWasTrue() const {return c_preempt_was_true;}
	int         getPledgedMachineMaxVacateTime() {return c_pledged_machine_max_vacate_time;}

		// Functions that set the values of data
	void setrank(float therank)	{c_rank=therank;};
	void setoldrank(float therank) {c_oldrank=therank;};
	void setad(ClassAd *ad);		// Set our ad to the given pointer
	void setRequestStream(Stream* stream);	
	void setaliveint(int alive);
	void disallowUnretire()     {c_may_unretire=false;}
	void setRetirePeacefully(bool value) {c_retire_peacefully=value;}
	void preemptIsTrue() {c_preempt_was_true=true;}
	int activationCount() {return c_activation_count;}

		// starter-related functions
	int	 spawnStarter( Stream* = NULL );
	void setStarter( Starter* s );
	void starterExited( int status );
	bool starterPidMatches( pid_t starter_pid );
	bool isDeactivating( void );
	bool isActive( void );
	bool isRunning( void );	
	bool deactivateClaim( bool graceful );
	bool suspendClaim( void );
	bool resumeClaim( void );
	bool addSubClaim( Claim *subClaim );
	bool removeSubClaim( Claim *subClaim );
	bool hasSubClaim(char *id);
	Claim *getSubClaim(char *id);
	bool addParentClaim( Claim *parentClaim );
	bool starterKill( int sig );
	bool starterKillPg( int sig );
	bool starterKillSoft( bool state_change = false );
	bool starterKillHard( void );
	void starterHoldJob( char const *hold_reason,int hold_code,int hold_subcode );
	void makeStarterArgs( ArgList &args );
	bool verifyCODAttrs( ClassAd* req );
	bool publishStarterAd( ClassAd* ad );

	bool periodicCheckpoint( void );

	bool ownerMatches( const char* owner );
	bool globalJobIdMatches( const char* id );

		/**
		   Remove this claim
		   @param graceful Gracefully release or quickly kill?
		   @return true if the claim is gone, 
		           false if we're waiting for the starter to exit
		*/
	bool removeClaim( bool graceful );

	bool setPendingCmd( int cmd );
	int	 finishPendingCmd( void );
	void changeState( ClaimState s );


		/** Write out the request's ClassAd to the given file
			descriptor.  This is used in the COD world to write the
			job ad to the starter's STDIN pipe, but might be useful
			for other things, too.
		*/
	bool writeJobAd( int fd );

		/** Write out the machine ClassAd to the provided stream
 		*/
	bool writeMachAd( Stream *stream );

	void receiveJobClassAdUpdate( ClassAd &update_ad );

		// registered callback for premature closure of connection from
		// schedd requesting this claim
	int requestClaimSockClosed(Stream *s);

	void setResource( Resource* _rip ) { c_rip = _rip; };
	Claim *parent;
	bool c_isSubClaim;
private:
	Resource	*c_rip;
	Client 		*c_client;
	ClaimId 	*c_id;
	ClaimType	c_type;
	ClassAd*	c_ad;
	Starter*	c_starter;
	float		c_rank;
	float		c_oldrank;
	int			c_universe;
	int			c_proc;
	int			c_cluster;
	char*		c_global_job_id;
	int			c_job_start;
	int			c_last_pckpt;
	time_t      c_claim_started;
	time_t		c_entered_state;
	time_t		c_job_total_run_time;
	time_t		c_job_total_suspend_time;
	time_t		c_claim_total_run_time;
	time_t		c_claim_total_suspend_time;
	int			c_activation_count;
	Stream*		c_request_stream; // cedar sock that a remote request
                                  // is waiting for a response on

	int			c_match_tid;	// DaemonCore timer id for this
								// match.  If we're matched but not
								// claimed within 5 minutes, throw out
								// the match.

		/*  DeamonCore timer id for this claim/job lease.  If we don't
			get a keepalive before the job lease expires, schedd has
			died and we need to release the claim.
		*/
	int			c_lease_tid;
	int			c_sendalive_tid;
	Sock*		c_alive_inprogress_sock;	// NULL if no alive in progress
	int			c_lease_duration; // Duration of our claim/job lease
	int			c_aliveint;		// Alive interval for this claim

	char*		c_cod_keyword;	// COD keyword for this claim, if any
	int			c_has_job_ad;	// Do we have a job ad for the COD claim?

	ClaimState	c_state;		// the state of this claim
	ClaimState	c_last_state;	// the state when a release was requested
	int			c_pending_cmd;	// the pending command, or -1 if none
	bool		c_wants_remove;	// are we trying to remove this claim?
	bool        c_may_unretire;
	bool        c_retire_peacefully;
	bool        c_preempt_was_true; //was PREEMPT ever true for this claim?
	bool        c_schedd_closed_claim;
<<<<<<< HEAD
	
	std::vector<Claim*> subClaims;
	std::vector<Claim*> parentClaims;
=======
	int         c_pledged_machine_max_vacate_time; // evaluated at activation time
>>>>>>> d49524fd


		// Helper methods
	int  finishReleaseCmd( void );
	int  finishDeactivateCmd( void );
	int  finishKillClaim( void );

		/** Once the starter exits and the claim is no longer active,
			reset it by clearing out all the activation-specific data
		*/
	void resetClaim( void );

		/**
		   We accepted a request to activate the claim and spawn a
		   starter.  Pull all the information we need out of the
		   request and store it in this Claim object, along with any
		   attributes that care about the time the job was spawned. 
		*/
	void beginActivation( time_t now ); 

	void makeCODStarterArgs( ArgList &args );
#if HAVE_JOB_HOOKS
	void makeFetchStarterArgs( ArgList &args );
#endif /* HAVE_JOB_HOOKS */

};


#endif /* _CLAIM_H */
<|MERGE_RESOLUTION|>--- conflicted
+++ resolved
@@ -344,13 +344,10 @@
 	bool        c_retire_peacefully;
 	bool        c_preempt_was_true; //was PREEMPT ever true for this claim?
 	bool        c_schedd_closed_claim;
-<<<<<<< HEAD
 	
 	std::vector<Claim*> subClaims;
 	std::vector<Claim*> parentClaims;
-=======
 	int         c_pledged_machine_max_vacate_time; // evaluated at activation time
->>>>>>> d49524fd
 
 
 		// Helper methods
