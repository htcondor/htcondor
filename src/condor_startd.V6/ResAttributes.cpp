--- conflicted
+++ resolved
@@ -160,13 +160,10 @@
 
 		m_virt_mem = sysapi_swap_space();
 		dprintf( D_FULLDEBUG, "Swap space: %lu\n", m_virt_mem );
-<<<<<<< HEAD
-=======
 
 #if defined(WIN32)
 		credd_test();
 #endif
->>>>>>> bddf54c4
 	}
 
 
