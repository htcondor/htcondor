/***************************************************************
 *
 * Copyright (C) 1990-2011, Condor Team, Computer Sciences Department,
 * University of Wisconsin-Madison, WI.
 * 
 * Licensed under the Apache License, Version 2.0 (the "License"); you
 * may not use this file except in compliance with the License.  You may
 * obtain a copy of the License at
 * 
 *    http://www.apache.org/licenses/LICENSE-2.0
 * 
 * Unless required by applicable law or agreed to in writing, software
 * distributed under the License is distributed on an "AS IS" BASIS,
 * WITHOUT WARRANTIES OR CONDITIONS OF ANY KIND, either express or implied.
 * See the License for the specific language governing permissions and
 * limitations under the License.
 *
 ***************************************************************/


#include "condor_common.h"
#include "startd.h"
#include "my_popen.h"
#include <math.h>
#include "filesystem_remap.h"
#include "classad_helpers.h" // for cleanStringForUseAsAttr

#include <set>
#include <algorithm>
#include <sstream>
#include <charconv>

#ifdef WIN32
#include "winreg.windows.h"
#endif

#include "docker-api.h"

MachAttributes::MachAttributes()
   : m_user_specified(NULL, ";"), m_user_settings_init(false), m_named_chroot()
{
	m_mips = -1;
	m_kflops = -1;
	m_last_benchmark = 0;
	m_last_keypress = time(0)-1;
	m_seen_keypress = false;

	m_arch = NULL;
	m_opsys = NULL;
	m_opsysver = 0;
	m_opsys_and_ver = NULL;
	m_opsys_major_ver = 0;
	m_opsys_name = NULL;
	m_opsys_long_name = NULL;
	m_opsys_short_name = NULL;
	m_opsys_legacy = NULL;
	m_uid_domain = NULL;
	m_filesystem_domain = NULL;
	m_idle_interval = -1;

	m_clock_day = -1;
	m_clock_min = -1;
	m_condor_load = -1.0;
	m_console_idle = 0;
	m_idle = 0;
	m_load = -1.0;
	m_owner_load = -1.0;
	m_virt_mem = 0;
	m_docker_cached_image_size = -1;
	m_docker_cached_image_size_time = time(nullptr) - docker_cached_image_size_interval;

		// Number of CPUs.  Since this is used heavily by the ResMgr
		// instantiation and initialization, we need to have a real
		// value for this as soon as the MachAttributes object exists.
	bool count_hyper = param_boolean("COUNT_HYPERTHREAD_CPUS", true);
	int ncpus=0, nhyper_cpus=0;
	sysapi_ncpus_raw(&ncpus, &nhyper_cpus);
	m_num_real_cpus = count_hyper ? nhyper_cpus : ncpus;
	m_num_cpus = param_integer("NUM_CPUS");

	// recompute disk is false if DISK is configured to a static value
	// otherwise we recompute based on a knob. the actual live disk computation
	// happens in the Resource class if recompute_disk is true
	m_always_recompute_disk = false;
	m_total_disk = -1;
	auto_free_ptr disk(param("DISK"));
	if (!disk || ! string_is_long_param(disk, m_total_disk)) {
		m_always_recompute_disk = param_boolean("STARTD_RECOMPUTE_DISK_FREE", false);
	}

		// The same is true of physical memory.  If we had an error in
		// sysapi_phys_memory(), we need to just EXCEPT with a message
		// telling the user to define MEMORY manually.
	m_phys_mem = sysapi_phys_memory();
	if( m_phys_mem <= 0 ) {
		dprintf( D_ALWAYS, 
				 "Error computing physical memory with calc_phys_mem().\n" );
		dprintf( D_ALWAYS | D_NOHEADER, 
				 "\t\tMEMORY parameter not defined in config file.\n" );
		dprintf( D_ALWAYS | D_NOHEADER, 
				 "\t\tTry setting MEMORY to the number of megabytes of RAM.\n"
				 );
		EXCEPT( "Can't compute physical memory." );
	}

	dprintf( D_FULLDEBUG, "Memory: Detected %d megs RAM\n", m_phys_mem );

	// temporary attributes for raw utsname info
	m_utsname_sysname = NULL;
	m_utsname_nodename = NULL;
	m_utsname_release = NULL;
	m_utsname_version = NULL;
	m_utsname_machine = NULL;


#if defined ( WIN32 )
#pragma warning(push)
#pragma warning(disable : 4996)
	// Get the version information of the copy of Windows 
	// we are running
	ZeroMemory ( &m_window_version_info, sizeof ( OSVERSIONINFOEX ) );
	m_window_version_info.dwOSVersionInfoSize = 
		sizeof ( OSVERSIONINFOEX );	
	m_got_windows_version_info = 
		GetVersionEx ( (OSVERSIONINFO*) &m_window_version_info );
	if ( !m_got_windows_version_info ) {
		m_window_version_info.dwOSVersionInfoSize = 
			sizeof ( OSVERSIONINFO );	
		m_got_windows_version_info = 
			GetVersionEx ( (OSVERSIONINFO*) &m_window_version_info );
		if ( !m_got_windows_version_info ) {
			dprintf ( D_ALWAYS, "MachAttributes: failed to "
				"get Windows version information.\n" );
		}
	}
#pragma warning(pop)

	m_local_credd = NULL;
	m_last_credd_test = 0;
    m_dot_Net_Versions = NULL;
#endif
}


MachAttributes::~MachAttributes()
{
	if( m_arch ) free( m_arch );
	if( m_opsys ) free( m_opsys );
	if( m_opsys_and_ver ) free( m_opsys_and_ver );
	if( m_opsys_name ) free( m_opsys_name );
	if( m_opsys_long_name ) free( m_opsys_long_name );
	if( m_opsys_short_name ) free( m_opsys_short_name );
	if( m_opsys_legacy ) free( m_opsys_legacy );
	if( m_uid_domain ) free( m_uid_domain );
	if( m_filesystem_domain ) free( m_filesystem_domain );

	if( m_utsname_sysname ) free( m_utsname_sysname );
	if( m_utsname_nodename ) free( m_utsname_nodename );
	if( m_utsname_release ) free( m_utsname_release );
	if( m_utsname_version ) free( m_utsname_version );
	if( m_utsname_machine ) free( m_utsname_machine );

    AttribValue *val = NULL;
    m_lst_dynamic.Rewind();
    while ((val = m_lst_dynamic.Next()) ) {
       if (val) free (val);
       m_lst_dynamic.DeleteCurrent();
    }

    m_lst_static.Rewind();
    while ((val = m_lst_static.Next())) {
       if (val) free (val);
       m_lst_static.DeleteCurrent();
    }
    m_user_specified.clearAll();
#if defined(WIN32)
	if( m_local_credd ) free( m_local_credd );
    if( m_dot_Net_Versions ) free ( m_dot_Net_Versions );

    release_all_WinPerf_results();
#endif
}

void
MachAttributes::init_user_settings()
{
	m_user_settings_init = true;

	AttribValue *val = NULL;
	m_lst_dynamic.Rewind();
	while ((val = m_lst_dynamic.Next()))
    {
        if (val) free (val);
	    m_lst_dynamic.DeleteCurrent();
	}

	m_lst_static.Rewind();
	while ((val = m_lst_static.Next()))
    {
	    if (val) free (val);
	    m_lst_static.DeleteCurrent();
	}

	m_user_specified.clearAll();

#ifdef WIN32
	char * pszParam = NULL;
	pszParam = param("STARTD_PUBLISH_WINREG");
	if (pszParam)
    {
		m_user_specified.initializeFromString(pszParam);
		free(pszParam);
	}
#endif

	m_user_specified.rewind();
	while(char * pszItem = m_user_specified.next())
    {
		// if the reg_item is of the form attr_name=reg_path;
		// then skip over the attr_name and '=' and trailing
		// whitespace.  But if the = is after the first \, then
		// it's a part of the reg_path, so ignore it.
		//
		const char * pkey = strchr(pszItem, '=');
		const char * pbs  = strchr(pszItem, '\\');
		if (pkey && ( ! pbs || pkey < pbs)) {
			++pkey; // skip the '='
		} else {
			pkey = pszItem;
		}

		// skip any leading whitespace in the key
		while (isspace(pkey[0]))
			++pkey;

       #ifdef WIN32
		char * pszAttr = generate_reg_key_attr_name("WINREG_", pszItem);

		// if the keyname begins with 32 or 64, use that to designate either
		// the WOW64 or WOW32 view of the registry, but don't pass the
		// leading number on to the lower level code.
		int options = 0;
		if (isdigit(pkey[0])) {
			options = atoi(pkey);
			while (isdigit(pkey[0])) {
				++pkey;
			}
		}

		int ixStart = 0;
		int cch = lstrlen(pkey);
		HKEY hkey = parse_hive_prefix(pkey, cch, &ixStart);
		if (hkey == HKEY_PERFORMANCE_DATA)  // using dynamic data HIVE
        {
			// For dynamic data, we have to build a query
			// for the Windows Performance registry which we
			// will execute periodically to update the data.
			// the specific query is added to the dynamic list, and
			// the query Key (Memory, Processor, etc) is added
			// to the WinPerf list.
			//
            AttribValue * pav = add_WinPerf_Query(pszAttr, pkey+ixStart+1);
            if (pav)
		        m_lst_dynamic.Append(pav);
		}
        else
        {
			// for static registry data, get the current value from the 
			// registry and store it in an AttribValue in the static list.
			//
			char * value = get_windows_reg_value(pkey, NULL, options);
            AttribValue * pav = AttribValue::Allocate(pszAttr, value);
            if (pav)
            {
                pav->pquery = (void*)pkey;
				m_lst_static.Append(pav);
			}
		}

       #else
		// ! Win32.

       #endif // WIN32

	} // end while(m_user_specified.next());

    

#ifdef WIN32
    // build and save off the string of .NET versions.
    //
    char* detected_versions = param("DOT_NET_VERSIONS");
    if( ! detected_versions)
    {
        string s_dot_Net_Versions;

        static const struct {
            const char * pszKey;
            const char * pszValue;
            const char * pszVer;
        } aNet[] = {
           "HKLM\\SOFTWARE\\Microsoft\\NET Framework Setup\\NDP\\v1.1.4322",  "Install", "1.1",
           "HKLM\\SOFTWARE\\Microsoft\\NET Framework Setup\\NDP\\v2.0.50727", "Install", "2.0",
           "HKLM\\SOFTWARE\\Microsoft\\NET Framework Setup\\NDP\\v3.0",       "Install", "3.0",
           "HKLM\\SOFTWARE\\Microsoft\\NET Framework Setup\\NDP\\v3.5",       "Install", "3.5",
           "HKLM\\SOFTWARE\\Microsoft\\NET Framework Setup\\NDP\\v4\\Client", "Install", "4.0Client",
           "HKLM\\SOFTWARE\\Microsoft\\NET Framework Setup\\NDP\\v4\\Full",   "Install", "4.0Full",
        };

       for (int ii = 0; ii < NUM_ELEMENTS(aNet); ++ii)
       {
           char* pszVal = get_windows_reg_value(aNet[ii].pszKey, aNet[ii].pszValue, 0);
           if (pszVal)
           {
               DWORD dw = atoi(pszVal);
               if(dw)
               {
                   if( ! s_dot_Net_Versions.empty())
                       s_dot_Net_Versions.append(",");
                  s_dot_Net_Versions.append(aNet[ii].pszVer);
               }
               free(pszVal);
           }
       }

       if ( ! s_dot_Net_Versions.empty())
           detected_versions = _strdup(s_dot_Net_Versions.c_str());
    }
    if(m_dot_Net_Versions) free(m_dot_Net_Versions);
    m_dot_Net_Versions = detected_versions;

#endif //WIN32

}


void
MachAttributes::init()
{
	this->init_user_settings();
	this->compute_config();
	this->compute_for_update();
	this->compute_for_policy();
}

void
MachAttributes::compute_config()
{
	// the startd doesn't normally call the init() method (bug?),
	// it just starts calling compute, so in order to gurantee that
	// init happens, we put check here to see if user settings have been initialized
	if ( ! m_user_settings_init)
		init_user_settings();

	{ // formerly IS_STATIC(how_much) && IS_SHARED(how_much)

			// Since we need real values for them as soon as a
			// MachAttributes object is instantiated, we handle number
			// of CPUs and physical memory in the constructor, not
			// here.  -Derek Wright 2/5/99 

			// Arch, OpSys, FileSystemDomain and UidDomain.  Note:
			// these will always return something, since config() will
			// insert values if we don't have them in the config file.
		if( m_arch ) {
			free( m_arch );
		}
		m_arch = param( "ARCH" );

		if( m_opsys ) {
			free( m_opsys );
		}
		m_opsys = param( "OPSYS" );
		m_opsysver = param_integer( "OPSYSVER", 0 );

		if( m_opsys_and_ver ) {
			free( m_opsys_and_ver );
		}
		m_opsys_and_ver = param( "OPSYSANDVER" );
		m_opsys_major_ver = param_integer( "OPSYSMAJORVER", 0 );

		if( m_opsys_name ) {
			free( m_opsys_name );
                } 
		m_opsys_name = param( "OPSYSNAME" );

		if( m_opsys_long_name ) {
			free( m_opsys_long_name );
                } 
		m_opsys_long_name = param( "OPSYSLONGNAME" );

		if( m_opsys_short_name ) {
			free( m_opsys_short_name );
                } 
		m_opsys_short_name = param( "OPSYSSHORTNAME" );

		if( m_opsys_legacy ) {
			free( m_opsys_legacy );
                } 
		m_opsys_legacy = param( "OPSYSLEGACY" );

       		// temporary attributes for raw utsname info
		if( m_utsname_sysname ) {
			free( m_utsname_sysname );
		}
		if( m_utsname_nodename ) {
			free( m_utsname_nodename );
		}
		if( m_utsname_release ) {
			free( m_utsname_release );
		}
		if( m_utsname_version ) {
			free( m_utsname_version );
		}
		if( m_utsname_machine ) {
			free( m_utsname_machine );
		}

		m_utsname_sysname = param( "UTSNAME_SYSNAME" );
		m_utsname_nodename = param( "UTSNAME_NODENAME" );
		m_utsname_release = param( "UTSNAME_RELEASE" );
		m_utsname_version = param( "UTSNAME_VERSION" );
		m_utsname_machine = param( "UTSNAME_MACHINE" );

		if( m_uid_domain ) {
			free( m_uid_domain );
		}
		m_uid_domain = param( "UID_DOMAIN" );
		dprintf( D_FULLDEBUG, "%s = \"%s\"\n", ATTR_UID_DOMAIN,
				 m_uid_domain );

		if( m_filesystem_domain ) {
			free( m_filesystem_domain );
		}
		m_filesystem_domain = param( "FILESYSTEM_DOMAIN" );
		dprintf( D_FULLDEBUG, "%s = \"%s\"\n", ATTR_FILE_SYSTEM_DOMAIN,
				 m_filesystem_domain );

		m_idle_interval = param_integer( "IDLE_INTERVAL", -1 );

		pair_strings_vector root_dirs = root_dir_list();
		std::stringstream result;
		unsigned int chroot_count = 0;
		for (pair_strings_vector::const_iterator it=root_dirs.begin();
				it != root_dirs.end(); 
				++it, ++chroot_count) {
			if (chroot_count) {
				result << ", ";
			}
			result << it->first;
		}
		if (chroot_count > 1) {
			std::string result_str = result.str();
			dprintf(D_FULLDEBUG, "Named chroots: %s\n", result_str.c_str() );
			m_named_chroot = result_str;
		}
	}
}

void
MachAttributes::compute_for_update()
{

	{  // formerly IS_UPDATE(how_much) && IS_SHARED(how_much)

		m_virt_mem = sysapi_swap_space();
		dprintf( D_FULLDEBUG, "Swap space: %lld\n", m_virt_mem );

		time_t now = resmgr->now();
		time_t interval = (now - m_docker_cached_image_size_time);
		if (docker_cached_image_size_interval && (interval >= docker_cached_image_size_interval)) {
			m_docker_cached_image_size_time = now;
			int64_t size_in_bytes = DockerAPI::imageCacheUsed();
			if (size_in_bytes >= 0) {
				const int64_t ONEMB =  (int64_t)1024 * 1024;
				m_docker_cached_image_size = (DockerAPI::imageCacheUsed() + ONEMB/2) / ONEMB;
			} else {
				// negative values returned above indicate failure to fetch the imageSize
				// negative values here suppress advertise of the attribute
				m_docker_cached_image_size = -1;
			}
		}

#if defined(WIN32)
		credd_test();
#endif
	}
}

void
MachAttributes::compute_for_policy()
{
	{ // formerly IS_TIMEOUT(how_much) && IS_SHARED(how_much)
		m_load = sysapi_load_avg();

		sysapi_idle_time( &m_idle, &m_console_idle );

		time_t my_timer;
		struct tm *the_time;
		time( &my_timer );
		the_time = localtime(&my_timer);
		m_clock_min = (the_time->tm_hour * 60) + the_time->tm_min;
		m_clock_day = the_time->tm_wday;

		if (m_last_keypress < my_timer - m_idle) {
			if (m_idle_interval >= 0) {
				int duration = my_timer - m_last_keypress;
				if (duration > m_idle_interval) {
					if (m_seen_keypress) {
						dprintf(D_IDLE, "end idle interval of %d sec.\n",
								duration);
					} else {
						dprintf(D_IDLE,
								"first keyboard event %d sec. after startup\n",
								duration);
					}
				}
			}
			m_last_keypress = my_timer;
			m_seen_keypress = true;
		}

#ifdef WIN32
        update_all_WinPerf_results();
#endif

        AttribValue *pav = NULL;
        m_lst_dynamic.Rewind();
        while ((pav = m_lst_dynamic.Next()) ) {
           if (pav) {
             #ifdef WIN32
              if ( ! update_WinPerf_Value(pav))
                 pav->vtype = AttribValue_DataType_Max; // undefined vtype
             #else
              if (pav->pquery) {
                 // insert code to update pav from pav->pquery
              }
             #endif
           }
        }
	}
}

// Check to see if the device at index ixid for resource tag matches
// the given constraint.  Constraint can be null, in which case everything matches
// Constraint must otherwise be an expression.  If the expression is 
//   a bare number then it is presumed to be the matching dev index.
//   a bare string is presumed to be the matching devid
//   an expresion is evaluated against the dev property classad
//
bool MachAttributes::DevIdMatches(
	const NonFungibleType & nft,
	int ixid,
	ConstraintHolder & require)
{
	if (require.empty()) return true;

	// special case if requirement is a bare integer, the integer is the
	// index into the assigned_ids vector for the given resource tag
	long long lval = -1;
	if (ExprTreeIsLiteralNumber(require.Expr(), lval) && lval == ixid) {
		return true;
	}

	if (ixid < 0 || ixid >= (int)nft.ids.size()) return false;
	NonFungibleRes nfr = nft.ids[ixid];

	// special case if requirement is a string, then it matches if it matches the resource id
	const char * cstr = NULL;
	if (ExprTreeIsLiteralString(require.Expr(), cstr) && YourStringNoCase(cstr) == nfr.id) {
		return true;
	}

	// the general case, evaluate the constraint expression against the properties of the resource
	auto it(nft.props.find(nfr.id));
	if (it != nft.props.end()) {
		ClassAd & ad = const_cast<ClassAd&>(it->second);
		if (EvalExprBool(&ad, require.Expr())) {
			return true;
		}
	}

	return false;
}

// Allocate a user-defined resource deviceid to a slot
// when assign_to_sub > 0, then assign an unused resource from
// slot assigned_to to it's child dynamic slot assign_to_sub.
//
const char * MachAttributes::AllocateDevId(const std::string & tag, const char * request, int assign_to, int assign_to_sub, bool backfill)
{
	if ( ! assign_to) return NULL;

	auto & offline_ids(m_machres_runtime_offline_ids_map[tag]);

	auto found(m_machres_nft_map.find(tag));
	if (found != m_machres_nft_map.end()) {
		auto &[restag, nft] = *found;

		ConstraintHolder require;
		if (request) { require.set(strdup(request)); }

		// when the sub-id is positive, that means we are binding a dynamic slot
		// in that case we want to use only dev-ids that are already owned by the partitionable slot.
		// but not yet assigned to any of  it's dynamic children.
		//
		int cur_id = (assign_to_sub > 0) ? assign_to : 0;
		if (backfill) {
			// bind backfill resources in reverse order to minimize the conflicts with primary slot usage
			for (int ixid = (int)nft.ids.size()-1; ixid >= 0; --ixid) {
				NonFungibleRes & nfr = nft.ids[ixid];
				if (offline_ids.count(nfr.id) > 0) continue; // don't bind offline ids
				// don't bind to a backfill d-slot an id that a primary d-slot is using
				// TODO: handle the case of a static primary slot that is claimed
				if (assign_to_sub > 0 && nfr.owner.dyn_id > 0) continue;
				if (nfr.bkowner.id == cur_id && nfr.bkowner.dyn_id == 0 && DevIdMatches(nft, ixid, require)) {
					nfr.bkowner.id = assign_to;
					nfr.bkowner.dyn_id = assign_to_sub;
					return nfr.id.c_str();
				}
			}
		} else {
			for (int ixid = 0; ixid < (int)nft.ids.size(); ++ixid) {
				NonFungibleRes & nfr = nft.ids[ixid];
				if (offline_ids.count(nfr.id) > 0) continue;  // don't bind offline ids
				if (nfr.owner.id == cur_id && nfr.owner.dyn_id == 0 && DevIdMatches(nft, ixid, require)) {
					nfr.owner.id = assign_to;
					nfr.owner.dyn_id = assign_to_sub;
					return nfr.id.c_str();
				}
			}
		}
	}
	return NULL;
}

bool MachAttributes::ReleaseDynamicDevId(const std::string & tag, const char * id, int was_assigned_to, int was_assign_to_sub)
{
	auto found(m_machres_nft_map.find(tag));
	if (found != m_machres_nft_map.end()) {
		auto &[restag, nft] = *found;

		for (int ixid = 0; ixid < (int)nft.ids.size(); ++ixid) {
			NonFungibleRes & nfr = nft.ids[ixid];
			if (nfr.id == id) {
				if (nfr.owner.id == was_assigned_to && nfr.owner.dyn_id == was_assign_to_sub) {
					nfr.owner.dyn_id = 0;
					return true;
				}
				if (nfr.bkowner.id == was_assigned_to && nfr.bkowner.dyn_id == was_assign_to_sub) {
					nfr.bkowner.dyn_id = 0;
					return true;
				}
			}
		}
	}
	return false;
}


// log level for custom resource device id (e.g. CUDA0) management
static int d_log_devids = D_FULLDEBUG;

const char * MachAttributes::DumpDevIds(std::string & buf, const char * tag, const char * sep)
{
	for (auto &[restag, nft] : m_machres_nft_map) {
		// if a tag was provided, ignore entries that don't match it.
		if (tag && strcasecmp(tag, restag.c_str())) continue;

		const std::set<std::string> & offline_ids = m_machres_runtime_offline_ids_map[restag];
		buf += restag;
		buf += ":{";
		for (auto & nfr : nft.ids) {
			if (offline_ids.count(nfr.id)) buf += "!";
			buf += nfr.id;
			formatstr_cat(buf, "=%d", nfr.owner.id);
			if (nfr.owner.dyn_id) formatstr_cat(buf, "_%d", nfr.owner.dyn_id);
			if (nfr.bkowner.id) {
				formatstr_cat(buf, "+%d", nfr.bkowner.id);
				if (nfr.bkowner.dyn_id) formatstr_cat(buf, "_%d", nfr.bkowner.dyn_id);
			}
			buf += ", ";
		}
		buf += "}";
		if (tag && sep) buf += sep;
	}
	return buf.c_str();
}

// This is a bit complicated, because we actually keep two sets of offline ids.
// one that is set on startup from the resource ads (m_machres_offline_devIds_map) 
// and another that is set on reconfig (m_machres_runtime_offline_ids_map)
// The first one is a map of resource tag to vector of string devids, the vector may contain duplicates:   map[GPUs]={CUDA0, CUDA0, CUDA1}
// the second is a map of resource tag to a set of string unique string devids, map[GPUs][CUDA0]
//
// Then there are three collections that show the active devids:
//    m_machres_map  - a map of resource tag to number of active (i.e. non-offline) devids  map[Gpus] = N
//    m_machres_devIds_map  - a map of resource tag to vector of devids that were active at startup. this preserves devid assigment
//    m_machres_devIdOwners_map - a map of resource tag to vector of slot-ids to which they are assigned.  this is a parallel vector to the above vector
//
// When a devid is marked offline at startup, it is put into the m_machres_offline_devIds_map and NOT into the m_machres_devIds_map
// but when a devid is marked offline on reconfig, it is not removed from the m_machres_devIds_map, nor is it added to the m_machres_offline_devIds_map
// instead, it is added to the m_machres_runtime_offline_ids_map, and that map is checked each time we want to make a d-slot.
// The advertised value for the resource Tag (e.g. GPUs) should be the number of items in the m_machres_devIds_map vector that
// are not in the m_machres_runtime_offline_ids_map, and are bound to that slot
//
// Thus a static slot that has an assigned GPU, may have a GPUs value of 0, if that assigned GPU is in the runtime_offline_ids collection.
// This can happen to a slot that is running jobs if a reconfig happens while the job is running.
//
// The job of ReconfigOfflineDevIds is to:
//    build the m_machres_runtime_offline_ids_map, so that is has all of the unique DevIds that are offline
//    Update the m_machres_map quantities so that only active resources are counted
// This does not directly affect the attributes advertised in the slot, but this information is used by RefreshDevIds
// which is called for each slot on reconfig after ReconfigOfflineDevIds is called.
//
void MachAttributes::ReconfigOfflineDevIds()
{
	// we will rebuild this to contain only offline ids that were not offline'd at startup
	m_machres_runtime_offline_ids_map.clear();

	std::string knob;
	StringList offline_ids;
	for (auto &[restag, nft] : m_machres_nft_map) {
		const char * tag = restag.c_str();
		knob = "OFFLINE_MACHINE_RESOURCE_"; knob += restag;
		param_and_insert_unique_items(knob.c_str(), offline_ids);

		// we've got offline resources, check to see if any of them are assigned

		int offline = 0;
		// look through assigned resource list and see if we have offlined any of them.
		for (int ii = (int)nft.ids.size()-1; ii >= 0; --ii) {
			const char * id = nft.ids[ii].id.c_str();
			const FullSlotId & owner = nft.ids[ii].owner;
			if (offline_ids.contains(id)) {
				dprintf(D_ALWAYS, "%s %s is now marked offline\n", tag, id);
				if (owner.dyn_id) {
					// currently assigned to a dynamic slot
					dprintf(D_ALWAYS, "%s %s is currently assigned to slot %d_%d\n",
						tag, id, owner.id, owner.dyn_id);
				} else {
					// currently assigned to a static slot or p-slot
					dprintf(D_ALWAYS, "%s %s is currently assigned to slot %d\n",
						tag, id, owner.id);
				}

				// we found an Assignd<Tag> devid that should be offline,
				// so it needs to be in the dynamic_offline_ids collecton so we can check at runtime
				m_machres_runtime_offline_ids_map[restag].emplace(id);
				++offline;
			}

			// update quantites to count only assigned, non-offline devids
			m_machres_map[restag] = nft.ids.size() - offline;
		}
	}
}

// refresh the assigned ids for this slot, and update the count so that only non-offline ids are counted
// we do this on reconfig, incase we have changed the offline list
int MachAttributes::RefreshDevIds(
	const std::string & tag,
	slotres_assigned_ids_t & devids,
	int assign_to,
	int assign_to_sub)
{
	devids.clear();

	auto found = machres_devIds().find(tag);
	if (found == machres_devIds().end()) {
		return 0;
	}
	auto & offline_ids(m_machres_runtime_offline_ids_map[tag]);

	// for p-slots & static slots, we ignore the sub-id when building the Assigned list (slot_res_devids)
	// but not when counting the number of resources
	// thus in slot1 we can have 
	//   AssignedGPUs = "CUDA0,CUDA1,CUDA2"  (slot_res_devids)
	//   OfflineGPUs = "CUDA2"               (offline_ids)
	//   GPUs = 1                            (slot_res)
	// while in slot1_1 we have 
	//   AssignedGPUs = "CUDA0"
	//   Gpus = 1

	int num_res = 0;
	for (const auto & nfr : found->second.ids) {
		if (nfr.owner.id == assign_to && (assign_to_sub == 0 || nfr.owner.dyn_id == assign_to_sub)) {
			devids.emplace_back(nfr.id);
			if (offline_ids.count(nfr.id)) {
				// don't count this one even though it is assigned
			} else if (nfr.owner.dyn_id == assign_to_sub) {
				num_res += 1;
			}
		}
	}
	return num_res;
}

// calculate an aggregate properties classad for the given resource tag from the given resource ids
// this classad will be merged into the slot classad that has those resources assigned.
// We do this to allow negotiator matchmaking against the properties of assigned custom resources
bool MachAttributes::ComputeDevProps(
	ClassAd & ad,
	const std::string & tag,
	const slotres_assigned_ids_t & ids)
{
	std::string attr;
	ad.Clear();
	if (ids.empty()) {
		return false;
	}
	auto found = m_machres_nft_map.find(tag);
	if (found == m_machres_nft_map.end()) {
		return false;
	}
	auto &[restag, nft] = *found;
	if (nft.props.empty()) {
		return false;
	}

	// TODO: move knobs out of this function
	bool nested_props = param_boolean("USE_NESTED_CUSTOM_RESOURCE_PROPS", true);
	bool verbose_nested_props = param_boolean("VERBOSE_NESTED_CUSTOM_RESOURCE_PROPS", nested_props);

	// we begin by assuming that the device 0 props are common to all
	auto ip = nft.props.find(ids.front());
	if (ip != nft.props.end()) {
		ad.Update(ip->second);
		if ( ! verbose_nested_props && ids.size() == 1) {
			return true;
		}
	}

	// build a temporary map of common properties using device 0 properties
	// note that this map does not own the exprtrees it holds.
	std::map<std::string, classad::ExprTree*, classad::CaseIgnLTStr> common;
	for (auto & kvp : ip->second) { common[kvp.first] = kvp.second; }

	// remove items from the common props map that do not have the same value for all devices
	// and build a map of property lists for the non-common properties. like the common list above
	// this map does not own the exptrees it holds
	std::map<std::string, std::vector<classad::ExprTree*>, classad::CaseIgnLTStr> props;
	for (size_t ix = 1; ix < ids.size(); ++ix) {
		ip = nft.props.find(ids[ix]);
		if (ip == nft.props.end()) continue;

		// walk the remaining common props, looking for mis-matches
		// if we find a mismatch, remove it from the common list
		// and reserve space in the array of non-common props
		ClassAd & ad1 = ip->second;
		std::map<std::string, classad::ExprTree*, classad::CaseIgnLTStr>::iterator ct = common.begin();
		while (ct != common.end()) {
			auto et = ct++;
			auto it = ad1.find(et->first);
			if (it != ad1.end() && *it->second == *et->second) {
				// it matches, so it may be a common attribute
			} else {
				// no match, remove from the common list, and reserve space in the props vector
				ad.Delete(et->first);
				props[et->first].reserve(ids.size());
				common.erase(et);
			}
		}

		if (common.empty()) break;
	}

	// to publish verbose nested props, we don't do any duplicate elimination of the nested props
	// so just add a nested ad for each assigned id that is a full copy of
	// the device props ad plus an attribute that is the id itself
	if (verbose_nested_props) {
		for (auto & id : ids) {
			auto ip = nft.props.find(id);
			if (ip == nft.props.end()) {
				continue;
			}
			ClassAd * props_ad = (ClassAd*)ip->second.Copy();
			props_ad->Assign("Id", id);
			std::string attr(id); 
			cleanStringForUseAsAttr(attr, '_');
			ad.Insert(attr, props_ad);
		}
		return true;
	}

	// at this point, the common props map has only props that are the same across all assigned devices
	// and the props map has empty vectors for each of the non-common properties
	// create list or nested ad items for the non-common properties
	// and stuff them into the output classad
	if (nested_props) {
		for (auto id : ids) {
			ip = nft.props.find(id);
			if (ip == nft.props.end()) {
				continue;
			}
			if ( ! props.empty()) {
				ClassAd * props_ad = new ClassAd();
				for (auto & propit : props) {
					ClassAd & ad1 = ip->second;
					auto it = ad1.find(propit.first);
					if (it != ad1.end()) {
						props_ad->Insert(propit.first, it->second->Copy());
					}
				}
				if (props_ad->size() <= 0) {
					delete props_ad;
				} else {
					std::string attr(id); 
					cleanStringForUseAsAttr(attr, '_');
					ad.Insert(attr, props_ad);
				}
			}
		}
	} else {
		for (auto & propit : props) {
			for (auto & id : ids) {
				ip = nft.props.find(id);
				if (ip == nft.props.end()) {
					continue;
				}
				ClassAd & ad1 = ip->second;
				auto it = ad1.find(propit.first);
				if (it != ad1.end()) {
					// copy the expr tree, which right now is a pointer into a m_machres_devProps_map ClassAd
					// we will insert the copies into an exprList and insert that into the output ad
					propit.second.push_back(it->second->Copy());
				}
			}
			if ( ! propit.second.empty()) {
				// this transfers ownership of the ExprTrees, which we created as copies of the 
				// original properties for that purpose.
				attr = propit.first; attr += "List";
				ad.Insert(attr, classad::ExprList::MakeExprList(propit.second));
			}
		}
	}
	return true;
}



// res_value is a string that contains either a number, which is the count of a
// fungable resource, or a list of ids of non-fungable resources.
// if res_value contains a list, then ids is set on exit from this function
// otherwise, ids empty.
static double parse_user_resource_config(const char * tag, const char * res_value, StringList & ids)
{
	ids.clearAll();
	double num = 0;
	char * pend = NULL;
	num = strtod(res_value, &pend);
	if (pend != res_value) { while(isspace(*pend)) { ++pend; } }
	bool is_simple_double = (pend && pend != res_value && !*pend);
	if ( ! is_simple_double) {
		// ok not a simple double, try evaluating it as a classad expression.
		ClassAd ad;
		if (ad.AssignExpr(tag,res_value) && ad.LookupFloat(tag, num)) {
			// it was an expression that evaluated to a double, so it's a simple double after all
			is_simple_double = true;
		} else {
			// not a simple double, so treat it as a list of id's, the number of resources is the number of ids
			ids.initializeFromString(res_value);
			num = ids.number();
		}
	}

	return num;
}

// run a script, and take use its output to configure a custom resource of type tag
//
double MachAttributes::init_machine_resource_from_script(const char * tag, const char * script_cmd) {

	ArgList args;
	std::string errors;
	if(!args.AppendArgsV1RawOrV2Quoted(script_cmd, errors)) {
		printf("Can't append cmd %s(%s)\n", script_cmd, errors.c_str());
		return -1;
	}

	double quantity = 0;
	int offline = 0;

	FILE * fp = my_popen(args, "r", FALSE);
	if ( ! fp) {
		//PRAGMA_REMIND("tj: should failure to run a res inventory script really bring down the startd?")
		EXCEPT("Failed to execute local resource '%s' inventory script \"%s\"", tag, script_cmd);
	} else {
		int error = 0;
		bool is_eof = false;
		ClassAd ad;
		int cAttrs = InsertFromFile(fp, ad, is_eof, error);
		if (cAttrs <= 0) {
			if (error) dprintf(D_ALWAYS, "Could not parse ClassAd for local resource '%s' (error %d) assuming quantity of 0\n", tag, error);
		} else {
			std::set<std::string> unique_ids;
			classad::Value value;
			std::string attr(ATTR_OFFLINE_PREFIX); attr += tag;
			std::string res_value;
			StringList offline_ids;
			if (ad.LookupString(attr,res_value)) {
				offline = parse_user_resource_config(tag, res_value.c_str(), offline_ids);
			} else {
				attr = "OFFLINE_MACHINE_RESOURCE_"; attr += tag;
				if (param(res_value, attr.c_str()) && !res_value.empty()) {
					offline = parse_user_resource_config(tag, res_value.c_str(), offline_ids);
				}
			}

			attr = ATTR_DETECTED_PREFIX; attr += tag;
			if (ad.LookupString(attr,res_value)) {
				StringList ids;
				quantity = parse_user_resource_config(tag, res_value.c_str(), ids);
				if ( ! ids.isEmpty()) {
					offline = 0; // we only want to count ids that match the detected list
					ids.rewind();
					while (const char* id = ids.next()) {
						if (offline_ids.contains(id)) {
							unique_ids.insert(id);
							this->m_machres_offline_devIds_map[tag].emplace_back(id);
							++offline;
						} else {
							unique_ids.insert(id);
							this->m_machres_nft_map[tag].ids.emplace_back(id);
						}
					}
				}
			} else if (ad.EvaluateAttr(attr, value) && value.IsNumber(quantity)) {
				// don't need to do anythin more here.
			}

			// find attributes that are nested ads, we want to store those as properties
			// rather than leaving them in the ad
			std::map<std::string, classad::ClassAd*, classad::CaseIgnLTStr> nested;
			for (auto & it : ad) {
				if (it.second->GetKind() == classad::ExprTree::CLASSAD_NODE) {
					nested[it.first] = dynamic_cast<classad::ClassAd*>(it.second);
					dprintf(D_ALWAYS, "machine resource %s has property ad %s=%s\n", tag, it.first.c_str(), ExprTreeToString(it.second));
				}
			}

			if ( ! nested.empty()) {
				// if there is an ad called common, make it the properties for all ids
				// then remove it from the nested ad collection so we don't see it when we iterate
				auto common_it = nested.find("common");
				if (common_it != nested.end()) {
					for (auto id : unique_ids) {
						m_machres_nft_map[tag].props[id].Update(*common_it->second);
					}
					ad.Delete(common_it->first);
					nested.erase(common_it);
				}

				// now update properties for each resource that matches one of the nested ads
				// and remove that nested ad from the inventory ad
				std::string resid;
				for (auto & it : nested) {
					if ( ! it.second->LookupString("id", resid)) { resid = it.first; }
					if (unique_ids.count(resid) > 0) {
						m_machres_nft_map[tag].props[resid].Update(*it.second);
						m_machres_nft_map[tag].props[resid].Delete("id");
						ad.Delete(it.first);
					}
				}

				// we are done with the nested ads
				nested.clear();
			}

			// make sure that the inventory ad doesn't have an attribute for the tag name
			// i.e. if the inventory is GPUS, then DetectedGPUs=N is required, but it cant have GPUs=N
			ad.Delete(tag);
			m_machres_attr.Update(ad);
		}
		my_pclose(fp);
	}

	return quantity - offline;
}

// this static callback for the param param iteration using foreach_param_*
// is called once for each param matching MACHINE_RESOURCE_*
// it extracts the resource tag from the param name, then fetches the resource quantity
// and initializes the m_machres_map 
bool MachAttributes::init_machine_resource(MachAttributes * pme, HASHITER & it) {
	const char * name = hash_iter_key(it);
	const char * rawval = hash_iter_value(it);
	if ( ! rawval || ! rawval[0])
		return true; // keep iterating

	if( strcasecmp( name, "MACHINE_RESOURCE_NAMES" ) == 0 ) { return true; }

	char * res_value = param(name);
	if ( ! res_value)
		return true; // keep iterating

	double num = 0;
	double offline = 0;
	const char * tag = name + sizeof("MACHINE_RESOURCE_")-1;

	// MACHINE_RESOURCE_INVENTORY_* is a special case that runs a script that generates a classad.
	if (starts_with_ignore_case(tag, "INVENTORY_")) {
		tag += sizeof("INVENTORY_")-1;
		if (res_value) {
			num = pme->init_machine_resource_from_script(tag, res_value);
		}
	} else {
		StringList offline_ids;
		std::string off_name("OFFLINE_"); off_name += name;
		std::string my_value;
		if (param(my_value, off_name.c_str()) && !my_value.empty()) {
			offline = parse_user_resource_config(tag, my_value.c_str(), offline_ids);
		}

		// if the param value parses as a double, then we can handle it simply
		StringList ids;
		num = parse_user_resource_config(tag, res_value, ids);
		if ( ! ids.isEmpty()) {
			offline = 0; // we only want to count ids that match the detected list
			ids.rewind();
			while (const char* id = ids.next()) {
				if (offline_ids.contains(id)) {
					pme->m_machres_offline_devIds_map[tag].emplace_back(id);
					++offline;
				} else {
					pme->m_machres_nft_map[tag].ids.emplace_back(id);
				}
			}
		}
	}

	if (num < 0) num = 0;
	pme->m_machres_map[tag] = num - offline;
	free(res_value);

	return true; // keep iterating
}


void MachAttributes::init_machine_resources() {
	// defines the space of local machine resources, and their quantity
	m_machres_map.clear();
	m_machres_nft_map.clear();
	m_machres_runtime_offline_ids_map.clear();

	// this may be filled from resource inventory scripts
	m_machres_attr.Clear();

	Regex re;
	int errcode = 0, erroffset = 0;
	ASSERT(re.compile("^MACHINE_RESOURCE_[a-zA-Z0-9_]+", &errcode, &erroffset, PCRE2_CASELESS));
	const int iter_options = HASHITER_NO_DEFAULTS; // we can speed up iteration if there are no machine resources in the defaults table.
	foreach_param_matching(re, iter_options, (bool(*)(void*,HASHITER&))MachAttributes::init_machine_resource, this);

	StringList allowed;
	char* allowed_names = param("MACHINE_RESOURCE_NAMES");
	if (allowed_names && allowed_names[0]) {
		// if admin defined MACHINE_RESOURCE_NAMES, then use this list
		// as the source of expected custom machine resources
		allowed.initializeFromString(allowed_names);
		free(allowed_names);
	}

	StringList disallowed("CPU CPUS DISK SWAP MEM MEMORY RAM");

	std::vector<const char *> tags_to_erase;
	for (slotres_map_t::iterator it(m_machres_map.begin());  it != m_machres_map.end();  ++it) {
		const char * tag = it->first.c_str();
		if ( ! allowed.isEmpty() && ! allowed.contains_anycase(tag)) {
			dprintf(D_ALWAYS, "Local machine resource %s is not in MACHINE_RESOURCE_NAMES so it will have no effect\n", tag);
			tags_to_erase.emplace_back(tag);
			continue;
		}
		if ( ! disallowed.isEmpty() && disallowed.contains_anycase(tag)) {
			EXCEPT("fatal error - MACHINE_RESOURCE_%s is invalid, '%s' is a reserved resource name", tag, tag);
			continue;
		}
		dprintf(D_ALWAYS, "Local machine resource %s = %g\n", tag, it->second);
	}
	for( auto i = tags_to_erase.begin(); i != tags_to_erase.end(); ++i ) {
		m_machres_map.erase(*i);
	}
}

void
MachAttributes::final_idle_dprintf() const
{
	if (m_idle_interval >= 0) {
		time_t my_timer = time(0);
		int duration = my_timer - m_last_keypress;
		if (duration > m_idle_interval) {
			dprintf(D_IDLE, "keyboard idle for %d sec. before shutdown\n",
					duration);
		}
	}
}

#ifdef LINUX

static int cloned_function(void * /*unused */ ) {
	return(0);
}

static bool hasUnprivUserNamespace() {
	static bool firstTime = true;
	static bool hasNamespace = false;
	if (firstTime) {
		firstTime = false;
		// Detect if we support unprivileged user namespaces
		// by cloning with the user namespace flag as non-root.
		// clone returns tid if successful, -1 on error

		double stack[128];  // force alignment
		int r = clone(cloned_function, &stack[126], 
					CLONE_NEWUSER,
					0);
		if (r > 0) {
			int status = 0;
			int wr = waitpid(r, &status, __WCLONE);
			dprintf(D_ALWAYS, "ResAttributes detected we do have unpriv user namespaces (pid was %d: status was %d)\n", wr, status);

			hasNamespace = true;

		} else if (r == 0) { 
			// The child
			exit(0);
		} else {
			dprintf(D_ALWAYS, "ResAttribute detected we don't have unpriv user namespaces:  return is  is %d\n", errno);
		}
	}
	return hasNamespace;
}

enum class rotational_result {
	ROTATIONAL, NOT_ROTATIONAL, UNKNOWN	
};
static rotational_result hasRotationalScratch() {

	std::string executeDir;
	param(executeDir, "EXECUTE");

	struct stat buf;
	int r = stat(executeDir.c_str(), &buf);

	if (r != 0) {
		// Huh.  Just don't know
		return rotational_result::UNKNOWN;
	}
	char maj[8];
	char min[8];
	{
	auto [ptr, ec] = std::to_chars(maj, maj+7, buf.st_dev >> 8);
	*ptr = '\0';
	}
	{
	auto [ptr, ec] = std::to_chars(min, min+7, buf.st_dev & 0xff);
	*ptr = '\0';
	}

	dev_t major_device = buf.st_dev >> 8;

	// major device 0 is memory device, ramdisk or tmpfs
	if (major_device == 0) {
		return rotational_result::NOT_ROTATIONAL; 
	}


	// Example path: /sys/dev/block/253:5/queue/rotational -- contains '0' or '1'
	std::string rotate_path = "/sys/dev/block/";
	rotate_path += maj;
	rotate_path += ':';
	rotate_path += min;
	rotate_path += "/queue/rotational";

	FILE *f = fopen(rotate_path.c_str(), "r");
	char c = '\0';
	if (f) {
		size_t r = fread(&c, 1, 1, f);
		fclose(f);
		if (r != 1) {
			return rotational_result::UNKNOWN;
		}
		if (c == '1') {
			return rotational_result::ROTATIONAL;
		} else {
			return rotational_result::NOT_ROTATIONAL;
		}
	} else {
		return rotational_result::UNKNOWN;
	}
}

#endif

void 
MachAttributes::publish_static(ClassAd* cp)
{
	// STARTD_IP_ADDR
	cp->Assign( ATTR_STARTD_IP_ADDR, daemonCore->InfoCommandSinfulString() );
	cp->Assign( ATTR_UID_DOMAIN, m_uid_domain );
	cp->Assign( ATTR_FILE_SYSTEM_DOMAIN, m_filesystem_domain );
	cp->Assign( ATTR_HAS_IO_PROXY, true );

	// publish OS info
	cp->Assign( ATTR_ARCH, m_arch );
	cp->Assign( ATTR_OPSYS, m_opsys );
	if (m_opsysver) { cp->Assign( ATTR_OPSYSVER, m_opsysver ); }
	cp->Assign( ATTR_OPSYS_AND_VER, m_opsys_and_ver );
	if (m_opsys_major_ver) { cp->Assign( ATTR_OPSYS_MAJOR_VER, m_opsys_major_ver ); }
	if (m_opsys_name) { cp->Assign( ATTR_OPSYS_NAME, m_opsys_name ); }
	if (m_opsys_long_name) { cp->Assign( ATTR_OPSYS_LONG_NAME, m_opsys_long_name ); }
	if (m_opsys_short_name) { cp->Assign( ATTR_OPSYS_SHORT_NAME, m_opsys_short_name ); }
	if (m_opsys_legacy) { cp->Assign( ATTR_OPSYS_LEGACY, m_opsys_legacy ); }

#if defined ( WIN32 )
	// publish the Windows version information
	if ( m_got_windows_version_info ) {
		cp->Assign( ATTR_WINDOWS_MAJOR_VERSION, 
			(int)m_window_version_info.dwMajorVersion );
		cp->Assign( ATTR_WINDOWS_MINOR_VERSION, 
			(int)m_window_version_info.dwMinorVersion );
		cp->Assign( ATTR_WINDOWS_BUILD_NUMBER, 
			(int)m_window_version_info.dwBuildNumber );
		// publish the extended Windows version information if we
		// have it at our disposal
		if ( sizeof ( OSVERSIONINFOEX ) == 
			m_window_version_info.dwOSVersionInfoSize ) {
			cp->Assign( ATTR_WINDOWS_SERVICE_PACK_MAJOR, 
				(int)m_window_version_info.wServicePackMajor );
			cp->Assign( ATTR_WINDOWS_SERVICE_PACK_MINOR, 
				(int)m_window_version_info.wServicePackMinor );
			cp->Assign( ATTR_WINDOWS_PRODUCT_TYPE, 
				(int)m_window_version_info.wProductType );
		}
	}


	/*
	Publish .Net versions installed on current machine assuming
	the option is turned on..
	*/
	if(param_boolean("STARTD_PUBLISH_DOTNET", true))
	{
		if(m_dot_Net_Versions)
			cp->Assign(ATTR_DOTNET_VERSIONS, m_dot_Net_Versions);
	}

	// publish values from the window's registry as specified
	// in the STARTD_PUBLISH_WINREG param.
	//
	m_lst_static.Rewind();
	while (AttribValue *pav = m_lst_static.Next()) {
		if (pav) pav->AssignToClassAd(cp);
	}

#else
	// temporary attributes for raw utsname info
	cp->Assign( ATTR_UTSNAME_SYSNAME, m_utsname_sysname );
	cp->Assign( ATTR_UTSNAME_NODENAME, m_utsname_nodename );
	cp->Assign( ATTR_UTSNAME_RELEASE, m_utsname_release );
	cp->Assign( ATTR_UTSNAME_VERSION, m_utsname_version );
	cp->Assign( ATTR_UTSNAME_MACHINE, m_utsname_machine );

#endif // defined ( WIN32 )

	// publish resource totals
	cp->Assign( ATTR_TOTAL_CPUS, m_num_cpus );
	cp->Assign( ATTR_TOTAL_MEMORY, m_phys_mem );

	std::string machine_resources = "Cpus Memory Disk Swap";
	// publish any local resources
	for (slotres_map_t::iterator j(m_machres_map.begin());  j != m_machres_map.end();  ++j) {
		const char * rname = j->first.c_str();
		std::string attr(ATTR_DETECTED_PREFIX); attr += rname;
		double ipart, fpart = modf(j->second, &ipart);
		if (fpart >= 0.0 && fpart <= 0.0) {
			cp->Assign(attr, (long long)ipart);
		} else {
			cp->Assign(attr, j->second);
		}
		attr = ATTR_TOTAL_PREFIX; attr += rname;
		if (fpart >= 0.0 && fpart <= 0.0) {
			cp->Assign(attr, (long long)ipart);
		} else {
			cp->Assign(attr, j->second);
		}
		machine_resources += " ";
		machine_resources += j->first;
	}
	cp->Assign(ATTR_MACHINE_RESOURCES, machine_resources);

	// Advertise chroot information
	if ( m_named_chroot.size() > 0 ) {
		cp->Assign( "NamedChroot", m_named_chroot );
	}

	// Advertise Docker Volumes
	char *dockerVolumes = param("DOCKER_VOLUMES");
	if (dockerVolumes) {
		StringList vl(dockerVolumes);
		vl.rewind();
		char *volume = 0;
		while ((volume = vl.next())) {
			std::string attrName = "HasDockerVolume";
			attrName += volume;
			cp->Assign(attrName, true);
		}
		free(dockerVolumes);
	}

	char *dockerNetworks = param("DOCKER_NETWORKS");
	if (dockerNetworks) {
		cp->Assign(ATTR_DOCKER_NETWORKS, dockerNetworks);
		free(dockerNetworks);
	}

#ifdef WIN32
	// window's strtok_s is the 'safe' version of strtok, it's not identical to linx's strtok_r, but it's close enough.
#define strtok_r strtok_s
#endif

	// Advertise processor flags.
	std::string pflags = sysapi_processor_flags()->processor_flags;
	if (!pflags.empty()) {
		char * savePointer = NULL;
		char * processor_flags = strdup( pflags.c_str());
		char * flag = strtok_r( processor_flags, " ", & savePointer );
		std::string attributeName;
		while( flag != NULL ) {
			formatstr( attributeName, "has_%s", flag );
			cp->Assign( attributeName, true );
			flag = strtok_r( NULL, " ", & savePointer );
		}
		free( processor_flags );
	}
	int modelNo = -1;
	if ((modelNo = sysapi_processor_flags()->model_no) > 0) {
		cp->Assign(ATTR_CPU_MODEL_NUMBER, modelNo);
	}
	int family = -1;
	if ((family = sysapi_processor_flags()->family) > 0) {
		cp->Assign(ATTR_CPU_FAMILY, family);
	}
	int cache = -1;
	if ((cache = sysapi_processor_flags()->cache) > 0) {
		cp->Assign(ATTR_CPU_CACHE_SIZE, cache);
	}
	std::string microarch = sysapi_processor_flags()->processor_microarch;
	if (!microarch.empty()) {
		cp->Assign(ATTR_MICROARCH, microarch);
	}


#ifdef LINUX
	if (hasUnprivUserNamespace()) {
		cp->Assign(ATTR_HAS_USER_NAMESPACES, true);
	}

	switch (hasRotationalScratch()) {
		case rotational_result::ROTATIONAL:
		cp->Assign(ATTR_HAS_ROTATIONAL_SCRATCH, true);
		break;
		case rotational_result::NOT_ROTATIONAL:
		cp->Assign(ATTR_HAS_ROTATIONAL_SCRATCH, false);
		break;
		case rotational_result::UNKNOWN:
		dprintf(D_ALWAYS, "Cannot determine rotationality of execute dir, leaving it undefined\n");
		break;

	}
#endif
	// Temporary Hack until this is a fixed path
	// the Starter will expand this magic string to the
	// actual value
	cp->Assign(ATTR_CONDOR_SCRATCH_DIR, "#CoNdOrScRaTcHdIr#");
}

// return true if the given slot has resources that are assigned to both normal and backfill
// and the given slot is a backfill slot. NOTE: this code does not check to see if the slot is active
bool
MachAttributes::has_nft_conflicts(int slot_id, int slot_subid)
{
	for (auto &[restag, nft] : m_machres_nft_map) {
		for (const auto & nfr : nft.ids) {
			if (nfr.is_owned(slot_id, slot_subid) == 3) {
				return true;
			}
		}
	}
	return false;
}

void
MachAttributes::publish_common_dynamic(ClassAd* cp, bool global /*=false*/)
{
	// things that need to be refreshed periodially

#ifdef WIN32
	// we periodically probe to see if there is a valid local credd.
	if (m_local_credd) { cp->Assign(ATTR_LOCAL_CREDD, m_local_credd); }
#endif

	// KFLOPS and MIPS are only conditionally computed; thus, only
	// advertise them if we computed them.
	if (m_kflops > 0) { cp->Assign( ATTR_KFLOPS, m_kflops ); }
	if (m_mips > 0) { cp->Assign( ATTR_MIPS, m_mips ); }

	if (m_docker_cached_image_size >= 0) {
		cp->Assign(ATTR_DOCKER_CACHED_IMAGE_SIZE, m_docker_cached_image_size);
	}
	// publish offline ids for any of the resources
	for (auto j(m_machres_map.begin());  j != m_machres_map.end();  ++j) {
		std::string ids;
		auto & offline_ids(m_machres_runtime_offline_ids_map[j->first]);
		slotres_devIds_map_t::const_iterator k = m_machres_offline_devIds_map.find(j->first);
		if ( ! offline_ids.empty()) {
			// we have runtime offline ids which *may* need to be merged with the static offline ids list
			if (k != m_machres_offline_devIds_map.end() && ! k->second.empty()) {
				// build a de-duplicated collection of offline ids including the static list and the dynamic list.
				std::set<std::string> all_offline;
				for (auto id = offline_ids.begin(); id != offline_ids.end(); ++id) { all_offline.insert(*id); }
				if (k != m_machres_offline_devIds_map.end()) {
					for (auto id = k->second.begin(); id != k->second.end(); ++id) { all_offline.insert(*id); }
				}
				for (auto id = all_offline.begin(); id != all_offline.end(); ++id) {
					if (!ids.empty()) { ids += ","; }
					ids += *id;
				}
			} else {
				for (auto id = offline_ids.begin(); id != offline_ids.end(); ++id) {
					if (!ids.empty()) { ids += ","; }
					ids += *id;
				}
			}
		} else if (k != m_machres_offline_devIds_map.end()) {
			// we just have the static offline ids list (set at startup)
			if ( ! k->second.empty()) {
				ids = join(k->second, ",");
			}
		}
		string attr(ATTR_OFFLINE_PREFIX); attr += j->first;
		if (ids.empty()) {
			if (cp->Lookup(attr)) {
				cp->Assign(attr, "");
			}
		} else {
			cp->Assign(attr, ids);
		}
	}

	// for the daemon ad, we also want to publish the detected GPUs properties and other nft properties
	if (global) {
		for (auto &[restag, nft] : m_machres_nft_map) {
			if ( ! nft.props.size()) continue;

<<<<<<< HEAD
			auto & offline_ids(m_machres_runtime_offline_ids_map[restag]);

=======
>>>>>>> b839e3c1
			std::string attr; attr.reserve(18);
			std::string ids; ids.reserve(2 + (nft.ids.size() * 18));

			ids = "{";
			for (const auto &[nfrId, nfrAd] : nft.props) {
				attr = restag; attr += "_";
				attr += nfrId;
				cleanStringForUseAsAttr(attr, '_');
				if (ids.size() > 1) { ids += ", "; }
				ids += attr;

				// copy the properties ad into and insert the resource id into it
				// then store that into the output ad
				ClassAd * propAd = dynamic_cast<ClassAd*>(nfrAd.Copy());
				propAd->Assign("Id", nfrId);
				cp->Insert(attr, propAd);
			}
			ids += "}";

			attr = "Detected"; attr += restag;
			cp->AssignExpr(attr, ids.c_str());
		}
	}

	cp->Assign( ATTR_TOTAL_VIRTUAL_MEMORY, m_virt_mem );
	cp->Assign( ATTR_LAST_BENCHMARK, m_last_benchmark );
	cp->Assign( ATTR_TOTAL_LOAD_AVG, rint(m_load * 100) / 100.0);
	cp->Assign( ATTR_TOTAL_CONDOR_LOAD_AVG, rint(m_condor_load * 100) / 100.0);
	cp->Assign( ATTR_CLOCK_MIN, m_clock_min );
	cp->Assign( ATTR_CLOCK_DAY, m_clock_day );

	m_lst_dynamic.Rewind();
	while (AttribValue *pav = m_lst_dynamic.Next() ) {
		if (pav) pav->AssignToClassAd(cp);
	}
}

void
MachAttributes::publish_slot_dynamic(ClassAd* cp, int slot_id, int slot_subid, bool slot_is_bk, const std::string & res_conflict)
{
	// the global resource conflicts are determined elsewhere and passed in here
	// we we add the NFR conflicts and the publish
	std::string conflict = res_conflict;

	// publish "Available" custom resources and resource properties
	// for use by the evalInEachContext matchmaking function
	// this loop also detects primary/backfill resource conflcits for non-fungible resources
	for (auto &[restag, nft] : m_machres_nft_map) {
		auto & offline_ids(m_machres_runtime_offline_ids_map[restag]);

		std::string tmp;
		std::string attr; attr.reserve(18);
		std::string avail; avail.reserve(2 + (nft.ids.size() * 18));
		avail = "{";

		int num_avail = 0;
		const int owntype = (slot_is_bk ? 2 : 1);
		for (const auto & nfr : nft.ids) {
			if (slot_id >= 0) {
				int ot = nfr.is_owned(slot_id, slot_subid);
				if (IsDebugCategory(D_ZKM)) { formatstr_cat(tmp, "%d(%d.%d)", ot,nfr.owner.id,nfr.owner.dyn_id); }
				if (owntype != ot) {
					if (slot_subid > 0 && (ot &= ~owntype) == 1) {
						if (conflict.size() > 1) { conflict += ","; }
						conflict += nfr.id;
					}
					continue;
				}
			}
			if (offline_ids.count(nfr.id)) continue; // offline ids are not Available
			attr = restag; attr += "_";
			attr += nfr.id;
			cleanStringForUseAsAttr(attr, '_');
			if (avail.size() > 1) { avail += ", "; }
			avail += attr;
			++num_avail;
		}

		avail += "}";
		attr = "Available"; attr += restag;
		dprintf(D_ZKM | D_VERBOSE, "publish_dyn %d.%d.%d setting %s=%s%s\n",
			slot_id, slot_subid, slot_is_bk,
			attr.c_str(), avail.c_str(), tmp.c_str());
		cp->AssignExpr(attr, avail.c_str());

		// if the number of AvailableXX is less than the value of XX in the ad, reduce the value in the ad
		int num_in_ad = num_avail;
		if (cp->LookupInteger(restag, num_in_ad)) {
			dprintf(D_ZKM | D_VERBOSE, "publish_dyn %d.%d.%d %s=%d was %d\n",
				slot_id, slot_subid, slot_is_bk,
				restag.c_str(), num_avail, num_in_ad);
			cp->Assign(restag, num_avail);
		}
	}

	// if this is a backfill slot, publish the ResourceConflict attribute`
	if (slot_is_bk) {
		if (conflict.size() > 0) {
			cp->Assign("ResourceConflict", conflict);
			dprintf(D_ZKM, "publish_dyn %d.%d.%d ResourceConflict=%s\n",
				slot_id, slot_subid, slot_is_bk,
				conflict.c_str());
		} else {
			cp->Delete("ResourceConflict");
		}
	}


}

void
MachAttributes::start_benchmarks( Resource* rip, int &count )
{
	count = 0;
	const ClassAd* cp = rip->r_classad;

	if( rip->isSuspendedForCOD() ) {
			// if there's a COD job, we definitely don't want to run
			// benchmarks
		return;
	}

	bool run_benchmarks = false;
	if ( cp->LookupBool( ATTR_RUN_BENCHMARKS, run_benchmarks ) == 0 ) {
		run_benchmarks = false;
	}
	if ( !run_benchmarks ) {
		return;
	}

	dprintf( D_ALWAYS,
			 "State change: %s is TRUE\n", ATTR_RUN_BENCHMARKS );

	if(  (rip->state() != unclaimed_state)  &&
		 (rip->activity() != idle_act)      ) {
		dprintf( D_ALWAYS,
				 "Tried to run benchmarks when not idle, aborting.\n" );
		return;
	}

	ASSERT( bench_job_mgr != NULL );

	// Enter benchmarking activity BEFORE invoking StartBenchmarks().
	// If StartBenchmarks() will return to idle activity upon failure
	// to launch benchmarks, or upon completion of benchmarks 
	// (in the reaper).
	rip->change_state( benchmarking_act );
	bench_job_mgr->StartBenchmarks( rip, count );
	// However, if StartBenchmarks set count to zero, that means
	// there are no benchmarks configured to run now. So set the activity
	// back to idle.
	if ( count == 0 ) {
		rip->change_state( idle_act );
	}

}

void
MachAttributes::benchmarks_finished( Resource* rip )
{
	// Update this ClassAds with this new value for LastBenchmark.
	// the other classads will be updated before the next policy evaluation pass
	m_last_benchmark = time(NULL);
	// refresh this in the classad, since we might be about to do policy evaluation
	rip->r_classad->Assign( ATTR_LAST_BENCHMARK, m_last_benchmark );

	dprintf( D_ALWAYS, "State change: benchmarks completed\n" );
	if( rip->activity() == benchmarking_act ) {
		rip->change_state( idle_act );
	}
	return;
}

#if defined(WIN32)
void
MachAttributes::credd_test()
{
	// Attempt to perform a NOP on our CREDD_HOST. This will test
	// our ability to authenticate with DAEMON-level auth, and thus
	// fetch passwords. If we succeed, we'll advertise the CREDD_HOST

	char *credd_host = param("CREDD_HOST");

	if (credd_host == NULL) {
		if (m_local_credd != NULL) {
			free(m_local_credd);
			m_local_credd = NULL;
		}
		return;
	}

	if (m_local_credd != NULL) {
		if (strcmp(m_local_credd, credd_host) == 0) {
			free(credd_host);
			return;
		}
		else {
			free(m_local_credd);
			m_local_credd = NULL;
			m_last_credd_test = 0;
		}
	}

	time_t now = time(NULL);
	double thresh = (double)param_integer("CREDD_TEST_INTERVAL", 300);
	if (difftime(now, m_last_credd_test) > thresh) {
		Daemon credd(DT_CREDD);
		if (credd.locate()) {
			Sock *sock = credd.startCommand(CREDD_NOP, Stream::reli_sock, 20);
			if (sock != NULL) {
				sock->decode();
				if (sock->end_of_message()) {
					m_local_credd = credd_host;
				}
			}
		}
		m_last_credd_test = now;
	}
	if (credd_host != m_local_credd) {
		free(credd_host);
	}
}
#endif

CpuAttributes::CpuAttributes( MachAttributes* map_arg, 
							  unsigned int slot_type,
							  double num_cpus_arg,
							  int num_phys_mem,
							  double virt_mem_fraction,
							  double disk_fraction,
							  const slotres_map_t& slotres_map,
							  const slotres_constraint_map_t & slotres_req_map,
							  const std::string &execute_dir,
							  const std::string &execute_partition_id )
{
	map = map_arg;
	c_type_id = slot_type;
	c_num_slot_cpus = c_num_cpus = num_cpus_arg;
	c_allow_fractional_cpus = num_cpus_arg > 0 && num_cpus_arg < 0.9;
	c_slot_mem = c_phys_mem = num_phys_mem;
	c_virt_mem_fraction = virt_mem_fraction;
	c_disk_fraction = disk_fraction;
	c_slotres_map = slotres_map;
	c_slotres_constraint_map = slotres_req_map;
	c_slottot_map = slotres_map;
	c_execute_dir = execute_dir;
	c_execute_partition_id = execute_partition_id;
	c_idle = -1;
	c_console_idle = -1;
	c_slot_disk = c_disk = 0;
	c_total_disk = 0;

	c_condor_load = -1.0;
	c_owner_load = -1.0;
	c_virt_mem = 0;
	rip = NULL;
}

void
CpuAttributes::attach( Resource* res_ip )
{
	this->rip = res_ip;
}


bool
CpuAttributes::set_total_disk(long long total, bool refresh) {
		// if input total is < 0, that means to figure it out
	if (total > 0) {
		bool changed = total != c_total_disk;
		c_total_disk = total;
		return changed;
	} else if (c_total_disk == 0) {
			// calculate disk at least once if a value is not passed in
		refresh = true;
	}
		// refresh disk if the flag was passed in, or we do not yet have a value
	if (refresh) {
#ifdef LINUX
		CondorError err;
		uint64_t used_bytes, total_bytes;
		if (m_volume_mgr) {
			if (m_volume_mgr->GetPoolSize(used_bytes, total_bytes, err)) {
				c_total_disk = total_bytes/1024 - sysapi_reserve_for_fs();
				c_total_disk = (c_total_disk < 0) ? 0 : c_total_disk;
				dprintf(D_FULLDEBUG, "Used volume manager to get total logical size of %llu\n", c_total_disk);
				return true;
			} else {
				dprintf(D_FULLDEBUG, "Failure to get pool size: %s\n", err.getFullText().c_str());
			}
		}
#endif // LINUX
		c_total_disk = sysapi_disk_space(executeDir());
		return true;
	}
	return false;
}

bool
CpuAttributes::bind_DevIds(int slot_id, int slot_sub_id, bool backfill_slot, bool abort_on_fail) // bind non-fungable resource ids to a slot
{
	if ( ! map)
		return true;

	std::string namebuf;
	const char * name = "slot";

	if (IsDebugCatAndVerbosity(d_log_devids)) {
		formatstr(namebuf, "%sslot%d.%d", backfill_slot ? "backfill " : "", slot_id, slot_sub_id);
		name = namebuf.c_str();

		std::string ids_dump;
		if (rip) { // on startup this is called before this structure has been attached to a RIP
			dprintf(d_log_devids, "bind DevIds for %s before : %s\n", name, map->DumpDevIds(ids_dump));
		} else {
			::dprintf(d_log_devids, "bind DevIds for %s before : %s\n", name, map->DumpDevIds(ids_dump));
		}
	}

	for (slotres_map_t::iterator j(c_slotres_map.begin());  j != c_slotres_map.end();  ++j) {
		// TODO: handle fractional assigned custome resources?
		int cAssigned = int(j->second);

		// if this resource already has bound ids, don't bind again.
		slotres_devIds_map_t::const_iterator m(c_slotres_ids_map.find(j->first));
		if (m != c_slotres_ids_map.end() && cAssigned == (int)m->second.size())
			continue;

		const char * request = nullptr;
		slotres_constraint_map_t::const_iterator req(c_slotres_constraint_map.find(j->first));
		if (req != c_slotres_constraint_map.end()) { request = req->second.c_str(); }

		::dprintf(D_ALWAYS, "bind %s DevIds tag=%s contraint=%s\n", name, j->first.c_str(), request ? request : "");

		if (map->machres_devIds().count(j->first)) {
			int cAllocated = 0;
			for (int ii = 0; ii < cAssigned; ++ii) {
				const char * id = map->AllocateDevId(j->first, request, slot_id, slot_sub_id, backfill_slot);
				if (id) {
					++cAllocated;
					c_slotres_ids_map[j->first].push_back(id);
					::dprintf(d_log_devids, "bind DevIds for %s bound %s %d\n",
						name, id, (int)c_slotres_ids_map[j->first].size());
				}
			}
			if (cAllocated < cAssigned) {
				::dprintf(D_ALWAYS | D_BACKTRACE, "%s Failed to bind local resource '%s'\n", name, j->first.c_str());
				if (abort_on_fail) {
					EXCEPT("Failed to bind local resource '%s'", j->first.c_str());
				}
				return false;
			}
			// if any ids were allocated, calculate the effective properties attributes for the assigned ids
			// we *dont* want to execute this code if there are no allocated ids, because it has the side effect
			// of making c_slot_res_ids_map['tag'] exist, which in turn results in the
			// "Assigned<Tag>" slot attribute being defined rather than undefined.
			if (cAllocated > 0) {
				c_slotres_props_map[j->first].Clear();
				map->ComputeDevProps(c_slotres_props_map[j->first], j->first, c_slotres_ids_map[j->first]);
			}
		}
	}

	if (IsDebugCatAndVerbosity(d_log_devids)) {
		std::string ids_dump;
		if (rip) {
			dprintf(d_log_devids, "bind DevIds for %s after : %s\n", name, map->DumpDevIds(ids_dump));
		} else {
			::dprintf(d_log_devids, "bind DevIds for %s after : %s\n", name, map->DumpDevIds(ids_dump));
		}
	}

	return true;
}

void
CpuAttributes::unbind_DevIds(int slot_id, int slot_sub_id) // release non-fungable resource ids
{
	if ( ! map) return;

	if (IsDebugCatAndVerbosity(d_log_devids)) {
		std::string ids_dump;
		dprintf(d_log_devids, "unbind DevIds for slot%d.%d before : %s\n", slot_id, slot_sub_id, map->DumpDevIds(ids_dump));
	}

	if ( ! slot_sub_id) return;

	for (slotres_map_t::iterator j(c_slotres_map.begin());  j != c_slotres_map.end();  ++j) {
		slotres_devIds_map_t::const_iterator k(c_slotres_ids_map.find(j->first));
		if (k != c_slotres_ids_map.end()) {
			slotres_assigned_ids_t & ids = c_slotres_ids_map[j->first];
			while ( ! ids.empty()) {
				bool released = map->ReleaseDynamicDevId(j->first, ids.back().c_str(), slot_id, slot_sub_id);
				dprintf(released ? d_log_devids : D_ALWAYS, "ubind DevIds for slot%d.%d unbind %s %d %s\n",
					slot_id, slot_sub_id, ids.back().c_str(), (int)ids.size(), released ? "OK" : "failed");
				ids.pop_back();
			}
		}
	}

	if (IsDebugCatAndVerbosity(d_log_devids)) {
		std::string ids_dump;
		dprintf(d_log_devids, "unbind DevIds for slot%d.%d after : %s\n", slot_id, slot_sub_id, map->DumpDevIds(ids_dump));
	}
}

void
CpuAttributes::reconfig_DevIds(int slot_id, int slot_sub_id) // release non-fungable resource ids
{
	if (! map) return;

	//if (IsDebugCatAndVerbosity(d_log_devids)) {
	//	std::string ids_dump;
	//	dprintf(d_log_devids, "reconfig_DevIds for slot%d.%d before : %s\n", slot_id, slot_sub_id, map->DumpDevIds(ids_dump));
	//}

	// make sure that the assigned devid's matches the global assigment
	// which may have changed based on reconfig
	for (auto & j : c_slotres_map) {
		auto ids = c_slotres_ids_map.find(j.first);
		if (ids == c_slotres_ids_map.end())
			continue;

		// for p-slots & static slots, we ignore the sub-id when building the Assigned list (slot_res_devids)
		// but not when counting the number of resources
		// thus in slot1 we can have
		//   AssignedGPUs = "CUDA0,CUDA1,CUDA2"  (slot_res_devids)
		//   OfflineGPUs = "CUDA2"               (offline_ids)
		//   GPUs = 1                            (slot_res)
		// while in slot1_1 we have
		//   AssignedGPUs = "CUDA0"
		//   Gpus = 1

		j.second = map->RefreshDevIds(j.first, ids->second, slot_id, slot_sub_id);
	}

	if (IsDebugCatAndVerbosity(d_log_devids)) {
		std::string ids_dump;
		dprintf(d_log_devids, "reconfig_DevIds for slot%d.%d after : %s\n", slot_id, slot_sub_id, map->DumpDevIds(ids_dump));
	}
}

void
CpuAttributes::publish_dynamic(ClassAd* cp, const ResBag *) const
{
		cp->Assign( ATTR_TOTAL_DISK, c_total_disk );
		cp->Assign( ATTR_DISK, c_disk );
		cp->Assign( ATTR_CONDOR_LOAD_AVG, rint(c_condor_load * 100) / 100.0 );
		cp->Assign( ATTR_LOAD_AVG, rint((c_owner_load + c_condor_load) * 100) / 100.0 );
		cp->Assign( ATTR_KEYBOARD_IDLE, c_idle );

			// ConsoleIdle cannot be determined on all platforms; thus, only
			// advertise if it is not -1.
		if( c_console_idle != -1 ) {
			cp->Assign( ATTR_CONSOLE_IDLE, c_console_idle );
		}
}

void
CpuAttributes::publish_static(ClassAd* cp, const ResBag * deduct) const
{
		string ids;

		int mem = c_phys_mem;
		if (deduct) { mem = MAX(0, mem - deduct->mem); }
		cp->Assign( ATTR_MEMORY, c_phys_mem );
		cp->Assign( ATTR_TOTAL_SLOT_MEMORY, c_slot_mem );
		cp->Assign( ATTR_TOTAL_SLOT_DISK, c_slot_disk );

		double cpus = c_num_cpus;
		if (deduct) { cpus = MAX(0, cpus - deduct->cpus); }
		if (c_allow_fractional_cpus) {
			cp->Assign( ATTR_CPUS, cpus );
			cp->Assign( ATTR_TOTAL_SLOT_CPUS, c_num_slot_cpus );
		} else {
			cp->Assign( ATTR_CPUS, (int)(cpus + 0.1) );
			cp->Assign( ATTR_TOTAL_SLOT_CPUS, (int)(c_num_slot_cpus + 0.1) );
		}
		
		cp->Assign( ATTR_VIRTUAL_MEMORY, c_virt_mem );

		// publish local resource quantities for this slot
		for (auto j(c_slotres_map.begin());  j != c_slotres_map.end();  ++j) {
			cp->Assign(j->first, int(j->second));                    // example: set GPUs = 1

			string attr = ATTR_TOTAL_SLOT_PREFIX; attr += j->first;
			long long tot = 0;
			auto tt = c_slottot_map.find(j->first);
			if (tt != c_slottot_map.end()) { tot = (long long)tt->second; }
			cp->Assign(attr, tot);          // example: set TotalSlotGPUs = 2
			slotres_devIds_map_t::const_iterator k(c_slotres_ids_map.find(j->first));
			if (k != c_slotres_ids_map.end()) {
				attr = "Assigned";
				attr += j->first;
				ids = join(k->second, ",");  // k->second is type slotres_assigned_ids_t which is vector<string>
				cp->Assign(attr, ids);   // example: AssignedGPUs = "GPU-01abcdef,GPU-02bcdefa"
			} else {
				if (deduct) {
					double quan = j->second;
					auto dk = deduct->resmap.find(j->first);
					if (dk != deduct->resmap.end()) { quan -= dk->second; }
					cp->Assign(j->first, int(quan));        // example: set Bandwidth = 100
				}
				continue;
			}

			// publish properties of assigned local resources
			slotres_props_t::const_iterator it = c_slotres_props_map.find(j->first);
			if (it != c_slotres_props_map.end()) {
				for (auto & kvp : it->second) {
					attr = j->first; attr += "_"; attr += kvp.first;
					cp->Insert(attr, kvp.second->Copy());
				}
			}
		}
}

void
CpuAttributes::compute_virt_mem()
{
	// Shared attributes that we only get a fraction of
	double val = map->virt_mem();
	if (!IS_AUTO_SHARE(c_virt_mem_fraction)) {
		val *= c_virt_mem_fraction;
	}
	c_virt_mem = (unsigned long)floor( val );
}

void
CpuAttributes::compute_disk()
{
	// Dynamic, non-shared attributes we need to actually compute

	double val = c_total_disk * c_disk_fraction;
	c_disk = (long long)ceil(val);
	if (0 == (long long)c_slot_disk) {
		// only use the 1st compute ignore subsequent.
		c_slot_disk = c_disk; 
	}
}


void
CpuAttributes::display(int dpf_flags) const
{
	// dpf_flags is expected to be 0 or D_VERBOSE
	dprintf( D_KEYBOARD | dpf_flags,
				"Idle time: %s %-8lld %s %lld\n",
				"Keyboard:", (long long)c_idle,
				"Console:", (long long)c_console_idle );

	dprintf( D_LOAD | dpf_flags,
				"%s %.2f  %s %.2f  %s %.2f\n",
				"SystemLoad:", c_condor_load + c_owner_load,
				"CondorLoad:", c_condor_load,
				"OwnerLoad:", c_owner_load );
}


void
CpuAttributes::cat_totals(std::string & buf) const
{
	buf += "Cpus: ";
	if (IS_AUTO_SHARE(c_num_cpus)) {
		buf += "auto";
	} else {
		formatstr_cat(buf, "%f", c_num_cpus);
	}

	buf += ", Memory: ";
	if (IS_AUTO_SHARE(c_phys_mem)) {
		buf += "auto";
	}
	else {
		formatstr_cat(buf, "%d", c_phys_mem);
	}

	buf += ", Swap: ";
	if (IS_AUTO_SHARE(c_virt_mem_fraction)) {
		buf += "auto";
	}
	else {
		formatstr_cat(buf, "%.2f%%", 100*c_virt_mem_fraction );
	}

	buf += ", Disk: ";
	if (IS_AUTO_SHARE(c_disk_fraction)) {
		buf += "auto";
	}
	else {
		formatstr_cat(buf, "%.2f%%", 100*c_disk_fraction );
	}

	for (auto j(c_slotres_map.begin()); j != c_slotres_map.end(); ++j) {
		if (IS_AUTO_SHARE(j->second)) {
			formatstr_cat(buf, ", %s: auto", j->first.c_str());
		} else {
			formatstr_cat(buf, ", %s: %d", j->first.c_str(), int(j->second));
		}
	}
}


void
CpuAttributes::dprintf( int flags, const char* fmt, ... ) const
{
    if (NULL == rip) {
        ::dprintf(D_BACKTRACE, "about to except");
        EXCEPT("CpuAttributes::dprintf() called with NULL resource pointer");
    }
	va_list args;
	va_start( args, fmt );
	rip->dprintf_va( flags, fmt, args );
	va_end( args );
}

CpuAttributes&
CpuAttributes::operator+=( CpuAttributes& rhs )
{
	c_num_cpus += rhs.c_num_cpus;
	c_phys_mem += rhs.c_phys_mem;
	if (!IS_AUTO_SHARE(rhs.c_virt_mem_fraction) &&
		!IS_AUTO_SHARE(c_virt_mem_fraction)) {
		c_virt_mem_fraction += rhs.c_virt_mem_fraction;
		c_virt_mem = map->virt_mem() * c_virt_mem_fraction;
	}

	if (!IS_AUTO_SHARE(rhs.c_disk_fraction) &&
		!IS_AUTO_SHARE(c_disk_fraction)) {
		c_disk_fraction += rhs.c_disk_fraction;
	}

	for (auto j(c_slotres_map.begin()); j != c_slotres_map.end(); ++j) {
		j->second += rhs.c_slotres_map[j->first];
	}

	compute_disk();

	return *this;
}

CpuAttributes&
CpuAttributes::operator-=( CpuAttributes& rhs )
{
	c_num_cpus -= rhs.c_num_cpus;
	c_phys_mem -= rhs.c_phys_mem;
	if (!IS_AUTO_SHARE(rhs.c_virt_mem_fraction) &&
		!IS_AUTO_SHARE(c_virt_mem_fraction)) {
		c_virt_mem_fraction -= rhs.c_virt_mem_fraction;
	}

	if (!IS_AUTO_SHARE(rhs.c_disk_fraction) &&
		!IS_AUTO_SHARE(c_disk_fraction)) {
		c_disk_fraction -= rhs.c_disk_fraction;
	}

	for (auto j(c_slotres_map.begin()); j != c_slotres_map.end(); ++j) {
		j->second -= rhs.c_slotres_map[j->first];
	}

	compute_disk();

	return *this;
}

ResBag&
ResBag::operator+=(const CpuAttributes& rhs)
{
	cpus += rhs.c_num_slot_cpus;
	disk += rhs.c_slot_disk;
	mem += rhs.c_slot_mem;
	slots += 1;
	for (auto & res : rhs.c_slottot_map) { resmap[res.first] += res.second; }
	return *this;
}

ResBag&
ResBag::operator-=(const CpuAttributes& rhs)
{
	cpus -= rhs.c_num_slot_cpus;
	disk -= rhs.c_slot_disk;
	mem -= rhs.c_slot_mem;
	slots -= 1;
	for (auto & res : rhs.c_slottot_map) { resmap[res.first] -= res.second; }
	return *this;
}

void ResBag::reset()
{
	cpus = 0; disk = 0; mem = 0; slots = 0;
	for (auto res : resmap) { resmap[res.first] = 0; }
}

bool ResBag::underrun(std::string * names)
{
	if (names) {
		if (cpus < 0) *names += "Cpus,";
		if (mem < 0) *names +=  "Memory,";
		if (disk < 0) *names += "Disk,";
		for (auto res : resmap) {
			if (res.second < 0) *names += res.first + ",";
		}
		size_t cch = names->size();
		if (cch > 0) {
			names->resize(cch-1);  // delete the extra comma.
			return true;
		}
	} else if (cpus < 0 || disk < 0 || mem < 0) {
		return true;
	}
	for (auto res : resmap) {
		if (res.second < 0) return true;
	}
	return false;
}

const char * ResBag::dump(std::string & buf) const
{
	buf.clear();
	formatstr(buf, "Cpus=%f, Memory=%d, Disk=%lld", cpus, mem, disk);
	for (auto & res : resmap) {
		formatstr_cat(buf, " ,%s=%f", res.first.c_str(), res.second);
	}
	return buf.c_str();
}

void ResBag::Publish(ClassAd& ad, const char * prefix) const
{
	std::string attr(prefix ? prefix : "");
	size_t off = attr.size();

	attr.erase(off); attr.append(ATTR_MEMORY);
	ad.Assign(attr, mem);

	attr.erase(off); attr.append(ATTR_CPUS);
	ad.Assign(attr, cpus);

	attr.erase(off); attr.append(ATTR_DISK);
	ad.Assign(attr, disk);

	for (auto & res : resmap) {
		attr.erase(off); attr.append(res.first);
		ad.Assign(attr, res.second);
	}
}

AvailAttributes::AvailAttributes( MachAttributes* map ):
	m_execute_partitions(hashFunction)
{
	a_num_cpus = map->num_cpus();
	a_num_cpus_auto_count = 0;
	a_phys_mem = map->phys_mem();
	a_phys_mem_auto_count = 0;
	a_virt_mem_fraction = 1.0;
	a_virt_mem_auto_count = 0;
    a_slotres_map = map->machres();
    for (slotres_map_t::iterator j(a_slotres_map.begin());  j != a_slotres_map.end();  ++j) {
        a_autocnt_map[j->first] = 0;
    }
}

AvailDiskPartition &
AvailAttributes::GetAvailDiskPartition(std::string const &execute_partition_id)
{
	AvailDiskPartition *a = NULL;
	if( m_execute_partitions.lookup(execute_partition_id,a) < 0 ) {
			// No entry found for this partition.  Create one.
		m_execute_partitions.insert( execute_partition_id, AvailDiskPartition() );
		m_execute_partitions.lookup(execute_partition_id,a);
		ASSERT(a);
	}
	return *a;
}

bool
AvailAttributes::decrement( CpuAttributes* cap ) 
{
	int new_cpus, new_phys_mem;
	double new_virt_mem, new_disk, floor = -0.000001f;
	
	new_cpus = a_num_cpus;
	if ( ! IS_AUTO_SHARE(cap->c_num_cpus)) {
		if (cap->c_allow_fractional_cpus && (cap->c_num_cpus < .5)) {
			//PRAGMA_REMIND("TJ: account for fractional cpus properly...")
		} else {
			new_cpus -= cap->c_num_cpus;
		}
	}

	new_phys_mem = a_phys_mem;
	if ( ! IS_AUTO_SHARE(cap->c_phys_mem)) {
		new_phys_mem -= cap->c_phys_mem;
	}

	new_virt_mem = a_virt_mem_fraction;
	if( !IS_AUTO_SHARE(cap->c_virt_mem_fraction) ) {
		new_virt_mem -= cap->c_virt_mem_fraction;
	}

	AvailDiskPartition &partition = GetAvailDiskPartition( cap->executePartitionID() );
	new_disk = partition.m_disk_fraction;
	if( !IS_AUTO_SHARE(cap->c_disk_fraction) ) {
		new_disk -= cap->c_disk_fraction;
	}

	bool resfloor = false;
	slotres_map_t new_res(a_slotres_map);
	for (auto j(new_res.begin()); j != new_res.end(); ++j) {
		if (!IS_AUTO_SHARE(cap->c_slotres_map[j->first])) {
			j->second -= cap->c_slotres_map[j->first];
		}
		if (j->second < floor) {
			resfloor = true;
		}
	}

	if (resfloor || new_cpus < floor || new_phys_mem < floor || 
		new_virt_mem < floor || new_disk < floor) {
	    return false;
    }

    a_num_cpus = new_cpus;
    if (IS_AUTO_SHARE(cap->c_num_cpus)) {
        a_num_cpus_auto_count += 1;
    }

    a_phys_mem = new_phys_mem;
    if (IS_AUTO_SHARE(cap->c_phys_mem)) {
        a_phys_mem_auto_count += 1;
    }

    a_virt_mem_fraction = new_virt_mem;
    if( IS_AUTO_SHARE(cap->c_virt_mem_fraction) ) {
        a_virt_mem_auto_count += 1;
    }

    partition.m_disk_fraction = new_disk;
    if( IS_AUTO_SHARE(cap->c_disk_fraction) ) {
        partition.m_auto_count += 1;
    }

	for (auto j(a_slotres_map.begin()); j != a_slotres_map.end(); ++j) {
		j->second = new_res[j->first];
		if (IS_AUTO_SHARE(cap->c_slotres_map[j->first])) {
			a_autocnt_map[j->first] += 1;
		}
	}

	return true;
}

// in order to consume all of a user-defined resource and distribute it among slots,
// we have to keep track of how many slots have auto shares and how much of a resource
// remains that is to be used by auto shares.  To do this, we need to capture the
// auto capacity and slot count into variables that can be decremented as we hand out
// auto shares in the function below this one.
//
bool AvailAttributes::computeRemainder(slotres_map_t & remain_cap, slotres_map_t & remain_cnt)
{
	remain_cap.clear();
	remain_cnt.clear();
	for (auto j(a_slotres_map.begin());  j != a_slotres_map.end();  ++j) {
		remain_cap[j->first] = j->second;
	}
	for (auto j(a_autocnt_map.begin());  j != a_autocnt_map.end();  ++j) {
		remain_cnt[j->first] = j->second;
	}
	return true;
}

// hand out cpu, mem, disk, swap and user defined resource auto shares
// user defined resource auto shares are handed out from the count of resources
// and auto sharing slots passed in.
// Note: that remain_cap and remain_cnt are modified by this method,
//  the initial value of remain_cap and remain_cnt are calculated by the computeRemainder
// method of this class.  It is the callers responsiblity to call computerRemaineder and
// to pass the result into this function.
//
bool
AvailAttributes::computeAutoShares( CpuAttributes* cap, slotres_map_t & remain_cap, slotres_map_t & remain_cnt)
{
	if (IS_AUTO_SHARE(cap->c_num_cpus)) {
		ASSERT( a_num_cpus_auto_count > 0 );
		double new_value = (double) a_num_cpus / (double) a_num_cpus_auto_count;
		if (cap->c_allow_fractional_cpus) {
			if ( new_value <= 0.0)
				return false;
		} else if( new_value < 1 ) {
			return false;
		}
		cap->c_num_slot_cpus = cap->c_num_cpus = new_value;
	}

	if (IS_AUTO_SHARE(cap->c_phys_mem)) {
		ASSERT( a_phys_mem_auto_count > 0 );
		int new_value = a_phys_mem / a_phys_mem_auto_count;
		if( new_value < 1 ) {
			return false;
		}
		cap->c_slot_mem = cap->c_phys_mem = new_value;
	}

	if( IS_AUTO_SHARE(cap->c_virt_mem_fraction) ) {
		ASSERT( a_virt_mem_auto_count > 0 );
		double new_value = a_virt_mem_fraction / a_virt_mem_auto_count;
		if( new_value <= 0 ) {
			return false;
		}
		cap->c_virt_mem_fraction = new_value;
	}

	if( IS_AUTO_SHARE(cap->c_disk_fraction) ) {
		AvailDiskPartition &partition = GetAvailDiskPartition ( cap->c_execute_partition_id );
		ASSERT( partition.m_auto_count > 0 );
		double new_value = partition.m_disk_fraction / partition.m_auto_count;
		if( new_value <= 0 ) {
			return false;
		}
		cap->c_disk_fraction = new_value;
	}

	for (auto j(a_slotres_map.begin());  j != a_slotres_map.end();  ++j) {
		if (IS_AUTO_SHARE(cap->c_slotres_map[j->first])) {
			// replace auto share vals with final values:
			// if there are less than 1 of the resource remaining, hand out 0
			ASSERT(a_autocnt_map[j->first] > 0) // since this is auto, we expect that the count of autos is at least 1
			if (j->second < 1) {
				cap->c_slotres_map[j->first] = 0;
			} else {
				#if 1
				// distribute integral values evenly among slots, with excess going to first slots(s)
				long long new_value = (long long)ceil(remain_cap[j->first] / remain_cnt[j->first]);
				#else
				// distribute integral values evenly among slots with excess being unused
				int new_value = int(j->second / a_autocnt_map[j->first]);
				#endif
				if (new_value < 0) return false;
				cap->c_slotres_map[j->first] = new_value;
				remain_cap[j->first] -= cap->c_slotres_map[j->first];
			}
			remain_cnt[j->first] -= 1;
		}
		// save off slot resource totals once we have final value:
		cap->c_slottot_map[j->first] = cap->c_slotres_map[j->first];
	}

	return true;
}


void
AvailAttributes::cat_totals(std::string & buf, const char * execute_partition_id)
{
	AvailDiskPartition &partition = GetAvailDiskPartition( execute_partition_id );
	formatstr_cat(buf, "Cpus: %d, Memory: %d, Swap: %.2f%%, Disk: %.2f%%",
		a_num_cpus, a_phys_mem, 100*a_virt_mem_fraction,
		100*partition.m_disk_fraction );
	for (slotres_map_t::iterator j(a_slotres_map.begin());  j != a_slotres_map.end();  ++j) {
		formatstr_cat(buf, ", %s: %d", j->first.c_str(), int(j->second));
	}
}<|MERGE_RESOLUTION|>--- conflicted
+++ resolved
@@ -1552,12 +1552,7 @@
 	if (global) {
 		for (auto &[restag, nft] : m_machres_nft_map) {
 			if ( ! nft.props.size()) continue;
-
-<<<<<<< HEAD
-			auto & offline_ids(m_machres_runtime_offline_ids_map[restag]);
-
-=======
->>>>>>> b839e3c1
+			// auto & offline_ids(m_machres_runtime_offline_ids_map[restag]);
 			std::string attr; attr.reserve(18);
 			std::string ids; ids.reserve(2 + (nft.ids.size() * 18));
 
