/***************************************************************
 *
 * Copyright (C) 1990-2007, Condor Team, Computer Sciences Department,
 * University of Wisconsin-Madison, WI.
 * 
 * Licensed under the Apache License, Version 2.0 (the "License"); you
 * may not use this file except in compliance with the License.  You may
 * obtain a copy of the License at
 * 
 *    http://www.apache.org/licenses/LICENSE-2.0
 * 
 * Unless required by applicable law or agreed to in writing, software
 * distributed under the License is distributed on an "AS IS" BASIS,
 * WITHOUT WARRANTIES OR CONDITIONS OF ANY KIND, either express or implied.
 * See the License for the specific language governing permissions and
 * limitations under the License.
 *
 ***************************************************************/


#include "condor_common.h"
#include "startd.h"
#include "condor_classad_namedlist.h"
#include "classad_merge.h"
#include "vm_common.h"
#include "VMRegister.h"
#include <math.h>


ResMgr::ResMgr()
{
	totals_classad = NULL;
	config_classad = NULL;
	up_tid = -1;
	poll_tid = -1;

	m_attr = new MachAttributes;

#if HAVE_BACKFILL
	m_backfill_mgr = NULL;
	m_backfill_shutdown_pending = false;
#endif

#if HAVE_JOB_HOOKS
	m_hook_mgr = NULL;
#endif

#if HAVE_HIBERNATION
	m_netif = NetworkAdapterBase::createNetworkAdapter(
		daemonCore->InfoCommandSinfulString (), false );
	m_hibernation_manager = new HibernationManager( );
	if ( m_netif ) {
		m_hibernation_manager->addInterface( *m_netif );
	}
	m_hibernate_tid = -1;
	NetworkAdapterBase	*primary = m_hibernation_manager->getNetworkAdapter();
	if ( NULL == primary ) {
		dprintf( D_FULLDEBUG,
				 "No usable network interface: hibernation disabled\n" );
	}
	else {
		dprintf( D_FULLDEBUG, "Using network interface %s for hibernation\n",
				 primary->interfaceName() );
	}
	MyString	states;
	m_hibernation_manager->getSupportedStates(states);
	dprintf( D_FULLDEBUG,
			 "Detected hibernation states: %s\n", states.Value() );

	m_hibernating = FALSE;
#endif

	id_disp = NULL;

	nresources = 0;
	resources = NULL;
	type_nums = NULL;
	new_type_nums = NULL;
	is_shutting_down = false;
	cur_time = last_in_use = time( NULL );
}


ResMgr::~ResMgr()
{
	int i;
	if( config_classad ) delete config_classad;
	if( totals_classad ) delete totals_classad;
	if( id_disp ) delete id_disp;
	delete m_attr;

#if HAVE_BACKFILL
	if( m_backfill_mgr ) {
		delete m_backfill_mgr;
	}
#endif

#if HAVE_JOB_HOOKS
	if (m_hook_mgr) {
		delete m_hook_mgr;
	}
#endif

#if HAVE_HIBERNATION
	cancelHibernateTimer();
#endif /* HAVE_HIBERNATION */

	if( resources ) {
		for( i = 0; i < nresources; i++ ) {
			delete resources[i];
		}
		delete [] resources;
	}
	for( i=0; i<max_types; i++ ) {
		if( type_strings[i] ) {
			delete type_strings[i];
		}
	}
	delete [] type_strings;
	delete [] type_nums;
	if( new_type_nums ) {
		delete [] new_type_nums;
	}		
}


void
ResMgr::init_config_classad( void )
{
	if( config_classad ) delete config_classad;
	config_classad = new ClassAd();

		// First, bring in everything we know we need
	configInsert( config_classad, "START", true );
	configInsert( config_classad, "SUSPEND", true );
	configInsert( config_classad, "CONTINUE", true );
	configInsert( config_classad, "PREEMPT", true );
	configInsert( config_classad, "KILL", true );
	configInsert( config_classad, "WANT_SUSPEND", true );
	configInsert( config_classad, "WANT_VACATE", true );
	if( !configInsert( config_classad, "WANT_HOLD", false ) ) {
			// default's to false if undefined
		config_classad->AssignExpr("WANT_HOLD","False");
	}
	configInsert( config_classad, "WANT_HOLD_REASON", false );
	configInsert( config_classad, "WANT_HOLD_SUBCODE", false );
	configInsert( config_classad, "CLAIM_WORKLIFE", false );
	configInsert( config_classad, ATTR_MAX_JOB_RETIREMENT_TIME, false );

		// Now, bring in things that we might need
	configInsert( config_classad, "PERIODIC_CHECKPOINT", false );
	configInsert( config_classad, "RunBenchmarks", false );
	configInsert( config_classad, ATTR_RANK, false );
	configInsert( config_classad, "SUSPEND_VANILLA", false );
	configInsert( config_classad, "CONTINUE_VANILLA", false );
	configInsert( config_classad, "PREEMPT_VANILLA", false );
	configInsert( config_classad, "KILL_VANILLA", false );
	configInsert( config_classad, "WANT_SUSPEND_VANILLA", false );
	configInsert( config_classad, "WANT_VACATE_VANILLA", false );
#if HAVE_BACKFILL
	configInsert( config_classad, "START_BACKFILL", false );
	configInsert( config_classad, "EVICT_BACKFILL", false );
#endif /* HAVE_BACKFILL */
#if HAVE_JOB_HOOKS
	configInsert( config_classad, ATTR_FETCH_WORK_DELAY, false );
#endif /* HAVE_JOB_HOOKS */
#if HAVE_HIBERNATION
	configInsert( config_classad, "HIBERNATE", false );
#endif /* HAVE_HIBERNATION */

		// Next, try the IS_OWNER expression.  If it's not there, give
		// them a resonable default, instead of leaving it undefined. 
	if( ! configInsert(config_classad, ATTR_IS_OWNER, false) ) {
		config_classad->AssignExpr( ATTR_IS_OWNER, "(START =?= False)" );
	}
		// Next, try the CpuBusy expression.  If it's not there, try
		// what's defined in cpu_busy (for backwards compatibility).  
		// If that's not there, give them a default of "False",
		// instead of leaving it undefined.
	if( ! configInsert(config_classad, ATTR_CPU_BUSY, false) ) {
		if( ! configInsert(config_classad, "cpu_busy", ATTR_CPU_BUSY,
						   false) ) { 
			config_classad->Assign( ATTR_CPU_BUSY, false );
		}
	}

	// Publish all DaemonCore-specific attributes, which also handles
	// STARTD_ATTRS for us.
	daemonCore->publish(config_classad);
}


#if HAVE_BACKFILL

void
ResMgr::backfillMgrDone()
{
	ASSERT( m_backfill_mgr );
	dprintf( D_FULLDEBUG, "BackfillMgr now ready to be deleted\n" );
	delete m_backfill_mgr;
	m_backfill_mgr = NULL;
	m_backfill_shutdown_pending = false;

		// We should call backfillConfig() again, since now that the
		// "old" manager is gone, we might want to allocate a new one
	backfillConfig();
}


static bool
verifyBackfillSystem( const char* sys )
{

#if HAVE_BOINC
	if( ! stricmp(sys, "BOINC") ) {
		return true;
	}
#endif /* HAVE_BOINC */

	return false;
}


bool
ResMgr::backfillConfig()
{
	if( m_backfill_shutdown_pending ) {
			/*
			  we're already in the middle of trying to reconfig the
			  backfill manager, anyway.  we can only get to this point
			  if we had 1 backfill system running, then we either
			  change the system we want or disable backfill entirely,
			  and while we're waiting for the old system to cleanup,
			  we get *another* reconfig.  in this case, we do NOT want
			  to act on the new reconfig until the old reconfig had a
			  chance to complete.  since we'll call backfillConfig()
			  from backfillMgrDone(), anyway, there's no harm in just
			  returning immediately at this point, and plenty of harm
			  that could come from trying to proceed. ;)
			*/
		dprintf( D_ALWAYS, "Got another reconfig while waiting for the old "
				 "backfill system to finish cleaning up, delaying\n" );
		return true;
	}

	if( ! param_boolean("ENABLE_BACKFILL", false) ) {
		if( m_backfill_mgr ) {
			dprintf( D_ALWAYS, 
					 "ENABLE_BACKFILL is false, destroying BackfillMgr\n" );
			if( m_backfill_mgr->destroy() ) {
					// nothing else to cleanup now, we can delete it 
					// immediately...
				delete m_backfill_mgr;
				m_backfill_mgr = NULL;
			} else {
					// backfill_mgr told us we have to wait, so just
					// return for now and we'll finish deleting this
					// in ResMgr::backfillMgrDone(). 
				dprintf( D_ALWAYS, "BackfillMgr still has cleanup to "
						 "perform, postponing delete\n" );
				m_backfill_shutdown_pending = true;
			}
		}
		return false;
	}

	char* new_system = param( "BACKFILL_SYSTEM" );
	if( ! new_system ) {
		dprintf( D_ALWAYS, "ERROR: ENABLE_BACKFILL is TRUE, but "	
				 "BACKFILL_SYSTEM is undefined!\n" );
		return false;
	}
	if( ! verifyBackfillSystem(new_system) ) {
		dprintf( D_ALWAYS,
				 "ERROR: BACKFILL_SYSTEM '%s' not supported, ignoring\n",
				 new_system );
		free( new_system );
		return false;
	}
		
	if( m_backfill_mgr ) {
		if( ! stricmp(new_system, m_backfill_mgr->backfillSystemName()) ) {
				// same as before
			free( new_system );
				// since it's already here and we're keeping it, tell
				// it to reconfig (if that matters)
			m_backfill_mgr->reconfig();
				// we're done 
			return true;
		} else { 
				// different!
			dprintf( D_ALWAYS, "BACKFILL_SYSTEM has changed "
					 "(old: '%s', new: '%s'), re-initializing\n",
					 m_backfill_mgr->backfillSystemName(), new_system );
			if( m_backfill_mgr->destroy() ) {
					// nothing else to cleanup now, we can delete it 
					// immediately...
				delete m_backfill_mgr;
				m_backfill_mgr = NULL;
			} else {
					// backfill_mgr told us we have to wait, so just
					// return for now and we'll finish deleting this
					// in ResMgr::backfillMgrDone(). 
				dprintf( D_ALWAYS, "BackfillMgr still has cleanup to "
						 "perform, postponing delete\n" );
				m_backfill_shutdown_pending = true;
				return true;
			}
		}
	}

		// if we got this far, it means we've got a valid system, but
		// no manager object.  so, depending on the system,
		// instantiate the right thing.
#if HAVE_BOINC
	if( ! stricmp(new_system, "BOINC") ) {
		m_backfill_mgr = new BOINC_BackfillMgr();
		if( ! m_backfill_mgr->init() ) {
			dprintf( D_ALWAYS, "ERROR initializing BOINC_BackfillMgr\n" );
			delete m_backfill_mgr;
			m_backfill_mgr = NULL;
			free( new_system );
			return false;
		}
	}
#endif /* HAVE_BOINC */

	if( ! m_backfill_mgr ) {
			// this is impossible, since we've already verified above
		EXCEPT( "IMPOSSILE: unrecognized BACKFILL_SYSTEM: '%s'",
				new_system );
	}

	dprintf( D_ALWAYS, "Created a %s Backfill Manager\n", 
			 m_backfill_mgr->backfillSystemName() );

	free( new_system );

	return true;
}



#endif /* HAVE_BACKFILL */


void
ResMgr::init_resources( void )
{
	int i, num_res;
	CpuAttributes** new_cpu_attrs;

		// These things can only be set once, at startup, so they
		// don't need to be in build_cpu_attrs() at all.
	if (param_boolean("ALLOW_VM_CRUFT", true)) {
		max_types = param_integer("MAX_SLOT_TYPES",
								  param_integer("MAX_VIRTUAL_MACHINE_TYPES",
												10));
	} else {
		max_types = param_integer("MAX_SLOT_TYPES", 10);
	}

	max_types += 1;

		// The reason this isn't on the stack is b/c of the variable
		// nature of max_types. *sigh*  
	type_strings = new StringList*[max_types];
	memset( type_strings, 0, (sizeof(StringList*) * max_types) );

		// Fill in the type_strings array with all the appropriate
		// string lists for each type definition.  This only happens
		// once!  If you change the type definitions, you must restart
		// the startd, or else too much weirdness is possible.
	initTypes( 1 );

		// First, see how many slots of each type are specified.
	num_res = countTypes( &type_nums, true );

	if( ! num_res ) {
			// We're not configured to advertise any nodes.
		resources = NULL;
		id_disp = new IdDispenser( num_cpus(), 1 );
		return;
	}

		// See if the config file allows for a valid set of
		// CpuAttributes objects.  Since this is the startup-code
		// we'll let it EXCEPT() if there is an error.
	new_cpu_attrs = buildCpuAttrs( num_res, type_nums, true );
	if( ! new_cpu_attrs ) {
		EXCEPT( "buildCpuAttrs() failed and should have already EXCEPT'ed" );
	}

		// Now, we can finally allocate our resources array, and
		// populate it.  
	for( i=0; i<num_res; i++ ) {
		addResource( new Resource( new_cpu_attrs[i], i+1 ) );
	}

		// We can now seed our IdDispenser with the right slot id. 
	id_disp = new IdDispenser( num_cpus(), i+1 );

		// Finally, we can free up the space of the new_cpu_attrs
		// array itself, now that all the objects it was holding that
		// we still care about are stashed away in the various
		// Resource objects.  Since it's an array of pointers, this
		// won't touch the objects at all.
	delete [] new_cpu_attrs;

#if HAVE_BACKFILL
	backfillConfig();
#endif

#if HAVE_JOB_HOOKS
	m_hook_mgr = new StartdHookMgr;
	m_hook_mgr->initialize();
#endif
}

bool
ResMgr::reconfig_resources( void )
{
	int t, i, cur, num;
	CpuAttributes** new_cpu_attrs;
	int max_num = num_cpus();
	int* cur_type_index;
	Resource*** sorted_resources;	// Array of arrays of pointers.
	Resource* rip;

#if HAVE_BACKFILL
	backfillConfig();
#endif

#if HAVE_JOB_HOOKS
	m_hook_mgr->reconfig();
#endif

#if HAVE_HIBERNATION
	updateHibernateConfiguration();
#endif /* HAVE_HIBERNATION */

		// Tell each resource to reconfig itself.
	walk(&Resource::reconfig);

		// See if any new types were defined.  Don't except if there's
		// any errors, just dprintf().
	initTypes( 0 );

		// First, see how many slots of each type are specified.
	num = countTypes( &new_type_nums, false );

	if( typeNumCmp(new_type_nums, type_nums) ) {
			// We want the same number of each slot type that we've got
			// now.  We're done!
		delete [] new_type_nums;
		new_type_nums = NULL;
		return true;
	}

		// See if the config file allows for a valid set of
		// CpuAttributes objects.  
	new_cpu_attrs = buildCpuAttrs( num, new_type_nums, false );
	if( ! new_cpu_attrs ) {
			// There was an error, abort.  We still return true to
			// indicate that we're done doing our thing...
		dprintf( D_ALWAYS, "Aborting slot type reconfig.\n" );
		delete [] new_type_nums;
		new_type_nums = NULL;
		return true;
	}

		////////////////////////////////////////////////////
		// Sort all our resources by type and state.
		////////////////////////////////////////////////////

		// Allocate and initialize our arrays.
	sorted_resources = new Resource** [max_types];
	for( i=0; i<max_types; i++ ) {
		sorted_resources[i] = new Resource* [max_num];
		memset( sorted_resources[i], 0, (max_num*sizeof(Resource*)) ); 
	}

	cur_type_index = new int [max_types];
	memset( cur_type_index, 0, (max_types*sizeof(int)) );

		// Populate our sorted_resources array by type.
	for( i=0; i<nresources; i++ ) {
		t = resources[i]->type();
		(sorted_resources[t])[cur_type_index[t]] = resources[i];
		cur_type_index[t]++;
	}
	
		// Now, for each type, sort our resources by state.
	for( t=0; t<max_types; t++ ) {
		ASSERT( cur_type_index[t] == type_nums[t] );
		qsort( sorted_resources[t], type_nums[t], 
			   sizeof(Resource*), &claimedRankCmp );
	}

		////////////////////////////////////////////////////
		// Decide what we need to do.
		////////////////////////////////////////////////////
	cur = -1;
	for( t=0; t<max_types; t++ ) {
		for( i=0; i<new_type_nums[t]; i++ ) {
			cur++;
			if( ! (sorted_resources[t])[i] ) {
					// If there are no more existing resources of this
					// type, we'll need to allocate one.
				alloc_list.Append( new_cpu_attrs[cur] );
				continue;
			}
			if( (sorted_resources[t])[i]->type() ==
				new_cpu_attrs[cur]->type() ) {
					// We've already got a Resource for this slot, so we
					// can delete it.
				delete new_cpu_attrs[cur];
				continue;
			}
		}
			// We're done with the new slots of this type.  See if there
			// are any Resources left over that need to be destroyed.
		for( ; i<max_num; i++ ) {
			if( (sorted_resources[t])[i] ) {
				destroy_list.Append( (sorted_resources[t])[i] );
			} else {
				break;
			}
		}
	}

		////////////////////////////////////////////////////
		// Finally, act on our decisions.
		////////////////////////////////////////////////////

		// Everything we care about in new_cpu_attrs is saved
		// elsewhere, and the rest has already been deleted, so we
		// should now delete the array itself. 
	delete [] new_cpu_attrs;

		// Cleanup our memory.
	for( i=0; i<max_types; i++ ) {	
		delete [] sorted_resources[i];
	}
	delete [] sorted_resources;
	delete [] cur_type_index;

		// See if there's anything to destroy, and if so, do it. 
	destroy_list.Rewind();
	while( destroy_list.Next(rip) ) {
		rip->dprintf( D_ALWAYS,
					  "State change: resource no longer needed by configuration\n" );
		rip->set_destination_state( delete_state );
	}

		// Finally, call our helper, so that if all the slots we need to
		// get rid of are gone by now, we'll allocate the new ones. 
	return processAllocList();
}


CpuAttributes** 
ResMgr::buildCpuAttrs( int total, int* type_num_array, bool except )
{
	int i, j, num;
	CpuAttributes* cap;
	CpuAttributes** cap_array;

		// Available system resources.
	AvailAttributes avail( m_attr );
	
	cap_array = new CpuAttributes* [total];
	if( ! cap_array ) {
		EXCEPT( "Out of memory!" );
	}

	num = 0;
	for( i=0; i<max_types; i++ ) {
		if( type_num_array[i] ) {
			for( j=0; j<type_num_array[i]; j++ ) {
				cap = buildSlot( num+1, type_strings[i], i, except );
				if( avail.decrement(cap) ) {
					cap_array[num] = cap;
					num++;
				} else {
						// We ran out of system resources.  
					dprintf( D_ALWAYS, 
							 "ERROR: Can't allocate %s slot of type %d\n",
							 num_string(j+1), i );
					dprintf( D_ALWAYS | D_NOHEADER, "\tRequesting: " );
					cap->show_totals( D_ALWAYS );
					dprintf( D_ALWAYS | D_NOHEADER, "\tAvailable:  " );
					avail.show_totals( D_ALWAYS, cap );
					delete cap;	// This isn't in our array yet.
					if( except ) {
						EXCEPT( "Ran out of system resources" );
					} else {
							// Gracefully cleanup and abort
						for( i=0; i<num; i++ ) {
							delete cap_array[i];
						}
						delete [] cap_array;
						return NULL;
					}
				}					
			}
		}
	}

		// now replace "auto" shares with final value
	for( i=0; i<num; i++ ) {
		cap = cap_array[i];
		if( !avail.computeAutoShares(cap) ) {

				// We ran out of system resources.  
			dprintf( D_ALWAYS, 
					 "ERROR: Can't allocate slot id %d during auto "
					 "allocation of resources\n", i+1 );
			dprintf( D_ALWAYS | D_NOHEADER, "\tRequesting: " );
			cap->show_totals( D_ALWAYS );
			dprintf( D_ALWAYS | D_NOHEADER, "\tAvailable:  " );
			avail.show_totals( D_ALWAYS, cap );
			delete cap;	// This isn't in our array yet.
			if( except ) {
				EXCEPT( "Ran out of system resources in auto allocation" );
			} else {
					// Gracefully cleanup and abort
				for( i=0; i<num; i++ ) {
					delete cap_array[i];
				}
				delete [] cap_array;
				return NULL;
			}
		}					
	}

	return cap_array;
}
	
static void
_checkInvalidParam( const char* name, bool except ) {
	char* tmp;
	if ((tmp = param(name))) {
		if (except) {
			EXCEPT( "Can't define %s in the config file", name );
		} else {
			dprintf( D_ALWAYS, 
					 "Can't define %s in the config file, ignoring\n",
					 name ); 
		}
		free(tmp);
	}
}

void
ResMgr::initTypes( bool except )
{
	int i;
	char* tmp;
	MyString buf;

	_checkInvalidParam("SLOT_TYPE_0", except);
		// CRUFT
	_checkInvalidParam("VIRTUAL_MACHINE_TYPE_0", except);

	if (! type_strings[0]) {
			// Type 0 is the special type for evenly divided slots. 
		type_strings[0] = new StringList();
		type_strings[0]->initializeFromString("auto");
	}	

	for( i=1; i < max_types; i++ ) {
		if( type_strings[i] ) {
			continue;
		}
		buf.sprintf("SLOT_TYPE_%d", i);
		tmp = param(buf.Value());
		if (!tmp) {
			if (param_boolean("ALLOW_VM_CRUFT", true)) {
				buf.sprintf("VIRTUAL_MACHINE_TYPE_%d", i);
				if (!(tmp = param(buf.Value()))) {
					continue;
				}
			} else {
				continue;
			}
		}
		type_strings[i] = new StringList();
		type_strings[i]->initializeFromString( tmp );
		free( tmp );
	}
}


int
ResMgr::countTypes( int** array_ptr, bool except )
{
	int i, num=0, num_set=0;
    MyString param_name;
    MyString cruft_name;
	int* my_type_nums = new int[max_types];

	if( ! array_ptr ) {
		EXCEPT( "ResMgr:countTypes() called with NULL array_ptr!" );
	}

		// Type 0 is special, user's shouldn't define it.
	_checkInvalidParam("NUM_SLOTS_TYPE_0", except);
		// CRUFT
	_checkInvalidParam("NUM_VIRTUAL_MACHINES_TYPE_0", except);

	for( i=1; i<max_types; i++ ) {
		param_name.sprintf("NUM_SLOTS_TYPE_%d", i);
		if (param_boolean("ALLOW_VM_CRUFT", true)) {
			cruft_name.sprintf("NUM_VIRTUAL_MACHINES_TYPE_%d", i);
			my_type_nums[i] = param_integer(param_name.Value(),
											 param_integer(cruft_name.Value(),
														   0));
		} else {
			my_type_nums[i] = param_integer(param_name.Value(), 0);
		}
		if (my_type_nums[i]) {
			num_set = 1;
			num += my_type_nums[i];
		}
	}

	if( num_set ) {
			// We found type-specific stuff, use that.
		my_type_nums[0] = 0;
	} else {
			// We haven't found any special types yet.  Therefore,
			// we're evenly dividing things, so we only have to figure
			// out how many nodes to advertise.
		if (param_boolean("ALLOW_VM_CRUFT", true)) {
			my_type_nums[0] = param_integer("NUM_SLOTS",
										  param_integer("NUM_VIRTUAL_MACHINES",
														num_cpus()));
		} else {
			my_type_nums[0] = param_integer("NUM_SLOTS", num_cpus());
		}
		num = my_type_nums[0];
	}
	*array_ptr = my_type_nums;
	return num;
}


bool
ResMgr::typeNumCmp( int* a, int* b )
{
	int i;
	for( i=0; i<max_types; i++ ) {
		if( a[i] != b[i] ) {
			return false;
		}
	}
	return true; 
}


CpuAttributes*
ResMgr::buildSlot( int slot_id, StringList* list, int type, bool except )
{
	char *attr, *val;
	int cpus=0, ram=0;
	float disk=0, swap=0, share;
	float default_share = AUTO_SHARE;

	MyString execute_dir, partition_id;
	GetConfigExecuteDir( slot_id, &execute_dir, &partition_id );

	if ( list == NULL) {
	  // give everything the default share and return
	  
	  cpus = compute_cpus( default_share );
	  ram = compute_phys_mem( default_share );
	  swap = default_share;
	  disk = default_share;
	  
	  return new CpuAttributes( m_attr, type, cpus, ram, swap, disk, execute_dir, partition_id );
	}
		// For this parsing code, deal with the following example
		// string list:
		// "c=1, r=25%, d=1/4, s=25%"
		// There may be a bare number (no equals sign) that specifies
		// the default share for any items not explicitly defined.  Example:
		// "c=1, 25%"

	list->rewind();
	while( (attr = list->next()) ) {
		if( ! (val = strchr(attr, '=')) ) {
				// There's no = in this description, it must be one 
				// percentage or fraction for all attributes.
				// For example "1/4" or "25%".  So, we can just parse
				// it as a percentage and use that for everything.
			default_share = parse_value( attr, type, except );
			if( default_share <= 0 && !IS_AUTO_SHARE(default_share) ) {
				dprintf( D_ALWAYS, "ERROR: Bad description of slot type %d: ",
						 type );
				dprintf( D_ALWAYS | D_NOHEADER,  "\"%s\" is invalid.\n", attr );
				dprintf( D_ALWAYS | D_NOHEADER, 
						 "\tYou must specify a percentage (like \"25%%\"), " );
				dprintf( D_ALWAYS | D_NOHEADER, "a fraction (like \"1/4\"),\n" );
				dprintf( D_ALWAYS | D_NOHEADER, 
						 "\tor list all attributes (like \"c=1, r=25%%, s=25%%, d=25%%\").\n" );
				dprintf( D_ALWAYS | D_NOHEADER, 
						 "\tSee the manual for details.\n" );
				if( except ) {
					DC_Exit( 4 );
				} else {	
					return NULL;
				}
			}
			continue;
		}

			// If we're still here, this is part of a string that
			// lists out seperate attributes and the share for each one.
		
			// Get the value for this attribute.  It'll either be a
			// percentage, or it'll be a distinct value (in which
			// case, parse_value() will return negative.
		if( ! val[1] ) {
			dprintf( D_ALWAYS, 
					 "Can't parse attribute \"%s\" in description of slot type %d\n",
					 attr, type );
			if( except ) {
				DC_Exit( 4 );
			} else {	
				return NULL;
			}
		}
		share = parse_value( &val[1], type, except );
		if( ! share ) {
				// Invalid share.
		}

			// Figure out what attribute we're dealing with.
		switch( tolower(attr[0]) ) {
		case 'c':
			cpus = compute_cpus( share );
			break;
		case 'r':
		case 'm':
			ram = compute_phys_mem( share );
			break;
		case 's':
		case 'v':
			if( share > 0 || IS_AUTO_SHARE(share) ) {
				swap = share;
			} else {
				dprintf( D_ALWAYS,
						 "You must specify a percent or fraction for swap in slot type %d\n", 
						 type ); 
				if( except ) {
					DC_Exit( 4 );
				} else {	
					return NULL;
				}
			}
			break;
		case 'd':
			if( share > 0 || IS_AUTO_SHARE(share) ) {
				disk = share;
			} else {
				dprintf( D_ALWAYS, 
						 "You must specify a percent or fraction for disk in slot type %d\n", 
						type ); 
				if( except ) {
					DC_Exit( 4 );
				} else {	
					return NULL;
				}
			}
			break;
		default:
			dprintf( D_ALWAYS, "Unknown attribute \"%s\" in slot type %d\n", 
					 attr, type );
			if( except ) {
				DC_Exit( 4 );
			} else {	
				return NULL;
			}
			break;
		}
	}

		// We're all done parsing the string.  Any attribute not
		// listed will get the default share.
	if( ! cpus ) {
		cpus = compute_cpus( default_share );
	}
	if( ! ram ) {
		ram = compute_phys_mem( default_share );
	}
	if( ! swap ) {
		swap = default_share;
	}
	if( ! disk ) {
		disk = default_share;
	}

		// Now create the object.
	return new CpuAttributes( m_attr, type, cpus, ram, swap, disk, execute_dir, partition_id );
}

void
ResMgr::GetConfigExecuteDir( int slot_id, MyString *execute_dir, MyString *partition_id )
{
	MyString execute_param;
	char *execute_value = NULL;
	execute_param.sprintf("SLOT%d_EXECUTE",slot_id);
	execute_value = param( execute_param.Value() );
	if( !execute_value ) {
		execute_value = param( "EXECUTE" );
	}
	if( !execute_value ) {
		EXCEPT("EXECUTE (or %s) is not defined in the configuration.",
			   execute_param.Value());
	}

#if defined(WIN32)
	int i;
		// switch delimiter char in exec path on WIN32
	for (i=0; execute_value[i]; i++) {
		if (execute_value[i] == '/') {
			execute_value[i] = '\\';
		}
	}
#endif

	*execute_dir = execute_value;
	free( execute_value );

		// Get a unique identifier for the partition containing the execute dir
	char *partition_value = NULL;
	bool partition_rc = sysapi_partition_id( execute_dir->Value(), &partition_value );
	if( !partition_rc ) {
		EXCEPT("Failed to get partition id for %s=%s\n",
			   execute_param.Value(), execute_dir->Value());
	}
	ASSERT( partition_value );
	*partition_id = partition_value;
	free(partition_value);
}

/* 
   Parse a string in one of a few formats, and return a float that
   represents the value.  Either it's "auto", or it's a fraction, like
   "1/4", or it's a percent, like "25%" (in both cases we'd return
   .25), or it's a regular value, like "64", in which case, we return
   the negative value, so that our caller knows it's an absolute
   value, not a fraction.
*/
float
ResMgr::parse_value( const char* str, int type, bool except )
{
	char *tmp, *foo = strdup( str );
	float val;
	if( stricmp(foo,"auto") == 0 || stricmp(foo,"automatic") == 0 ) {
		free( foo );
		return AUTO_SHARE;
	}
	else if( (tmp = strchr(foo, '%')) ) {
			// It's a percent
		*tmp = '\0';
		val = (float)atoi(foo) / 100;
		free( foo );
		return val;
	} else if( (tmp = strchr(foo, '/')) ) {
			// It's a fraction
		*tmp = '\0';
		if( ! tmp[1] ) {
			dprintf( D_ALWAYS, "Can't parse attribute \"%s\" in description of slot type %d\n",
					 foo, type );
			if( except ) {
				DC_Exit( 4 );
			} else {	
				free( foo );
				return 0;
			}
		}
		val = (float)atoi(foo) / ((float)atoi(&tmp[1]));
		free( foo );
		return val;
	} else {
			// This must just be an absolute value.  Return it as a negative
			// float, so the caller knows it's not a fraction.
		val = -(float)atoi(foo);
		free( foo );
		return val;
	}
}
 
 
/*
  Generally speaking, we want to round down for fractional amounts of
  a CPU.  However, we never want to advertise less than 1.  Plus, if
  the share in question is negative, it means it's an absolute value, not a
  fraction.
*/
int
ResMgr::compute_cpus( float share )
{
	int cpus;
	if( IS_AUTO_SHARE(share) ) {
			// Currently, "auto" for cpus just means 1 cpu per slot.
		return 1;
	}
	if( share > 0 ) {
		cpus = (int)floor( share * num_cpus() );
	} else {
		cpus = (int)floor( -share );
	}
	if( ! cpus ) {
		cpus = 1;
	}
	return cpus;
}


/*
  Generally speaking, we want to round down for fractional amounts of
  physical memory.  However, we never want to advertise less than 1.
  Plus, if the share in question is negative, it means it's an absolute
  value, not a fraction.
*/
int
ResMgr::compute_phys_mem( float share )
{
	int phys_mem;
	if( IS_AUTO_SHARE(share) ) {
			// This will be replaced later with an even share of whatever
			// memory is left over.
		return AUTO_MEM;
	}
	if( share > 0 ) {
		phys_mem = (int)floor( share * m_attr->phys_mem() );
	} else {
		phys_mem = (int)floor( -share );
	}
	if( ! phys_mem ) {
		phys_mem = 1;
	}
	return phys_mem;
}


void
ResMgr::walk( int(*func)(Resource*) )
{
	if( ! resources ) {
		return;
	}
	int i;
	for( i = 0; i < nresources; i++ ) {
		func(resources[i]);
	}
}


void
ResMgr::walk( ResourceMember memberfunc )
{
	if( ! resources ) {
		return;
	}
	int i;
	for( i = 0; i < nresources; i++ ) {
		(resources[i]->*(memberfunc))();
	}
}


void
ResMgr::walk( VoidResourceMember memberfunc )
{
	if( ! resources ) {
		return;
	}
	int i;
	for( i = 0; i < nresources; i++ ) {
		(resources[i]->*(memberfunc))();
	}
}


void
ResMgr::walk( ResourceMaskMember memberfunc, amask_t mask ) 
{
	if( ! resources ) {
		return;
	}
	int i;
	for( i = 0; i < nresources; i++ ) {
		(resources[i]->*(memberfunc))(mask);
	}
}


int
ResMgr::sum( ResourceMember memberfunc )
{
	if( ! resources ) {
		return 0;
	}
	int i, tot = 0;
	for( i = 0; i < nresources; i++ ) {
		tot += (resources[i]->*(memberfunc))();
	}
	return tot;
}


float
ResMgr::sum( ResourceFloatMember memberfunc )
{
	if( ! resources ) {
		return 0;
	}
	int i;
	float tot = 0;
	for( i = 0; i < nresources; i++ ) {
		tot += (resources[i]->*(memberfunc))();
	}
	return tot;
}


Resource*
ResMgr::res_max( ResourceMember memberfunc, int* val )
{
	if( ! resources ) {
		return NULL;
	}
	Resource* rip = NULL;
	int i, tmp, max = INT_MIN;

	for( i = 0; i < nresources; i++ ) {
		tmp = (resources[i]->*(memberfunc))();
		if( tmp > max ) {
			max = tmp;
			rip = resources[i];
		}
	}
	if( val ) {
		*val = max;
	}
	return rip;
}


void
ResMgr::resource_sort( ComparisonFunc compar )
{
	if( ! resources ) {
		return;
	}
	if( nresources > 1 ) {
		qsort( resources, nresources, sizeof(Resource*), compar );
	} 
}


// Methods to manipulate the supplemental ClassAd list
int
ResMgr::adlist_register( const char *name )
{
	return extra_ads.Register( name );
}

int
ResMgr::adlist_replace( const char *name, ClassAd *newAd, bool report_diff )
{
	if( report_diff ) {
		StringList ignore_list;
		MyString ignore = name;
		ignore += "_LastUpdate";
		ignore_list.append( ignore.Value() );
		return extra_ads.Replace( name, newAd, true, &ignore_list );
	}
	return extra_ads.Replace( name, newAd );
}

int
ResMgr::adlist_delete( const char *name )
{
	return extra_ads.Delete( name );
}

int
ResMgr::adlist_publish( ClassAd *resAd, amask_t mask )
{
	// Check the mask
	if (  ( mask & ( A_PUBLIC | A_UPDATE ) ) != ( A_PUBLIC | A_UPDATE )  ) {
		return 0;
	}

	return extra_ads.Publish( resAd );
}


bool
ResMgr::needsPolling( void )
{
	if( ! resources ) {
		return false;
	}
	int i;
	for( i = 0; i < nresources; i++ ) {
		if( resources[i]->needsPolling() ) {
			return true;
		}
	}
	return false;
}


bool
ResMgr::hasAnyClaim( void )
{
	if( ! resources ) {
		return false;
	}
	int i;
	for( i = 0; i < nresources; i++ ) {
		if( resources[i]->hasAnyClaim() ) {
			return true;
		}
	}
	return false;
}


Claim*
ResMgr::getClaimByPid( pid_t pid )
{
	Claim* foo = NULL;
	if( ! resources ) {
		return NULL;
	}
	int i;
	for( i = 0; i < nresources; i++ ) {
		if( (foo = resources[i]->findClaimByPid(pid)) ) {
			return foo;
		}
	}
	return NULL;
}


Claim*
ResMgr::getClaimById( const char* id )
{
	Claim* foo = NULL;
	if( ! resources ) {
		return NULL;
	}
	int i;
	for( i = 0; i < nresources; i++ ) {
		if( (foo = resources[i]->findClaimById(id)) ) {
			return foo;
		}
	}
	return NULL;
}


Claim*
ResMgr::getClaimByGlobalJobId( const char* id )
{
	Claim* foo = NULL;
	if( ! resources ) {
		return NULL;
	}
	int i;
	for( i = 0; i < nresources; i++ ) {
		if( (foo = resources[i]->findClaimByGlobalJobId(id)) ) {
			return foo;
		}
	}
	return NULL;
}

Claim *
ResMgr::getClaimByGlobalJobIdAndId( const char *job_id,
									const char *claimId)
{
	Claim* foo = NULL;
	if( ! resources ) {
		return NULL;
	}
	int i;
	for( i = 0; i < nresources; i++ ) {
		if( (foo = resources[i]->findClaimByGlobalJobId(job_id)) ) {
			if( foo == resources[i]->findClaimById(claimId) ) {
				return foo;	
			}
		}
	}
	return NULL;

}


Resource*
ResMgr::findRipForNewCOD( ClassAd* ad )
{
	if( ! resources ) {
		return NULL;
	}
	int requirements;
	int i;

		/*
          We always ensure that the request's Requirements, if any,
		  are met.  Other than that, we give out COD claims to
		  Resources in the following order:  

		  1) the Resource with the least # of existing COD claims (to
  		     ensure round-robin across resources
		  2) in case of a tie, the Resource in the best state (owner
   		     or unclaimed, not claimed)
		  3) in case of a tie, the Claimed resource with the lowest
  		     value of machine Rank for its claim
		*/

		// sort resources based on the above order
	resource_sort( newCODClaimCmp );

		// find the first one that matches our requirements 
	for( i = 0; i < nresources; i++ ) {
		if( ad->EvalBool( ATTR_REQUIREMENTS, resources[i]->r_classad,
						  requirements ) == 0 ) {
			requirements = 0;
		}
		if( requirements ) { 
			return resources[i];
		}
	}
	return NULL;
}



Resource*
ResMgr::get_by_cur_id( char* id )
{
	if( ! resources ) {
		return NULL;
	}
	int i;
	for( i = 0; i < nresources; i++ ) {
		if( resources[i]->r_cur->idMatches(id) ) {
			return resources[i];
		}
	}
	return NULL;
}


Resource*
ResMgr::get_by_any_id( char* id )
{
	if( ! resources ) {
		return NULL;
	}
	int i;
	for( i = 0; i < nresources; i++ ) {
		if( resources[i]->r_cur->idMatches(id) ) {
			return resources[i];
		}
		if( resources[i]->r_pre &&
			resources[i]->r_pre->idMatches(id) ) {
			return resources[i];
		}
		if( resources[i]->r_pre_pre &&
			resources[i]->r_pre_pre->idMatches(id) ) {
			return resources[i];
		}
	}
	return NULL;
}


Resource*
ResMgr::get_by_name( char* name )
{
	if( ! resources ) {
		return NULL;
	}
	int i;
	for( i = 0; i < nresources; i++ ) {
		if( !strcmp(resources[i]->r_name, name) ) {
			return resources[i];
		}
	}
	return NULL;
}


Resource*
ResMgr::get_by_slot_id( int id )
{
	if( ! resources ) {
		return NULL;
	}
	int i;
	for( i = 0; i < nresources; i++ ) {
		if( resources[i]->r_id == id ) {
			return resources[i];
		}
	}
	return NULL;
}


State
ResMgr::state( void )
{
	if( ! resources ) {
		return owner_state;
	}
	State s;
	Resource* rip;
	int i, is_owner = 0;
	for( i = 0; i < nresources; i++ ) {
		rip = resources[i];
			// if there are *any* COD claims at all (active or not),
			// we should say this slot is claimed so preen doesn't
			// try to clean up directories for the COD claim(s).
		if( rip->r_cod_mgr->numClaims() > 0 ) {
			return claimed_state;
		}
		s = rip->state();
		switch( s ) {
		case claimed_state:
		case preempting_state:
			return s;
			break;
		case owner_state:
			is_owner = 1;
			break;
		default:
			break;
		}
	}
	if( is_owner ) {
		return owner_state;
	} else {
		return s;
	}
}


void
ResMgr::final_update( void )
{
	if( ! resources ) {
		return;
	}
	walk( &Resource::final_update );
}


int
ResMgr::force_benchmark( void )
{
	if( ! resources ) {
		return 0;
	}
	return resources[0]->force_benchmark();
}


int
ResMgr::send_update( int cmd, ClassAd* public_ad, ClassAd* private_ad,
					 bool nonblock )
{
		// Increment the resmgr's count of updates.
	num_updates++;
		// Actually do the updates, and return the # of updates sent.
	return daemonCore->sendUpdates(cmd, public_ad, private_ad, nonblock);
}

void
ResMgr::update_all( void )
{
	num_updates = 0;
	walk( &Resource::eval_and_update );
	report_updates();
	check_polling();
	check_use();
}


void
ResMgr::eval_and_update_all( void )
{
#if HAVE_HIBERNATION
	if ( !hibernating () ) {
#endif
		compute( A_TIMEOUT | A_UPDATE );
<<<<<<< HEAD
		update_all();
=======
		first_eval_and_update_all();
#if HAVE_HIBERNATION
>>>>>>> 4e0ff0e3
	}
#endif
}


void
ResMgr::eval_all( void )
{
#if HAVE_HIBERNATION
	if ( !hibernating () ) {
#endif
		num_updates = 0;
		compute( A_TIMEOUT );
		walk( &Resource::eval_state );
		report_updates();
		check_polling();
#if HAVE_HIBERNATION
	}
#endif
}


void
ResMgr::report_updates( void )
{
	if( !num_updates ) {
		return;
	}

	CollectorList* collectors = daemonCore->getCollectorList();
	if( collectors ) {
		MyString list;
		Daemon * collector;
		collectors->rewind();
		while (collectors->next (collector)) {
			list += collector->fullHostname();
			list += " ";
		}
		dprintf( D_FULLDEBUG,
				 "Sent %d update(s) to the collector (%s)\n", 
				 num_updates, list.Value());
	}  
}

void
ResMgr::refresh_benchmarks()
{
	if( ! resources ) {
		return;
	}

	walk( &Resource::refresh_classad, A_TIMEOUT );
}

void
ResMgr::compute( amask_t how_much )
{
	if( ! resources ) {
		return;
	}

		// Since lots of things want to know this, just get it from
		// the kernel once and share the value...
	cur_time = time( 0 ); 

	m_attr->compute( (how_much & ~(A_SUMMED)) | A_SHARED );
	walk( &Resource::compute, (how_much & ~(A_SHARED)) );
	m_attr->compute( (how_much & ~(A_SHARED)) | A_SUMMED );
	walk( &Resource::compute, (how_much | A_SHARED) );

		// Sort the resources so when we're assigning owner load
		// average and keyboard activity, we get to them in the
		// following state order: Owner, Unclaimed, Matched, Claimed
		// Preempting 
	resource_sort( ownerStateCmp );

	assign_load();
	assign_keyboard();

	if( vmapi_is_virtual_machine() == TRUE ) {
		ClassAd* host_classad;
		vmapi_request_host_classAd();
		host_classad = vmapi_get_host_classAd();
		if( host_classad ) {
			int i;
			for( i = 0; i < nresources; i++ ) {
				if( resources[i]->r_classad )
					MergeClassAds( resources[i]->r_classad, host_classad, true );
			}
		}

	}

		// Now that everything has actually been computed, we can
		// refresh our interval classad with all the current values of
		// everything so that when we evaluate our state or any other
		// expressions, we've got accurate data to evaluate.
	walk( &Resource::refresh_classad, how_much );

		// Now that we have an updated interval classad for each
		// resource, we can "compute" anything where we need to 
		// evaluate classad expressions to get the answer.
	walk( &Resource::compute, A_EVALUATED );

		// Next, we can publish any results from that to our interval
		// classads to make sure those are still up-to-date
	walk( &Resource::refresh_classad, A_EVALUATED );

		// Finally, now that all the interval classads are up to date
		// with all the attributes they could possibly have, we can
		// publish the cross-slot attributes desired from
		// STARTD_SLOT_ATTRS into each slots's interval ClassAd.
	walk( &Resource::refresh_classad, A_SHARED_SLOT );

		// Now that we're done, we can display all the values.
	walk( &Resource::display, how_much );
}


void
ResMgr::publish( ClassAd* cp, amask_t how_much )
{
	if( IS_UPDATE(how_much) && IS_PUBLIC(how_much) ) {
		cp->Assign(ATTR_TOTAL_SLOTS, numSlots());
		if (param_boolean("ALLOW_VM_CRUFT", true)) { 
			cp->Assign(ATTR_TOTAL_VIRTUAL_MACHINES, numSlots());
		}
	}

	starter_mgr.publish( cp, how_much );
	m_vmuniverse_mgr.publish(cp, how_much);

#if HAVE_HIBERNATION
    m_hibernation_manager->publish( *cp );
#endif

}


void
ResMgr::publishSlotAttrs( ClassAd* cap )
{
	if( ! resources ) {
		return;
	}
	int i;
	for( i = 0; i < nresources; i++ ) {
		resources[i]->publishSlotAttrs( cap );
	}
}


void
ResMgr::assign_load( void )
{
	if( ! resources ) {
		return;
	}

	int i;
	float total_owner_load = m_attr->load() - m_attr->condor_load();
	if( total_owner_load < 0 ) {
		total_owner_load = 0;
	}
	if( is_smp() ) {
			// Print out the totals we already know.
		if( DebugFlags & D_LOAD ) {
			dprintf( D_FULLDEBUG, 
					 "%s %.3f\t%s %.3f\t%s %.3f\n",  
					 "SystemLoad:", m_attr->load(),
					 "TotalCondorLoad:", m_attr->condor_load(),
					 "TotalOwnerLoad:", total_owner_load );
		}

			// Initialize everything to 0.  Only need this for SMP
			// machines, since on single CPU machines, we just assign
			// all OwnerLoad to the 1 CPU.
		for( i = 0; i < nresources; i++ ) {
			resources[i]->set_owner_load( 0 );
		}
	}

		// So long as there's at least two more resources and the
		// total owner load is greater than 1.0, assign an owner load
		// of 1.0 to each CPU.  Once we get below 1.0, we assign all
		// the rest to the next CPU.  So, for non-SMP machines, we
		// never hit this code, and always assign all owner load to
		// cpu1 (since i will be initialized to 0 but we'll never
		// enter the for loop).  
	for( i = 0; i < (nresources - 1) && total_owner_load > 1; i++ ) {
		resources[i]->set_owner_load( 1.0 );
		total_owner_load -= 1.0;
	}
	resources[i]->set_owner_load( total_owner_load );
}


void
ResMgr::assign_keyboard( void )
{
	if( ! resources ) {
		return;
	}

	int i;
	time_t console = m_attr->console_idle();
	time_t keyboard = m_attr->keyboard_idle();
	time_t max;

		// First, initialize all CPUs to the max idle time we've got,
		// which is some configurable amount of minutes longer than
		// the time since we started up.
	max = (cur_time - startd_startup) + disconnected_keyboard_boost;
	for( i = 0; i < nresources; i++ ) {
		resources[i]->r_attr->set_console( max );
		resources[i]->r_attr->set_keyboard( max );
	}

		// Now, assign console activity to all CPUs that care.
		// Notice, we should also assign keyboard here, since if
		// there's console activity, there's (by definition) keyboard 
		// activity as well.
	for( i = 0; i < console_slots  && i < nresources; i++ ) {
		resources[i]->r_attr->set_console( console );
		resources[i]->r_attr->set_keyboard( console );
	}

		// Finally, assign keyboard activity to all CPUS that care. 
	for( i = 0; i < keyboard_slots && i < nresources; i++ ) {
		resources[i]->r_attr->set_keyboard( keyboard );
	}
}


void
ResMgr::check_polling( void )
{
	if( ! resources ) {
		return;
	}

	if( needsPolling() || m_attr->condor_load() > 0 ) {
		start_poll_timer();
	} else {
		cancel_poll_timer();
	}
}


int
ResMgr::start_update_timer( void )
{
	int		initial_interval;

	if ( update_offset ) {
		initial_interval = update_offset;
		dprintf( D_FULLDEBUG, "Delaying initial update by %d seconds\n",
				 update_offset );
	} else {
		initial_interval = update_interval;
		update_all( );
	}
	up_tid = daemonCore->Register_Timer(
		initial_interval,
		update_interval,
		(TimerHandlercpp)&ResMgr::eval_and_update_all,
		"eval_and_update_all",
		this );
	if( up_tid < 0 ) {
		EXCEPT( "Can't register DaemonCore timer" );
	}
	return TRUE;
}


int
ResMgr::start_poll_timer( void )
{
	if( poll_tid >= 0 ) {
			// Timer already started.
		return TRUE;
	}
	poll_tid = 
		daemonCore->Register_Timer( polling_interval,
							polling_interval, 
							(TimerHandlercpp)&ResMgr::eval_all,
							"poll_resources", this );
	if( poll_tid < 0 ) {
		EXCEPT( "Can't register DaemonCore timer" );
	}
	dprintf( D_FULLDEBUG, "Started polling timer.\n" );
	return TRUE;
}


void
ResMgr::cancel_poll_timer( void )
{
	int rval;
	if( poll_tid != -1 ) {
		rval = daemonCore->Cancel_Timer( poll_tid );
		if( rval < 0 ) {
			dprintf( D_ALWAYS, "Failed to cancel polling timer (%d): "
					 "daemonCore error\n", poll_tid );
		} else {
			dprintf( D_FULLDEBUG, "Canceled polling timer (%d)\n",
					 poll_tid );
		}
		poll_tid = -1;
	}
}


void
ResMgr::reset_timers( void )
{
	if ( update_offset ) {
		dprintf( D_FULLDEBUG,
				 "Delaying update after reconfig by %d seconds\n",
				 update_offset );
	}
	if( poll_tid != -1 ) {
		daemonCore->Reset_Timer( poll_tid, polling_interval,
								 polling_interval );
	}
	if( up_tid != -1 ) {
		daemonCore->Reset_Timer( up_tid, update_offset,
								 update_interval );
	}

#if HAVE_HIBERNATION
	resetHibernateTimer();
#endif /* HAVE_HIBERNATION */

}


void
ResMgr::addResource( Resource *rip )
{
	Resource** new_resources = NULL;

	if( !rip ) {
		EXCEPT("Error: attempt to add a NULL resource\n");
	}

	new_resources = new Resource*[nresources + 1];
	if( !new_resources ) {
		EXCEPT("Failed to allocate memory for new resource\n");
	}

		// Copy over the old Resource pointers.  If nresources is 0
		// (b/c we used to be configured to have no slots), this won't
		// copy anything (and won't seg fault).
	memcpy( (void*)new_resources, (void*)resources, 
			(sizeof(Resource*)*nresources) );

	new_resources[nresources] = rip;


	if( resources ) {
		delete [] resources;
	}

	resources = new_resources;
	nresources++;
}


bool
ResMgr::removeResource( Resource* rip )
{
	int i, j;
	Resource** new_resources = NULL;
	Resource* rip2;

	if( nresources > 1 ) {
			// There are still more resources after this one is
			// deleted, so we'll need to make a new resources array
			// without this resource. 
		new_resources = new Resource* [ nresources - 1 ];
		j = 0;
		for( i = 0; i < nresources; i++ ) {
			if( resources[i] != rip ) {
				new_resources[j++] = resources[i];
			}
		}

		if ( j == nresources ) { // j == i would work too
				// The resource was not found, which should never happen
			delete [] new_resources;
			return false;
		}
	} 

		// Remove this rip from our destroy_list.
	destroy_list.Rewind();
	while( destroy_list.Next(rip2) ) {
		if( rip2 == rip ) {
			destroy_list.DeleteCurrent();
			break;
		}
	}

		// Now, delete the old array and start using the new one, if
		// it's there at all.  If not, it'll be NULL and this will all
		// still be what we want.
	delete [] resources;
	resources = new_resources;
	nresources--;
	
		// Return this Resource's ID to the dispenser.
		// If it is a dynamic slot it's reusing its partitionable
		// parent's id, so we don't want to free the id.
	if( Resource::DYNAMIC_SLOT != rip->get_feature() ) {
		id_disp->insert( rip->r_id );
	}

		// Tell the collector this Resource is gone.
	rip->final_update();

		// Log a message that we're going away
	rip->dprintf( D_ALWAYS, "Resource no longer needed, deleting\n" );

		// At last, we can delete the object itself.
	delete rip;

	return true;
}


void
ResMgr::deleteResource( Resource* rip )
{
	if( ! removeResource( rip ) ) {
			// Didn't find it.  This is where we'll hit if resources
			// is NULL.  We should never get here, anyway (we'll never
			// call deleteResource() if we don't have any resources. 
		EXCEPT( "ResMgr::deleteResource() failed: couldn't find resource" );
	}

		// Now that a Resource is gone, see if we're done deleting
		// Resources and see if we should allocate any. 
	if( processAllocList() ) {
			// We're done allocating, so we can finish our reconfig. 
		finish_main_config();
	}
}


void
ResMgr::makeAdList( ClassAdList *list )
{
	ClassAd* ad;
	int i;

		// Make sure everything is current
	compute( A_TIMEOUT | A_UPDATE );

		// We want to insert ATTR_LAST_HEARD_FROM into each ad.  The
		// collector normally does this, so if we're servicing a
		// QUERY_STARTD_ADS commannd, we need to do this ourselves or
		// some timing stuff won't work. 
	for( i=0; i<nresources; i++ ) {
		ad = new ClassAd;
		resources[i]->publish( ad, A_ALL_PUB ); 
		ad->Assign( ATTR_LAST_HEARD_FROM, (int)cur_time );
		list->Insert( ad );
	}
}


bool
ResMgr::processAllocList( void )
{
	if( ! destroy_list.IsEmpty() ) {
			// Can't start allocating until everything has been
			// destroyed.
		return false;
	}
	if( alloc_list.IsEmpty() ) {
		return true;  // Since there's nothing to allocate...
	}

		// We're done destroying, and there's something to allocate.  

		// Create the new Resource objects.
	CpuAttributes* cap;
	alloc_list.Rewind();
	while( alloc_list.Next(cap) ) {
		addResource( new Resource( cap, nextId() ) );
		alloc_list.DeleteCurrent();
	}	

	delete [] type_nums;
	type_nums = new_type_nums;
	new_type_nums = NULL;

	return true; 	// Since we're done allocating.
}


#if HAVE_HIBERNATION

HibernationManager const& ResMgr::getHibernationManager(void) const
{
	return *m_hibernation_manager;
}


void ResMgr::updateHibernateConfiguration() {
	m_hibernation_manager->update();
	if ( m_hibernation_manager->wantsHibernate() ) {
		if ( -1 == m_hibernate_tid ) {
			startHibernateTimer();
		}
	} else {
		if ( -1 != m_hibernate_tid ) {
			cancelHibernateTimer();
		}
	}
}


int
ResMgr::allHibernating( MyString &target ) const
{
    	// fail if there is no resource or if we are
		// configured not to hibernate
	if (   !resources  ||  !m_hibernation_manager->wantsHibernate()  ) {
		dprintf( D_FULLDEBUG, "allHibernating: doesn't want hibernate\n" );
		return 0;
	}

		// The following may evaluate to true even if there
		// is a claim on one or more of the resources, so we
		// don't bother checking for claims first. 
		// 
		// We take largest value as the representative 
		// hibernation level for this machine
	target = "";
	MyString str;
	int level = 0;
	bool activity = false;
	for( int i = 0; i < nresources; i++ ) {
		
		str = "";
		if ( !resources[i]->evaluateHibernate ( str ) ) {
			return 0;
		}

		int tmp = m_hibernation_manager->stringToSleepState (
			str.Value () );
		
		dprintf ( D_FULLDEBUG, 
			"allHibernating: resource #%d: '%s' (0x%x)\n",
			i + 1, str.Value (), tmp );
		
		if ( 0 == tmp ) {
			activity = true;
		}

		if ( tmp > level ) {
			target = str;
			level = tmp;
		}
	}
	return activity ? 0 : level;
}


void 
ResMgr::checkHibernate( void )
{

		// If we have already issued the command to hibernate, then
		// don't bother re-entering the check/evaluation.
	if ( hibernating () ) {
		return;
	}

		// If all resources have gone unused for some time	
		// then put the machine to sleep
	MyString	target;
	int level = allHibernating( target );
	if( level > 0 ) {

        if( !m_hibernation_manager->canHibernate() ) {
            dprintf ( D_ALWAYS, "ResMgr: ERROR: Ignoring "
                "HIBERNATE: Machine does not support any "
                "sleep states.\n" );
            return;
        }

        if( !m_hibernation_manager->canWake() ) {
			NetworkAdapterBase	*netif =
				m_hibernation_manager->getNetworkAdapter();
            dprintf ( D_ALWAYS, "ResMgr: ERROR: Ignoring "
					  "HIBERNATE: Machine cannot be woken by its "
					  "public network adapter (%s).\n",
					  netif->interfaceName() );
            return;
		}        

		dprintf ( D_ALWAYS, "ResMgr: This machine is about to "
        		"enter hibernation\n" );

        //
		// Set the hibernation state, shutdown the machine's slot 
	    // and hibernate the machine. We turn off the local slots
	    // so the StartD will remove any jobs that are currently 
	    // running as well as stop accepting new ones, since--on 
	    // Windows anyway--there is the possibility that a job
	    // may be matched to this machine between the time it
	    // is told hibernate and the time it actually does.
		//
	    // Setting the state here also ensures the Green Computing
	    // plug-in will know the this ad belongs to it when the
	    // Collector invalidates it.
	    //
		if ( disableResources( target ) ) {
			m_hibernation_manager->switchToTargetState( );
		}
#     if !defined( WIN32 )
		sleep(10);
        m_hibernation_manager->setTargetState ( HibernatorBase::NONE );
        for ( int i = 0; i < nresources; ++i ) {
            resources[i]->enable();
            resources[i]->update();
			m_hibernating = false;
	    }
		
#     endif
    }
}


int
ResMgr::startHibernateTimer( void )
{
	int interval = m_hibernation_manager->getCheckInterval();
	m_hibernate_tid = daemonCore->Register_Timer( 
		interval, interval,
		(TimerHandlercpp)&ResMgr::checkHibernate,
		"ResMgr::startHibernateTimer()", this );
	if( m_hibernate_tid < 0 ) {
		EXCEPT( "Can't register hibernation timer" );
	}
	dprintf( D_FULLDEBUG, "Started hibernation timer.\n" );
	return TRUE;
}


void
ResMgr::resetHibernateTimer( void )
{
	if ( m_hibernation_manager->wantsHibernate() ) {
		if( m_hibernate_tid != -1 ) {
			int interval = m_hibernation_manager->getCheckInterval();
			daemonCore->Reset_Timer( 
				m_hibernate_tid, 
				interval, interval );
		}
	}
}


void
ResMgr::cancelHibernateTimer( void )
{
	int rval;
	if( m_hibernate_tid != -1 ) {
		rval = daemonCore->Cancel_Timer( m_hibernate_tid );
		if( rval < 0 ) {
			dprintf( D_ALWAYS, "Failed to cancel hibernation timer (%d): "
				"daemonCore error\n", m_hibernate_tid );
		} else {
			dprintf( D_FULLDEBUG, "Canceled hibernation timer (%d)\n",
				m_hibernate_tid );
		}
		m_hibernate_tid = -1;
	}
}


int
ResMgr::disableResources( const MyString &state_str )
{

	dprintf ( 
		D_FULLDEBUG,
		"In ResMgr::disableResources ()\n" );

	int i; /* stupid VC6 */

	/* set the sleep state so the plugin will pickup on the
	fact that we are sleeping */
	m_hibernation_manager->setTargetState ( state_str.Value() );

	/* disable all resource on this machine */
	for ( i = 0; i < nresources; ++i ) {
		resources[i]->disable();
	}

	/* update the CM */
	bool ok = true;
	for ( i = 0; i < nresources && ok; ++i ) {
		ok = resources[i]->update_with_ack();
	}

	dprintf ( 
		D_FULLDEBUG,
		"All resources disabled: %s.\n", 
		ok ? "yes" : "no" );

	/* if any of the updates failed, then re-enable all the
	resources and try again later (next time HIBERNATE evaluates
	to a value>0) */
	if ( !ok ) {
		m_hibernation_manager->setTargetState (
			HibernatorBase::NONE );
		for ( i = 0; i < nresources; ++i ) {
			resources[i]->enable();
			resources[i]->update();
		}
	}

	/* record if we we are hibernating or not */
	m_hibernating = ok;

	return ok;
}


bool ResMgr::hibernating () const {
	return m_hibernating;
}

#endif /* HAVE_HIBERNATION */


void
ResMgr::check_use( void ) 
{
	int current_time = time(NULL);
	if( hasAnyClaim() ) {
		last_in_use = current_time;
	}
	if( ! startd_noclaim_shutdown ) {
			// Nothing to do.
		return;
	}
	if( current_time - last_in_use > startd_noclaim_shutdown ) {
			// We've been unused for too long, send a SIGTERM to our
			// parent, the condor_master. 
		dprintf( D_ALWAYS, 
				 "No resources have been claimed for %d seconds\n", 
				 startd_noclaim_shutdown );
		dprintf( D_ALWAYS, "Shutting down Condor on this machine.\n" );
		daemonCore->Send_Signal( daemonCore->getppid(), SIGTERM );
	}
}


int
ownerStateCmp( const void* a, const void* b )
{
	Resource *rip1, *rip2;
	int val1, val2, diff;
	float fval1, fval2;
	State s;
	rip1 = *((Resource**)a);
	rip2 = *((Resource**)b);
		// Since the State enum is already in the "right" order for
		// this kind of sort, we don't need to do anything fancy, we
		// just cast the state enum to an int and we're done.
	s = rip1->state();
	val1 = (int)s;
	val2 = (int)rip2->state();
	diff = val1 - val2;
	if( diff ) {
		return diff;
	}
		// We're still here, means we've got the same state.  If that
		// state is "Claimed" or "Preempting", we want to break ties
		// w/ the Rank expression, else, don't worry about ties.
	if( s == claimed_state || s == preempting_state ) {
		fval1 = rip1->r_cur->rank();
		fval2 = rip2->r_cur->rank();
		diff = (int)(fval1 - fval2);
		return diff;
	} 
	return 0;
}


// This is basically the same as above, except we want it in exactly
// the opposite order, so reverse the signs.
int
claimedRankCmp( const void* a, const void* b )
{
	Resource *rip1, *rip2;
	int val1, val2, diff;
	float fval1, fval2;
	State s;
	rip1 = *((Resource**)a);
	rip2 = *((Resource**)b);

	s = rip1->state();
	val1 = (int)s;
	val2 = (int)rip2->state();
	diff = val2 - val1;
	if( diff ) {
		return diff;
	}
		// We're still here, means we've got the same state.  If that
		// state is "Claimed" or "Preempting", we want to break ties
		// w/ the Rank expression, else, don't worry about ties.
	if( s == claimed_state || s == preempting_state ) {
		fval1 = rip1->r_cur->rank();
		fval2 = rip2->r_cur->rank();
		diff = (int)(fval2 - fval1);
		return diff;
	} 
	return 0;
}


/*
  Sort resource so their in the right order to give out a new COD
  Claim.  We give out COD claims in the following order:  
  1) the Resource with the least # of existing COD claims (to ensure
     round-robin across resources
  2) in case of a tie, the Resource in the best state (owner or
     unclaimed, not claimed)
  3) in case of a tie, the Claimed resource with the lowest value of
     machine Rank for its claim
*/
int
newCODClaimCmp( const void* a, const void* b )
{
	Resource *rip1, *rip2;
	int val1, val2, diff;
	int numCOD1, numCOD2;
	float fval1, fval2;
	State s;
	rip1 = *((Resource**)a);
	rip2 = *((Resource**)b);

	numCOD1 = rip1->r_cod_mgr->numClaims();
	numCOD2 = rip2->r_cod_mgr->numClaims();

		// In the first case, sort based on # of COD claims
	diff = numCOD1 - numCOD2;
	if( diff ) {
		return diff;
	}

		// If we're still here, we've got same # of COD claims, so
		// sort based on State.  Since the state enum is already in
		// the "right" order for this kind of sort, we don't need to
		// do anything fancy, we just cast the state enum to an int
		// and we're done.
	s = rip1->state();
	val1 = (int)s;
	val2 = (int)rip2->state();
	diff = val1 - val2;
	if( diff ) {
		return diff;
	}

		// We're still here, means we've got the same number of COD
		// claims and the same state.  If that state is "Claimed" or
		// "Preempting", we want to break ties w/ the Rank expression,
		// else, don't worry about ties.
	if( s == claimed_state || s == preempting_state ) {
		fval1 = rip1->r_cur->rank();
		fval2 = rip2->r_cur->rank();
		diff = (int)(fval1 - fval2);
		return diff;
	} 
	return 0;
}


void
ResMgr::FillExecuteDirsList( class StringList *list )
{
	ASSERT( list );
	for( int i=0; i<nresources; i++ ) {
		if( resources[i] ) {
			char const *execute_dir = resources[i]->executeDir();
			if( !list->contains( execute_dir ) ) {
				list->append(execute_dir);
			}
		}
	}
}<|MERGE_RESOLUTION|>--- conflicted
+++ resolved
@@ -1502,12 +1502,7 @@
 	if ( !hibernating () ) {
 #endif
 		compute( A_TIMEOUT | A_UPDATE );
-<<<<<<< HEAD
 		update_all();
-=======
-		first_eval_and_update_all();
-#if HAVE_HIBERNATION
->>>>>>> 4e0ff0e3
 	}
 #endif
 }
