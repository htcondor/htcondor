--- conflicted
+++ resolved
@@ -565,17 +565,6 @@
 void
 ResMgr::reconfig_resources( void )
 {
-<<<<<<< HEAD
-	int t, i, cur, num;
-	CpuAttributes** new_cpu_attrs;
-	bool *bkfill_bools = nullptr;
-	int max_num = num_cpus();
-	int* cur_type_index;
-	Resource*** sorted_resources;	// Array of arrays of pointers.
-	Resource* rip;
-
-=======
->>>>>>> 06334eec
 	dprintf(D_ALWAYS, "beginning reconfig_resources\n");
 
 #if HAVE_BACKFILL
@@ -601,145 +590,6 @@
 		// any errors, just dprintf().
 	ASSERT(max_types > 0);
 	SlotType::init_types(max_types, false);
-<<<<<<< HEAD
-	initTypes( max_types, type_strings, 0 );
-
-		// First, see how many slots of each type are specified.
-	num = countTypes( max_types, num_cpus(), &new_type_nums, &bkfill_bools, false );
-
-	if( typeNumCmp(new_type_nums, type_nums) ) {
-			// We want the same number of each slot type that we've got
-			// now.  We're done!
-		dprintf(D_ALWAYS, "no change to slot type config, exiting reconfig_resources\n");
-		delete [] new_type_nums;
-		delete [] bkfill_bools;
-		new_type_nums = NULL;
-		bkfill_bools = nullptr;
-		return true;
-	}
-
-		// See if the config file allows for a valid set of
-		// CpuAttributes objects.
-	new_cpu_attrs = buildCpuAttrs( m_attr, max_types, type_strings, num, new_type_nums, bkfill_bools, false );
-	if( ! new_cpu_attrs ) {
-			// There was an error, abort.  We still return true to
-			// indicate that we're done doing our thing...
-		dprintf( D_ALWAYS, "Aborting slot type reconfig.\n" );
-		delete [] new_type_nums;
-		delete [] bkfill_bools;
-		new_type_nums = NULL;
-		bkfill_bools = nullptr;
-		return true;
-	}
-
-		////////////////////////////////////////////////////
-		// Sort all our resources by type and state.
-		////////////////////////////////////////////////////
-
-		// Allocate and initialize our arrays.
-	sorted_resources = new Resource** [max_types];
-	ASSERT( sorted_resources != NULL );
-	for( i=0; i<max_types; i++ ) {
-		sorted_resources[i] = new Resource* [max_num];
-		ASSERT(sorted_resources[i] != NULL);
-		memset( sorted_resources[i], 0, (max_num*sizeof(Resource*)) );
-	}
-
-	cur_type_index = new int [max_types];
-	memset( cur_type_index, 0, (max_types*sizeof(int)) );
-
-		// Populate our sorted_resources array by type.
-	for( i=0; i<nresources; i++ ) {
-		t = resources[i]->type();
-		(sorted_resources[t])[cur_type_index[t]] = resources[i];
-		cur_type_index[t]++;
-	}
-
-	auto claimedRankLessThan = [](const Resource *r1, const Resource *r2) {
-		if (r1->state() > r2->state()) {
-			return true;
-		}
-		if (r1->state() < r2->state()) {
-			return false;
-		}
-
-		State s = r1->state();
-		if ((s == claimed_state) || (s == preempting_state)) {
-			if (r1->r_cur->rank() > r2->r_cur->rank()) {
-				return true;
-			}
-			if (r1->r_cur->rank() < r2->r_cur->rank()) {
-				return false;
-			}
-		}
-		// Otherwise, by pointer, just to avoid loops
-		return r1 < r2;
-	};
-	
-		// Now, for each type, sort our resources by state.
-	for( t=0; t<max_types; t++ ) {
-		ASSERT( cur_type_index[t] == type_nums[t] );
-		std::sort(sorted_resources[t], sorted_resources[t] + type_nums[t], claimedRankLessThan);
-	}
-
-		////////////////////////////////////////////////////
-		// Decide what we need to do.
-		////////////////////////////////////////////////////
-	cur = -1;
-	for( t=0; t<max_types; t++ ) {
-		for( i=0; i<new_type_nums[t]; i++ ) {
-			cur++;
-			if( ! (sorted_resources[t])[i] ) {
-					// If there are no more existing resources of this
-					// type, we'll need to allocate one.
-				alloc_list.Append( new_cpu_attrs[cur] );
-				continue;
-			}
-			if( (sorted_resources[t])[i]->type() ==
-				new_cpu_attrs[cur]->type() ) {
-					// We've already got a Resource for this slot, so we
-					// can delete it.
-				delete new_cpu_attrs[cur];
-				continue;
-			}
-		}
-			// We're done with the new slots of this type.  See if there
-			// are any Resources left over that need to be destroyed.
-		for( ; i<max_num; i++ ) {
-			if( (sorted_resources[t])[i] ) {
-				destroy_list.Append( (sorted_resources[t])[i] );
-			} else {
-				break;
-			}
-		}
-	}
-
-		////////////////////////////////////////////////////
-		// Finally, act on our decisions.
-		////////////////////////////////////////////////////
-
-		// Everything we care about in new_cpu_attrs is saved
-		// elsewhere, and the rest has already been deleted, so we
-		// should now delete the array itself.
-	delete [] new_cpu_attrs;
-	delete [] bkfill_bools;
-
-		// Cleanup our memory.
-	for( i=0; i<max_types; i++ ) {
-		delete [] sorted_resources[i];
-	}
-	delete [] sorted_resources;
-	delete [] cur_type_index;
-
-		// See if there's anything to destroy, and if so, do it.
-	destroy_list.Rewind();
-	while( destroy_list.Next(rip) ) {
-		rip->dprintf( D_ALWAYS,
-					  "State change: resource no longer needed by configuration\n" );
-		rip->set_destination_state( delete_state );
-	}
-=======
->>>>>>> 06334eec
 
 	std::string reuse_dir;
 	if (param(reuse_dir, "DATA_REUSE_DIRECTORY")) {
