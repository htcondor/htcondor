--- conflicted
+++ resolved
@@ -304,11 +304,7 @@
 
         // TODO: Would be friendlier to unmount everything and resize instead of failing
     if (backing_stat.st_size < static_cast<off_t>(size_kb*1.02)*1024) {
-<<<<<<< HEAD
-        err.pushf("VolumeManager", 6, "Pre-existing loopback file is too small (is %ld, asking for %g\n)", backing_stat.st_size, (size_kb * 1.02) / 1024);
-=======
         err.pushf("VolumeManager", 6, "Pre-existing loopback file is too small (is %g, asking for %g\n)", (double) backing_stat.st_size, (size_kb * 1.02) * 1024);
->>>>>>> 4b8c91b9
         return "";
     }
 
