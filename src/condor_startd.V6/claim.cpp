/***************************************************************
 *
 * Copyright (C) 1990-2007, Condor Team, Computer Sciences Department,
 * University of Wisconsin-Madison, WI.
 * 
 * Licensed under the Apache License, Version 2.0 (the "License"); you
 * may not use this file except in compliance with the License.  You may
 * obtain a copy of the License at
 * 
 *    http://www.apache.org/licenses/LICENSE-2.0
 * 
 * Unless required by applicable law or agreed to in writing, software
 * distributed under the License is distributed on an "AS IS" BASIS,
 * WITHOUT WARRANTIES OR CONDITIONS OF ANY KIND, either express or implied.
 * See the License for the specific language governing permissions and
 * limitations under the License.
 *
 ***************************************************************/


/*  
  	This file implements the classes defined in claim.h.  See that
	file for comments and documentation on what it's about.

	Originally written 9/29/97 by Derek Wright <wright@cs.wisc.edu>

	Decided the Match object should really be called "Claim" (the
	files were renamed in cvs from Match.[Ch] to claim.[Ch], and
	renamed everything on 1/10/03 - Derek Wright
*/

#include "condor_common.h"
#include "startd.h"
#include "condor_crypt.h"
#include "dc_schedd.h"

///////////////////////////////////////////////////////////////////////////
// Claim
///////////////////////////////////////////////////////////////////////////

Claim::Claim( Resource* res_ip, ClaimType claim_type, int lease_duration )
{
	c_isSubClaim = false;
	parent = NULL;
	c_client = new Client;
	c_id = new ClaimId( claim_type, res_ip->r_id_str );
	if( claim_type == CLAIM_OPPORTUNISTIC ) {
		c_id->dropFile( res_ip->r_id );
	}
	c_ad = NULL;
	c_starter = NULL;
	c_rank = 0;
	c_oldrank = 0;
	c_universe = -1;
	c_request_stream = NULL;
	c_match_tid = -1;
	c_lease_tid = -1;
	c_sendalive_tid = -1;
	c_alive_inprogress_sock = NULL;
	c_aliveint = -1;
	c_lease_duration = lease_duration;
	c_cluster = -1;
	c_proc = -1;
	c_global_job_id = NULL;
	c_job_start = -1;
	c_last_pckpt = -1;
	setResource( res_ip );
	c_type = claim_type;
	c_cod_keyword = NULL;
	c_has_job_ad = 0;
	c_pending_cmd = -1;
	c_wants_remove = false;
	c_claim_started = 0;
		// to make purify happy, we want to initialize this to
		// something.  however, we immediately set it to UNCLAIMED
		// (which is what it should really be) by using changeState()
		// so we get all the nice functionality that method provides.
	c_state = CLAIM_IDLE;
	changeState( CLAIM_UNCLAIMED );
	c_job_total_run_time = 0;
	c_job_total_suspend_time = 0;
	c_claim_total_run_time = 0;
	c_claim_total_suspend_time = 0;
	c_activation_count = 0;
	c_may_unretire = true;
	c_retire_peacefully = false;
	c_preempt_was_true = false;
	c_schedd_closed_claim = false;

	c_last_state = CLAIM_UNCLAIMED;
<<<<<<< HEAD
	dprintf(D_ALWAYS, "*** CW CREATE CLAIM: %s \n", id());
=======
	c_pledged_machine_max_vacate_time = 0;
>>>>>>> d49524fd
}


Claim::~Claim()
{	
	dprintf(D_ALWAYS, "*** CW ** DELETE CLAIM: %s \n", id());	
	
	for (unsigned int i = 0; i < subClaims.size(); i++){
		delete subClaims[i];
	}
	if( c_type == CLAIM_COD ) {
		dprintf( D_FULLDEBUG, "Deleted claim %s (owner '%s')\n", 
				 c_id->id(), 
				 c_client->owner() ? c_client->owner() : "unknown" );  
	}

		// Cancel any daemonCore events associated with this claim
	this->cancel_match_timer();
	this->cancelLeaseTimer();
	if ( c_alive_inprogress_sock ) {
		daemonCore->Cancel_Socket(c_alive_inprogress_sock);
		c_alive_inprogress_sock = NULL;
	}

		// Free up memory that's been allocated
	if( c_ad ) {
		delete( c_ad );
	}
	delete( c_id );
	if( c_client ) {
		delete( c_client );
	}
		// delete the request stream and do any necessary related cleanup
	setRequestStream( NULL );
	if( c_starter ) {
		delete( c_starter );
	}
	if( c_global_job_id ) { 
		free( c_global_job_id );
	}
	if( c_cod_keyword ) {
		free( c_cod_keyword );
	}
	parent = NULL;
	c_isSubClaim = false;
}	

void
Claim::scheddClosedClaim() {
		// This tells us that there is no need to send RELEASE_CLAIM
		// to the schedd, because it was the schedd that told _us_
		// to close the claim.
	c_schedd_closed_claim = true;
}	

void
Claim::vacate() 
{
	ASSERT( c_id );
	for (unsigned int i = 0; i < subClaims.size(); i++){
		subClaims[i]->vacate();
	}
		// warn the client of this claim that it's being vacated
	if( c_client && c_client->addr() && !c_schedd_closed_claim ) {
		c_client->vacate( c_id->id() );
	}

#if HAVE_JOB_HOOKS
	if (c_type == CLAIM_FETCH) {
		resmgr->m_hook_mgr->hookEvictClaim(c_rip);
	}
#endif /* HAVE_JOB_HOOKS */

}


void
Claim::publish( ClassAd* cad, amask_t how_much )
{
	MyString line;
	char* tmp;
	char *remoteUser;

		/*
		  NOTE: currently, we publish all of the following regardless
		  of the mask (e.g. UPDATE vs. TIMEOUT).  Given the bug with
		  ImageSize being recomputed but not used due to UPDATE
		  vs. TIMEOUT confusion when publishing it, I'm inclined to
		  ignore the performance cost of publishing the same stuff
		  every timeout.  If, for some crazy reason, this becomes a
		  problem, we can always seperate these into UPDATE + TIMEOUT
		  attributes and only publish accordingly...  
		  Derek <wright@cs.wisc.edu> 2005-08-11
		*/

	line.sprintf( "%s = %f", ATTR_CURRENT_RANK, c_rank );
	cad->Insert( line.Value() );

	if( c_client ) {
		remoteUser = c_client->user();
		if( remoteUser ) {
			line.sprintf( "%s=\"%s\"", ATTR_REMOTE_USER, remoteUser );
			cad->Insert( line.Value() );
		}
		tmp = c_client->owner();
		if( tmp ) {
			line.sprintf( "%s=\"%s\"", ATTR_REMOTE_OWNER, tmp );
			cad->Insert( line.Value() );
		}
		tmp = c_client->accountingGroup();
		if( tmp ) {
			char *uidDom = NULL;
				// The accountant wants to see ATTR_ACCOUNTING_GROUP 
				// fully qualified
			if ( remoteUser ) {
				uidDom = strchr(remoteUser,'@');
			}
			if ( uidDom ) {
				line.sprintf("%s=\"%s%s\"",ATTR_ACCOUNTING_GROUP,tmp,uidDom);
			} else {
				line.sprintf("%s=\"%s\"", ATTR_ACCOUNTING_GROUP, tmp );
			}
			cad->Insert( line.Value() );
		}
		tmp = c_client->host();
		if( tmp ) {
			line.sprintf( "%s=\"%s\"", ATTR_CLIENT_MACHINE, tmp );
			cad->Insert( line.Value() );
		}

		tmp = c_client->getConcurrencyLimits();
		if (tmp) {
			cad->Assign(ATTR_CONCURRENCY_LIMITS, tmp);
		}

		int numJobPids = c_client->numPids();
		
		//In standard universe, numJobPids should be 1
		if(c_universe == CONDOR_UNIVERSE_STANDARD) {
			numJobPids = 1;
		}
		line.sprintf("%s=%d", ATTR_NUM_PIDS, numJobPids);
		cad->Insert( line.Value() );
	}

	if( (c_cluster > 0) && (c_proc >= 0) ) {
		line.sprintf( "%s=\"%d.%d\"", ATTR_JOB_ID, c_cluster, c_proc );
		cad->Insert( line.Value() );
	}

	if( c_global_job_id ) {
		line.sprintf( "%s=\"%s\"", ATTR_GLOBAL_JOB_ID, c_global_job_id );
		cad->Insert( line.Value() );
	}

	if( c_job_start > 0 ) {
		line.sprintf( "%s=%d", ATTR_JOB_START, c_job_start );
		cad->Insert( line.Value() );
	}

	if( c_last_pckpt > 0 ) {
		line.sprintf( "%s=%d", ATTR_LAST_PERIODIC_CHECKPOINT, c_last_pckpt );
		cad->Insert( line.Value() );
	}

		// update ImageSize attribute from procInfo (this is
		// only for the opportunistic job, not COD)
	if( isActive() ) {
		unsigned long imgsize = imageSize();
		line.sprintf( "%s = %lu", ATTR_IMAGE_SIZE, imgsize );
		cad->Insert( line.Value() );
	}

	// If this claim is for vm universe, update some info about VM
	if( c_starter ) {
		pid_t s_pid = c_starter->pid();
		if( s_pid > 0 ) {
			resmgr->m_vmuniverse_mgr.publishVMInfo(s_pid, cad, how_much);
		}
	}

	publishStateTimes( cad );

}

void
Claim::publishPreemptingClaim( ClassAd* cad, amask_t /*how_much*/ /*UNUSED*/ )
{
	MyString line;
	char* tmp;
	char *remoteUser;

	if( c_client && c_client->user() ) {
		line.sprintf( "%s = %f", ATTR_PREEMPTING_RANK, c_rank );
		cad->Insert( line.Value() );

		remoteUser = c_client->user();
		if( remoteUser ) {
			line.sprintf( "%s=\"%s\"", ATTR_PREEMPTING_USER, remoteUser );
			cad->Insert( line.Value() );
		}
		tmp = c_client->owner();
		if( tmp ) {
			line.sprintf( "%s=\"%s\"", ATTR_PREEMPTING_OWNER, tmp );
			cad->Insert( line.Value() );
		}
		tmp = c_client->accountingGroup();
		if( tmp ) {
			char *uidDom = NULL;
				// The accountant wants to see ATTR_ACCOUNTING_GROUP 
				// fully qualified
			if ( remoteUser ) {
				uidDom = strchr(remoteUser,'@');
			}
			if ( uidDom ) {
				line.sprintf("%s=\"%s%s\"",ATTR_PREEMPTING_ACCOUNTING_GROUP,tmp,uidDom);
			} else {
				line.sprintf("%s=\"%s\"", ATTR_PREEMPTING_ACCOUNTING_GROUP, tmp );
			}
			cad->Insert( line.Value() );
		}

		tmp = c_client->getConcurrencyLimits();
		if (tmp) {
			line.sprintf("%s=\"%s\"", ATTR_PREEMPTING_CONCURRENCY_LIMITS, tmp);
			cad->Insert(line.Value());
		}
	}
	else {
		cad->Delete(ATTR_PREEMPTING_RANK);
		cad->Delete(ATTR_PREEMPTING_OWNER);
		cad->Delete(ATTR_PREEMPTING_USER);
		cad->Delete(ATTR_PREEMPTING_ACCOUNTING_GROUP);
	}
}


void
Claim::publishCOD( ClassAd* cad )
{
	MyString line;
	char* tmp;

	line = codId();
	line += '_';
	line += ATTR_CLAIM_ID;
	line += "=\"";
	line += id();
	line += '"';
	cad->Insert( line.Value() );

	line = codId();
	line += '_';
	line += ATTR_CLAIM_STATE;
	line += "=\"";
	line += getClaimStateString( c_state );
	line += '"';
	cad->Insert( line.Value() );

	line = codId();
	line += '_';
	line += ATTR_ENTERED_CURRENT_STATE;
	line += '=';
	line += (int)c_entered_state;
	cad->Insert( line.Value() );

	if( c_client ) {
		tmp = c_client->user();
		if( tmp ) {
			line = codId();
			line += '_';
			line += ATTR_REMOTE_USER;
			line += "=\"";
			line += tmp;
			line += '"';
			cad->Insert( line.Value() );
		}
		tmp = c_client->accountingGroup();
		if( tmp ) {
			line = codId();
			line += '_';
			line += ATTR_ACCOUNTING_GROUP;
			line += "=\"";
			line += tmp;
			line += '"';
			cad->Insert( line.Value() );
		}
		tmp = c_client->host();
		if( tmp ) {
			line = codId();
			line += '_';
			line += ATTR_CLIENT_MACHINE;
			line += "=\"";
			line += tmp;
			line += '"';
			cad->Insert( line.Value() );
		}
	}

	if( c_starter ) {
		if( c_cod_keyword ) {
			line = codId();
			line += '_';
			line += ATTR_JOB_KEYWORD;
			line += "=\"";
			line += c_cod_keyword;
			line += '"';
			cad->Insert( line.Value() );
		}
		char buf[128];
		if( (c_cluster > 0) && (c_proc >= 0) ) {
			snprintf( buf, 128, "%d.%d", c_cluster, c_proc );
		} else {
			strcpy( buf, "1.0" );
		}
		line = codId();
		line += '_';
		line += ATTR_JOB_ID;
		line += "=\"";
		line += buf;
		line += '"';
		cad->Insert( line.Value() );
		
		if( c_job_start > 0 ) {
			line = codId();
			line += '_';
			line += ATTR_JOB_START;
			line += '=';
			line += c_job_start; 
			cad->Insert( line.Value() );
		}	
	}
}

time_t
Claim::getJobTotalRunTime()
{
	time_t my_job_run = c_job_total_run_time;
	time_t now;
	if( c_state == CLAIM_RUNNING ) { 
		now = time(NULL);
		my_job_run += now - c_entered_state;
	}
	return my_job_run;
}

void
Claim::publishStateTimes( ClassAd* cad )
{
	MyString line;
	time_t now, time_dif = 0;
	time_t my_job_run = c_job_total_run_time;
	time_t my_job_sus = c_job_total_suspend_time;
	time_t my_claim_run = c_claim_total_run_time;
	time_t my_claim_sus = c_claim_total_suspend_time;

		// If we're currently claimed or suspended, add on the time
		// we've spent in the current state, since we only increment
		// the private data members on state changes... 
	if( c_state == CLAIM_RUNNING || c_state == CLAIM_SUSPENDED ) {
		now = time( NULL );
		time_dif = now - c_entered_state;
	}
	if( c_state == CLAIM_RUNNING ) { 
		my_job_run += time_dif;
		my_claim_run += time_dif;
	}
	if( c_state == CLAIM_SUSPENDED ) {
		my_job_sus += time_dif;
		my_claim_sus += time_dif;
	}

		// Now that we have all the right values, publish them.
	if( my_job_run > 0 ) {
		line.sprintf( "%s=%ld", ATTR_TOTAL_JOB_RUN_TIME, (long)my_job_run );
		cad->Insert( line.Value() );
	}
	if( my_job_sus > 0 ) {
		line.sprintf( "%s=%ld", ATTR_TOTAL_JOB_SUSPEND_TIME, (long)my_job_sus );
		cad->Insert( line.Value() );
	}
	if( my_claim_run > 0 ) {
		line.sprintf( "%s=%ld", ATTR_TOTAL_CLAIM_RUN_TIME, (long)my_claim_run );
		cad->Insert( line.Value() );
	}
	if( my_claim_sus > 0 ) {
		line.sprintf( "%s=%ld", ATTR_TOTAL_CLAIM_SUSPEND_TIME, (long)my_claim_sus );
		cad->Insert( line.Value() );
	}
}



void
Claim::dprintf( int flags, const char* fmt, ... )
{
	va_list args;
	va_start( args, fmt );
	c_rip->dprintf_va( flags, fmt, args );
	va_end( args );
}


void
Claim::refuseClaimRequest()
{
	if( !c_request_stream ) {
		return;
	}
	dprintf( D_ALWAYS, "Refusing request to claim Resource\n" );
	c_request_stream->encode();
	c_request_stream->put(NOT_OK);
	c_request_stream->end_of_message();
}


void
Claim::start_match_timer()
{
	if( c_match_tid != -1 ) {
			/*
			  We got matched twice for the same ClaimId.  This
			  must be because we got matched, we sent an update that
			  said we're unavailable, but the collector dropped that
			  update, and we got matched again.  This shouldn't be a
			  fatal error, b/c UDP gets dropped all the time.  We just
			  need to cancel the old timer, print a warning, and then
			  continue. 
			*/
		
	   dprintf( D_FAILURE|D_ALWAYS, "Warning: got matched twice for same ClaimId."
				" Canceling old match timer (%d)\n", c_match_tid );
	   if( daemonCore->Cancel_Timer(c_match_tid) < 0 ) {
		   dprintf( D_ALWAYS, "Failed to cancel old match timer (%d): "
					"daemonCore error\n", c_match_tid );
	   } else {
		   dprintf( D_FULLDEBUG, "Cancelled old match timer (%d)\n", 
					c_match_tid );
	   }
	   c_match_tid = -1;
	}

	c_match_tid = 
		daemonCore->Register_Timer( match_timeout, 0, 
								   (TimerHandlercpp)
								   &Claim::match_timed_out,
								   "match_timed_out", this );
	if( c_match_tid == -1 ) {
		EXCEPT( "Couldn't register timer (out of memory)." );
	}
	dprintf( D_FULLDEBUG, "Started match timer (%d) for %d seconds.\n", 
			 c_match_tid, match_timeout );
}


void
Claim::cancel_match_timer()
{
	int rval;
	if( c_match_tid != -1 ) {
		rval = daemonCore->Cancel_Timer( c_match_tid );
		if( rval < 0 ) {
			dprintf( D_ALWAYS, "Failed to cancel match timer (%d): "
					 "daemonCore error\n", c_match_tid );
		} else {
			dprintf( D_FULLDEBUG, "Canceled match timer (%d)\n", 
					 c_match_tid );
		}
		c_match_tid = -1;
	}
}


void
Claim::match_timed_out()
{
	char* my_id = id();
	if( !my_id ) {
			// We're all confused.
			// Don't use our dprintf(), use the "real" version, since
			// if we're this confused, our rip pointer might be messed
			// up, too, and we don't want to seg fault.
		::dprintf( D_FAILURE|D_ALWAYS,
				   "ERROR: Match timed out but there's no ClaimId\n" );
		return;
	}
		
	Resource* res_ip = resmgr->get_by_any_id( my_id );
	if( !res_ip ) {
		::dprintf( D_FAILURE|D_ALWAYS,
				   "ERROR: Can't find resource of expired match\n" );
		return;
	}

	if( res_ip->r_cur->idMatches( id() ) ) {
#if HAVE_BACKFILL
		if( res_ip->state() == backfill_state ) {
				/*
				  If the resource is in the backfill state when the
				  match timed out, it means that the backfill job is
				  taking longer to exit than the match timeout, which
				  should be an extremely rare case.  However, if it
				  happens, we need to handle it.  Luckily, all we have
				  to do is change our destination state and return,
				  since the ResState code will deal with resetting the
				  claim objects once we hit the owner state...
				*/
			dprintf( D_FAILURE|D_ALWAYS, "WARNING: Match timed out "
					 "while still in the %s state. This might mean "
					 "your MATCH_TIMEOUT setting (%d) is too small, "
					 "or that there's a problem with how quickly your "
					 "backfill jobs can evict themselves.\n", 
					 state_to_string(res_ip->state()), match_timeout );
			res_ip->set_destination_state( owner_state );
			return;
		}
#endif /* HAVE_BACKFILL */
		if( res_ip->state() != matched_state ) {
				/* 
				   This used to be an EXCEPT(), since it really
				   shouldn't ever happen.  However, it kept happening,
				   and we couldn't figure out why.  For now, just log
				   it and silently ignore it, since there's no real
				   harm done, anyway.  We use D_FULLDEBUG, since we
				   don't want people to worry about it if they see it
				   in D_ALWAYS in the 6.2.X stable series.  However,
				   in the 6.3 series, we should probably try to figure 
				   out what's going on with this, for example, by
				   sending email at this point with the last 300 lines
				   of the log file or something.  -Derek 10/9/00
				*/
			dprintf( D_FAILURE|D_FULLDEBUG, 
					 "WARNING: Current match timed out but in %s state.\n",
					 state_to_string(res_ip->state()) );
			return;
		}
		delete res_ip->r_cur;
			// once we've done this delete, the this pointer is now in
			// a weird, invalid state.  don't rely on using any member
			// functions or data until we return.
		res_ip->r_cur = new Claim( res_ip );
		res_ip->dprintf( D_FAILURE|D_ALWAYS, "State change: match timed out\n" );
		res_ip->change_state( owner_state );
	} else {
			// The match that timed out was the preempting claim.
		Claim *c = NULL;
		if( res_ip->r_pre && res_ip->r_pre->idMatches( id() ) ) {
			c = res_ip->r_pre;
		}
		else if( res_ip->r_pre_pre && res_ip->r_pre_pre->idMatches( id() ) ) {
			c = res_ip->r_pre_pre;
		}
		else {
			EXCEPT("Unexpected timeout of claim id: %s\n",id());
		}
			// We need to generate a new preempting claim object,
			// restore our reqexp, and update the CM. 
		res_ip->removeClaim( c );
		res_ip->r_reqexp->restore();
		res_ip->update();
	}		
	return;
}


void
Claim::beginClaim( void ) 
{
	ASSERT( c_state == CLAIM_UNCLAIMED );
	changeState( CLAIM_IDLE );
	if (parent)
		parent->changeState(CLAIM_IDLE);

	startLeaseTimer();
}

void
Claim::loadAccountingInfo()
{
		// Get a bunch of info out of the request ad that is now
		// relevant, and store it in this Claim object

		// See if the classad we got includes an ATTR_USER field,
		// so we know who to charge for our services.  If not, we use
		// the same user that claimed us.
	char* tmp = NULL;
	if( ! c_ad->LookupString(ATTR_USER, &tmp) ) {
		if( c_type != CLAIM_COD ) { 
			c_rip->dprintf( D_FULLDEBUG, "WARNING: %s not defined in "
						  "request classad!  Using old value (%s)\n", 
						  ATTR_USER, c_client->user() );
		}
	} else {
		c_rip->dprintf( D_FULLDEBUG, 
						"Got RemoteUser (%s) from request classad\n", tmp ); 
		c_client->setuser( tmp );
		free( tmp );
		tmp = NULL;
	}

		// Only stash this if it's in the ad, but don't print anything
		// if it's not.
	if( c_ad->LookupString(ATTR_ACCOUNTING_GROUP, &tmp) ) {
		c_client->setAccountingGroup( tmp );
		free( tmp );
		tmp = NULL;
	}

	if(!c_client->owner()) {
			// Only if Owner has never been initialized, load it now.
		if(c_ad->LookupString(ATTR_OWNER, &tmp)) {
			c_client->setowner( tmp );
			free( tmp );
			tmp = NULL;
		}
	}
}

void
Claim::loadRequestInfo()
{
		// Stash the ATTR_CONCURRENCY_LIMITS, necessary to advertise
		// them if they exist
	char* limits = NULL;
	c_ad->LookupString(ATTR_CONCURRENCY_LIMITS, &limits);
	if (limits) {
		c_client->setConcurrencyLimits(limits);
		free(limits); limits = NULL;
	}
}

void
Claim::loadStatistics()
{
		// Stash the ATTR_NUM_PIDS, necessary to advertise
		// them if they exist
	if ( c_client ) {
		int numJobPids = 0;
		c_ad->LookupInteger(ATTR_NUM_PIDS, numJobPids);
		c_client->setNumPids(numJobPids);
	}
}

void
Claim::beginActivation( time_t now )
{
	loadAccountingInfo();

	c_activation_count += 1;

	c_job_start = (int)now;

	c_pledged_machine_max_vacate_time = 0;
	if(c_rip->r_classad->LookupExpr(ATTR_MACHINE_MAX_VACATE_TIME)) {
		if( !c_rip->r_classad->EvalInteger(
			ATTR_MACHINE_MAX_VACATE_TIME,
			c_ad,
			c_pledged_machine_max_vacate_time))
		{
			dprintf(D_ALWAYS,"Failed to evaluate %s as an integer.\n",ATTR_MACHINE_MAX_VACATE_TIME);
			c_pledged_machine_max_vacate_time = 0;
		}
	}
	dprintf(D_FULLDEBUG,"pledged MachineMaxVacateTime = %d\n",c_pledged_machine_max_vacate_time);


		// Everything else is only going to be valid if we're not a
		// COD job.  So, if we *are* cod, just return now, since we've
		// got everything we need...
	if( c_type == CLAIM_COD ) {
		return;
	}

	int univ;
	if( c_ad->LookupInteger(ATTR_JOB_UNIVERSE, univ) == 0 ) {
		univ = CONDOR_UNIVERSE_STANDARD;
		c_rip->dprintf( D_ALWAYS, "Default universe \"%s\" (%d) "
						"since not in classad\n",
						CondorUniverseName(univ), univ );
	} else {
		c_rip->dprintf( D_ALWAYS, "Got universe \"%s\" (%d) "
						"from request classad\n",
						CondorUniverseName(univ), univ );
	}
	c_universe = univ;

	if( (univ == CONDOR_UNIVERSE_STANDARD) || 
			(univ == CONDOR_UNIVERSE_VM)) {
		c_last_pckpt = (int)now;
	}
}


void
Claim::setaliveint( int new_alive )
{
	c_aliveint = new_alive;
		// for now, set our lease_duration, too, just so it's
		// initalized to something reasonable.  once we get the job ad
		// we'll reset it to the real value if it's defined.
	c_lease_duration = max_claim_alives_missed * new_alive;
}

void
Claim::saveJobInfo( ClassAd* request_ad )
{
		// This does not make a copy, so we assume we have control
		// over the ClassAd once this method has been called.
		// However, don't clobber our ad if the caller passes NULL.
	if (request_ad) {
		setad(request_ad);
	}
	ASSERT(c_ad);

	c_ad->LookupInteger( ATTR_CLUSTER_ID, c_cluster );
	c_ad->LookupInteger( ATTR_PROC_ID, c_proc );
	if( c_cluster >= 0 ) { 
			// if the cluster is set and the proc isn't, use 0.
		if( c_proc < 0 ) { 
			c_proc = 0;
		}
			// only print this if the request specified it...
		c_rip->dprintf( D_ALWAYS, "Remote job ID is %d.%d\n", 
						c_cluster, c_proc );
	}

	c_ad->LookupString( ATTR_GLOBAL_JOB_ID, &c_global_job_id );
	if( c_global_job_id ) {
			// only print this if the request specified it...
		c_rip->dprintf( D_FULLDEBUG, "Remote global job ID is %s\n", 
						c_global_job_id );
	}

		// check for an explicit job lease duration.  if it's not
		// there, we have to use the old default of 3 * aliveint. :( 
	if( c_ad->LookupInteger(ATTR_JOB_LEASE_DURATION, c_lease_duration) ) {
		dprintf( D_FULLDEBUG, "%s defined in job ClassAd: %d\n", 
				 ATTR_JOB_LEASE_DURATION, c_lease_duration );
		dprintf( D_FULLDEBUG,
				 "Resetting ClaimLease timer (%d) with new duration\n", 
				 c_lease_tid );
	} else if( c_type == CLAIM_OPPORTUNISTIC ) {
		c_lease_duration = max_claim_alives_missed * c_aliveint;
		dprintf( D_FULLDEBUG, "%s not defined: using %d ("
				 "alive_interval [%d] * max_missed [%d]\n", 
				 ATTR_JOB_LEASE_DURATION, c_lease_duration,
				 c_aliveint, max_claim_alives_missed );
	}
		/* 
		   This resets the timers for us, and also, we should consider
		   a request to activate a claim (which is what just happened
		   if we're in this function) as another keep-alive...
		*/
	alive();  
}


void
Claim::startLeaseTimer()
{
	if( c_lease_duration < 0 ) {
		if( c_type == CLAIM_COD ) {
				// COD claims have no lease by default.
			return;
		}
		dprintf( D_ALWAYS, "Warning: starting ClaimLease timer before "
				 "lease duration set.\n" );
		c_lease_duration = 1200;
	}
	if( c_lease_tid != -1 ) {
	   EXCEPT( "Claim::startLeaseTimer() called w/ c_lease_tid = %d", 
			   c_lease_tid );
	}
	c_lease_tid =
		daemonCore->Register_Timer( c_lease_duration, 0, 
				(TimerHandlercpp)&Claim::leaseExpired,
				"Claim::leaseExpired", this );
	if( c_lease_tid == -1 ) {
		EXCEPT( "Couldn't register timer (out of memory)." );
	}
	
	// Figure out who's sending 
	bool startd_sends_alives;
	std::string value;
	param( value, "STARTD_SENDS_ALIVES", "peer" );
	if ( c_ad && c_ad->LookupBool( ATTR_STARTD_SENDS_ALIVES, startd_sends_alives ) ) {
		// Use value from ad
	} else if ( strcasecmp( value.c_str(), "false" ) == 0 ) {
		startd_sends_alives = false;
	} else if ( strcasecmp( value.c_str(), "true" ) == 0 ) {
		startd_sends_alives = true;
	} else {
		// No direction from the schedd or config file. 
		startd_sends_alives = false;
	}
	if ( startd_sends_alives &&
		 c_type != CLAIM_COD &&
		 c_lease_duration > 0 )	// prevent divide by zero
	{
		if ( c_sendalive_tid != -1 ) {
			daemonCore->Cancel_Timer(c_sendalive_tid);
		}
		
		c_sendalive_tid =
			daemonCore->Register_Timer( c_lease_duration / 3, 
				c_lease_duration / 3, 
				(TimerHandlercpp)&Claim::sendAlive,
				"Claim::sendAlive", this );
	}

	dprintf( D_FULLDEBUG, "Started ClaimLease timer (%d) w/ %d second "
			 "lease duration\n", c_lease_tid, c_lease_duration );
	for (unsigned  int i = 0; i < subClaims.size(); i++){
		subClaims[i]->startLeaseTimer();
	}
}


void
Claim::cancelLeaseTimer()
{
	int rval;
	if( c_lease_tid != -1 ) {
		rval = daemonCore->Cancel_Timer( c_lease_tid );
		if( rval < 0 ) {
			dprintf( D_ALWAYS, "Failed to cancel ClaimLease timer (%d): "
					 "daemonCore error\n", c_lease_tid );
		} else {
			dprintf( D_FULLDEBUG, "Canceled ClaimLease timer (%d)\n",
					 c_lease_tid );
		}
		c_lease_tid = -1;
	}

		// Anytime we cancel the lease, we should also cancel
		// the timer to renew the lease.  So do that now.
	if ( c_sendalive_tid != -1 ) {
		daemonCore->Cancel_Timer(c_sendalive_tid);
		c_sendalive_tid = -1;
	}
	for (unsigned int i = 0; i < subClaims.size(); i++){
		subClaims[i]->cancelLeaseTimer();
	}

}

void
Claim::sendAlive()
{
	const char* c_addr = NULL;

	if ( c_client ) {
		c_addr = c_client->addr();
	}

	if( !c_addr ) {
			// Client not really set, nothing to do.
		return;
	}

	if ( c_alive_inprogress_sock ) {
			// already did it
		return;
	}

	DCSchedd matched_schedd ( c_addr, NULL );
	Sock* sock = NULL;

	dprintf( D_PROTOCOL, "Sending alive to schedd %s...\n", c_addr); 

	int connect_timeout = MAX(20, ((c_lease_duration / 3)-3) );

	if (!(sock = matched_schedd.reliSock( connect_timeout, 0, NULL, true ))) {
		dprintf( D_FAILURE|D_ALWAYS, 
				"Alive failed - couldn't initiate connection to %s\n",
		         c_addr );
		return;
	}

	char to_schedd[256];
	snprintf ( to_schedd, 256, "Alive to schedd %s", c_addr );

	int reg_rc = daemonCore->
			Register_Socket( sock, "<Alive Contact Socket>",
			  (SocketHandlercpp)&Claim::sendAliveConnectHandler,
			  to_schedd, this, ALLOW );

	if(reg_rc < 0) {
		dprintf( D_ALWAYS,
		         "Failed to register socket for alive to schedd at %s.  "
		         "Register_Socket returned %d.\n",
		         c_addr,reg_rc);
		delete sock;
		return;
	}

	c_alive_inprogress_sock = sock;
}

/* ALIVE_BAILOUT def:
   before each bad return we reset the alive timer to try again
   soon, since the heartbeat failed */
#define ALIVE_BAILOUT									\
	daemonCore->Reset_Timer(c_sendalive_tid, 5, 5 );	\
	c_alive_inprogress_sock = NULL;						\
	return FALSE;

int
Claim::sendAliveConnectHandler(Stream *s)
{
	const char* c_addr = "(unknown)";
	if ( c_client ) {
		c_addr = c_client->addr();
	}

	char *claimId = id();

	if ( !claimId ) {
		dprintf( D_ALWAYS, "ERROR In Claim::sendAliveConnectHandler, id unknown\n");
		ALIVE_BAILOUT;
	}

	Sock *sock = (Sock *)s;
	DCSchedd matched_schedd( c_addr, NULL );

	dprintf( D_PROTOCOL, "In Claim::sendAliveConnectHandler id %s\n", publicClaimId());

	if (!sock) {
		dprintf( D_FAILURE|D_ALWAYS, 
				 "NULL sock when connecting to schedd %s\n",
				 c_addr );
		ALIVE_BAILOUT;  // note daemonCore will close sock for us
	}

	ASSERT(c_alive_inprogress_sock == sock);

	if (!sock->is_connected()) {
		dprintf( D_FAILURE|D_ALWAYS, "Failed to connect to schedd %s\n",
				 c_addr );
		ALIVE_BAILOUT;  // note daemonCore will close sock for us
	}

		// Protocl of sending an alive to the schedd: we send
		// the claim id, and schedd responds with an int ack.

	if (!matched_schedd.startCommand(ALIVE, sock, 20, NULL, NULL, false, secSessionId() )) {
		dprintf( D_FAILURE|D_ALWAYS, 
				"Couldn't send ALIVE to schedd at %s\n",
				 c_addr );
		ALIVE_BAILOUT;  // note daemonCore will close sock for us
	}

	sock->encode();

	if ( !sock->put_secret( claimId ) || !sock->end_of_message() ) {
			dprintf( D_FAILURE|D_ALWAYS, 
				 "Failed to send Alive to schedd %s for job %d.%d id %s\n",
				 c_addr, c_cluster, c_proc, publicClaimId() );
		ALIVE_BAILOUT;  // note daemonCore will close sock for us
	}

	daemonCore->Cancel_Socket( sock ); //Allow us to re-register this socket.

	char to_schedd[256];
	snprintf ( to_schedd, 256, "Alive to schedd %s", c_addr );
	int reg_rc = daemonCore->
			Register_Socket( sock, "<Alive Contact Socket>",
			  (SocketHandlercpp)&Claim::sendAliveResponseHandler,
			  to_schedd, this, ALLOW );

	if(reg_rc < 0) {
		dprintf( D_ALWAYS,
		         "Failed to register socket for alive to schedd at %s.  "
		         "Register_Socket returned %d.\n",
		         c_addr,reg_rc);
		ALIVE_BAILOUT;  // note daemonCore will close sock for us
	}

	dprintf( D_PROTOCOL, 
		"Leaving Claim::sendAliveConnectHandler success id %s\n",publicClaimId());

	// The stream will be closed when we get a callback
	// in sendAliveResponseHandler.  Keep it open for now.
	c_alive_inprogress_sock = sock;
	return KEEP_STREAM;
}

int
Claim::sendAliveResponseHandler( Stream *sock )
{
	int reply;
	const char* c_addr = "(unknown)";

	if ( c_client ) {
		c_addr = c_client->addr();
	}

	// Now, we set the timeout on the socket to 1 second.  Since we 
	// were called by as a Register_Socket callback, this should not 
	// block if things are working as expected.  
	sock->timeout(1);

 	if( !sock->rcv_int(reply, TRUE) ) {
		dprintf( D_ALWAYS, 
			"Response problem from schedd %s on ALIVE job %d.%d.\n", 
			c_addr, c_cluster, c_proc );	
		ALIVE_BAILOUT;  // note daemonCore will close sock for us
	}

		// So here we got a response from the schedd.  
	dprintf(D_PROTOCOL,
		"Received Alive response of %d from schedd %s job %d.%d\n",
		reply, c_addr, c_cluster, c_proc);

		// If the response is -1, that means the schedd knows nothing
		// about this claim, so relinquish it.
	if ( reply == -1 ) {
		dprintf(D_FAILURE|D_ALWAYS,"State change: claim no longer recognized "
			 "by the schedd - removing claim\n" );
		c_alive_inprogress_sock = NULL;
		finishKillClaim();	// get rid of the claim
		return FALSE;
	}

	alive();	// this will push forward the lease & alive expiration timer

		// and now clear c_alive_inprogress_sock since this alive is done.
	c_alive_inprogress_sock = NULL;

	return TRUE;
}


void
Claim::leaseExpired()
{
	c_lease_tid = -1;

	if( c_type == CLAIM_COD ) {
		dprintf( D_FAILURE|D_ALWAYS, "COD claim %s lease expired "
				 "(client must not have called 'condor_cod renew' within %d seconds)\n", id(), c_lease_duration );
		if( removeClaim(false) ) {
				// There is no starter, so remove immediately.
				// Otherwise, we will be removed when starter exits.
			CODMgr* pCODMgr = getCODMgr();
			if (pCODMgr)
				pCODMgr->removeClaim(this);
		}
		return;
	}

	dprintf( D_FAILURE|D_ALWAYS, "State change: claim lease expired "
			 "(condor_schedd gone?)\n" );

		// Kill the claim.
	finishKillClaim();
	return;
}

int
Claim::finishKillClaim()
{
	Resource* res_ip = resmgr->get_by_cur_id( id() );
	if( !res_ip ) {
		EXCEPT( "Can't find resource of expired claim" );
	}
		// Note that this claim either (a) timed out, or (b) is unknown 
		// by the schedd, so we don't try to send a 
		// command to our client.
	if( c_client ) {
		delete c_client;
		c_client = NULL;
	}

		// Kill the claim.
	res_ip->kill_claim();
	return TRUE;
}

void
Claim::alive( bool alive_from_schedd )
{
	dprintf( D_PROTOCOL, "Keep alive for ClaimId %s job %d.%d%s\n", 
			 publicClaimId(), c_cluster, c_proc,
			 alive_from_schedd ? ", received from schedd" : "" );

		// Process an alive command.  This is called whenever we
		// "heard" from the schedd since a claim was created, 
		// for instance:
		//  1 - an alive send from the schedd
		//  2 - an acknowledgement from the schedd to an alive
		//      sent by the startd.
		//  3 - a claim activation.

		// First push forward our lease timer.
	if( c_lease_tid == -1 ) {
		startLeaseTimer();
	}
	else {
		daemonCore->Reset_Timer( c_lease_tid, c_lease_duration, 0 );
	}

		// And now push forward our send alives timer.  Plus,
		// it is possible that c_lease_duration changed on activation
		// of a claim, so our timer reset here will handle that case
		// as well since alive() is called upon claim activation.
		// If we got an alive message from the schedd, send our own
		// alive message soon, since that should cause the schedd to
		// stop sending them (since we're supposed to be sending them).
	if ( c_sendalive_tid != -1 ) {
		if ( alive_from_schedd ) {
			daemonCore->Reset_Timer(c_sendalive_tid, 10, 
									c_lease_duration / 3);
		} else {
			daemonCore->Reset_Timer(c_sendalive_tid, c_lease_duration / 3, 
									c_lease_duration / 3);
		}
	}
}


bool
Claim::hasJobAd() {
	bool has_it = false;
	if (c_has_job_ad != 0) {
		has_it = true;
	}
#if HAVE_JOB_HOOKS
	else if (c_type == CLAIM_FETCH && c_ad != NULL) {
		has_it = true;
	}
#endif /* HAVE_JOB_HOOKS */
	return has_it;
}


// Set our ad to the given pointer
void
Claim::setad(ClassAd *cad) 
{
	if( c_ad ) {
		delete( c_ad );
	}
	c_ad = cad;
}


void
Claim::setRequestStream(Stream* stream)
{
	if( c_request_stream ) {
		daemonCore->Cancel_Socket( c_request_stream );
		delete( c_request_stream );
	}
	c_request_stream = stream;

	if( c_request_stream ) {
		MyString desc;
		desc.sprintf("request claim %s", publicClaimId() );

		int register_rc = daemonCore->Register_Socket(
			c_request_stream,
			desc.Value(),
			(SocketHandlercpp)&Claim::requestClaimSockClosed,
			"requestClaimSockClosed",
			this );

		if( register_rc < 0 ) {
			dprintf(D_ALWAYS,
					"Failed to register claim request socket "
					" to detect premature closure for claim %s.\n",
					publicClaimId() );
		}
	}
}

int
Claim::requestClaimSockClosed(Stream *s)
{
	dprintf( D_ALWAYS,
			 "Request claim socket closed prematurely for claim %s. "
			 "This probably means the schedd gave up.\n",
			 publicClaimId() );

	ASSERT( s == c_request_stream );
	c_request_stream = NULL; // socket will be closed when we return

	c_rip->removeClaim( this );

	return FALSE;
}


char*
Claim::id( void )
{
	if( c_id ) {
		return c_id->id();
	} else {
		return NULL;
	}
}

char const*
Claim::publicClaimId( void )
{
	if( c_id ) {
		return c_id->publicClaimId();
	} else {
		return "<unknown>";
	}
}

char const*
Claim::secSessionId( void )
{
	if( c_id ) {
		return c_id->secSessionId();
	}
	return NULL;
}


bool
Claim::idMatches( const char* req_id )
{
	if( c_id ) {
		if (c_id->matches(req_id))
			return true;
		return hasSubClaim((char*)req_id);
	}
	return false;
}


float
Claim::percentCpuUsage( void )
{
	if( c_starter ) {
		return c_starter->percentCpuUsage();
	} else {
		return 0.0;
	}
}


unsigned long
Claim::imageSize( void )
{
	if( c_starter ) {
		return c_starter->imageSize();
	} else {
		return 0;
	}
}


CODMgr*
Claim::getCODMgr( void )
{
	if( ! c_rip ) {
		return NULL;
	}
	return c_rip->r_cod_mgr;
}

int
Claim::spawnStarter( Stream* s )
{
	int rval;
	if( ! c_starter ) {
			// Big error!
		dprintf( D_ALWAYS, "ERROR! Claim::spawnStarter() called "
				 "w/o a Starter object! Returning failure\n" );
		return FALSE;
	}

	time_t now = time(NULL);

	rval = c_starter->spawn( now, s );
	if( ! rval ) {
		resetClaim();
		return FALSE;
	}

	changeState( CLAIM_RUNNING );

		// Do other bookkeeping so this claim knows it started an activation.
	beginActivation(now);

		// WE USED TO....
		//
		// Fake ourselves out so we take another snapshot in 15
		// seconds, once the starter has had a chance to spawn the
		// user job and the job as (hopefully) done any initial
		// forking it's going to do.  If we're planning to check more
		// often that 15 seconds, anyway, don't bother with this.
		//
		// TODO: should we set a timer here to tell the procd
		// explicitly to take a snapshot in 15 seconds???

	return TRUE;
}


void
Claim::setStarter( Starter* s )
{
	dprintf(D_ALWAYS, "*** CW *** CLAIM ID %s  setting starter \n", id());
	if( s && c_starter ) {
		EXCEPT( "Claim::setStarter() called with existing starter!" );
	}
	c_starter = s;
	if( s ) {
		s->setClaim( this );
	}
}


void
Claim::starterExited( int status )
{
		// Now that the starter is gone, we need to change our state
	changeState( CLAIM_IDLE );

		// Notify our starter object that its starter exited, so it
		// can cancel timers any pending timers, cleanup the starter's
		// execute directory, and do any other cleanup. 
	c_starter->exited(status);
	
		// Now, clear out this claim with all the starter-specific
		// info, including the starter object itself.
	resetClaim();

		// finally, let our resource know that our starter exited, so
		// it can do the right thing.
	c_rip->starterExited( this );
}


bool
Claim::starterPidMatches( pid_t starter_pid )
{
	if( c_starter && c_starter->pid() == starter_pid ) {
		return true;
	}
	return false;
}


bool
Claim::isDeactivating( void )
{
	if( c_state == CLAIM_VACATING || c_state == CLAIM_KILLING ) {
		return true;
	}
	return false;
}


bool
Claim::isActive( void )
{
	switch( c_state ) {
	case CLAIM_RUNNING:
	case CLAIM_SUSPENDED:
	case CLAIM_VACATING:
	case CLAIM_KILLING:
		return true;
		break;
	case CLAIM_IDLE:
	case CLAIM_UNCLAIMED:
		return false;
		break;
	}
	return false;
}


bool
Claim::isRunning( void )
{
	switch( c_state ) {
	case CLAIM_RUNNING:
	case CLAIM_VACATING:
	case CLAIM_KILLING:
		return true;
		break;
	case CLAIM_SUSPENDED:
	case CLAIM_IDLE:
	case CLAIM_UNCLAIMED:
		return false;
		break;
	}
	return false;
}


bool
Claim::deactivateClaim( bool graceful )
{
	if( isActive() ) {
		if( graceful ) {
			return starterKillSoft();
		} else {
			return starterKillHard();
		}
	}
		// not active, so nothing to do
	return true;
}


bool
Claim::removeClaim( bool graceful )
{
	for (unsigned int i = 0; i < subClaims.size(); i++){
		subClaims[i]->removeClaim(graceful);
	}
	if( isActive() ) {
		c_wants_remove = true;
		if( graceful ) {
			starterKillSoft();
		} else {
			starterKillHard();
		}
		dprintf( D_FULLDEBUG, "Removing active claim %s "
				 "(waiting for starter pid %d to exit)\n", id(), 
				 c_starter->pid() );
		return false;
	}
	dprintf( D_FULLDEBUG, "Removing inactive claim %s\n", id() );
	return true;
}


bool
Claim::suspendClaim( void )
{
	for (unsigned int i = 0; i < subClaims.size(); i++){
		subClaims[i]->suspendClaim();
	}
	changeState( CLAIM_SUSPENDED );

	if( c_starter ) {
		return (bool)c_starter->suspend();
	}
		// if there's no starter, we don't need to do anything, so
		// it worked...  
	return true;
}


bool
Claim::resumeClaim( void )
{
	for (unsigned int i = 0; i < subClaims.size(); i++){
		subClaims[i]->resumeClaim();
	}
	if( c_starter ) {
		changeState( CLAIM_RUNNING );
		return (bool)c_starter->resume();
	}
		// if there's no starter, we don't need to do anything, so
		// it worked...  
	changeState( CLAIM_IDLE );

	return true;
}

bool 
Claim::addSubClaim( Claim *subClaim ) 
{
	subClaim->addParentClaim(this);
	this->subClaims.push_back(subClaim);
	// todo: only add if not there yet
	return true;

}

bool 
Claim::addParentClaim( Claim *subClaim ) 
{
	this->parentClaims.push_back(subClaim);
	return true;
}

bool 
Claim::hasSubClaim(char *aid){
	for (int i = 0 ; i < subClaims.size() ; i++){
		if (subClaims[i]->idMatches(aid))
			return true;
	}
	return false;
}

Claim *
Claim::getSubClaim(char *aid) {
	
	for (int i = 0 ; i < subClaims.size() ; i++){
		if (subClaims[i]->idMatches(aid))
			return subClaims[i];
	}
	if (this->idMatches(aid))
		return this;
	return NULL;
}

bool
Claim::removeSubClaim( Claim *subClaim ) {
	for (int i = 0 ; i < subClaims.size() ; i++) {
		if (subClaims[i]->idMatches(subClaim->id())) {
			subClaims.erase(subClaims.begin()+i);
			return true;

		}

	}
	return false;
}


bool
Claim::starterKill( int sig )
{
		// don't need to work about the state, since we don't use this
		// method to send any signals that change the claim state...
	if( c_starter ) {
		return c_starter->kill( sig );
	}
		// if there's no starter, we don't need to kill anything, so
		// it worked...  
	return true;
}


bool
Claim::starterKillPg( int sig )
{
	if( c_starter ) {
			// if we're using KillPg, we're trying to hard-kill the
			// starter and all its children
		changeState( CLAIM_KILLING );
		return c_starter->killpg( sig );
	}
		// if there's no starter, we don't need to kill anything, so
		// it worked...  
	return true;
}


bool
Claim::starterKillSoft( bool state_change )
{
	if( c_starter ) {
		changeState( CLAIM_VACATING );
		return c_starter->killSoft( state_change );
	}
		// if there's no starter, we don't need to kill anything, so
		// it worked...  
	return true;
}


bool
Claim::starterKillHard( void )
{
	if( c_starter ) {
		changeState( CLAIM_KILLING );
		return c_starter->killHard();
	}
		// if there's no starter, we don't need to kill anything, so
		// it worked...  
	return true;
}


void
Claim::starterHoldJob( char const *hold_reason,int hold_code,int hold_subcode )
{
	if( c_starter ) {
		if( c_starter->holdJob(hold_reason,hold_code,hold_subcode) ) {
			return;
		}
		dprintf(D_ALWAYS,"Starter unable to hold job, so evicting job instead.\n");
	}

	starterKillSoft();
}

void
Claim::makeStarterArgs( ArgList &args )
{
	switch (c_type) {
	case CLAIM_COD:
		makeCODStarterArgs(args);
		break;
#if HAVE_JOB_HOOKS
	case CLAIM_FETCH:
		makeFetchStarterArgs(args);
		break;
#endif /* HAVE_JOB_HOOKS */
	default:
		EXCEPT("Impossible: makeStarterArgs() called with unsupported claim type"); 
	}
}

#if HAVE_JOB_HOOKS
void
Claim::makeFetchStarterArgs( ArgList &args )
{
	args.AppendArg("condor_starter");
	args.AppendArg("-f");
	args.AppendArg("-job-input-ad");
	args.AppendArg("-");
}
#endif /* HAVE_JOB_HOOKS */


void
Claim::makeCODStarterArgs( ArgList &args )
{
		// first deal with everthing that's shared, no matter what.
	args.AppendArg("condor_starter");
	args.AppendArg("-f");
	args.AppendArg("-append");
	args.AppendArg("cod");
	args.AppendArg("-header");

	MyString cod_id_arg;
	cod_id_arg += "(";
	if( resmgr->is_smp() ) {
		cod_id_arg += c_rip->r_id_str;
		cod_id_arg += ':';
	}
	cod_id_arg += codId();
	cod_id_arg += ")";
	args.AppendArg(cod_id_arg.Value());

		// if we've got a cluster and proc for the job, append those
	if( c_cluster >= 0 ) {
		args.AppendArg("-job-cluster");
		args.AppendArg(c_cluster);
	} 
	if( c_proc >= 0 ) {
		args.AppendArg("-job-proc");
		args.AppendArg(c_proc);
	} 

		// finally, specify how the job should get its ClassAd
	if( c_cod_keyword ) { 
		args.AppendArg("-job-keyword");
		args.AppendArg(c_cod_keyword);
	}

	if( c_has_job_ad ) { 
		args.AppendArg("-job-input-ad");
		args.AppendArg("-");
	}
}


bool
Claim::verifyCODAttrs( ClassAd* req )
{

	if( c_cod_keyword ) {
		EXCEPT( "Trying to activate a COD claim that has a keyword" );
	}

	req->LookupString( ATTR_JOB_KEYWORD, &c_cod_keyword );
	req->EvalBool( ATTR_HAS_JOB_AD, NULL, c_has_job_ad );

	if( c_cod_keyword || c_has_job_ad ) {
		return true;
	}
	return false;
}


bool
Claim::publishStarterAd( ClassAd* cad )
{
	MyString line;
	
	if( ! c_starter ) {
		return false;
	}

	char const* ip_addr = c_starter->getIpAddr();
	if( ip_addr ) {
		line = ATTR_STARTER_IP_ADDR;
		line += "=\"";
		line += ip_addr;
		line += '"';
		cad->Insert( line.Value() );
	}

		// stuff in everything we know about from the Claim object
	this->publish( cad, A_PUBLIC );

		// stuff in starter-specific attributes, if we have them.
	StringList ability_list;
	c_starter->publish( cad, A_STATIC | A_PUBLIC, &ability_list );
	char* ability_str = ability_list.print_to_string();
	if( ability_str ) {
		line = ATTR_STARTER_ABILITY_LIST;
		line += "=\"";
		line += ability_str;
		line += '"';
		cad->Insert( line.Value() );
		free( ability_str );
	}

		// TODO add more goodness to this ClassAd??

	return true;
}


bool
Claim::periodicCheckpoint( void )
{
	if( c_starter ) {
		if( ! c_starter->kill(DC_SIGPCKPT) ) { 
			return false;
		}
	}
	c_last_pckpt = (int)time(NULL);
	return true;
}


bool
Claim::ownerMatches( const char* owner )
{
	if( ! strcmp(c_client->owner(), owner) ) {
		return true;
	}
		// TODO: handle COD_SUPER_USERS
	return false;
}


bool
Claim::globalJobIdMatches( const char* req_id )
{
	if( c_global_job_id && !strcmp(c_global_job_id, req_id) ) {
		return true;
	}
	return false;
}


bool
Claim::setPendingCmd( int cmd )
{
 		// TODO: we might want to check what our currently pending
		// command is and do something special... 
	c_pending_cmd = cmd;

		// also, keep track of what state we were in when we got this
		// request, since we might want that in the reply classad. 
	c_last_state = c_state;

	return true;
}


int
Claim::finishPendingCmd( void )
{
	switch( c_pending_cmd ) {
	case -1:
		return FALSE;
		break;
	case CA_RELEASE_CLAIM:
		return finishReleaseCmd();
		break;
	case CA_DEACTIVATE_CLAIM:
		return finishDeactivateCmd();
		break;
	default:
		EXCEPT( "Claim::finishPendingCmd called with unknown cmd: %s (%d)",
				getCommandString(c_pending_cmd), c_pending_cmd );
		break;
	}
	return TRUE;
}


int
Claim::finishReleaseCmd( void )
{
	ClassAd reply;
	MyString line;
	int rval;

	line = ATTR_RESULT;
	line += " = \"";
	line += getCAResultString( CA_SUCCESS );
	line += '"';
	reply.Insert( line.Value() );

	line = ATTR_LAST_CLAIM_STATE;
	line += "=\"";
	line += getClaimStateString( c_last_state );
	line += '"';
	reply.Insert( line.Value() );
	
		// TODO: hopefully we can put the final job update ad in here,
		// too. 
	
	rval = sendCAReply( c_request_stream, "CA_RELEASE_CLAIM", &reply );
	
		// now that we're done replying, we need to delete this stream
		// so we don't leak memory, since DaemonCore's not going to do
		// that for us in this case
	setRequestStream(NULL);
	c_pending_cmd = -1;
	
	dprintf( D_ALWAYS, "Finished releasing claim %s (owner: '%s')\n", 
			 id(), client()->owner() );  

	c_rip->removeClaim( this );

		// THIS OBJECT IS NOW DELETED, WE CAN *ONLY* RETURN NOW!!!
	return rval;
}


int
Claim::finishDeactivateCmd( void )
{
	ClassAd reply;
	MyString line;
	int rval;

	line = ATTR_RESULT;
	line += " = \"";
	line += getCAResultString( CA_SUCCESS );
	line += '"';
	reply.Insert( line.Value() );

	line = ATTR_LAST_CLAIM_STATE;
	line += "=\"";
	line += getClaimStateString( c_last_state );
	line += '"';
	reply.Insert( line.Value() );
	
		// TODO: hopefully we can put the final job update ad in here,
		// too. 
	
	rval = sendCAReply( c_request_stream, "CA_DEACTIVATE_CLAIM", &reply );
	
		// now that we're done replying, we need to delete this stream
		// so we don't leak memory, since DaemonCore's not going to do
		// that for us in this case
	setRequestStream(NULL);
	c_pending_cmd = -1;

	dprintf( D_ALWAYS, "Finished deactivating claim %s (owner: '%s')\n", 
			 id(), client()->owner() );  

		// also, we must reset all the attributes we're storing in
		// this Claim object that are specific to a given activation. 
	resetClaim();

	return rval;
}


void
Claim::resetClaim( void )
{
	for (unsigned int i = 0; i < subClaims.size(); i++){
		subClaims[i]->resetClaim();
	}
	if( c_starter ) {
		delete( c_starter );
		c_starter = NULL;
	}
	if( c_ad && c_type == CLAIM_COD ) {
		delete( c_ad );
		c_ad = NULL;
	}
	c_universe = -1;
	c_cluster = -1;
	c_proc = -1;
	c_job_start = -1;
	c_last_pckpt = -1;
	if( c_global_job_id ) {
		free( c_global_job_id );
		c_global_job_id = NULL;
	}
	if( c_cod_keyword ) {
		free( c_cod_keyword );
		c_cod_keyword = NULL;
	}
	c_has_job_ad = 0;
	c_job_total_run_time = 0;
	c_job_total_suspend_time = 0;
	c_may_unretire = true;
	c_preempt_was_true = false;
}


void
Claim::changeState( ClaimState s )
{
	if( c_state == s ) {
		return;
	}
	
	time_t now = time(NULL);
	if( c_state == CLAIM_RUNNING || c_state == CLAIM_SUSPENDED ) {
			// the state we're leaving is one of the ones we're
			// keeping track of total times for, so we've got to
			// update some things.
		time_t time_dif = now - c_entered_state;
		if( c_state == CLAIM_RUNNING ) { 
			c_job_total_run_time += time_dif;
			c_claim_total_run_time += time_dif;
		}
		if( c_state == CLAIM_SUSPENDED ) {
			c_job_total_suspend_time += time_dif;
			c_claim_total_suspend_time += time_dif;

		}
	}
	if( c_state == CLAIM_UNCLAIMED && c_claim_started == 0 ) {
		c_claim_started = time(NULL);
	}

		// now that all the appropriate time values are updated, we
		// can actually do the deed.
	c_state = s;
	c_entered_state = now;

		// everytime a COD claim changes state, we want to update the
		// collector. 
	if( c_type == CLAIM_COD ) {
		c_rip->update();
	}
}

time_t
Claim::getClaimAge()
{
	time_t now = time(NULL);
	if(c_claim_started) {
		return now - c_claim_started;
	}
	return 0;
}

bool
Claim::writeJobAd( int pipe_end )
{
	// pipe_end is a DaemonCore pipe, so we must use
	// DC::Write_Pipe for writing to it
	
	MyString ad_str;
	c_ad->sPrint(ad_str);

	const char* ptr = ad_str.Value();
	int len = ad_str.Length();
	while (len) {
		int bytes_written = daemonCore->Write_Pipe(pipe_end, ptr, len);
		if (bytes_written == -1) {
			dprintf(D_ALWAYS, "writeJobAd: Write_Pipe failed\n");
			return false;
		}
		ptr += bytes_written;
		len -= bytes_written;
	}

	return true;
}

bool
Claim::writeMachAd( Stream* stream )
{
	dprintf(D_FULLDEBUG | D_JOB, "Sending Machine Ad to Starter\n");
	c_rip->r_classad->dPrint(D_JOB);
	if (!c_rip->r_classad->put(*stream) || !stream->end_of_message()) {
		dprintf(D_ALWAYS, "writeMachAd: Failed to write machine ClassAd to stream\n");
		return false;
	}
	return true;
}

///////////////////////////////////////////////////////////////////////////
// Client
///////////////////////////////////////////////////////////////////////////

Client::Client()
{
	c_user = NULL;
	c_owner = NULL;
	c_acctgrp = NULL;
	c_addr = NULL;
	c_host = NULL;
	c_proxyfile = NULL;
	c_concurrencyLimits = NULL;
	c_numPids = 0;
}


Client::~Client() 
{
	if( c_user) free( c_user );
	if( c_owner) free( c_owner );
	if( c_acctgrp) free( c_acctgrp );
	if( c_addr) free( c_addr );
	if( c_host) free( c_host );
}


void
Client::setuser( const char* updated_user )
{
	if( c_user ) {
		free( c_user);
	}
	if( updated_user ) {
		c_user = strdup( updated_user );
	} else {
		c_user = NULL;
	}
}


void
Client::setowner( const char* updated_owner )
{
	if( c_owner ) {
		free( c_owner);
	}
	if( updated_owner ) {
		c_owner = strdup( updated_owner );
	} else {
		c_owner = NULL;
	}
}


void
Client::setAccountingGroup( const char* grp ) 
{
	if( c_acctgrp ) {
		free( c_acctgrp);
	}
	if( grp ) {
		c_acctgrp = strdup( grp );
	} else {
		c_acctgrp = NULL;
	}
}


void
Client::setaddr( const char* updated_addr )
{
	if( c_addr ) {
		free( c_addr);
	}
	if( updated_addr ) {
		c_addr = strdup( updated_addr );
	} else {
		c_addr = NULL;
	}
}


void
Client::sethost( const char* updated_host )
{
	if( c_host ) {
		free( c_host);
	}
	if( updated_host ) {
		c_host = strdup( updated_host );
	} else {
		c_host = NULL;
	}
}

void
Client::setProxyFile( const char* pf )
{
	if( c_proxyfile ) {
		free( c_proxyfile );
	}
	if ( pf ) {
		c_proxyfile = strdup( pf );
	} else {
		c_proxyfile = NULL;
	}
}

void
Client::setConcurrencyLimits( const char* limits )
{
	if( c_concurrencyLimits ) {
		free( c_concurrencyLimits );
	}
	if ( limits ) {
		c_concurrencyLimits = strdup( limits );
	} else {
		c_concurrencyLimits = NULL;
	}
}

void
Client::setNumPids( int numJobPids )
{
	c_numPids = numJobPids;
}

void
Client::vacate(char* id)
{
	ReliSock* sock;

	if( ! (c_addr || c_host || c_owner ) ) {
			// Client not really set, nothing to do.
		return;
	}

	dprintf(D_FULLDEBUG, "Entered vacate_client %s %s...\n", c_addr, c_host);

	ClaimIdParser cid(id);

	Daemon my_schedd( DT_SCHEDD, c_addr, NULL);
	sock = (ReliSock*)my_schedd.startCommand( RELEASE_CLAIM,
											  Stream::reli_sock, 20,
											  NULL, NULL, false,
											  cid.secSessionId());
	if( ! sock ) {
		dprintf(D_FAILURE|D_ALWAYS, "Can't connect to schedd (%s)\n", c_addr);
		return;
	}
	if( !sock->put_secret( id ) ) {
		dprintf(D_ALWAYS, "Can't send ClaimId to client\n");
	} else if( !sock->end_of_message() ) {
		dprintf(D_ALWAYS, "Can't send EOM to client\n");
	}

	sock->close();
	delete sock;
}


///////////////////////////////////////////////////////////////////////////
// ClaimId
///////////////////////////////////////////////////////////////////////////

static 
int
newIdString( char** id_str_ptr )
{
		// ClaimId string is of the form:
		// (keep this in sync with condor_claimid_parser)
		// "<ip:port>#startd_bday#sequence_num#cookie"

	static int sequence_num = 0;
	sequence_num++;

	MyString id;
	// Keeping with tradition, we insert the startd's address in
	// the claim id.  As of condor 7.2, nothing relies on this.
	// Strip out CCB and other special info so we don't get any
	// '#' characters in the address.

	Sinful my_sin( daemonCore->publicNetworkIpAddr() );
	my_sin.clearParams();
	char const *my_addr = my_sin.getSinful();

	ASSERT( my_addr && !strchr(my_addr,'#') );

	id += my_addr;
	id += '#';
	id += (int)startd_startup;
	id += '#';
	id += sequence_num;
	id += "#";

		// keylen is 20 in order to avoid generating claim ids that
		// overflow the 80 byte buffer in pre-7.1.3 negotiators
	const size_t keylen = 20;
	char *keybuf = Condor_Crypt_Base::randomHexKey(keylen);
	id += keybuf;
	free( keybuf );

	*id_str_ptr = strdup( id.Value() );
	return sequence_num;
}


ClaimId::ClaimId( ClaimType claim_type, char const * /*slotname*/ /*UNUSED*/ )
{
	int num = newIdString( &c_id );
	claimid_parser.setClaimId(c_id);
	if( claim_type == CLAIM_COD ) { 
		char buf[64];
		snprintf( buf, 64, "COD%d", num );
		c_cod_id = strdup( buf );
	} else {
		c_cod_id = NULL;
	}

	if( claim_type == CLAIM_OPPORTUNISTIC
		&& param_boolean("SEC_ENABLE_MATCH_PASSWORD_AUTHENTICATION",false) )
	{
		MyString fqu;
		MyString session_id;
		MyString session_key;
		MyString session_info;
			// there is no sec session info yet in the claim id, so
			// we call secSessionId with ignore_session_info=true to
			// force it to give us the session id
		session_id = claimid_parser.secSessionId(/*ignore_session_info=*/true);
		session_key = claimid_parser.secSessionKey();

		bool rc = daemonCore->getSecMan()->CreateNonNegotiatedSecuritySession(
			DAEMON,
			session_id.Value(),
			session_key.Value(),
			NULL,
			SUBMIT_SIDE_MATCHSESSION_FQU,
			NULL,
			0 );

		if( !rc ) {
			dprintf(D_ALWAYS, "SEC_ENABLE_MATCH_PASSWORD_AUTHENTICATION: failed to create "
					"security session for claim id %s\n", session_id.Value());
		}
		else {
				// fill in session_info so that schedd will have
				// enough info to create a pre-built security session
				// compatible with the one we just created.
			rc = daemonCore->getSecMan()->ExportSecSessionInfo(
				session_id.Value(),
				session_info );

			if( !rc ) {
				dprintf(D_ALWAYS, "SEC_ENABLE_MATCH_PASSWORD_AUTHENTICATION: failed to get "
						"session info for claim id %s\n",session_id.Value());
			}
			else {
				claimid_parser.setSecSessionInfo( session_info.Value() );
				free( c_id );
				c_id = strdup(claimid_parser.claimId());

					// after rewriting session info, verify that session id
					// and session key are the same that we used when we
					// created the session
				ASSERT( session_id == claimid_parser.secSessionId() );
				ASSERT( session_key == claimid_parser.secSessionKey() );
				ASSERT( session_info == claimid_parser.secSessionInfo() );
			}
		}
	}
}


ClaimId::~ClaimId()
{
	if( claimid_parser.secSessionId() ) {
			// Expire the session after enough time to let the final
			// RELEASE_CLAIM command finish, in case it is still in
			// progress.  This also allows us to more gracefully
			// handle any final communication from the schedd that may
			// still be in flight.
		daemonCore->getSecMan()->SetSessionExpiration(claimid_parser.secSessionId(),time(NULL)+600);
	}

	free( c_id );
	if( c_cod_id ) {
		free( c_cod_id );
	}
}


bool
ClaimId::matches( const char* req_id )
{
	if( !req_id ) {
		return false;
	}
	return( strcmp(c_id, req_id) == 0 );
}


void
ClaimId::dropFile( int slot_id )
{
	if( ! param_boolean("STARTD_SHOULD_WRITE_CLAIM_ID_FILE", true) ) {
		return;
	}
	char* filename = startdClaimIdFile( slot_id );  
	if( ! filename ) {
		dprintf( D_ALWAYS, "Error getting claim id filename, not writing\n" );
		return;
	}

	MyString filename_old = filename;
	MyString filename_new = filename;
	free( filename );
	filename = NULL;

	filename_new += ".new";

	FILE* NEW_FILE = safe_fopen_wrapper_follow( filename_new.Value(), "w", 0600 );
	if( ! NEW_FILE ) {
		dprintf( D_ALWAYS,
				 "ERROR: can't open claim id file: %s: %s (errno: %d)\n",
				 filename_new.Value(), strerror(errno), errno );
 		return;
	}
	fprintf( NEW_FILE, "%s\n", c_id );
	fclose( NEW_FILE );
	if( rotate_file(filename_new.Value(), filename_old.Value()) < 0 ) {
		dprintf( D_ALWAYS, "ERROR: failed to move %s into place, removing\n",
				 filename_new.Value() );
		unlink( filename_new.Value() );
	}
}

void
Claim::receiveJobClassAdUpdate( ClassAd &update_ad )
{
	ASSERT( c_ad );

	update_ad.ResetExpr();
	const char *name;
	ExprTree *expr;
	while( update_ad.NextExpr(name, expr) ) {

		ASSERT( name );
		if( !strcmp(name,ATTR_MY_TYPE) ||
			!strcmp(name,ATTR_TARGET_TYPE) )
		{
				// ignore MyType and TargetType
			continue;
		}

			// replace expression in current ad with expression from update ad
		ExprTree *new_expr = expr->Copy();
		ASSERT( new_expr );
		if( !c_ad->Insert( name, new_expr ) ) {
			delete new_expr;
		}
	}
	loadStatistics();
	if( DebugFlags & D_JOB ) {
		dprintf(D_JOB,"Updated job ClassAd:\n");
		c_ad->dPrint(D_JOB);
	}
}<|MERGE_RESOLUTION|>--- conflicted
+++ resolved
@@ -88,11 +88,7 @@
 	c_schedd_closed_claim = false;
 
 	c_last_state = CLAIM_UNCLAIMED;
-<<<<<<< HEAD
-	dprintf(D_ALWAYS, "*** CW CREATE CLAIM: %s \n", id());
-=======
 	c_pledged_machine_max_vacate_time = 0;
->>>>>>> d49524fd
 }
 
 
