--- conflicted
+++ resolved
@@ -3349,11 +3349,7 @@
                 if (j != consumption.begin()) type += " ";
                 if (MATCH == strcasecmp(j->first.c_str(),"disk")) {
                     // if it weren't for special cases, we'd have no cases at all
-<<<<<<< HEAD
-                    type.formatstr_cat("disk=%3.3g%%", max(0, (0.001 + 100 * j->second / (double)rip->r_attr->get_disk())));
-=======
                     type.formatstr_cat("disk=%d%%", max(0, (int)ceil(100 * j->second / (double)rip->r_attr->get_total_disk())));
->>>>>>> 78c3b4b7
                 } else {
                     type.formatstr_cat("%s=%d", j->first.c_str(), int(j->second));
                 }
