--- conflicted
+++ resolved
@@ -204,11 +204,7 @@
 	, r_id(rid)
 	, r_sub_id(0)
 	, r_id_str(NULL)
-<<<<<<< HEAD
-=======
-	, r_pair_name(NULL)
 	, r_backfill_slot(false)
->>>>>>> ca4907b5
 	, m_resource_feature(STANDARD_SLOT)
 	, m_parent(nullptr)
 	, m_id_dispenser(nullptr)
@@ -2507,14 +2503,8 @@
 		// defining expressions, and other things.
 		cap->Assign(ATTR_SLOT_ID, r_id);
 
-<<<<<<< HEAD
-=======
-		if (r_pair_name) {
-			cap->Assign( ATTR_SLOT_PAIR_NAME, r_pair_name );
-		}
 		if (r_backfill_slot) cap->Assign(ATTR_SLOT_BACKFILL, true);
 
->>>>>>> ca4907b5
 		// include any attributes set via local resource inventory
 		cap->Update(r_attr->get_mach_attr()->machres_attrs());
 
