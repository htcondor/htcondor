--- conflicted
+++ resolved
@@ -359,11 +359,8 @@
 				case '\r':
 				case '\n':
 					buffer += '\\';
-<<<<<<< HEAD
 					// Fall through...
-=======
 					//@fallthrough@
->>>>>>> 3a4dcb2e
 				default:
 					buffer += results[i][j];
 				}
