// Microsoft Visual C++ generated resource script.
//
#include "resource.h"

#define APSTUDIO_READONLY_SYMBOLS
/////////////////////////////////////////////////////////////////////////////
//
// Generated from the TEXTINCLUDE 2 resource.
//
<<<<<<< HEAD
#include "windows.h"
=======
#include "winresrc.h"

////////////////////////////////////////////////
// crib'd hackery to support winresrc.h in newer SDK builds
// operation messages sent to DLGINIT
#define LB_ADDSTRING    (WM_USER+1)
#define CB_ADDSTRING    (WM_USER+3)

#ifdef APSTUDIO_INVOKED
#undef APSTUDIO_HIDDEN_SYMBOLS
#endif

#ifdef IDC_STATIC
#undef IDC_STATIC
#endif
#define IDC_STATIC      (-1)
////////////////////////////////////////////////
>>>>>>> c9eab439

/////////////////////////////////////////////////////////////////////////////
#undef APSTUDIO_READONLY_SYMBOLS

/////////////////////////////////////////////////////////////////////////////
// English (U.S.) resources
#ifndef IDC_STATIC
#define IDC_STATIC      (-1)
#endif
#if !defined(AFX_RESOURCE_DLL) || defined(AFX_TARG_ENU)
#ifdef _WIN32
LANGUAGE LANG_ENGLISH, SUBLANG_ENGLISH_US
#pragma code_page(1252)
#endif //_WIN32

#ifdef APSTUDIO_INVOKED
/////////////////////////////////////////////////////////////////////////////
//
// TEXTINCLUDE
//

1 TEXTINCLUDE 
BEGIN
    "resource.h\0"
END

2 TEXTINCLUDE 
BEGIN
    "#define _AFX_NO_SPLITTER_RESOURCES\r\n"
    "#define _AFX_NO_OLE_RESOURCES\r\n"
    "#define _AFX_NO_TRACKER_RESOURCES\r\n"
    "#define _AFX_NO_PROPERTY_RESOURCES\r\n"
    "\r\n"
    "#if !defined(AFX_RESOURCE_DLL) || defined(AFX_TARG_ENU)\r\n"
    "#ifdef _WIN32\r\n"
    "LANGUAGE 9, 1\r\n"
    "#pragma code_page(1252)\r\n"
    "#endif //_WIN32\r\n"
    "#include ""res\\Birdwatcher.rc2""  // non-Microsoft Visual C++ edited resources\r\n"
    "#include ""afxres.rc""         // Standard components\r\n"
    "#endif\r\n"
    "\0"
END

#endif    // APSTUDIO_INVOKED


/////////////////////////////////////////////////////////////////////////////
//
// Icon
//

// Icon with lowest ID value placed first to ensure application icon
// remains consistent on all systems.
IDR_MAINFRAME           ICON                    "res\\Birdwatcher.ico"
IDI_CONDOR_CLAIMED      ICON                    "res\\ico00001.ico"
IDI_CONDOR_FLYING1      ICON                    "res\\icon1.ico"
IDI_CONDOR_FLYING2      ICON                    "res\\ico00002.ico"
IDI_CONDOR_IDLE         ICON                    "res\\condor_s.ico"
IDI_CONDOR_OFF          ICON                    "res\\condor_f.ico"
IDI_PREEMPTING          ICON                    "res\\ico00003.ico"

/////////////////////////////////////////////////////////////////////////////
//
// Dialog
//

IDD_BIRDWATCHER_DIALOG DIALOGEX 0, 0, 413, 330
STYLE DS_SETFONT | DS_MODALFRAME | WS_POPUP | WS_CAPTION | WS_SYSMENU
#ifndef WS_EX_APPWINDOW
#define WS_EX_APPWINDOW 0x00040000L
#endif
EXSTYLE WS_EX_APPWINDOW
CAPTION "Birdwatcher"
FONT 8, "MS Sans Serif", 0, 0, 0x1
BEGIN
    EDITTEXT        IDC_EDIT_TOP_PANE,7,17,399,147,ES_MULTILINE | ES_AUTOVSCROLL | ES_AUTOHSCROLL | ES_READONLY | WS_VSCROLL | WS_HSCROLL
    EDITTEXT        IDC_EDIT_BOTTOM_PANE,7,176,399,147,ES_MULTILINE | ES_AUTOVSCROLL | ES_AUTOHSCROLL | ES_READONLY | WS_VSCROLL | WS_HSCROLL
    PUSHBUTTON      "OK",IDOK,289,119,50,14,NOT WS_VISIBLE
    PUSHBUTTON      "Cancel",IDCANCEL,293,171,50,14,NOT WS_VISIBLE
    LTEXT           "condor_q output:",IDC_STATIC,7,7,55,8
    LTEXT           "condor_status output:",IDC_STATIC,7,166,70,8
END


/////////////////////////////////////////////////////////////////////////////
//
// Version
//

VS_VERSION_INFO VERSIONINFO
 FILEVERSION 1,0,0,1
 PRODUCTVERSION 1,0,0,1
 FILEFLAGSMASK 0x3fL
#ifdef _DEBUG
 FILEFLAGS 0x1L
#else
 FILEFLAGS 0x0L
#endif
 FILEOS 0x4L
 FILETYPE 0x1L
 FILESUBTYPE 0x0L
BEGIN
    BLOCK "StringFileInfo"
    BEGIN
        BLOCK "040904b0"
        BEGIN
            VALUE "FileDescription", "Birdwatcher Application"
            VALUE "FileVersion", "1, 0, 0, 1"
            VALUE "InternalName", "Birdwatcher"
            VALUE "LegalCopyright", "Copyright (C) 2009"
            VALUE "OriginalFilename", "Birdwatcher.EXE"
            VALUE "ProductName", "Birdwatcher Application"
            VALUE "ProductVersion", "1, 0, 0, 1"
        END
    END
    BLOCK "VarFileInfo"
    BEGIN
        VALUE "Translation", 0x409, 1200
    END
END


/////////////////////////////////////////////////////////////////////////////
//
// DESIGNINFO
//

#ifdef APSTUDIO_INVOKED
GUIDELINES DESIGNINFO 
BEGIN
    IDD_BIRDWATCHER_DIALOG, DIALOG
    BEGIN
        LEFTMARGIN, 7
        RIGHTMARGIN, 406
        TOPMARGIN, 7
        BOTTOMMARGIN, 323
    END
END
#endif    // APSTUDIO_INVOKED

#endif    // English (U.S.) resources
/////////////////////////////////////////////////////////////////////////////



#ifndef APSTUDIO_INVOKED
/////////////////////////////////////////////////////////////////////////////
//
// Generated from the TEXTINCLUDE 3 resource.
//
#define _AFX_NO_SPLITTER_RESOURCES
#define _AFX_NO_OLE_RESOURCES
#define _AFX_NO_TRACKER_RESOURCES
#define _AFX_NO_PROPERTY_RESOURCES

#if !defined(AFX_RESOURCE_DLL) || defined(AFX_TARG_ENU)
#ifdef _WIN32
LANGUAGE 9, 1
#pragma code_page(1252)
#endif //_WIN32
#include "res\Birdwatcher.rc2"  // non-Microsoft Visual C++ edited resources
#endif

/////////////////////////////////////////////////////////////////////////////
#endif    // not APSTUDIO_INVOKED

<|MERGE_RESOLUTION|>--- conflicted
+++ resolved
@@ -1,197 +1,194 @@
-// Microsoft Visual C++ generated resource script.
-//
-#include "resource.h"
-
-#define APSTUDIO_READONLY_SYMBOLS
-/////////////////////////////////////////////////////////////////////////////
-//
-// Generated from the TEXTINCLUDE 2 resource.
-//
-<<<<<<< HEAD
-#include "windows.h"
-=======
-#include "winresrc.h"
-
-////////////////////////////////////////////////
-// crib'd hackery to support winresrc.h in newer SDK builds
-// operation messages sent to DLGINIT
-#define LB_ADDSTRING    (WM_USER+1)
-#define CB_ADDSTRING    (WM_USER+3)
-
-#ifdef APSTUDIO_INVOKED
-#undef APSTUDIO_HIDDEN_SYMBOLS
-#endif
-
-#ifdef IDC_STATIC
-#undef IDC_STATIC
-#endif
-#define IDC_STATIC      (-1)
-////////////////////////////////////////////////
->>>>>>> c9eab439
-
-/////////////////////////////////////////////////////////////////////////////
-#undef APSTUDIO_READONLY_SYMBOLS
-
-/////////////////////////////////////////////////////////////////////////////
-// English (U.S.) resources
-#ifndef IDC_STATIC
-#define IDC_STATIC      (-1)
-#endif
-#if !defined(AFX_RESOURCE_DLL) || defined(AFX_TARG_ENU)
-#ifdef _WIN32
-LANGUAGE LANG_ENGLISH, SUBLANG_ENGLISH_US
-#pragma code_page(1252)
-#endif //_WIN32
-
-#ifdef APSTUDIO_INVOKED
-/////////////////////////////////////////////////////////////////////////////
-//
-// TEXTINCLUDE
-//
-
-1 TEXTINCLUDE 
-BEGIN
-    "resource.h\0"
-END
-
-2 TEXTINCLUDE 
-BEGIN
-    "#define _AFX_NO_SPLITTER_RESOURCES\r\n"
-    "#define _AFX_NO_OLE_RESOURCES\r\n"
-    "#define _AFX_NO_TRACKER_RESOURCES\r\n"
-    "#define _AFX_NO_PROPERTY_RESOURCES\r\n"
-    "\r\n"
-    "#if !defined(AFX_RESOURCE_DLL) || defined(AFX_TARG_ENU)\r\n"
-    "#ifdef _WIN32\r\n"
-    "LANGUAGE 9, 1\r\n"
-    "#pragma code_page(1252)\r\n"
-    "#endif //_WIN32\r\n"
-    "#include ""res\\Birdwatcher.rc2""  // non-Microsoft Visual C++ edited resources\r\n"
-    "#include ""afxres.rc""         // Standard components\r\n"
-    "#endif\r\n"
-    "\0"
-END
-
-#endif    // APSTUDIO_INVOKED
-
-
-/////////////////////////////////////////////////////////////////////////////
-//
-// Icon
-//
-
-// Icon with lowest ID value placed first to ensure application icon
-// remains consistent on all systems.
-IDR_MAINFRAME           ICON                    "res\\Birdwatcher.ico"
-IDI_CONDOR_CLAIMED      ICON                    "res\\ico00001.ico"
-IDI_CONDOR_FLYING1      ICON                    "res\\icon1.ico"
-IDI_CONDOR_FLYING2      ICON                    "res\\ico00002.ico"
-IDI_CONDOR_IDLE         ICON                    "res\\condor_s.ico"
-IDI_CONDOR_OFF          ICON                    "res\\condor_f.ico"
-IDI_PREEMPTING          ICON                    "res\\ico00003.ico"
-
-/////////////////////////////////////////////////////////////////////////////
-//
-// Dialog
-//
-
-IDD_BIRDWATCHER_DIALOG DIALOGEX 0, 0, 413, 330
-STYLE DS_SETFONT | DS_MODALFRAME | WS_POPUP | WS_CAPTION | WS_SYSMENU
-#ifndef WS_EX_APPWINDOW
-#define WS_EX_APPWINDOW 0x00040000L
-#endif
-EXSTYLE WS_EX_APPWINDOW
-CAPTION "Birdwatcher"
-FONT 8, "MS Sans Serif", 0, 0, 0x1
-BEGIN
-    EDITTEXT        IDC_EDIT_TOP_PANE,7,17,399,147,ES_MULTILINE | ES_AUTOVSCROLL | ES_AUTOHSCROLL | ES_READONLY | WS_VSCROLL | WS_HSCROLL
-    EDITTEXT        IDC_EDIT_BOTTOM_PANE,7,176,399,147,ES_MULTILINE | ES_AUTOVSCROLL | ES_AUTOHSCROLL | ES_READONLY | WS_VSCROLL | WS_HSCROLL
-    PUSHBUTTON      "OK",IDOK,289,119,50,14,NOT WS_VISIBLE
-    PUSHBUTTON      "Cancel",IDCANCEL,293,171,50,14,NOT WS_VISIBLE
-    LTEXT           "condor_q output:",IDC_STATIC,7,7,55,8
-    LTEXT           "condor_status output:",IDC_STATIC,7,166,70,8
-END
-
-
-/////////////////////////////////////////////////////////////////////////////
-//
-// Version
-//
-
-VS_VERSION_INFO VERSIONINFO
- FILEVERSION 1,0,0,1
- PRODUCTVERSION 1,0,0,1
- FILEFLAGSMASK 0x3fL
-#ifdef _DEBUG
- FILEFLAGS 0x1L
-#else
- FILEFLAGS 0x0L
-#endif
- FILEOS 0x4L
- FILETYPE 0x1L
- FILESUBTYPE 0x0L
-BEGIN
-    BLOCK "StringFileInfo"
-    BEGIN
-        BLOCK "040904b0"
-        BEGIN
-            VALUE "FileDescription", "Birdwatcher Application"
-            VALUE "FileVersion", "1, 0, 0, 1"
-            VALUE "InternalName", "Birdwatcher"
-            VALUE "LegalCopyright", "Copyright (C) 2009"
-            VALUE "OriginalFilename", "Birdwatcher.EXE"
-            VALUE "ProductName", "Birdwatcher Application"
-            VALUE "ProductVersion", "1, 0, 0, 1"
-        END
-    END
-    BLOCK "VarFileInfo"
-    BEGIN
-        VALUE "Translation", 0x409, 1200
-    END
-END
-
-
-/////////////////////////////////////////////////////////////////////////////
-//
-// DESIGNINFO
-//
-
-#ifdef APSTUDIO_INVOKED
-GUIDELINES DESIGNINFO 
-BEGIN
-    IDD_BIRDWATCHER_DIALOG, DIALOG
-    BEGIN
-        LEFTMARGIN, 7
-        RIGHTMARGIN, 406
-        TOPMARGIN, 7
-        BOTTOMMARGIN, 323
-    END
-END
-#endif    // APSTUDIO_INVOKED
-
-#endif    // English (U.S.) resources
-/////////////////////////////////////////////////////////////////////////////
-
-
-
-#ifndef APSTUDIO_INVOKED
-/////////////////////////////////////////////////////////////////////////////
-//
-// Generated from the TEXTINCLUDE 3 resource.
-//
-#define _AFX_NO_SPLITTER_RESOURCES
-#define _AFX_NO_OLE_RESOURCES
-#define _AFX_NO_TRACKER_RESOURCES
-#define _AFX_NO_PROPERTY_RESOURCES
-
-#if !defined(AFX_RESOURCE_DLL) || defined(AFX_TARG_ENU)
-#ifdef _WIN32
-LANGUAGE 9, 1
-#pragma code_page(1252)
-#endif //_WIN32
-#include "res\Birdwatcher.rc2"  // non-Microsoft Visual C++ edited resources
-#endif
-
-/////////////////////////////////////////////////////////////////////////////
-#endif    // not APSTUDIO_INVOKED
-
+// Microsoft Visual C++ generated resource script.
+//
+#include "resource.h"
+
+#define APSTUDIO_READONLY_SYMBOLS
+/////////////////////////////////////////////////////////////////////////////
+//
+// Generated from the TEXTINCLUDE 2 resource.
+//
+#include "windows.h"
+//#include "winresrc.h"
+
+////////////////////////////////////////////////
+// crib'd hackery to support winresrc.h in newer SDK builds
+// operation messages sent to DLGINIT
+//#define LB_ADDSTRING    (WM_USER+1)
+//#define CB_ADDSTRING    (WM_USER+3)
+
+//#ifdef APSTUDIO_INVOKED
+//#undef APSTUDIO_HIDDEN_SYMBOLS
+//#endif
+
+//#ifdef IDC_STATIC
+//#undef IDC_STATIC
+//#endif
+//#define IDC_STATIC      (-1)
+////////////////////////////////////////////////
+
+/////////////////////////////////////////////////////////////////////////////
+#undef APSTUDIO_READONLY_SYMBOLS
+
+/////////////////////////////////////////////////////////////////////////////
+// English (U.S.) resources
+#ifndef IDC_STATIC
+#define IDC_STATIC      (-1)
+#endif
+#if !defined(AFX_RESOURCE_DLL) || defined(AFX_TARG_ENU)
+#ifdef _WIN32
+LANGUAGE LANG_ENGLISH, SUBLANG_ENGLISH_US
+#pragma code_page(1252)
+#endif //_WIN32
+
+#ifdef APSTUDIO_INVOKED
+/////////////////////////////////////////////////////////////////////////////
+//
+// TEXTINCLUDE
+//
+
+1 TEXTINCLUDE 
+BEGIN
+    "resource.h\0"
+END
+
+2 TEXTINCLUDE 
+BEGIN
+    "#define _AFX_NO_SPLITTER_RESOURCES\r\n"
+    "#define _AFX_NO_OLE_RESOURCES\r\n"
+    "#define _AFX_NO_TRACKER_RESOURCES\r\n"
+    "#define _AFX_NO_PROPERTY_RESOURCES\r\n"
+    "\r\n"
+    "#if !defined(AFX_RESOURCE_DLL) || defined(AFX_TARG_ENU)\r\n"
+    "#ifdef _WIN32\r\n"
+    "LANGUAGE 9, 1\r\n"
+    "#pragma code_page(1252)\r\n"
+    "#endif //_WIN32\r\n"
+    "#include ""res\\Birdwatcher.rc2""  // non-Microsoft Visual C++ edited resources\r\n"
+    "#include ""afxres.rc""         // Standard components\r\n"
+    "#endif\r\n"
+    "\0"
+END
+
+#endif    // APSTUDIO_INVOKED
+
+
+/////////////////////////////////////////////////////////////////////////////
+//
+// Icon
+//
+
+// Icon with lowest ID value placed first to ensure application icon
+// remains consistent on all systems.
+IDR_MAINFRAME           ICON                    "res\\Birdwatcher.ico"
+IDI_CONDOR_CLAIMED      ICON                    "res\\ico00001.ico"
+IDI_CONDOR_FLYING1      ICON                    "res\\icon1.ico"
+IDI_CONDOR_FLYING2      ICON                    "res\\ico00002.ico"
+IDI_CONDOR_IDLE         ICON                    "res\\condor_s.ico"
+IDI_CONDOR_OFF          ICON                    "res\\condor_f.ico"
+IDI_PREEMPTING          ICON                    "res\\ico00003.ico"
+
+/////////////////////////////////////////////////////////////////////////////
+//
+// Dialog
+//
+
+IDD_BIRDWATCHER_DIALOG DIALOGEX 0, 0, 413, 330
+STYLE DS_SETFONT | DS_MODALFRAME | WS_POPUP | WS_CAPTION | WS_SYSMENU
+#ifndef WS_EX_APPWINDOW
+#define WS_EX_APPWINDOW 0x00040000L
+#endif
+EXSTYLE WS_EX_APPWINDOW
+CAPTION "Birdwatcher"
+FONT 8, "MS Sans Serif", 0, 0, 0x1
+BEGIN
+    EDITTEXT        IDC_EDIT_TOP_PANE,7,17,399,147,ES_MULTILINE | ES_AUTOVSCROLL | ES_AUTOHSCROLL | ES_READONLY | WS_VSCROLL | WS_HSCROLL
+    EDITTEXT        IDC_EDIT_BOTTOM_PANE,7,176,399,147,ES_MULTILINE | ES_AUTOVSCROLL | ES_AUTOHSCROLL | ES_READONLY | WS_VSCROLL | WS_HSCROLL
+    PUSHBUTTON      "OK",IDOK,289,119,50,14,NOT WS_VISIBLE
+    PUSHBUTTON      "Cancel",IDCANCEL,293,171,50,14,NOT WS_VISIBLE
+    LTEXT           "condor_q output:",IDC_STATIC,7,7,55,8
+    LTEXT           "condor_status output:",IDC_STATIC,7,166,70,8
+END
+
+
+/////////////////////////////////////////////////////////////////////////////
+//
+// Version
+//
+
+VS_VERSION_INFO VERSIONINFO
+ FILEVERSION 1,0,0,1
+ PRODUCTVERSION 1,0,0,1
+ FILEFLAGSMASK 0x3fL
+#ifdef _DEBUG
+ FILEFLAGS 0x1L
+#else
+ FILEFLAGS 0x0L
+#endif
+ FILEOS 0x4L
+ FILETYPE 0x1L
+ FILESUBTYPE 0x0L
+BEGIN
+    BLOCK "StringFileInfo"
+    BEGIN
+        BLOCK "040904b0"
+        BEGIN
+            VALUE "FileDescription", "Birdwatcher Application"
+            VALUE "FileVersion", "1, 0, 0, 1"
+            VALUE "InternalName", "Birdwatcher"
+            VALUE "LegalCopyright", "Copyright (C) 2009"
+            VALUE "OriginalFilename", "Birdwatcher.EXE"
+            VALUE "ProductName", "Birdwatcher Application"
+            VALUE "ProductVersion", "1, 0, 0, 1"
+        END
+    END
+    BLOCK "VarFileInfo"
+    BEGIN
+        VALUE "Translation", 0x409, 1200
+    END
+END
+
+
+/////////////////////////////////////////////////////////////////////////////
+//
+// DESIGNINFO
+//
+
+#ifdef APSTUDIO_INVOKED
+GUIDELINES DESIGNINFO 
+BEGIN
+    IDD_BIRDWATCHER_DIALOG, DIALOG
+    BEGIN
+        LEFTMARGIN, 7
+        RIGHTMARGIN, 406
+        TOPMARGIN, 7
+        BOTTOMMARGIN, 323
+    END
+END
+#endif    // APSTUDIO_INVOKED
+
+#endif    // English (U.S.) resources
+/////////////////////////////////////////////////////////////////////////////
+
+
+
+#ifndef APSTUDIO_INVOKED
+/////////////////////////////////////////////////////////////////////////////
+//
+// Generated from the TEXTINCLUDE 3 resource.
+//
+#define _AFX_NO_SPLITTER_RESOURCES
+#define _AFX_NO_OLE_RESOURCES
+#define _AFX_NO_TRACKER_RESOURCES
+#define _AFX_NO_PROPERTY_RESOURCES
+
+#if !defined(AFX_RESOURCE_DLL) || defined(AFX_TARG_ENU)
+#ifdef _WIN32
+LANGUAGE 9, 1
+#pragma code_page(1252)
+#endif //_WIN32
+#include "res\Birdwatcher.rc2"  // non-Microsoft Visual C++ edited resources
+#endif
+
+/////////////////////////////////////////////////////////////////////////////
+#endif    // not APSTUDIO_INVOKED
+