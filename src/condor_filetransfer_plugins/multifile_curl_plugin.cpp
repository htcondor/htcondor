--- conflicted
+++ resolved
@@ -11,10 +11,7 @@
 #include <thread>
 #include <fstream>
 #include <cstdio>
-<<<<<<< HEAD
 #include <stdexcept>
-=======
->>>>>>> ef35dd45
 #include <rapidjson/document.h>
 
 #define MAX_RETRY_ATTEMPTS 20
@@ -463,11 +460,7 @@
             // If we have not exceeded the maximum number of retries, and we encounter
             // a non-fatal error, stay in the loop and try again
             else if( retry_count <= MAX_RETRY_ATTEMPTS &&
-<<<<<<< HEAD
-                     ShouldRetryTransfer(retry_count) ) {
-=======
                      ShouldRetryTransfer(file_rval) ) {
->>>>>>> ef35dd45
                 continue;
             }
             // On fatal errors, break out of the loop
@@ -548,11 +541,7 @@
             // If we have not exceeded the maximum number of retries, and we encounter
             // a non-fatal error, stay in the loop and try again
             else if( retry_count <= MAX_RETRY_ATTEMPTS && 
-<<<<<<< HEAD
-                     ShouldRetryTransfer(retry_count) ) {
-=======
                      ShouldRetryTransfer(rval) ) {
->>>>>>> ef35dd45
                 continue;
             }
             // On fatal errors, break out of the loop
