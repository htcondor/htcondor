/***************************************************************
 *
 * Copyright (C) 1990-2007, Condor Team, Computer Sciences Department,
 * University of Wisconsin-Madison, WI.
 * 
 * Licensed under the Apache License, Version 2.0 (the "License"); you
 * may not use this file except in compliance with the License.  You may
 * obtain a copy of the License at
 * 
 *    http://www.apache.org/licenses/LICENSE-2.0
 * 
 * Unless required by applicable law or agreed to in writing, software
 * distributed under the License is distributed on an "AS IS" BASIS,
 * WITHOUT WARRANTIES OR CONDITIONS OF ANY KIND, either express or implied.
 * See the License for the specific language governing permissions and
 * limitations under the License.
 *
 ***************************************************************/


#include "condor_common.h"
#include "condor_config.h"
#include "condor_accountant.h"
#include "condor_classad.h"
#include "condor_debug.h"
#include "condor_query.h"
#include "condor_q.h"
#include "condor_io.h"
#include "condor_string.h"
#include "condor_attributes.h"
#include "match_prefix.h"
#include "queue_internal.h"
#if 0
#include "ad_printmask.h"
#include "internet.h"
#include "sig_install.h"
#include "format_time.h"
#endif
#include "daemon.h"
#include "dc_collector.h"
#if 0
#include "basename.h"
#include "metric_units.h"
#include "globus_utils.h"
#include "error_utils.h"
#include "print_wrapped_text.h"
#include "condor_distribution.h"
#include "string_list.h"
#include "condor_version.h"
#include "subsystem_info.h"
#include "condor_open.h"
#include "condor_sockaddr.h"
#include "condor_id.h"
#include "userlog_to_classads.h"
#include "ipv6_hostname.h"
#include <map>
#include <vector>
//#include "../classad_analysis/analysis.h"
//#include "pool_allocator.h"
#include "expr_analyze.h"
#include "classad/classadCache.h" // for CachedExprEnvelope stats
#include "classad_helpers.h"
#include "console-utils.h"
#endif
#include "classad_helpers.h"
#include "../condor_procapi/procapi.h" // for getting cpu time & process memory

static	const char	*fixSubmittorName( const char*, int );
static	ExprTree	*stdRankCondition;
static	ExprTree	*preemptRankCondition;
static	ExprTree	*preemptPrioCondition;
static	ExprTree	*preemptionReq;

std::vector<PrioEntry> prioTable;

#ifdef INCLUDE_ANALYSIS_SUGGESTIONS
const int SHORT_BUFFER_SIZE = 8192;
#endif
const int LONG_BUFFER_SIZE = 16384;	
char return_buff[LONG_BUFFER_SIZE * 100];


// Sort Machine ads by Machine name first, then by slotid, then then by slot name
int SlotSort(ClassAd *ad1, ClassAd *ad2, void *  /*data*/)
{
	std::string name1, name2;
	if ( ! ad1->LookupString(ATTR_MACHINE, name1))
		return 1;
	if ( ! ad2->LookupString(ATTR_MACHINE, name2))
		return 0;
	
	// opportunisticly capture the longest slot machine name.
	longest_slot_machine_name = MAX(longest_slot_machine_name, (int)name1.size());
	longest_slot_machine_name = MAX(longest_slot_machine_name, (int)name2.size());

	int cmp = name1.compare(name2);
	if (cmp < 0) return 1;
	if (cmp > 0) return 0;

	int slot1=0, slot2=0;
	ad1->LookupInteger(ATTR_SLOT_ID, slot1);
	ad2->LookupInteger(ATTR_SLOT_ID, slot2);
	if (slot1 < slot2) return 1;
	if (slot1 > slot2) return 0;

	// PRAGMA_REMIND("TJ: revisit this code to compare dynamic slot id once that exists");
	// for now, the only way to get the dynamic slot id is to use the slot name.
	name1.clear(); name2.clear();
	if ( ! ad1->LookupString(ATTR_NAME, name1))
		return 1;
	if ( ! ad2->LookupString(ATTR_NAME, name2))
		return 0;
	// opportunisticly capture the longest slot name.
	longest_slot_name = MAX(longest_slot_name, (int)name1.size());
	longest_slot_name = MAX(longest_slot_name, (int)name2.size());
	cmp = name1.compare(name2);
	if (cmp < 0) return 1;
	return 0;
}

static int slot_sequence_id = 0;

// callback function for adding a slot to an IdToClassaAdMap.
static bool AddSlotToClassAdCollection(void * pv, ClassAd* ad) {
	KeyToClassaAdMap * pmap = (KeyToClassaAdMap*)pv;

	std::string key;
	ad->LookupString(ATTR_MACHINE,key);
	longest_slot_machine_name = MAX(longest_slot_machine_name, (int)key.size());

	int slot_id = 0;
	ad->LookupInteger(ATTR_SLOT_ID, slot_id);
	formatstr_cat(key, "/%03d", slot_id);
	std::string name;
	if (ad->LookupString(ATTR_NAME, name)) {
		longest_slot_name = MAX(longest_slot_name, (int)name.size());
		key += "/";
		key += name;
	}
	++slot_sequence_id;
	formatstr_cat(key, "/%010d", slot_sequence_id);

	auto pp = pmap->insert(std::pair<std::string, UniqueClassAdPtr>(key,UniqueClassAdPtr()));
	if ( ! pp.second) {
		fprintf( stderr, "Error: Two results with the same key.\n" );
		// return true to indicate that the caller still owns the ad.
		return true;
	} else {
		// give the ad pointer to the map, it will now be responsible for freeing it.
		pp.first->second.reset(ad);
	}

	return false; // return false to indicate we took ownership of the ad.
}


static bool is_slot_name(const char * psz)
{
	// if string contains only legal characters for a slotname, then assume it's a slotname.
	// legal characters are a-zA-Z@_\.\-
	while (*psz) {
		if (*psz != '-' && *psz != '.' && *psz != '@' && *psz != '_' && ! isalnum(*psz))
			return false;
		++psz;
	}
	return true;
}

// these are used for profing...
static double tmBefore = 0.0;
static size_t cbBefore = 0;

void cleanupAnalysis()
{
	startdAds.clear();
}

int setupAnalysis(
	CollectorList * Collectors,
	const char *machineads_file, ClassAdFileParseType::ParseType machineads_file_format,
	const char *user_slot_constraint)
{
	CondorQuery	query(STARTD_AD);
	int			rval;
	char		buffer[64];
	char		*preq;
	
	if (verbose || dash_profile) {
		fprintf(stderr, "Fetching Machine ads...");
	}

	tmBefore = 0.0;
	cbBefore = 0;
	if (dash_profile) { cbBefore = ProcAPI::getBasicUsage(getpid(), &tmBefore); }

	// if there is a slot constraint, that's allowed to be a simple machine/slot name
	// in which case we build up the actual constraint expression automatically.
	std::string mconst; // holds the final machine/slot constraint expression 
	if (user_slot_constraint) {
		mconst = user_slot_constraint;
		if (is_slot_name(user_slot_constraint)) {
			formatstr(mconst, "(" ATTR_NAME "==\"%s\") || (" ATTR_MACHINE "==\"%s\")", user_slot_constraint, user_slot_constraint);
			single_machine = true;
			single_machine_label = user_slot_constraint;
		}
	}

	// fetch startd ads
	if (machineads_file != NULL) {
		ConstraintHolder constr(mconst.empty() ? NULL : strdup(mconst.c_str()));
		CondorClassAdFileParseHelper parse_helper("\n", machineads_file_format);
		if ( ! iter_ads_from_file(machineads_file, AddSlotToClassAdCollection, &startdAds, parse_helper, constr.Expr())) {
			exit (1);
		}
	} else {
		if (user_slot_constraint) {
			if (single_machine) {
				// if the constraint is really a machine/slot name, then we want to or it in (in case someday we support multiple machines)
				query.addORConstraint (mconst.c_str());
			} else {
				query.addANDConstraint (mconst.c_str());
			}
		}
		rval = Collectors->query (query, AddSlotToClassAdCollection, &startdAds);
		if( rval != Q_OK ) {
			fprintf( stderr , "Error:  Could not fetch startd ads\n" );
			exit( 1 );
		}
	}

	if (dash_profile) {
		profile_print(cbBefore, tmBefore, startdAds.size());
	} else if (verbose) {
		fprintf(stderr, " %d ads.\n", (int)startdAds.size());
	}


	// setup condition expressions
    snprintf( buffer, sizeof(buffer), "MY.%s > MY.%s", ATTR_RANK, ATTR_CURRENT_RANK );
    ParseClassAdRvalExpr( buffer, stdRankCondition );

    snprintf( buffer, sizeof(buffer), "MY.%s >= MY.%s", ATTR_RANK, ATTR_CURRENT_RANK );
    ParseClassAdRvalExpr( buffer, preemptRankCondition );

	snprintf( buffer, sizeof(buffer), "MY.%s > TARGET.%s + %f", ATTR_REMOTE_USER_PRIO,
			ATTR_SUBMITTOR_PRIO, PriorityDelta );
	ParseClassAdRvalExpr( buffer, preemptPrioCondition ) ;

	// setup preemption requirements expression
	if( !( preq = param( "PREEMPTION_REQUIREMENTS" ) ) ) {
		fprintf( stderr, "\nWarning:  No PREEMPTION_REQUIREMENTS expression in"
					" config file --- assuming FALSE\n\n" );
		ParseClassAdRvalExpr( "FALSE", preemptionReq );
	} else {
		if( ParseClassAdRvalExpr( preq , preemptionReq ) ) {
			fprintf( stderr, "\nError:  Failed parse of "
				"PREEMPTION_REQUIREMENTS expression: \n\t%s\n", preq );
			exit( 1 );
		}
		free( preq );
	}

	return startdAds.size();
}

void setupUserpriosForAnalysis(DCCollector* pool, const char *userprios_file)
{
	std::string		remoteUser;

	// fetch user priorities, and propagate the user priority values into the machine ad's
	// we fetch user priorities either directly from the negotiator, or from a file
	// treat a userprios_file of "" as a signal to ignore user priority.
	//
	int cPrios = 0;
	if (verbose || dash_profile) {
		fprintf(stderr, "Fetching user priorities...");
	}

	if (userprios_file != NULL) {
		cPrios = read_userprio_file(userprios_file, prioTable);
		if (cPrios < 0) {
			//PRAGMA_REMIND("TJ: don't exit here, just analyze without userprio information")
			exit (1);
		}
	} else {
		// fetch submittor prios
		cPrios = fetchSubmittorPriosFromNegotiator(pool, prioTable);
		if (cPrios < 0) {
			//PRAGMA_REMIND("TJ: don't exit here, just analyze without userprio information")
			exit(1);
		}
	}

	if (dash_profile) {
		profile_print(cbBefore, tmBefore, cPrios);
	}
	else if (verbose) {
		fprintf(stderr, " %d submitters\n", cPrios);
	}
	/* TJ: do we really want to do this??
	if (cPrios <= 0) {
		printf( "Warning:  Found no submitters\n" );
	}
	*/


	// populate startd ads with remote user prios
	for (auto it = startdAds.begin(); it != startdAds.end(); ++it) {
		ClassAd *ad = it->second.get();
		if (ad->LookupString( ATTR_REMOTE_USER , remoteUser)) {
			int index;
			if ((index = findSubmittor(remoteUser)) != -1) {
				ad->Assign(ATTR_REMOTE_USER_PRIO, prioTable[index].prio);
			}
		}
	}
}


int fetchSubmittorPriosFromNegotiator(DCCollector* pool, std::vector<PrioEntry> & prios)
{
	ClassAd	al;
	char  	attrName[32], attrPrio[32];
  	double 	priority;

	Daemon	negotiator( DT_NEGOTIATOR, NULL, pool ? pool->addr() : NULL );

	// connect to negotiator
	Sock* sock;

	if (!(sock = negotiator.startCommand( GET_PRIORITY, Stream::reli_sock, 0))) {
		fprintf( stderr, "Error: Could not connect to negotiator (%s)\n",
				 negotiator.fullHostname() );
		return -1;
	}

	sock->end_of_message();
	sock->decode();
	if( !getClassAdNoTypes(sock, al) || !sock->end_of_message() ) {
		fprintf( stderr, 
				 "Error:  Could not get priorities from negotiator (%s)\n",
				 negotiator.fullHostname() );
		return -1;
	}
	sock->close();
	delete sock;


	int cPrios = 0;
	std::string name;
	while( true ) {
		snprintf( attrName, sizeof(attrName), "Name%d", cPrios+1 );
		snprintf( attrPrio, sizeof(attrPrio), "Priority%d", cPrios+1 );

		if( !al.LookupString( attrName, name) || 
			!al.LookupFloat( attrPrio, priority))
			break;

		prios.emplace_back(PrioEntry{name,static_cast<float>(priority)});
		++cPrios;
	}

	return cPrios;
}

// parse lines of the form "attrNNNN = value" and return attr, NNNN and value as separate fields.
static int parse_userprio_line(const char * line, std::string & attr, std::string & value)
{
	int id = 0;

	// skip over the attr part
	const char * p = line;
	while (*p && isspace(*p)) ++p;

	// parse prefixNNN and set id=NNN and attr=prefix
	const char * pattr = p;
	while (*p) {
		if (isdigit(*p)) {
			attr.assign(pattr, p-pattr);
			id = atoi(p);
			while (isdigit(*p)) ++p;
			break;
		} else if  (isspace(*p)) {
			break;
		}
		++p;
	}
	if (id <= 0)
		return -1;

	// parse = with or without whitespace.
	while (isspace(*p)) ++p;
	if (*p != '=')
		return -1;
	++p;
	while (isspace(*p)) ++p;

	// parse value, remove "" from around strings 
	if (*p == '"')
		value.assign(p+1,strlen(p)-2);
	else
		value = p;
	return id;
}

int read_userprio_file(const char *filename, std::vector<PrioEntry> & prios)
{
	int cPrios = 0;

	FILE *file = safe_fopen_wrapper_follow(filename, "r");
	if (file == NULL) {
		fprintf(stderr, "Can't open file of user priorities: %s\n", filename);
		return -1;
	} else {
		int lineno = 0;
		while (const char * line = getline_trim(file, lineno)) {
			std::string attr, value;
			int id = parse_userprio_line(line, attr, value);
			if (id <= 0) {
				// there are valid attributes that we want to ignore that return -1 from
				// this call, so just skip them
				continue;
			}

			if (attr == "Priority") {
				float priority = atof(value.c_str());
				if (id >= (int) prios.size()) {
					prios.resize(1 + id * 2);
				}
				prios[id].prio = priority;
				cPrios = MAX(cPrios, id);
			} else if (attr == "Name") {
				if (id >= (int) prios.size()) {
					prios.resize(1 + id * 2);
				}
				prios[id].name = value;
				cPrios = MAX(cPrios, id);
			}
		}
		fclose(file);
	}
	return cPrios;
}

void printJobRunAnalysis(ClassAd *job, DaemonAllowLocateFull *schedd, int details, bool withUserprio, int PslotMode /*=2*/)
{
	bool always_analyze_req = (details & detail_always_analyze_req) != 0;

	int mode = anaMatchModePslot;
	if (always_analyze_req) {
		mode = PslotMode ? PslotMode : anaMatchModeAlways;
	}

	anaPrio prio;
	anaCounters ac;
	anaMachines mach;
	std::string job_status;

	ac.clear();
	mach.limit = 100; // maximum length (in chars) of each machine list

	bool do_analyze_req = doJobRunAnalysis(
			job, schedd, job_status,
			mode, ac,
			withUserprio ? &prio : NULL,
			verbose ? &mach : NULL);

	std::string buffer;
	if (do_analyze_req || always_analyze_req) {
		fputs(doJobMatchAnalysisToBuffer(buffer, job, details), stdout);
		fputs("\n",stdout);
		buffer.clear();
	}

	appendJobRunAnalysisToBuffer(buffer, job, job_status);
	if (ac.totalMachines > 0) {
		appendJobRunAnalysisToBuffer(buffer, job, ac,
			withUserprio ? &prio : NULL,
			verbose ? &mach : NULL);
	}
	buffer += "\n";
	fputs(buffer.c_str(), stdout);
}

#if 1
void anaMachines::append_to_fail_list(entry ety, const char * machine) {
	std::string &list = alist[ety];
	if ( ! limit || list.size() < limit) {
		if (list.size() > 1) { list += ", "; }
		list += machine;
	} else if (list.size() > limit) {
		if (limit > 50) {
			list.erase(limit-3);
			list += "...";
		} else {
			list.erase(limit);
		}
	}
}

int anaMachines::print_fail_list(std::string & out, entry ety) {
	std::string &list = alist[ety];
	if (list.empty()) return 0;
	out += " [";
	out += list;
	out += "]";
	return (int)list.size() + 3;
}
#else
static void append_to_fail_list(std::string & list, const char * entry, size_t limit)
{
	if ( ! limit || list.size() < limit) {
		if (list.size() > 1) { list += ", "; }
		list += entry;
	} else if (list.size() > limit) {
		if (limit > 50) {
			list.erase(limit-3);
			list += "...";
		} else {
			list.erase(limit);
		}
	}
}

static bool is_exhausted_partionable_slot(ClassAd* slotAd, ClassAd* jobAd)
{
	bool within = false, is_pslot = false;
	if (slotAd->LookupBool("PartitionableSlot", is_pslot) && is_pslot) {
		ExprTree * expr = slotAd->Lookup(ATTR_WITHIN_RESOURCE_LIMITS);
		classad::Value val;
		if (expr && EvalExprToBool(expr, slotAd, jobAd, val) && val.IsBooleanValueEquiv(within)) {
			return ! within;
		}
		return false;
	}
	return false;
}

#endif

static bool checkOffer(
	ClassAd * request,
	ClassAd * offer,
	anaCounters & ac,
	anaMachines * pmat,
	const char * slotname)
{
	// 1. Request satisfied? 
	if( !IsAHalfMatch( request, offer ) ) {
		ac.fReqConstraint++;
		if (pmat) pmat->append_to_fail_list(anaMachines::ReqConstraint, slotname);
		return false;
	}
	ac.job_matches_slot++;

	// 2. Offer satisfied? 
	if ( !IsAHalfMatch( offer, request ) ) {
		ac.fOffConstraint++;
		if (pmat) pmat->append_to_fail_list(anaMachines::OffConstraint, slotname);
		return false;
	}
	ac.both_match++;

	bool offline = false;
	if (offer->LookupBool(ATTR_OFFLINE, offline) && offline) {
		ac.fOffline++;
		if (pmat) pmat->append_to_fail_list(anaMachines::Offline, slotname);
	}
	return true;
}

#if 0
static bool checkPremption (
	std::string & user,
	ClassAd * request,
	ClassAd * offer,
	anaCounters & ac,
	anaPrio * prio,
	anaMachines * pmat,
	const char * slotname)
{
		// 3. Is there a remote user?
		string remoteUser;
		if ( ! offer->LookupString(ATTR_REMOTE_USER, remoteUser)) {
			// no remote user
			if (EvalExprToBool(stdRankCondition, offer, request, eval_result) &&
				eval_result.IsBooleanValue(val) && val) {
				// both sides satisfied and no remote user
				//if( verbose ) strcat(return_buff, "Available\n");
				ac.available++;
				return true;
			} else {
				// no remote user and std rank condition failed
			  if (last_rej_match_time != 0) {
				ac.fRankCond++;
				if (pmat) pmat->append_to_fail_list(anaMachines::RankCond, slotname);
				//if( verbose ) strcat( return_buff, "Failed rank condition: MY.Rank > MY.CurrentRank\n");
				return true;
			  } else {
				ac.available++; // tj: is this correct?
				return true;
			  }
			}
		}

		// if we get to here, there is a remote user, if we don't have access to user priorities
		// we can't decide whether we should be able to preempt other users, so we are done.
		ac.machinesRunningJobs++;
		if ( ! prio || (prio->ixSubmittor < 0)) {
			if (user == remoteUser) {
				ac.machinesRunningUsersJobs++;
			} else if (pmat) {
				pmat->append_to_fail_list(anaMachines::PreemptPrio, slotname); // borrow preempt prio list
			}
			return true;
		}

		// machines running your jobs will never preempt for your job.
		if (user == remoteUser) {
			ac.machinesRunningUsersJobs++;

		// 4. Satisfies preemption priority condition?
		} else if (EvalExprToBool(preemptPrioCondition, offer, request, eval_result) &&
			eval_result.IsBooleanValue(val) && val) {

			// 5. Satisfies standard rank condition?
			if (EvalExprToBool(stdRankCondition, offer, request, eval_result) &&
				eval_result.IsBooleanValue(val) && val )  
			{
				//if( verbose ) strcat( return_buff, "Available\n");
				ac.available++;
				continue;
			} else {
				// 6.  Satisfies preemption rank condition?
				if (EvalExprToBool(preemptRankCondition, offer, request, eval_result) &&
					eval_result.IsBooleanValue(val) && val)
				{
					// 7.  Tripped on PREEMPTION_REQUIREMENTS?
					if (EvalExprToBool( preemptionReq, offer, request, eval_result) &&
						eval_result.IsBooleanValue(val) && !val) 
					{
						ac.fPreemptReqTest++;
						if (pmat) pmat->append_to_fail_list(anaMachines::PreemptReqTest, slotname.c_str(), verb_width);
						/*
						if( verbose ) {
							sprintf_cat( return_buff,
									"%sCan preempt %s, but failed "
									"PREEMPTION_REQUIREMENTS test\n",
									buffer,
									 remoteUser.c_str());
						}
						*/
						continue;
					} else {
						// not held
						/*
						if( verbose ) {
							sprintf_cat( return_buff,
								"Available (can preempt %s)\n", remoteUser.c_str());
						}
						*/
						ac.available++;
					}
				} else {
					// failed 6 and 5, but satisfies 4; so have priority
					// but not better or equally preferred than current
					// customer
					// NOTE: In practice this often indicates some
					// unknown problem.
				  if (last_rej_match_time != 0) {
					ac.fRankCond++;
				  }
				}
			}
		} else {
			ac.fPreemptPrioCond++;
			if (pmat) pmat->append_to_fail_list(anaMachines::PreemptPrio, slotname);
			/*
			if( verbose ) {
				sprintf_cat( return_buff, "Insufficient priority to preempt %s\n", remoteUser.c_str() );
			}
			*/
			continue;
		}
}
#endif

// Make an overlay ad from a pslot that sets Cpus=TotalSlotCpus, etc
ClassAd * make_pslot_overlay_ad(ClassAd *slot)
{
	classad::References attrs;
	std::string attrs_str;
	if ( ! slot->LookupString(ATTR_MACHINE_RESOURCES, attrs_str)) { attrs_str = "Cpus Memory Disk"; }
	add_attrs_from_string_tokens(attrs, attrs_str.c_str());

	classad::ClassAdParser par;
	par.SetOldClassAd( true );

	ClassAd * over = new ClassAd;
	for (auto it = attrs.begin(); it != attrs.end(); ++it) {
		std::string tot("TotalSlot"); tot += *it;
		classad::ExprTree * expr = par.ParseExpression(tot, true);
		if (expr) { over->Insert(*it, expr); }
	}
	if (over->size() <= 0) {
		delete over;
		over = NULL;
	}
	return over;
}

// class to automatically unchain an ad and then delete it
class autoOverlayAd {
	ClassAd * pad;
public:
	autoOverlayAd() : pad(NULL) {}
	~autoOverlayAd() {
		if (pad) {
			pad->Unchain();
			delete pad;
		}
		pad = NULL;
	}
	void chain(ClassAd * ad, ClassAd * parent) {
		pad = ad;
		ad->ChainToAd(parent);
	}
};

// check to see if matchmaking analysis makes sense, and (optionally) fill out analysis counters
// this function can count matching/non-matching machines, but
// does NOT do matchmaking (requirements) analysis.
// it returns the number of slots that the job matches and that match the job.
// on return it fills out anaCounters, anaPrio and anaMachines if those have been provided.
bool doJobRunAnalysis (
	ClassAd *request,
	DaemonAllowLocateFull* schedd,
	std::string &job_status,
	int mode,          // always do match analysis, even when the job is held,running etc.
	anaCounters & ac,  // output: if non-null, counts machines with various match/reject categories
	anaPrio * prio,     // output: if non-null, filled with priority information for the submittor
	anaMachines * pmat) // output: if non-null, filled with partial lists if machines that match/reject
{
	classad::Value	eval_result;
	bool	val;
	int		universe = CONDOR_UNIVERSE_MIN;
	int		jobState;
	bool	jobMatched = false;
	std::string owner;
	std::string user;
	std::string slotname;

	job_status = "";

	ac.clear();

	if ( ! request->LookupString(ATTR_OWNER , owner)) {
		job_status = "Nothing here.";
		return 0;
	}
	request->LookupString(ATTR_USER, user);

	int last_rej_match_time=0;
	request->LookupInteger(ATTR_LAST_REJ_MATCH_TIME, last_rej_match_time);

	request->LookupInteger(ATTR_JOB_STATUS, jobState);
	request->LookupBool(ATTR_JOB_MATCHED, jobMatched);
	if (jobState == RUNNING || jobState == TRANSFERRING_OUTPUT || jobState == SUSPENDED) {
		job_status = "Job is running.";
	}
	if (jobState == HELD) {
		job_status = "Job is held.";
		std::string hold_reason;
		request->LookupString( ATTR_HOLD_REASON, hold_reason );
		if( hold_reason.length() ) {
			job_status += "\n\nHold reason: ";
			job_status += hold_reason;
		}
	}
	if (jobState == REMOVED) {
		job_status = "Job is removed.";
	}
	if (jobState == COMPLETED) {
		job_status = "Job is completed.";
	}
	if (jobMatched) {
		job_status = "Job has been matched.";
	}

	// if we already figured out the job status, and we haven't been asked to analyze requirements anyway
	// we are done.
	if ( ! job_status.empty() && ! mode) {
		return false; // no need for match analysis
	}

	request->LookupInteger(ATTR_JOB_UNIVERSE, universe);
	if (universe == CONDOR_UNIVERSE_LOCAL || universe == CONDOR_UNIVERSE_SCHEDULER) {

		std::string match_result;
		ClassAd *scheddAd = schedd ? schedd->daemonAd() : NULL;
		if ( ! scheddAd) {
			match_result = "WARNING: A schedd ClassAd is needed to do analysis for scheduler or Local universe jobs.\n";
		} else {
			ac.totalMachines++;
			ac.job_matches_slot++;

			//PRAGMA_REMIND("should job requirements be checked against schedd ad?")

			char const *requirements_attr = (universe == CONDOR_UNIVERSE_LOCAL)
				? ATTR_START_LOCAL_UNIVERSE 
				: ATTR_START_SCHEDULER_UNIVERSE;
			bool can_start = false;
			if ( ! EvalBool(requirements_attr, scheddAd, request, can_start)) {
				formatstr_cat(match_result, "This schedd's %s policy failed to evalute for this job.\n",requirements_attr);
			} else {
				if (can_start) { ac.both_match++; } else { ac.fOffConstraint++; }
				formatstr_cat(match_result, "This schedd's %s evalutes to %s for this job.\n",requirements_attr, can_start ? "true" : "false" );
			}
		}

		if ( ! match_result.empty()) {
			if ( ! job_status.empty()) { job_status += "\n\n"; }
			job_status += match_result.c_str();
		}

		return false;
	}

	// setup submitter info
	if (prio) {
		if ( ! request->LookupInteger(ATTR_NICE_USER_deprecated, prio->niceUser)) { prio->niceUser = 0; }
		prio->ixSubmittor = findSubmittor(fixSubmittorName(user.c_str(), prio->niceUser));
		if (prio->ixSubmittor >= 0) {
			request->Assign(ATTR_SUBMITTOR_PRIO, prioTable[prio->ixSubmittor].prio);
		}
	}

	int match_analysis_needed = 0; // keep track of the total number of slots that this job will not run on.

	// compare jobs to machines
	// 
	for (auto it = startdAds.begin(); it != startdAds.end(); ++it) {
		ClassAd	*offer = it->second.get();

		bool is_pslot = false;
		bool is_dslot = false;
		if ( ! offer->LookupBool("PartitionableSlot", is_pslot)) {
			is_pslot = false;
			if ( ! offer->LookupBool("DynamicSlot", is_dslot)) is_dslot = false;
		}

		// ignore dslots
		if (is_dslot && (mode == anaMatchModePslot))
			continue;

		slotname = "undefined";
		offer->LookupString(ATTR_NAME, slotname);

		autoOverlayAd overlay; // in case we need a pslot overlay ad, this will automatically delete it when it goes out of scope
		if (is_pslot && (mode >= anaMatchModePslot)) {
			ExprTree * expr = offer->Lookup(ATTR_WITHIN_RESOURCE_LIMITS);
			classad::Value val;
			bool within = false;
			if (expr && EvalExprToBool(expr, offer, request, val) && val.IsBooleanValueEquiv(within) && ! within) {
				// if the slot doesn't fit within the pslot, try applying an overlay ad that restores the pslot to full health
				ClassAd * pov = make_pslot_overlay_ad(offer);
				if (pov) {
					overlay.chain(pov, offer);
					offer = pov; // match using the pslot overlay
				}
			}
		}

		// 0.  info from machine
		ac.totalMachines++;

		// check to see if the job matches the slot and slot matches the job
		// if the 'failed request constraint' counter goes up, job_match_analysis is suggested
		int fReqConstraint = ac.fReqConstraint;
		if ( ! checkOffer(request, offer, ac, pmat, slotname.c_str())) {
			match_analysis_needed += ac.fReqConstraint - fReqConstraint;
			continue;
		}

		// 3. Is there a remote user?
		std::string remoteUser;
		if ( ! offer->LookupString(ATTR_REMOTE_USER, remoteUser)) {
			ac.available++; // tj: is this correct?
			continue;
<<<<<<< HEAD
#else  // i think this is bogus
			// no remote user
			if (EvalExprToBool(stdRankCondition, offer, request, eval_result) &&
				eval_result.IsBooleanValue(val) && val) {
				// both sides satisfied and no remote user
				//if( verbose ) strcat(return_buff, "Available\n");
				ac.available++;
				continue;
			} else {
				// no remote user and std rank condition failed
			  if (last_rej_match_time != 0) {
				ac.fRankCond++;
				if (pmat) pmat->append_to_fail_list(anaMachines::RankCond, slotname.c_str());
				//if( verbose ) strcat( return_buff, "Failed rank condition: MY.Rank > MY.CurrentRank\n");
				continue;
			  } else {
				ac.available++; // tj: is this correct?
				continue;
			  }
			}
#endif
=======
>>>>>>> f459153e
		}

		// if we get to here, there is a remote user, if we don't have access to user priorities
		// we can't decide whether we should be able to preempt other users, so we are done.
		ac.machinesRunningJobs++;
		if ( ! prio || (prio->ixSubmittor < 0)) {
			if (user == remoteUser) {
				ac.machinesRunningUsersJobs++;
			} else if (pmat) {
				pmat->append_to_fail_list(anaMachines::PreemptPrio, slotname.c_str()); // borrow preempt prio list
			}
			continue;
		}

		// machines running your jobs will never preempt for your job.
		if (user == remoteUser) {
			ac.machinesRunningUsersJobs++;

		// 4. Satisfies preemption priority condition?
		} else if (EvalExprToBool(preemptPrioCondition, offer, request, eval_result) &&
			eval_result.IsBooleanValue(val) && val) {

			{
<<<<<<< HEAD
#else		// this test is bogus
			// 5. Satisfies standard rank condition?
			if (EvalExprToBool(stdRankCondition, offer, request, eval_result) &&
				eval_result.IsBooleanValue(val) && val )  
			{
				//if( verbose ) strcat( return_buff, "Available\n");
				ac.available++;
				continue;
			} else {
#endif
=======
>>>>>>> f459153e
				// 6.  Satisfies preemption rank condition?
				if (EvalExprToBool(preemptRankCondition, offer, request, eval_result) &&
					eval_result.IsBooleanValue(val) && val)
				{
					// 7.  Tripped on PREEMPTION_REQUIREMENTS?
					if (EvalExprToBool( preemptionReq, offer, request, eval_result) &&
						eval_result.IsBooleanValue(val) && !val) 
					{
						ac.fPreemptReqTest++;
						if (pmat) pmat->append_to_fail_list(anaMachines::PreemptReqTest, slotname.c_str());
						/*
						if( verbose ) {
							sprintf_cat( return_buff,
									"%sCan preempt %s, but failed "
									"PREEMPTION_REQUIREMENTS test\n",
									buffer,
									 remoteUser.c_str());
						}
						*/
						continue;
					} else {
						// not held
						/*
						if( verbose ) {
							sprintf_cat( return_buff,
								"Available (can preempt %s)\n", remoteUser.c_str());
						}
						*/
						ac.available++;
					}
				} else {
					ac.available++;
				}
			}
		} else {
			ac.fPreemptPrioCond++;
			if (pmat) pmat->append_to_fail_list(anaMachines::PreemptPrio, slotname.c_str());
			/*
			if( verbose ) {
				sprintf_cat( return_buff, "Insufficient priority to preempt %s\n", remoteUser.c_str() );
			}
			*/
			continue;
		}
	}

	return match_analysis_needed > 0;
}

const char * appendJobRunAnalysisToBuffer(std::string &out, ClassAd *job, std::string &job_status)
{
	int		cluster, proc;
	job->LookupInteger( ATTR_CLUSTER_ID, cluster );
	job->LookupInteger( ATTR_PROC_ID, proc );

	if ( ! job_status.empty()) {
		formatstr_cat(out, "\n%03d.%03d:  " , cluster, proc);
		out += job_status;
		out += "\n\n";
	}

	int last_match_time=0, last_rej_match_time=0;
	job->LookupInteger(ATTR_LAST_MATCH_TIME, last_match_time);
	job->LookupInteger(ATTR_LAST_REJ_MATCH_TIME, last_rej_match_time);

	if (last_match_time) {
		time_t t = (time_t)last_match_time;
		out += "Last successful match: ";
		out += ctime(&t);
		out += "\n";
	} else if (last_rej_match_time) {
		out += "No successful match recorded.\n";
	}
	if (last_rej_match_time > last_match_time) {
		time_t t = (time_t)last_rej_match_time;
		out += "Last failed match: ";
		out += ctime(&t);
		out += "\n";
		std::string rej_reason;
		if (job->LookupString(ATTR_LAST_REJ_MATCH_REASON, rej_reason)) {
			out += "Reason for last match failure: ";
			out += rej_reason;
			out += "\n";
		}
	}

	return out.c_str();
}

const char * appendJobRunAnalysisToBuffer(std::string & out, ClassAd *job, anaCounters & ac, anaPrio * prio, anaMachines * pmat)
{

	int		cluster, proc;
	job->LookupInteger( ATTR_CLUSTER_ID, cluster );
	job->LookupInteger( ATTR_PROC_ID, proc );

	if (prio) {
		formatstr_cat(out,
			 "Submittor %s has a priority of %.3f\n", prioTable[prio->ixSubmittor].name.c_str(), prioTable[prio->ixSubmittor].prio);
	}

	const char * with_prio_tag = prio ? "considering user priority" : "ignoring user priority";

	formatstr_cat(out,
		 "\n%03d.%03d:  Run analysis summary %s.  Of %d machines,\n",
		cluster, proc, with_prio_tag, ac.totalMachines);

	formatstr_cat(out, "  %5d are rejected by your job's requirements", ac.fReqConstraint);
	if (pmat) { pmat->print_fail_list(out, anaMachines::ReqConstraint); }
	out += "\n";
	formatstr_cat(out, "  %5d reject your job because of their own requirements", ac.fOffConstraint);
	if (pmat) { pmat->print_fail_list(out, anaMachines::OffConstraint); }
	out += "\n";

	if (ac.exhausted_partionable) {
		formatstr_cat(out, "  %5d are exhausted partitionable slots", ac.exhausted_partionable);
		if (pmat) { pmat->print_fail_list(out, anaMachines::Exhausted); }
		out += "\n";
	}

	if (prio) {
		formatstr_cat(out, "  %5d match and are already running one of your jobs\n", ac.machinesRunningUsersJobs);

		formatstr_cat(out, "  %5d match but are serving users with a better priority in the pool", ac.fPreemptPrioCond);
		if (prio->niceUser) { out += "(*)"; }
		if (pmat) { pmat->print_fail_list(out, anaMachines::PreemptPrio); }
		out += "\n";

		if (ac.fRankCond) {
			formatstr_cat(out, "  %5d match but current work outranks your job", ac.fRankCond);
			if (pmat) { pmat->print_fail_list(out, anaMachines::RankCond); }
			out += "\n";
		}

		formatstr_cat(out, "  %5d match but will not currently preempt their existing job", ac.fPreemptReqTest);
		if (pmat) { pmat->print_fail_list(out, anaMachines::PreemptReqTest); }
		out += "\n";

		formatstr_cat(out, "  %5d match but are currently offline\n", ac.fOffline);
		if (pmat) { pmat->print_fail_list(out, anaMachines::Offline); }
		out += "\n";

		formatstr_cat(out, "  %5d are able to run your job\n", ac.available);

		if (prio->niceUser) {
			out += "\n\t(*)  Since this is a \"nice-user\" job, it has a\n"
			       "\t     very low priority and is unlikely to preempt other jobs.\n";
		}
	} else {
		formatstr_cat(out, "  %5d match and are already running your jobs\n", ac.machinesRunningUsersJobs);

		formatstr_cat(out, "  %5d match but are serving other users",
			ac.machinesRunningJobs - ac.machinesRunningUsersJobs);
		if (pmat) { pmat->print_fail_list(out, anaMachines::PreemptPrio); }
		out += "\n";

		if (ac.fRankCond) {
			formatstr_cat(out, "  %5d match but current work outranks your job", ac.fRankCond);
			if (pmat) { pmat->print_fail_list(out, anaMachines::RankCond); }
			out += "\n";
		}

		if (ac.fOffline > 0) {
			formatstr_cat(out, "  %5d match but are currently offline", ac.fOffline);
			if (pmat) { pmat->print_fail_list(out, anaMachines::Offline); }
			out += "\n";
		}

		formatstr_cat(out, "  %5d are able to run your job\n", ac.available);
	}

	if ( ! ac.job_matches_slot || ! ac.both_match) {
		out += "\nWARNING:  Be advised:\n";
		if ( ! ac.job_matches_slot) {
			out += "   No machines matched the jobs's constraints\n";
		} else {
			out +=
				"   Job did not match any machines's constraints\n"
				"   To see why, pick a machine that you think should match and add\n"
				"     -reverse -machine <name>\n"
				"   to your query.\n";
		}
	}

	return out.c_str();
}

const char * doJobMatchAnalysisToBuffer(std::string & return_buf, ClassAd *request, int details)
{
	bool	analEachReqClause = (details & detail_analyze_each_sub_expr) != 0;
	bool	showJobAttrs = analEachReqClause && ! (details & detail_dont_show_job_attrs);
#ifdef INCLUDE_ANALYSIS_SUGGESTIONS
	bool	useNewPrettyReq = true;
#endif
	bool	rawReferencedValues = true; // show raw (not evaluated) referenced attribs.

	JOB_ID_KEY jid;
	request->LookupInteger(ATTR_CLUSTER_ID, jid.cluster);
	request->LookupInteger(ATTR_PROC_ID, jid.proc);
	char request_id[33];
	snprintf(request_id, sizeof(request_id), "%d.%03d", jid.cluster, jid.proc);

	int cSlots = (int)startdAds.size();


	{
		// first analyze the Requirements expression against the startd ads.
		//
		std::string pretty_req = "";
#ifdef INCLUDE_ANALYSIS_SUGGESTIONS
		std::string suggest_buf = "";
		analyzer.GetErrors(true); // true to clear errors
		analyzer.AnalyzeJobReqToBuffer( request, startdAds, suggest_buf, pretty_req );
		if ((int)suggest_buf.size() > SHORT_BUFFER_SIZE)
		   suggest_buf.erase(SHORT_BUFFER_SIZE, string::npos);

		bool requirements_is_false = (suggest_buf == "Job ClassAd Requirements expression evaluates to false\n\n");

		if ( ! useNewPrettyReq) {
			return_buf += pretty_req;
		}
		pretty_req = "";
#else
		const bool useNewPrettyReq = true;
#endif

		if (useNewPrettyReq) {
			classad::ExprTree* tree = request->LookupExpr(ATTR_REQUIREMENTS);
			if (tree) {
				int console_width = getDisplayWidth();
				formatstr_cat(return_buf, "The Requirements expression for job %s is\n\n    ", request_id);
				const int indent = 4;
				PrettyPrintExprTree(tree, pretty_req, indent, console_width);
				return_buf += pretty_req;
				return_buf += "\n\n";
				pretty_req = "";
			}
		}

		// then capture the values of MY attributes refereced by the expression
		// also capture the value of TARGET attributes if there is only a single ad.
		classad::References inline_attrs; // don't show this as 'referenced' attrs, because we display them differently.
		inline_attrs.insert(ATTR_REQUIREMENTS);
		if (showJobAttrs) {
			std::string attrib_values;
			formatstr(attrib_values, "Job %s defines the following attributes:\n\n", request_id);
			classad::References trefs;
			AddReferencedAttribsToBuffer(request, ATTR_REQUIREMENTS, inline_attrs, trefs, rawReferencedValues, "    ", attrib_values);
			return_buf += attrib_values;
			attrib_values = "";

			if (single_machine || cSlots == 1) { 
				for (auto it = startdAds.begin(); it != startdAds.end(); ++it) {
					ClassAd * ptarget = it->second.get();
					attrib_values = "\n";
					AddTargetAttribsToBuffer(trefs, request, ptarget, false, "    ", attrib_values);
					return_buf += attrib_values;
				}
			}
			return_buf += "\n";
		}

		// TJ's experimental analysis (now with more anal)
#ifdef INCLUDE_ANALYSIS_SUGGESTIONS
		if (analEachReqClause || requirements_is_false) {
#else
		if (analEachReqClause) {
#endif
			std::string subexpr_detail;
			anaFormattingOptions fmt = { widescreen ? getDisplayWidth() : 80, details, "Requirements", "Job", "Slot" };

			// the common analyis code wants a vector of startd ads, not a map
			std::vector<ClassAd*> ads;
			ads.reserve(startdAds.size());
			for (auto it = startdAds.begin(); it != startdAds.end(); ++it) {
				ads.push_back(it->second.get());
			}

			AnalyzeRequirementsForEachTarget(request, ATTR_REQUIREMENTS, inline_attrs, ads, subexpr_detail, fmt);
			formatstr_cat(return_buf, "The Requirements expression for job %s reduces to these conditions:\n\n", request_id);
			return_buf += subexpr_detail;
		}

#ifdef INCLUDE_ANALYSIS_SUGGESTIONS
		// write the analysis/suggestions to the return buffer
		//
		return_buf += "\nSuggestions:\n\n";
		return_buf += suggest_buf;
#endif
	}


#ifdef INCLUDE_ANALYSIS_SUGGESTIONS
    {
        std::string buffer_string = "";
        char ana_buffer[SHORT_BUFFER_SIZE];
        if( ac.fOffConstraint > 0 ) {
            buffer_string = "";
            analyzer.GetErrors(true); // true to clear errors
            analyzer.AnalyzeJobAttrsToBuffer( request, startdAds, buffer_string );
            strncpy( ana_buffer, buffer_string.c_str( ), SHORT_BUFFER_SIZE);
            ana_buffer[SHORT_BUFFER_SIZE-1] = '\0';
            strcat( return_buff, ana_buffer );
        }
    }
#endif

	int universe = CONDOR_UNIVERSE_MIN;
	request->LookupInteger( ATTR_JOB_UNIVERSE, universe );
	bool uses_matchmaking = false;
	std::string resource;
	switch(universe) {
			// Known valid
		case CONDOR_UNIVERSE_JAVA:
		case CONDOR_UNIVERSE_VANILLA:
			break;

			// Unknown
		case CONDOR_UNIVERSE_PARALLEL:
		case CONDOR_UNIVERSE_VM:
			break;

			// Maybe
		case CONDOR_UNIVERSE_GRID:
			/* We may be able to detect when it's valid.  Check for existance
			 * of "$$(FOO)" style variables in the classad. */
			request->LookupString(ATTR_GRID_RESOURCE, resource);
			if ( strstr(resource.c_str(),"$$") ) {
				uses_matchmaking = true;
				break;
			}  
			if (!uses_matchmaking) {
				return_buf += "\nWARNING: Analysis is only meaningful for Grid universe jobs using matchmaking.\n";
			}
			break;

			// Specific known bad
		case CONDOR_UNIVERSE_MPI:
			return_buf += "\nWARNING: Analysis is meaningless for MPI universe jobs.\n";
			break;

			// Specific known bad
		case CONDOR_UNIVERSE_SCHEDULER:
			/* Note: May be valid (although requiring a different algorithm)
			 * starting some time in V6.7. */
			return_buf += "\nWARNING: Analysis is meaningless for Scheduler universe jobs.\n";
			break;

			// Unknown
			/* These _might_ be meaningful, especially if someone adds a 
			 * universe but fails to update this code. */
		//case CONDOR_UNIVERSE_PIPE:
		//case CONDOR_UNIVERSE_LINDA:
		//case CONDOR_UNIVERSE_MAX:
		//case CONDOR_UNIVERSE_MIN:
		//case CONDOR_UNIVERSE_PVM:
		//case CONDOR_UNIVERSE_PVMD:
		default:
			return_buf += "\nWARNING: Job universe unknown.  Analysis may not be meaningful.\n";
			break;
	}

	return return_buf.c_str();
}


void doSlotRunAnalysis(ClassAd *slot, JobClusterMap & clusters, int console_width, int analyze_detail_level, bool tabular)
{
	fputs(doSlotRunAnalysisToBuffer(slot, clusters, console_width, analyze_detail_level, tabular), stdout);
}

const char * doSlotRunAnalysisToBuffer(ClassAd *slot, JobClusterMap & clusters, int console_width, int analyze_detail_level, bool tabular)
{
	bool analStartExpr = /*(better_analyze == 2) ||*/ (analyze_detail_level > 0);
	bool showSlotAttrs = ! (analyze_detail_level & detail_dont_show_job_attrs);
	bool rawReferencedValues = true;
	anaFormattingOptions fmt = { console_width, analyze_detail_level, "START", "Slot", "Cluster" };

	return_buff[0] = 0;

	std::string slotname = "";
	slot->LookupString(ATTR_NAME , slotname);

	bool offline = false;
	if (slot->LookupBool(ATTR_OFFLINE, offline) && offline) {
		snprintf(return_buff, sizeof(return_buff), "%-24.24s  is offline\n", slotname.c_str());
		return return_buff;
	}

	const char * slot_type = "Stat";
	bool is_dslot = false, is_pslot = false;
	if (slot->LookupBool("DynamicSlot", is_dslot) && is_dslot) slot_type = "Dyn";
	else if (slot->LookupBool("PartitionableSlot", is_pslot) && is_pslot) slot_type = "Part";

	int cTotalJobs = 0;
	int cUniqueJobs = 0;
	int cReqConstraint = 0;
	int cOffConstraint = 0;
	int cBothMatch = 0;

	std::vector<ClassAd*> jobs;
	for (JobClusterMap::iterator it = clusters.begin(); it != clusters.end(); ++it) {
		int cJobsInCluster = (int)it->second.size();
		if (cJobsInCluster <= 0)
			continue;

		// for the the non-autocluster cluster, we have to eval these jobs individually
		int cJobsToEval = (it->first == -1) ? cJobsInCluster : 1;
		int cJobsToInc  = (it->first == -1) ? 1 : cJobsInCluster;

		cTotalJobs += cJobsInCluster;

		for (int ii = 0; ii < cJobsToEval; ++ii) {
			ClassAd *job = it->second[ii];

			jobs.push_back(job);
			cUniqueJobs += 1;

			// 2. Offer satisfied?
			bool offer_match = IsAHalfMatch(slot, job);
			if (offer_match) {
				cOffConstraint += cJobsToInc;
			}

			// 1. Request satisfied?
			if (IsAHalfMatch(job, slot)) {
				cReqConstraint += cJobsToInc;
				if (offer_match) {
					cBothMatch += cJobsToInc;
				}
			}
		}
	}

	if ( ! tabular && analStartExpr) {

		snprintf(return_buff, sizeof(return_buff), "\n-- Slot: %s : Analyzing matches for %d Jobs in %d autoclusters\n", 
				slotname.c_str(), cTotalJobs, cUniqueJobs);

		classad::References inline_attrs; // don't show this as 'referenced' attrs, because we display them differently.
		std::string pretty_req = "";
		static std::string prev_pretty_req;
		classad::ExprTree* tree = slot->LookupExpr(ATTR_REQUIREMENTS);
		if (tree) {
			PrettyPrintExprTree(tree, pretty_req, 4, console_width);
			inline_attrs.insert(ATTR_REQUIREMENTS);

			tree = slot->LookupExpr(ATTR_START);
			if (tree) {
				pretty_req += "\n\n  START is\n    ";
				PrettyPrintExprTree(tree, pretty_req, 4, console_width);
				inline_attrs.insert(ATTR_START);
			}
			tree = slot->LookupExpr(ATTR_WITHIN_RESOURCE_LIMITS);
			if (tree) {
				pretty_req += "\n\n  " ATTR_WITHIN_RESOURCE_LIMITS " is\n    ";
				PrettyPrintExprTree(tree, pretty_req, 4, console_width);
				inline_attrs.insert(ATTR_WITHIN_RESOURCE_LIMITS);
			}

			if (prev_pretty_req.empty() || prev_pretty_req != pretty_req) {
				strcat(return_buff, "\nThe Requirements expression for this slot is\n\n    ");
				strcat(return_buff, pretty_req.c_str());
				strcat(return_buff, "\n\n");
				// uncomment this line to print out Machine requirements only when it changes.
				//prev_pretty_req = pretty_req;
			}
			pretty_req = "";

			// then capture the values of MY attributes refereced by the expression
			// also capture the value of TARGET attributes if there is only a single ad.
			if (showSlotAttrs) {
				std::string attrib_values = "";
				attrib_values = "This slot defines the following attributes:\n\n";
				classad::References trefs;
				AddReferencedAttribsToBuffer(slot, ATTR_REQUIREMENTS, inline_attrs, trefs, rawReferencedValues, "    ", attrib_values);
				strcat(return_buff, attrib_values.c_str());
				attrib_values = "";

				if (jobs.size() == 1) {
					for (size_t ixj = 0; ixj < jobs.size(); ++ixj) {
						ClassAd * job = jobs[ixj];
						if ( ! job) continue;
						attrib_values = "\n";
						AddTargetAttribsToBuffer(trefs, slot, job, false, "    ", attrib_values);
						strcat(return_buff, attrib_values.c_str());
					}
				}
				//strcat(return_buff, "\n");
				strcat(return_buff, "\nThe Requirements expression for this slot reduces to these conditions:\n\n");
			}
		}

		if ( ! (analyze_detail_level & detail_inline_std_slot_exprs)) {
			inline_attrs.clear();
			inline_attrs.insert(ATTR_START);
		}

		std::string subexpr_detail;
		AnalyzeRequirementsForEachTarget(slot, ATTR_REQUIREMENTS, inline_attrs, jobs, subexpr_detail, fmt);
		strncat(return_buff, subexpr_detail.c_str(), sizeof(return_buff) - strlen(return_buff) - 1);

		//formatstr(subexpr_detail, "%-5.5s %8d\n", "[ALL]", cOffConstraint);
		//strcat(return_buff, subexpr_detail.c_str());

		formatstr(pretty_req, "\n%s: Run analysis summary of %d jobs.\n"
			"%5d (%.2f %%) match both slot and job requirements.\n"
			"%5d match the requirements of this slot.\n"
			"%5d have job requirements that match this slot.\n",
			slotname.c_str(), cTotalJobs,
			cBothMatch, cTotalJobs ? (100.0 * cBothMatch / cTotalJobs) : 0.0,
			cOffConstraint, 
			cReqConstraint);
		strcat(return_buff, pretty_req.c_str());
		pretty_req = "";

	} else {
		char fmt[sizeof("%-nnn.nnns %-4s %12d %12d %10.2f\n")];
		int name_width = MAX(longest_slot_machine_name+7, longest_slot_name);
		snprintf(fmt, sizeof(fmt), "%%-%d.%ds", MAX(name_width, 16), MAX(name_width, 16));
		strcat(fmt, " %-4s %12d %12d %10.2f\n");
		snprintf(return_buff, sizeof(return_buff), fmt, slotname.c_str(), slot_type, 
				cOffConstraint, cReqConstraint, 
				cTotalJobs ? (100.0 * cBothMatch / cTotalJobs) : 0.0);
	}

#if 1
	//PRAGMA_REMIND("TJ: what does this do?")
#else
	if (better_analyze) {
		std::string ana_buffer = "";
		strcat(return_buff, ana_buffer.c_str());
	}
#endif

	return return_buff;
}


void buildJobClusterMap(IdToClassaAdMap & jobs, const char * attr, JobClusterMap & autoclusters)
{
	autoclusters.clear();

	for (auto it = jobs.begin(); it != jobs.end(); ++it) {
		ClassAd * job = it->second.get();

		int acid = -1;
		if (job->LookupInteger(attr, acid)) {
			autoclusters[acid].push_back(job);
		} else {
			// stick auto-clusterless jobs into the -1 slot.
			autoclusters[-1].push_back(job);
		}

	}
}


int findSubmittor( const std::string &name ) 
{
	size_t			last = prioTable.size();
	
	for(size_t i = 0 ; i < last ; i++ ) {
		if( prioTable[i].name == name ) return i;
	}

	return -1;
}


static const char*
fixSubmittorName( const char *name, int niceUser )
{
	static 	bool initialized = false;
	static	char * uid_domain = 0;
	static	char buffer[128];

	if( !initialized ) {
		uid_domain = param( "UID_DOMAIN" );
		if( !uid_domain ) {
			fprintf( stderr, "Error: UID_DOMAIN not found in config file\n" );
			exit( 1 );
		}
		initialized = true;
	}

    // potential buffer overflow! Hao
	if( strchr( name , '@' ) ) {
		snprintf( buffer, sizeof(buffer), "%s%s%s", 
					niceUser ? NiceUserName : "",
					niceUser ? "." : "",
					name );
	} else {
		snprintf( buffer, sizeof(buffer), "%s%s%s@%s", 
					niceUser ? NiceUserName : "",
					niceUser ? "." : "",
					name, uid_domain );
	}

	return buffer;
}



bool warnScheddGlobalLimits(DaemonAllowLocateFull *schedd,std::string &result_buf) {
	if( !schedd ) {
		return false;
	}
	bool has_warn = false;
	ClassAd *ad = schedd->daemonAd();
	if (ad) {
		bool exhausted = false;
		ad->LookupBool("SwapSpaceExhausted", exhausted);
		if (exhausted) {
			formatstr_cat(result_buf, "WARNING -- this schedd is not running jobs because it believes that doing so\n");
			formatstr_cat(result_buf, "           would exhaust swap space and cause thrashing.\n");
			formatstr_cat(result_buf, "           Set RESERVED_SWAP to 0 to tell the scheduler to skip this check\n");
			formatstr_cat(result_buf, "           Or add more swap space.\n");
			formatstr_cat(result_buf, "           The analysis code does not take this into consideration\n");
			has_warn = true;
		}

		int maxJobsRunning 	= -1;
		int totalRunningJobs= -1;

		ad->LookupInteger( ATTR_MAX_JOBS_RUNNING, maxJobsRunning);
		ad->LookupInteger( ATTR_TOTAL_RUNNING_JOBS, totalRunningJobs);

		if ((maxJobsRunning > -1) && (totalRunningJobs > -1) && 
			(maxJobsRunning == totalRunningJobs)) { 
			formatstr_cat(result_buf, "WARNING -- this schedd has hit the MAX_JOBS_RUNNING limit of %d\n", maxJobsRunning);
			formatstr_cat(result_buf, "       to run more concurrent jobs, raise this limit in the config file\n");
			formatstr_cat(result_buf, "       NOTE: the matchmaking analysis does not take the limit into consideration\n");
			has_warn = true;
		}
	}
	return has_warn;
}


#if 1
#else

// Given a list of jobs, do analysis for each job and print out the results.
//
bool print_jobs_analysis(
	IdToClassaAdMap & jobs,
	const char * source_label,
	DaemonAllowLocateFull * pschedd_daemon,
	int analyze_detail_level, bool analyze_with_userprio,
	bool reverse_analyze, bool summarize
	)
{
	// note: pschedd_daemon may be NULL.

	int cJobs = (int)jobs.size();
	int cSlots = (int)startdAds.size();

	// build a job autocluster map
	if (verbose) { fprintf(stderr, "\nBuilding autocluster map of %d Jobs...", cJobs); }
	JobClusterMap job_autoclusters;
	buildJobClusterMap(jobs, ATTR_AUTO_CLUSTER_ID, job_autoclusters);
	size_t cNoAuto = job_autoclusters[-1].size();
	size_t cAuto = job_autoclusters.size()-1; // -1 because size() counts the entry at [-1]
	if (verbose) { fprintf(stderr, "%d autoclusters and %d Jobs with no autocluster\n", (int)cAuto, (int)cNoAuto); }

	if (reverse_analyze) { 
		if (verbose && (cSlots > 1)) { fprintf(stderr, "Sorting %d Slots...", cSlots); }
		longest_slot_machine_name = 0;
		longest_slot_name = 0;
		if (cSlots == 1) {
			// if there is a single machine ad, then default to analysis
			if ( ! analyze_detail_level) analyze_detail_level = detail_analyze_each_sub_expr;
		} else {
			// for multiple ads, figure out the width needed to display machine and slot names.
			for (auto it = startdAds.begin(); it != startdAds.end(); ++it) {
				std::string name;
				if (it->second->LookupString(ATTR_MACHINE, name)) { longest_slot_machine_name = MAX(longest_slot_machine_name, (int)name.size()); }
				if (it->second->LookupString(ATTR_NAME, name)) { longest_slot_name = MAX(longest_slot_name, (int)name.size()); }
			}
		}
		//if (verbose) { fprintf(stderr, "Done, longest machine name %d, longest slot name %d\n", longest_slot_machine_name, longest_slot_name); }
	} else {
		if (analyze_detail_level & detail_better) {
			analyze_detail_level |= detail_analyze_each_sub_expr | detail_always_analyze_req;
		}
	}

	// print banner for this source of jobs.
	printf ("\n\n-- %s\n", source_label);

	if (reverse_analyze) {
		int console_width = widescreen ? getDisplayWidth() : 80;
		if (cSlots <= 0) {
			// print something out?
		} else {
			bool analStartExpr = /*(better_analyze == 2) || */(analyze_detail_level > 0);
			if (summarize || ! analStartExpr) {
				if (cJobs <= 1) {
					// PRAGMA_REMIND("this does the wrong thing if jobs collection is really an autocluster collection")
					for (auto it = jobs.begin(); it != jobs.end(); ++it) {
						ClassAd * job = it->second.get();
						int cluster_id = 0, proc_id = 0;
						job->LookupInteger(ATTR_CLUSTER_ID, cluster_id);
						job->LookupInteger(ATTR_PROC_ID, proc_id);
						printf("%d.%d: Analyzing matches for 1 job\n", cluster_id, proc_id);
					}
				} else {
					int cNoAutoT = (int)job_autoclusters[-1].size();
					int cAutoclustersT = (int)job_autoclusters.size()-1; // -1 because [-1] is not actually an autocluster
					if (verbose) {
						printf("Analyzing %d jobs in %d autoclusters\n", cJobs, cAutoclustersT+cNoAutoT);
					} else {
						printf("Analyzing matches for %d jobs\n", cJobs);
					}
				}
				std::string fmt;
				int name_width = MAX(longest_slot_machine_name+7, longest_slot_name);
				formatstr(fmt, "%%-%d.%ds", MAX(name_width, 16), MAX(name_width, 16));
				fmt += " %4s %12.12s %12.12s %10.10s\n";

				printf(fmt.c_str(), ""    , "Slot", "Slot's Req ", "  Job's Req ", "Both   ");
				printf(fmt.c_str(), "Name", "Type", "Matches Job", "Matches Slot", "Match %");
				printf(fmt.c_str(), "------------------------", "----", "------------", "------------", "----------");
			}
			for (auto it = startdAds.begin(); it != startdAds.end(); ++it) {
				doSlotRunAnalysis(it->second.get(), job_autoclusters, console_width, analyze_detail_level, summarize);
			}
		}
	} else {
		if (summarize) {
			if (single_machine) {
				printf("%s: Analyzing matches for %d slots\n", single_machine_label, cSlots);
			} else {
				printf("Analyzing matches for %d slots\n", cSlots);
			}
			const char * fmt = "%-13s %12s %12s %11s %11s %10s %9s %s\n";
			printf(fmt, "",              " Autocluster", "   Matches  ", "  Machine  ", "  Running  ", "  Serving ", "", "");
			printf(fmt, " JobId",        "Members/Idle", "Requirements", "Rejects Job", " Users Job ", "Other User", "Available", summarize_with_owner ? "Owner" : "");
			printf(fmt, "-------------", "------------", "------------", "-----------", "-----------", "----------", "---------", summarize_with_owner ? "-----" : "");
		}

		bool already_warned_schedd_limits = false;

		for (JobClusterMap::iterator it = job_autoclusters.begin(); it != job_autoclusters.end(); ++it) {
			int cJobsInCluster = (int)it->second.size();
			if (cJobsInCluster <= 0)
				continue;

			// for the the non-autocluster cluster, we have to eval these jobs individually
			int cJobsToEval = (it->first == -1) ? cJobsInCluster : 1;
			int cJobsToInc  = (it->first == -1) ? 1 : cJobsInCluster;
			for (int ii = 0; ii < cJobsToEval; ++ii) {
				ClassAd *job = it->second[ii];
				if (summarize) {
					char achJobId[32], achAutocluster[48], achRunning[32];
					int cluster_id = 0, proc_id = 0;
					job->LookupInteger(ATTR_CLUSTER_ID, cluster_id);
					job->LookupInteger(ATTR_PROC_ID, proc_id);
					snprintf(achJobId, sizeof(achJobId), "%d.%d", cluster_id, proc_id);

					string owner;
					if (summarize_with_owner) job->LookupString(ATTR_OWNER, owner);
					if (owner.empty()) owner = "";

					int cIdle = 0, cRunning = 0;
					for (int jj = 0; jj < cJobsToInc; ++jj) {
						ClassAd * jobT = it->second[jj];
						int jobState = 0;
						if (jobT->LookupInteger(ATTR_JOB_STATUS, jobState)) {
							if (IDLE == jobState) 
								++cIdle;
							else if (TRANSFERRING_OUTPUT == jobState || RUNNING == jobState || SUSPENDED == jobState)
								++cRunning;
						}
					}

					if (it->first >= 0) {
						if (verbose) {
							snprintf(achAutocluster, sizeof(achAutoCluster), "%d:%d/%d", it->first, cJobsToInc, cIdle);
						} else {
							snprintf(achAutocluster, sizeof(achAutoCluster), "%d/%d", cJobsToInc, cIdle);
						}
					} else {
						achAutocluster[0] = 0;
					}

					anaPrio prio;
					anaCounters ac;
					std::string job_status;
					doJobRunAnalysis(job, NULL, job_status, true, ac, &prio, NULL);
					const char * fmt = "%-13s %-12s %12d %11d %11s %10d %9d %s\n";

					achRunning[0] = 0;
					if (cRunning) { sprintf(achRunning, "%d/", cRunning); }
					sprintf(achRunning+strlen(achRunning), "%d", ac.machinesRunningUsersJobs);

					printf(fmt, achJobId, achAutocluster,
							ac.totalMachines - ac.fReqConstraint,
							ac.fOffConstraint,
							achRunning,
							ac.machinesRunningJobs - ac.machinesRunningUsersJobs,
							ac.available,
							owner.c_str());
#if 0 // this is debug code to analyze the memory usage of an expression in the job instead of the normal analyze behavior.
				} else if (analyze_memory_usage) {
					int num_skipped = 0;
					QuantizingAccumulator mem_use(0,0);
					const classad::ExprTree* tree = job->LookupExpr(analyze_memory_usage);
					if (tree) {
						AddExprTreeMemoryUse(tree, mem_use, num_skipped);
					}
					size_t raw_mem, quantized_mem, num_allocs;
					raw_mem = mem_use.Value(&quantized_mem, &num_allocs);

					printf("\nMemory usage for '%s' is %d bytes from %d allocations requesting %d bytes (%d expr nodes skipped)\n",
						analyze_memory_usage, (int)quantized_mem, (int)num_allocs, (int)raw_mem, num_skipped);
					return true;
#endif
				} else {
					if (pschedd_daemon && ! already_warned_schedd_limits) {
						std::string buf;
						if (warnScheddGlobalLimits(pschedd_daemon, buf)) {
							printf("%s", buf.c_str());
						}
						already_warned_schedd_limits = true;
					}
					printJobRunAnalysis(job, pschedd_daemon, analyze_detail_level, analyze_with_userprio);
				}
			}
		}
	}

	return true;
}

#endif
<|MERGE_RESOLUTION|>--- conflicted
+++ resolved
@@ -887,30 +887,6 @@
 		if ( ! offer->LookupString(ATTR_REMOTE_USER, remoteUser)) {
 			ac.available++; // tj: is this correct?
 			continue;
-<<<<<<< HEAD
-#else  // i think this is bogus
-			// no remote user
-			if (EvalExprToBool(stdRankCondition, offer, request, eval_result) &&
-				eval_result.IsBooleanValue(val) && val) {
-				// both sides satisfied and no remote user
-				//if( verbose ) strcat(return_buff, "Available\n");
-				ac.available++;
-				continue;
-			} else {
-				// no remote user and std rank condition failed
-			  if (last_rej_match_time != 0) {
-				ac.fRankCond++;
-				if (pmat) pmat->append_to_fail_list(anaMachines::RankCond, slotname.c_str());
-				//if( verbose ) strcat( return_buff, "Failed rank condition: MY.Rank > MY.CurrentRank\n");
-				continue;
-			  } else {
-				ac.available++; // tj: is this correct?
-				continue;
-			  }
-			}
-#endif
-=======
->>>>>>> f459153e
 		}
 
 		// if we get to here, there is a remote user, if we don't have access to user priorities
@@ -934,19 +910,6 @@
 			eval_result.IsBooleanValue(val) && val) {
 
 			{
-<<<<<<< HEAD
-#else		// this test is bogus
-			// 5. Satisfies standard rank condition?
-			if (EvalExprToBool(stdRankCondition, offer, request, eval_result) &&
-				eval_result.IsBooleanValue(val) && val )  
-			{
-				//if( verbose ) strcat( return_buff, "Available\n");
-				ac.available++;
-				continue;
-			} else {
-#endif
-=======
->>>>>>> f459153e
 				// 6.  Satisfies preemption rank condition?
 				if (EvalExprToBool(preemptRankCondition, offer, request, eval_result) &&
 					eval_result.IsBooleanValue(val) && val)
