--- conflicted
+++ resolved
@@ -3982,20 +3982,13 @@
 		// as of 8.5.7 the schedd will inject ATTR_TOTAL_SUBMIT_PROCS into the cluster ad
 		// and we will have fetched it in the ixDagNodesTotal field.
 		// We don't add it to the total unless this cluster is NOT a node of a dag.
-<<<<<<< HEAD
-		if (jr.getNumber(ixDagNodesTotal, num_procs)) { total_submit_procs = num_procs; }
+		if (jr.getNumber(ixDagNodesTotal, num_procs)) { total_submit_procs = num_procs; num_procs = 1; }
 
 		if (jid.proc >= 0) {
 			jr.getNumber(ixJobStatusCol, status);
 			if (status < 0 || status > JOB_STATUS_MAX) status = 0;
 			prog.states[status] += 1;
 		}
-=======
-		if (jr.getNumber(ixDagNodesTotal, num_procs)) { total_submit_procs = num_procs; num_procs = 1; }
-		jr.getNumber(ixJobStatusCol, status);
-		if (status < 0 || status > JOB_STATUS_MAX) status = 0;
-		prog.states[status] += 1;
->>>>>>> f9a30322
 	}
 
 	JobRowOfData *jrod2 = jr.next_proc;
@@ -4032,15 +4025,11 @@
 			total = prog.max_proc+1;
 		}
 		if (total) {
-<<<<<<< HEAD
-			int done = total - prog.jobs;
+			int done = total - num_procs;
 			if (materialized_next_proc_by_cluster_map.find(prog.cluster) != materialized_next_proc_by_cluster_map.end()) { 
 				int materialized_jobs = materialized_next_proc_by_cluster_map[prog.cluster];
 				done = materialized_jobs - prog.jobs;
 			}
-=======
-			int done = total - num_procs;
->>>>>>> f9a30322
 			prog.nodes_total += total;
 			prog.nodes_done += done;
 		} else {
