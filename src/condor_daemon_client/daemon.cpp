--- conflicted
+++ resolved
@@ -1094,15 +1094,9 @@
 			rval = getCmInfo( "COLLECTOR" );
 		} while (rval == false && nextValidCm() == true);
 		break;
-<<<<<<< HEAD
 	case DT_PLACEMENTD:
 		setSubsystem( "PLACEMENTD" );
-		rval = getDaemonInfo( PLACEMENTD_AD, true, method );
-=======
-	case DT_TRANSFERD:
-		setSubsystem( "TRANSFERD" );
-		rval = getDaemonInfo( ANY_AD, query_collector, method );
->>>>>>> 695df0e6
+		rval = getDaemonInfo( PLACEMENTD_AD, query_collector, method );
 		break;
 	case DT_HAD:
 		setSubsystem( "HAD" );
