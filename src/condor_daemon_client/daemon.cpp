/***************************************************************
 *
 * Copyright (C) 1990-2007, Condor Team, Computer Sciences Department,
 * University of Wisconsin-Madison, WI.
 * 
 * Licensed under the Apache License, Version 2.0 (the "License"); you
 * may not use this file except in compliance with the License.  You may
 * obtain a copy of the License at
 * 
 *    http://www.apache.org/licenses/LICENSE-2.0
 * 
 * Unless required by applicable law or agreed to in writing, software
 * distributed under the License is distributed on an "AS IS" BASIS,
 * WITHOUT WARRANTIES OR CONDITIONS OF ANY KIND, either express or implied.
 * See the License for the specific language governing permissions and
 * limitations under the License.
 *
 ***************************************************************/


#include "condor_common.h"
#include "condor_debug.h"
#include "condor_config.h"
#include "condor_ver_info.h"
#include "condor_open.h"

#include "daemon.h"
#include "condor_string.h"
#include "condor_attributes.h"
#include "condor_parameters.h"
#include "condor_adtypes.h"
#include "condor_query.h"
#include "get_daemon_name.h"
#include "get_full_hostname.h"
#include "my_hostname.h"
#include "internet.h"
#include "HashTable.h"
#include "condor_daemon_core.h"
#include "dc_collector.h"
#include "time_offset.h"
#include "condor_netdb.h"
#include "daemon_core_sock_adapter.h"
#include "subsystem_info.h"
#include "condor_sinful.h"

#include "counted_ptr.h"

void
Daemon::common_init() {
	_type = DT_NONE;
	_port = -1;
	_is_local = false;
	_tried_locate = false;
	_tried_init_hostname = false;
	_tried_init_version = false;
	_is_configured = true;
	_addr = NULL;
	_name = NULL;
	_pool = NULL;
	_version = NULL;
	_platform = NULL;
	_error = NULL;
	_error_code = CA_SUCCESS;
	_id_str = NULL;
	_subsys = NULL;
	_hostname = NULL;
	_full_hostname = NULL;
	_cmd_str = NULL;
	m_daemon_ad_ptr = NULL;
	char buf[200];
	sprintf(buf,"%s_TIMEOUT_MULTIPLIER",get_mySubSystem()->getName() );
	Sock::set_timeout_multiplier( param_integer(buf, param_integer("TIMEOUT_MULTIPLIER", 0)) );
	dprintf(D_DAEMONCORE, "*** TIMEOUT_MULTIPLIER :: %d\n", Sock::get_timeout_multiplier());
	m_has_udp_command_port = true;
}


Daemon::Daemon( daemon_t tType, const char* tName, const char* tPool ) 
{
		// We are no longer allowed to create a "default" collector
		// since there can be more than one
		// Use CollectorList::create()
/*	if ((tType == DT_COLLECTOR) && (tName == NULL)) {
		EXCEPT ( "Daemon constructor (type=COLLECTOR, name=NULL) called" );
		}*/

	common_init();
	_type = tType;

	if( tPool ) {
		_pool = strnewp( tPool );
	} else {
		_pool = NULL;
	}

	if( tName && tName[0] ) {
		if( is_valid_sinful(tName) ) {
			New_addr( strnewp(tName) );
		} else {
			_name = strnewp( tName );
		}
	} 
	dprintf( D_HOSTNAME, "New Daemon obj (%s) name: \"%s\", pool: "  
			 "\"%s\", addr: \"%s\"\n", daemonString(_type), 
			 _name ? _name : "NULL", _pool ? _pool : "NULL",
			 _addr ? _addr : "NULL" );
}


Daemon::Daemon( const ClassAd* tAd, daemon_t tType, const char* tPool ) 
{
	if( ! tAd ) {
		EXCEPT( "Daemon constructor called with NULL ClassAd!" );
	}

	common_init();
	_type = tType;

	switch( _type ) {
	case DT_MASTER:
		_subsys = strnewp( "MASTER" );
		break;
	case DT_STARTD:
		_subsys = strnewp( "STARTD" );
		break;
	case DT_SCHEDD:
		_subsys = strnewp( "SCHEDD" );
		break;
	case DT_CLUSTER:
		_subsys = strnewp( "CLUSTERD" );
		break;
	case DT_COLLECTOR:
		_subsys = strnewp( "COLLECTOR" );
		break;
	case DT_NEGOTIATOR:
		_subsys = strnewp( "NEGOTIATOR" );
		break;
	case DT_CREDD:
		_subsys = strnewp( "CREDD" );
		break;
	case DT_QUILL:
		_subsys = strnewp( "QUILL" );
		break;
	case DT_LEASE_MANAGER:
		_subsys = strnewp( "LEASE_MANAGER" );
		break;
	case DT_GENERIC:
		_subsys = strnewp( "GENERIC" );
		break;
	case DT_HAD:
		_subsys = strnewp( "HAD" );
		break;
	default:
		EXCEPT( "Invalid daemon_type %d (%s) in ClassAd version of "
				"Daemon object", (int)_type, daemonString(_type) );
	}

	if( tPool ) {
		_pool = strnewp( tPool );
	} else {
		_pool = NULL;
	}

	getInfoFromAd( tAd );

	dprintf( D_HOSTNAME, "New Daemon obj (%s) name: \"%s\", pool: "
			 "\"%s\", addr: \"%s\"\n", daemonString(_type), 
			 _name ? _name : "NULL", _pool ? _pool : "NULL",
			 _addr ? _addr : "NULL" );

	// let's have our own copy of the daemon's ad in this case.
	m_daemon_ad_ptr = new ClassAd(*tAd);	

}


Daemon::Daemon( const Daemon &copy ): ClassyCountedPtr()
{
		// initialize all data members to NULL, since deepCopy() has
		// code not to leak anything in case it's overwriting a value
	common_init();
	deepCopy( copy );
}

 
Daemon&
Daemon::operator=(const Daemon &copy)
{
		// don't copy ourself!
	if (&copy != this) {
		deepCopy( copy );
	}
	return *this;
}


void
Daemon::deepCopy( const Daemon &copy )
{
		// NOTE: strnewp(NULL) returns NULL, and doesn't seg fault,
		// which is exactly what we want everywhere in this method.

	New_name( strnewp(copy._name) );
	New_hostname( strnewp(copy._hostname) );
	New_full_hostname( strnewp(copy._full_hostname) );
	New_addr( strnewp(copy._addr) );
	New_version( strnewp(copy._version) );
	New_platform( strnewp(copy._platform) );
	New_pool( strnewp(copy._pool) );

	if( copy._error ) {
		newError( copy._error_code, copy._error );
	} else {
		if( _error ) { 
			delete [] _error;
			_error = NULL;
		}
		_error_code = copy._error_code;
	}

	if( _id_str ) {
		delete [] _id_str;
	}
	_id_str = strnewp( copy._id_str );

	if( _subsys ) {
		delete [] _subsys;
	}
	_subsys = strnewp( copy._subsys );

	_port = copy._port;
	_type = copy._type;
	_is_local = copy._is_local;
	_tried_locate = copy._tried_locate;
	_tried_init_hostname = copy._tried_init_hostname;
	_tried_init_version = copy._tried_init_version;
	_is_configured = copy._is_configured;
	if(copy.m_daemon_ad_ptr) {
		m_daemon_ad_ptr = new ClassAd(*copy.m_daemon_ad_ptr);
	}
		/*
		  there's nothing to copy for _sec_man... it'll already be
		  instantiated at this point, and the SecMan object is really
		  static in CEDAR, anyway, so all it's doing is incrementing a
		  reference count
		*/

	setCmdStr( copy._cmd_str );
}


Daemon::~Daemon() 
{
	if( DebugFlags & D_HOSTNAME ) {
		dprintf( D_HOSTNAME, "Destroying Daemon object:\n" );
		display( D_HOSTNAME );
		dprintf( D_HOSTNAME, " --- End of Daemon object info ---\n" );
	}
	if( _name ) delete [] _name;
	if( _pool ) delete [] _pool;
	if( _addr ) delete [] _addr;
	if( _error ) delete [] _error;
	if( _id_str ) delete [] _id_str;
	if( _subsys ) delete [] _subsys;
	if( _hostname ) delete [] _hostname;
	if( _full_hostname ) delete [] _full_hostname;
	if( _version ) delete [] _version;
	if( _platform ) { delete [] _platform; }
	if( _cmd_str ) { delete [] _cmd_str; }
	if( m_daemon_ad_ptr) { delete m_daemon_ad_ptr; }
}


//////////////////////////////////////////////////////////////////////
// Data-providing methods
//////////////////////////////////////////////////////////////////////

char*
Daemon::name( void )
{
	if( ! _name ) {
		locate();
	}
	return _name;
}


char*
Daemon::hostname( void )
{
	if( ! _hostname && ! _tried_init_hostname ) {
		initHostname();
	}
	return _hostname;
}


char*
Daemon::version( void )
{
	if( ! _version && ! _tried_init_version ) {
		initVersion();
	}
	return _version;
}


char*
Daemon::platform( void )
{
	if( ! _platform && ! _tried_init_version ) {
		initVersion();
	}
	return _platform;
}


char*
Daemon::fullHostname( void )
{
	if( ! _full_hostname && ! _tried_init_hostname ) {
		initHostname();
	}
	return _full_hostname;
}


char*
Daemon::addr( void )
{
	if( ! _addr ) {
		locate();
	}
	return _addr;
}


char*
Daemon::pool( void )
{
	if( ! _pool ) {
		locate();
	}
	return _pool;
}


int
Daemon::port( void )
{
	if( _port < 0 ) {
		locate();
	}
	return _port;
}


const char*
Daemon::idStr( void )
{
	if( _id_str ) {
		return _id_str;
	}
	locate();

	const char* dt_str;
	if( _type == DT_ANY ) {
		dt_str = "daemon";
	} else if( _type == DT_GENERIC ) {
		dt_str = _subsys;
	} else {
		dt_str = daemonString(_type);
	}
	MyString buf;
	if( _is_local ) {
		ASSERT( dt_str );
		buf.sprintf( "local %s", dt_str );
	} else if( _name ) {
		ASSERT( dt_str );
		buf.sprintf( "%s %s", dt_str, _name );
	} else if( _addr ) {
		ASSERT( dt_str );
		Sinful sinful(_addr);
		sinful.clearParams(); // too much info is ugly
		buf.sprintf( "%s at %s", dt_str,
					 sinful.getSinful() ? sinful.getSinful() : _addr );
		if( _full_hostname ) {
			buf.sprintf_cat( " (%s)", _full_hostname );
		}
	} else {
		return "unknown daemon";
	}
	_id_str = strnewp( buf.Value() );
	return _id_str;
}

void
Daemon::display( int debugflag ) 
{
	dprintf( debugflag, "Type: %d (%s), Name: %s, Addr: %s\n", 
			 (int)_type, daemonString(_type), 
			 _name ? _name : "(null)", 
			 _addr ? _addr : "(null)" );
	dprintf( debugflag, "FullHost: %s, Host: %s, Pool: %s, Port: %d\n", 
			 _full_hostname ? _full_hostname : "(null)",
			 _hostname ? _hostname : "(null)", 
			 _pool ? _pool : "(null)", _port );
	dprintf( debugflag, "IsLocal: %s, IdStr: %s, Error: %s\n", 
			 _is_local ? "Y" : "N",
			 _id_str ? _id_str : "(null)", 
			 _error ? _error : "(null)" );
}


void
Daemon::display( FILE* fp ) 
{
	fprintf( fp, "Type: %d (%s), Name: %s, Addr: %s\n", 
			 (int)_type, daemonString(_type), 
			 _name ? _name : "(null)", 
			 _addr ? _addr : "(null)" );
	fprintf( fp, "FullHost: %s, Host: %s, Pool: %s, Port: %d\n", 
			 _full_hostname ? _full_hostname : "(null)",
			 _hostname ? _hostname : "(null)", 
			 _pool ? _pool : "(null)", _port );
	fprintf( fp, "IsLocal: %s, IdStr: %s, Error: %s\n", 
			 _is_local ? "Y" : "N",
			 _id_str ? _id_str : "(null)", 
			 _error ? _error : "(null)" );
}

bool
Daemon::nextValidCm()
{
	char *dname;
	bool rval = false;

	do {
 		dname = daemon_list.next();
		if( dname != NULL )
		{
			rval = findCmDaemon( dname );
			if( rval == true ) {
				locate();
			}
		}
	} while( rval == false && dname != NULL );
	return rval;
}


void
Daemon::rewindCmList()
{
	char *dname;

	daemon_list.rewind();
 	dname = daemon_list.next();
	findCmDaemon( dname );
	locate();
}


//////////////////////////////////////////////////////////////////////
// Communication methods
//////////////////////////////////////////////////////////////////////

ReliSock*
Daemon::reliSock( int timeout, time_t deadline, CondorError* errstack, bool non_blocking, bool ignore_timeout_multiplier )
{
	if( !checkAddr() ) {
			// this already deals w/ _error for us...
		return NULL;
	}
	ReliSock* sock;
	sock = new ReliSock();

	sock->set_deadline( deadline );

	if( !connectSock(sock,timeout,errstack,non_blocking,ignore_timeout_multiplier) )
	{
		delete sock;
		return NULL;
	}

	return sock;
}

SafeSock*
Daemon::safeSock( int timeout, time_t deadline, CondorError* errstack, bool non_blocking )
{
	if( !checkAddr() ) {
			// this already deals w/ _error for us...
		return NULL;
	}
	SafeSock* sock;
	sock = new SafeSock();

	sock->set_deadline( deadline );

	if( !connectSock(sock,timeout,errstack,non_blocking) )
	{
		delete sock;
		return NULL;
	}

	return sock;
}


bool
Daemon::connectSock(Sock *sock, int sec, CondorError* errstack, bool non_blocking, bool ignore_timeout_multiplier )
{

	sock->set_peer_description(idStr());
	if( sec ) {
		sock->timeout( sec );
		if( ignore_timeout_multiplier ) {
			sock->ignoreTimeoutMultiplier();
		}
	}

	int rc = sock->connect(_addr, 0, non_blocking);
	if(rc || (non_blocking && rc == CEDAR_EWOULDBLOCK)) {
		return true;
	}

	if (errstack) {
		errstack->pushf("CEDAR", CEDAR_ERR_CONNECT_FAILED,
			"Failed to connect to %s", _addr);
	}
	return false;
}


StartCommandResult
Daemon::startCommand( int cmd, Sock* sock, int timeout, CondorError *errstack, StartCommandCallbackType *callback_fn, void *misc_data, bool nonblocking, char const *cmd_description, char *version, SecMan *sec_man, bool raw_protocol, char const *sec_session_id )
{
	// This function may be either blocking or non-blocking, depending
	// on the flag that is passed in.  All versions of Daemon::startCommand()
	// ultimately get here.

	// NOTE: if there is a callback function, we _must_ guarantee that it is
	// eventually called in all code paths.

	StartCommandResult start_command_result = StartCommandFailed;

	ASSERT(sock);

	// If caller wants non-blocking with no callback function,
	// we _must_ be using UDP.
	ASSERT(!nonblocking || callback_fn || sock->type() == Stream::safe_sock);

	// set up the timeout
	if( timeout ) {
		sock->timeout( timeout );
	}

	start_command_result = sec_man->startCommand(cmd, sock, raw_protocol, errstack, 0, callback_fn, misc_data, nonblocking, cmd_description, sec_session_id);

	if(callback_fn) {
		// SecMan::startCommand() called the callback function, so we just return here
		return start_command_result;
	}
	else {
		// There is no callback function.
		return start_command_result;
	}
}

Sock *
Daemon::makeConnectedSocket( Stream::stream_type st,
							 int timeout, time_t deadline,
							 CondorError* errstack, bool non_blocking )
{
	switch( st ) {
	case Stream::reli_sock:
		return reliSock(timeout, deadline, errstack, non_blocking);
	case Stream::safe_sock:
		return safeSock(timeout, deadline, errstack, non_blocking);
	}

	EXCEPT( "Unknown stream_type (%d) in Daemon::makeConnectedSocket",
			(int)st );
	return NULL;
}

StartCommandResult
Daemon::startCommand( int cmd, Stream::stream_type st,Sock **sock,int timeout, CondorError *errstack, StartCommandCallbackType *callback_fn, void *misc_data, bool nonblocking, char const *cmd_description, bool raw_protocol, char const *sec_session_id )
{
	// This function may be either blocking or non-blocking, depending on
	// the flag that was passed in.

	// If caller wants non-blocking with no callback function and we're
	// creating the Sock, there's no way for the caller to finish the
	// command (since it doesn't have the Sock), which makes no sense.
	// Also, there's no one to delete the Sock.
	ASSERT(!nonblocking || callback_fn);

	*sock = makeConnectedSocket(st,timeout,0,errstack,nonblocking);
	if( ! *sock ) {
		if ( callback_fn ) {
			(*callback_fn)( false, NULL, errstack, misc_data );
			return StartCommandSucceeded;
		} else {
			return StartCommandFailed;
		}
	}

	return startCommand (
						 cmd,
						 *sock,
						 timeout,
						 errstack,
						 callback_fn,
						 misc_data,
						 nonblocking,
						 cmd_description,
						 _version,
						 &_sec_man,
						 raw_protocol,
						 sec_session_id);
}

Sock*
Daemon::startCommand( int cmd, Stream::stream_type st, int timeout, CondorError* errstack, char const *cmd_description, bool raw_protocol, char const *sec_session_id )
{
	// This is a blocking version of startCommand.
	const bool nonblocking = false;
	Sock *sock = NULL;
	StartCommandResult rc = startCommand(cmd,st,&sock,timeout,errstack,NULL,NULL,nonblocking,cmd_description,raw_protocol,sec_session_id);
	switch(rc) {
	case StartCommandSucceeded:
		return sock;
	case StartCommandFailed:
		if(sock) {
			delete sock;
		}
		return NULL;
	case StartCommandInProgress:
	case StartCommandWouldBlock: //impossible!
	case StartCommandContinue: //impossible!
		break;
	}
	EXCEPT("startCommand(blocking=true) returned an unexpected result: %d\n",rc);
	return NULL;
}

StartCommandResult
Daemon::startCommand_nonblocking( int cmd, Stream::stream_type st, int timeout, CondorError *errstack, StartCommandCallbackType *callback_fn, void *misc_data, char const *cmd_description, bool raw_protocol, char const *sec_session_id )
{
	// This is a nonblocking version of startCommand.
	const int nonblocking = true;
	Sock *sock = NULL;
	// We require that callback_fn be non-NULL. The startCommand() we call
	// here does that check.
	return startCommand(cmd,st,&sock,timeout,errstack,callback_fn,misc_data,nonblocking,cmd_description,raw_protocol,sec_session_id);
}

StartCommandResult
Daemon::startCommand_nonblocking( int cmd, Sock* sock, int timeout, CondorError *errstack, StartCommandCallbackType *callback_fn, void *misc_data, char const *cmd_description, bool raw_protocol, char const *sec_session_id )
{
	// This is the nonblocking version of startCommand().
	const bool nonblocking = true;
	return startCommand(cmd,sock,timeout,errstack,callback_fn,misc_data,nonblocking,cmd_description,_version,&_sec_man,raw_protocol,sec_session_id);
}

bool
Daemon::startCommand( int cmd, Sock* sock, int timeout, CondorError *errstack, char const *cmd_description,bool raw_protocol, char const *sec_session_id )
{
	// This is a blocking version of startCommand().
	const bool nonblocking = false;
	StartCommandResult rc = startCommand(cmd,sock,timeout,errstack,NULL,NULL,nonblocking,cmd_description,_version,&_sec_man,raw_protocol,sec_session_id);
	switch(rc) {
	case StartCommandSucceeded:
		return true;
	case StartCommandFailed:
		return false;
	case StartCommandInProgress:
	case StartCommandWouldBlock: //impossible!
	case StartCommandContinue: //impossible!
		break;
	}
	EXCEPT("startCommand(nonblocking=false) returned an unexpected result: %d\n",rc);
	return false;
}

bool
Daemon::sendCommand( int cmd, Sock* sock, int sec, CondorError* errstack, char const *cmd_description )
{
	
	if( ! startCommand( cmd, sock, sec, errstack, cmd_description )) {
		return false;
	}
	if( ! sock->eom() ) {
		MyString err_buf;
		err_buf.sprintf( "Can't send eom for %d to %s", cmd,  
				 idStr() );
		newError( CA_COMMUNICATION_ERROR, err_buf.Value() );
		return false;
	}
	return true;
}


bool
Daemon::sendCommand( int cmd, Stream::stream_type st, int sec, CondorError* errstack, char const *cmd_description )
{
	Sock* tmp = startCommand( cmd, st, sec, errstack, cmd_description );
	if( ! tmp ) {
		return false;
	}
	if( ! tmp->eom() ) {
		MyString err_buf;
		err_buf.sprintf( "Can't send eom for %d to %s", cmd,  
				 idStr() );
		newError( CA_COMMUNICATION_ERROR, err_buf.Value() );
		delete tmp;
		return false;
	}
	delete tmp;
	return true;
}


bool
Daemon::sendCACmd( ClassAd* req, ClassAd* reply, bool force_auth,
				   int timeout, char const *sec_session_id )
{
	ReliSock cmd_sock;
	return sendCACmd( req, reply, &cmd_sock, force_auth, timeout, sec_session_id );
}


bool
Daemon::sendCACmd( ClassAd* req, ClassAd* reply, ReliSock* cmd_sock,
				   bool force_auth, int timeout, char const *sec_session_id )
{
	if( !req ) {
		newError( CA_INVALID_REQUEST,
				  "sendCACmd() called with no request ClassAd" ); 
		return false;
	}
	if( !reply ) {
		newError( CA_INVALID_REQUEST,
				  "sendCACmd() called with no reply ClassAd" );
		return false;
	}
	if( ! cmd_sock ) {
		newError( CA_INVALID_REQUEST,
				  "sendCACmd() called with no socket to use" );
		return false;
	}
	if( !checkAddr() ) {
			// this already deals w/ _error for us...
		return false;
	}
	
	req->SetMyTypeName( COMMAND_ADTYPE );
	req->SetTargetTypeName( REPLY_ADTYPE );

	if( timeout >= 0 ) {
		cmd_sock->timeout( timeout );
	}

	if( ! connectSock(cmd_sock) ) {
		MyString err_msg = "Failed to connect to ";
		err_msg += daemonString(_type);
		err_msg += " ";
		err_msg += _addr;
		newError( CA_CONNECT_FAILED, err_msg.Value() );
		return false;
	}

	int cmd;
	if( force_auth ) {
		cmd = CA_AUTH_CMD;
	} else {
		cmd = CA_CMD;
	}
	CondorError errstack;
	if( ! startCommand(cmd, cmd_sock, 20, &errstack, NULL, false, sec_session_id) ) {
		MyString err_msg = "Failed to send command (";
		if( cmd == CA_CMD ) {
			err_msg += "CA_CMD";
		} else {
			err_msg += "CA_AUTH_CMD";
		}
		err_msg += "): ";
		err_msg += errstack.getFullText();
		newError( CA_COMMUNICATION_ERROR, err_msg.Value() );
		return false;
	}
	if( force_auth ) {
		CondorError e;
		if( ! forceAuthentication(cmd_sock, &e) ) {
			newError( CA_NOT_AUTHENTICATED, e.getFullText() );
			return false;
		}
	}

		// due to an EVIL bug in authenticate(), our timeout just got
		// set to 20.  so, if we were given a timeout, we have to set
		// it again... :(
	if( timeout >= 0 ) {
		cmd_sock->timeout( timeout );
	}

	if( ! req->put(*cmd_sock) ) { 
		newError( CA_COMMUNICATION_ERROR,
				  "Failed to send request ClassAd" );
		return false;
	}
	if( ! cmd_sock->end_of_message() ) {
		newError( CA_COMMUNICATION_ERROR,
				  "Failed to send end-of-message" );
		return false;
	}

		// Now, try to get the reply
	cmd_sock->decode();
	if( ! reply->initFromStream(*cmd_sock) ) {
		newError( CA_COMMUNICATION_ERROR, "Failed to read reply ClassAd" );
		return false;
	}
	if( !cmd_sock->end_of_message() ) {
		newError( CA_COMMUNICATION_ERROR, "Failed to read end-of-message" );
		return false;
	}

		// Finally, interpret the results
	char* result_str = NULL;
	if( ! reply->LookupString(ATTR_RESULT, &result_str) ) {
		MyString err_msg = "Reply ClassAd does not have ";
		err_msg += ATTR_RESULT;
		err_msg += " attribute";
		newError( CA_INVALID_REPLY, err_msg.Value() );
		return false;
	}
	CAResult result = getCAResultNum( result_str );
	if( result == CA_SUCCESS ) { 
			// we recognized it and it's good, just return.
		free( result_str );
		return true;		
	}

		// Either we don't recognize the result, or it's some known
		// failure.  Either way, look for the error string if there is
		// one, and set it. 
	char* err = NULL;
	if( ! reply->LookupString(ATTR_ERROR_STRING, &err) ) {
		if( ! result ) {
				// we didn't recognize the result, so don't assume
				// it's a failure, just let the caller interpret the
				// reply ClassAd if they know how...
			free( result_str );
			return true;
		}
			// otherwise, it's a known failure, but there's no error
			// string to help us...
		MyString err_msg = "Reply ClassAd returned '";
		err_msg += result_str;
		err_msg += "' but does not have the ";
		err_msg += ATTR_ERROR_STRING;
		err_msg += " attribute";
		newError( result, err_msg.Value() );
		free( result_str );
		return false;
	}
	if( result ) {
			// We recognized the error result code, so use that. 
		newError( result, err );
	} else {
			// The only way this is possible is if the reply is using
			// codes in the CAResult enum that we don't yet recognize.
			// From our perspective, it's an invalid reply, something
			// we're not prepared to handle.  The caller can further
			// interpret the reply classad if they know how...
		newError( CA_INVALID_REPLY, err );
	}			  
	free( err );
	free( result_str );
	return false;
}


//////////////////////////////////////////////////////////////////////
// Locate-related methods
//////////////////////////////////////////////////////////////////////

bool
Daemon::locate( void )
{
	bool rval;
	char* tmp = NULL;

		// Make sure we only call locate() once.
	if( _tried_locate ) {
			// If we've already been here, return whether we found
			// addr or not, the best judge for if locate() worked.
		if( _addr ) {
			return true;
		} else {
			return false;
		}
	}
	_tried_locate = true;

		// First call a subsystem-specific helper to get everything we
		// have to.  What we do is mostly different between regular
		// daemons and CM daemons.  These must set: _addr, _port, and
		// _is_local.  If possible, they will also set _full_hostname
		// and _name. 
	switch( _type ) {
	case DT_ANY:
		// don't do anything
		rval = true;
		break;
	case DT_GENERIC:
		rval = getDaemonInfo( GENERIC_AD );
		break;
	case DT_CLUSTER:
		setSubsystem( "CLUSTER" );
		rval = getDaemonInfo( CLUSTER_AD );
		break;
	case DT_SCHEDD:
		setSubsystem( "SCHEDD" );
		rval = getDaemonInfo( SCHEDD_AD );
		break;
	case DT_STARTD:
		setSubsystem( "STARTD" );
		rval = getDaemonInfo( STARTD_AD );
		break;
	case DT_MASTER:
		setSubsystem( "MASTER" );
		rval = getDaemonInfo( MASTER_AD );
		break;
	case DT_COLLECTOR:
		do {
			rval = getCmInfo( "COLLECTOR" );
		} while (rval == false && nextValidCm() == true);
		break;
	case DT_NEGOTIATOR:
		if( !_pool && (tmp = getCmHostFromConfig( "NEGOTIATOR" )) ) {
				// if NEGOTIATOR_HOST (or equiv) is in the config
				// file, we have to use the old getCmInfo() code to
				// honor what it says... 
			rval = getCmInfo( "NEGOTIATOR" );
			free( tmp );
			tmp = NULL;
		} else {
				// cool, no NEGOTIATOR_HOST, we can treat it just like
				// any other daemon 
	  		setSubsystem( "NEGOTIATOR" );
			rval = getDaemonInfo ( NEGOTIATOR_AD );
		}
		break;
	case DT_CREDD:
	  setSubsystem( "CREDD" );
	  rval = getDaemonInfo( CREDD_AD );
	  break;
	case DT_STORK:
	  setSubsystem( "STORK" );
	  rval = getDaemonInfo( ANY_AD, false );
	  break;
	case DT_VIEW_COLLECTOR:
		if( (rval = getCmInfo("CONDOR_VIEW")) ) {
				// If we found it, we're done.
			break;
		} 
			// If there's nothing CONDOR_VIEW-specific, try just using
			// "COLLECTOR".
		do {
			rval = getCmInfo( "COLLECTOR" );
		} while (rval == false && nextValidCm() == true);
		break;
	case DT_QUILL:
		setSubsystem( "QUILL" );
		rval = getDaemonInfo( SCHEDD_AD );
		break;
	case DT_TRANSFERD:
		setSubsystem( "TRANSFERD" );
		rval = getDaemonInfo( ANY_AD );
		break;
	case DT_LEASE_MANAGER:
		setSubsystem( "LEASEMANAGER" );
		rval = getDaemonInfo( LEASE_MANAGER_AD, true );
		break;
	case DT_HAD:
		setSubsystem( "HAD" );
		rval = getDaemonInfo( HAD_AD );
		break;
	default:
		EXCEPT( "Unknown daemon type (%d) in Daemon::init", (int)_type );
	}

	if( ! rval) {
			// _error will already be set appropriately.
		return false;
	}

		// Now, deal with everything that's common between both.

		// The helpers all try to set _full_hostname, but not
		// _hostname.  If we've got the full host, we always want to
		// trim off the domain for _hostname.
	initHostnameFromFull();

	if( _port <= 0 && _addr ) {
			// If we have the sinful string and no port, fill it in
		_port = string_to_port( _addr );
		dprintf( D_HOSTNAME, "Using port %d based on address \"%s\"\n",
				 _port, _addr );
	}

		// Now that we're done with the get*Info() code, if we're a
		// local daemon and we still don't have a name, fill it in.  
	if( ! _name && _is_local) {
		_name = localName();
	}

	return true;
}


bool
Daemon::setSubsystem( const char* subsys )
{
	if( _subsys ) {
		delete [] _subsys;
	}
	_subsys = strnewp( subsys );

	return true;
}


bool
Daemon::getDaemonInfo( AdTypes adtype, bool query_collector )
{
	MyString			buf;
	char				*tmp, *my_name;
	char				*host = NULL;
	bool				nameHasPort = false;

	if ( ! _subsys ) {
		dprintf( D_ALWAYS, "Unable to get daemon information because no subsystem specified\n");
		return false;
	}

	if( _addr && is_valid_sinful(_addr) ) {
		dprintf( D_HOSTNAME, "Already have address, no info to locate\n" );
		_is_local = false;
		return true;
	}

		// If we were not passed a name or an addr, check the
		// config file for a subsystem_HOST, e.g. SCHEDD_HOST=XXXX
	if( ! _name  && !_pool ) {
		buf.sprintf( "%s_HOST", _subsys );
		char *specified_host = param( buf.Value() );
		if ( specified_host ) {
				// Found an entry.  Use this name.
			_name = strnewp( specified_host );
			dprintf( D_HOSTNAME, 
					 "No name given, but %s defined to \"%s\"\n",
					 buf.Value(), specified_host );
			free(specified_host);
		}
	}
	if( _name ) {
		// See if daemon name containts a port specification
		_port = getPortFromAddr( _name );
		if ( _port >= 0 ) {
			host = getHostFromAddr( _name );
			if ( host ) {
				nameHasPort = true;
			} else {
				dprintf( D_ALWAYS, "warning: unable to parse hostname from '%s'"
						" but will attempt to use this daemon name anyhow\n",
						_name);
			}
		}
	}

		// _name was explicitly specified as host:port, so this information can
		// be used directly.  Further name resolution is not necessary.
	if( nameHasPort ) {
		struct in_addr sin_addr;
		
		dprintf( D_HOSTNAME, "Port %d specified in name\n", _port );

		if( is_ipaddr(host, &sin_addr) ) {
			buf.sprintf( "<%s:%d>", host, _port );
			New_addr( strnewp(buf.Value()) );
			dprintf( D_HOSTNAME,
					"Host info \"%s\" is an IP address\n", host );
		} else {
				// We were given a hostname, not an address.
			dprintf( D_HOSTNAME, "Host info \"%s\" is a hostname, "
					 "finding IP address\n", host );
			tmp = get_full_hostname( host, &sin_addr );
			if( ! tmp ) {
					// With a hostname, this is a fatal Daemon error.
				buf.sprintf( "unknown host %s", host );
				newError( CA_LOCATE_FAILED, buf.Value() );
				if (host) free( host );

					// We assume this is a transient DNS failure.  Therefore,
					// set _tried_locate = false, so that we keep trying in
					// future calls to locate().
				_tried_locate = false;

				return false;
			}
			buf.sprintf( "<%s:%d>", inet_ntoa(sin_addr), _port );
			dprintf( D_HOSTNAME, "Found IP address and port %s\n", buf.Value() );
			New_addr( strnewp(buf.Value()) );
			New_full_hostname( tmp );
		}

		if (host) free( host );
		_is_local = false;
		return true;

		// Figure out if we want to find a local daemon or not, and
		// fill in the various hostname fields.
	} else if( _name ) {
			// We were passed a name, so try to look it up in DNS to
			// get the full hostname.

		tmp = get_daemon_name( _name );
		if( ! tmp ) {
				// we failed to contruct the daemon name.  the only
				// possible reason for this is being given faulty
				// hostname.  This is a fatal error.
			MyString err_msg = "unknown host ";
			err_msg += get_host_part( _name );
			newError( CA_LOCATE_FAILED, err_msg.Value() );
			return false;
		}
			// if it worked, we've not got the proper values for the
			// name (and the full hostname, since that's just the
			// "host part" of the "name"...
		New_name( tmp );
		dprintf( D_HOSTNAME, "Using \"%s\" for name in Daemon object\n",
				 tmp );
			// now, grab the fullhost from the name we just made...
		tmp = strnewp( get_host_part(_name) ); 
		dprintf( D_HOSTNAME,
				 "Using \"%s\" for full hostname in Daemon object\n", tmp );
		New_full_hostname( tmp );
		tmp = NULL;

			// Now that we got this far and have the correct name, see
			// if that matches the name for the local daemon.  
			// If we were given a pool, never assume we're local --
			// always try to query that pool...
		if( _pool ) {
			dprintf( D_HOSTNAME, "Pool was specified, "
					 "forcing collector query\n" );
		} else {
			my_name = localName();
			dprintf( D_HOSTNAME, "Local daemon name would be \"%s\"\n", 
					 my_name );
			if( !strcmp(_name, my_name) ) {
				dprintf( D_HOSTNAME, "Name \"%s\" matches local name and "
						 "no pool given, treating as a local daemon\n",
						 _name );
				_is_local = true;
			}
			delete [] my_name;
		}
	} else if ( ( _type != DT_NEGOTIATOR ) && ( _type != DT_LEASE_MANAGER ) ) {
			// We were passed neither a name nor an address, so use
			// the local daemon, unless we're NEGOTIATOR, in which case
			// we'll still query the collector even if we don't have the 
            // name
		_is_local = true;
		New_name( localName() );
		New_full_hostname( strnewp(my_full_hostname()) );
		dprintf( D_HOSTNAME, "Neither name nor addr specified, using local "
				 "values - name: \"%s\", full host: \"%s\"\n", 
				 _name, _full_hostname );
	}

		// Now that we have the real, full names, actually find the
		// address of the daemon in question.

	if( _is_local ) {
		bool foundLocalAd = readLocalClassAd( _subsys );
		if(!foundLocalAd) {
			readAddressFile( _subsys );
		}
	}

	if ((! _addr) && (!query_collector)) {
	  return false;
	}

	if( ! _addr ) {
			// If we still don't have it (or it wasn't local), query
			// the collector for the address.
		CondorQuery			query(adtype);
		ClassAd*			scan;
		ClassAdList			ads;

		if( (_type == DT_STARTD && ! strchr(_name, '@')) ||
			_type == DT_HAD ) { 
				/*
				  So long as an SMP startd has only 1 command socket
				  per startd, we want to take advantage of that and
				  query based on Machine, not Name.  This way, if
				  people supply just the hostname of an SMP, we can
				  still find the daemon.  For example, "condor_vacate
				  host" will vacate all slots on that host, but only if
				  condor_vacate can find the address in the first
				  place.  -Derek Wright 8/19/99 

				  HOWEVER, we only want to query based on ATTR_MACHINE
				  if the name we were given doesn't include an '@'
				  sign already.  if it does, the caller/user must know
				  what they're looking for, and doing the query based
				  just on ATTR_MACHINE will be wrong.  this is
				  especially true in the case of glide-in startds
				  where multiple startds are running on the same
				  machine all reporting to the same collector.
				  -Derek Wright 2005-03-09
				*/
			buf.sprintf( "%s == \"%s\"", ATTR_MACHINE, _full_hostname ); 
			query.addANDConstraint( buf.Value() );
		} else if ( _type == DT_GENERIC ) {
			query.setGenericQueryType(_subsys);
			buf.sprintf("TARGET.%s == \"%s\"", ATTR_TARGET_TYPE, _subsys);
			query.addANDConstraint( buf.Value() );
		} else if ( _name ) {
			buf.sprintf( "%s == \"%s\"", ATTR_NAME, _name ); 
			query.addANDConstraint( buf.Value() );
		} else {
			if ( ( _type != DT_NEGOTIATOR ) && ( _type != DT_LEASE_MANAGER) ) {
					// If we're not querying for negotiator
					//    (which there's only one of)
					// and we don't have the name
					// then how will we possibly know which 
					// result to pick??
				return false;
			}
		}

			// We need to query the collector
		CollectorList * collectors = CollectorList::create(_pool);
		CondorError errstack;
		if (collectors->query (query, ads) != Q_OK) {
			delete collectors;
			newError( CA_LOCATE_FAILED, errstack.getFullText() );
			return false;
		};
		delete collectors;

		ads.Open();
		scan = ads.Next();
		if(!scan) {
			dprintf( D_ALWAYS, "Can't find address for %s %s\n",
					 daemonString(_type), _name ? _name : "" );
			buf.sprintf( "Can't find address for %s %s", 
						 daemonString(_type), _name ? _name : "" );
			newError( CA_LOCATE_FAILED, buf.Value() );
			return false; 
		}

		if ( ! getInfoFromAd( scan ) ) {
			return false;
		}
		if( !m_daemon_ad_ptr) {
			// I don't think we can ever get into a case where we already
			// have located the daemon and have a copy of its ad, but just
			// in case, don't stash another copy of it if we can't find it.
			// I hope this is a deep copy wiht no chaining bullshit
			m_daemon_ad_ptr = new ClassAd(*scan);	
		}
			// The version and platfrom aren't critical, so don't
			// return failure if we can't find them...
		initStringFromAd( scan, ATTR_VERSION, &_version );
		initStringFromAd( scan, ATTR_PLATFORM, &_platform );
	}

		// Now that we have the sinful string, fill in the port. 
	_port = string_to_port( _addr );
	dprintf( D_HOSTNAME, "Using port %d based on address \"%s\"\n",
			 _port, _addr );
	return true;
}


bool
Daemon::getCmInfo( const char* subsys )
{
	MyString buf;
	char* host = NULL;

	setSubsystem( subsys );

	if( _addr && is_valid_sinful(_addr) ) {
			// only consider addresses w/ a non-zero port "valid"...
		_port = string_to_port( _addr );
		if( _port > 0 ) {
			dprintf( D_HOSTNAME, "Already have address, no info to locate\n" );
			_is_local = false;
			return true;
		}
	}

		// For CM daemons, normally, we're going to be local (we're
		// just not sure which config parameter is going to find it
		// for us).  So, by default, we want _is_local set to true,
		// and only if either _name or _pool are set do we change
		// _is_local to false.  
	_is_local = true;

		// For CM daemons, the "pool" and "name" should be the same
		// thing.  See if either is set, and if so, use it for both.  
	if( _name && ! _pool ) {
		New_pool( strnewp(_name) );
	} else if ( ! _name && _pool ) {
		New_name( strnewp(_pool) );
	} else if ( _name && _pool ) {
		if( strcmp(_name, _pool) ) {
				// They're different, this is bad.
			EXCEPT( "Daemon: pool (%s) and name (%s) conflict for %s",
					_pool, _name, subsys );
		}
	}

		// Figure out what name we're really going to use.
	if( _name && *_name ) {
			// If we were given a name, use that.
		host = strdup( _name );
		_is_local = false;
	}


	if( ! host  || !host[0] ) {
		free( host );
		host = NULL;

			// this is just a fancy wrapper for param()...
		char *hostnames = getCmHostFromConfig( subsys );
		if(!hostnames) {
			buf.sprintf("%s address or hostname not specified in config file",
					 subsys ); 
			newError( CA_LOCATE_FAILED, buf.Value() );
			_is_configured = false;
			return false;
		}

		daemon_list.initializeFromString(hostnames);
		daemon_list.rewind();
		host = strnewp(daemon_list.next());
		free( hostnames );
	}

	if( ! host || !host[0]) {
			// Final step before giving up: check for an address file.
		if( readAddressFile(subsys) ) {
				// if we got the address in the file, we still won't
				// have a good full hostname, so use the local value.
				// everything else (port, hostname, etc), will be
				// initialized and set correctly by our caller based
				// on the fullname and the address.
			New_name( strnewp(my_full_hostname()) );
			New_full_hostname( strnewp(my_full_hostname()) );
			free( host );
			return true;
		}
	}

	if( ! host || !host[0]) {
		buf.sprintf("%s address or hostname not specified in config file",
				 subsys ); 
		newError( CA_LOCATE_FAILED, buf.Value() );
		_is_configured = false;
		if( host ) free( host );

		return false;
	} 

	bool ret = findCmDaemon( host );
	free( host );
	return ret;
}


bool
Daemon::findCmDaemon( const char* cm_name )
{
	char* host = NULL;
	MyString buf;
	struct in_addr sin_addr;
	char* tmp;

	dprintf( D_HOSTNAME, "Using name \"%s\" to find daemon\n", cm_name ); 

	Sinful sinful( host );

	if( !sinful.valid() || !sinful.getHost() ) {
		dprintf( D_ALWAYS, "Invalid address: %s\n", host );
		buf.sprintf( "%s address or hostname not specified in config file",
				 subsys ); 
		newError( CA_LOCATE_FAILED, buf.Value() );
		_is_configured = false;
		free( host );
		return false;
	}

		// See if it's already got a port specified in it, or if we
		// should use the default port for this kind of daemon.
<<<<<<< HEAD
	_port = sinful.getPortNum();
=======
	_port = getPortFromAddr( cm_name );
>>>>>>> c0a3da42
	if( _port < 0 ) {
		_port = getDefaultPort();
		sinful.setPort( _port );
		dprintf( D_HOSTNAME, "Port not specified, using default (%d)\n",
				 _port ); 
	} else {
		dprintf( D_HOSTNAME, "Port %d specified in name\n", _port );
	}
	if( _port == 0 && readAddressFile(_subsys) ) {
		dprintf( D_HOSTNAME, "Port 0 specified in name, "
				 "IP/port found in address file\n" );
		New_name( strnewp(my_full_hostname()) );
		New_full_hostname( strnewp(my_full_hostname()) );
		return true;
	}

		// If we're here, we've got a real port and there's no address
		// file, so we should store the string we used (as is) in
		// _name, so that we can get to it later if we need it.
	if( ! _name ) {
		New_name( strnewp(cm_name) );
	}

		// Now that we've got the port, grab the hostname for the rest
		// of the logic.  first, stash the copy of the hostname with
		// our handy helper method, then free() the full version
		// (which we've already got stashed in _name if we need it),
		// and finally reset host to point to the host for the rest of
		// this function.
<<<<<<< HEAD
	free( host );
	host = NULL;
	if( sinful.getHost() ) {
		host = strdup( sinful.getHost() );
	}


=======
	host = getHostFromAddr( cm_name );
>>>>>>> c0a3da42

	if ( !host ) {
		buf.sprintf( "%s address or hostname not specified in config file",
				 _subsys ); 
		newError( CA_LOCATE_FAILED, buf.Value() );
		_is_configured = false;
		return false;
	}


	if( is_ipaddr(host, &sin_addr) ) {
		New_addr( strnewp( sinful.getSinful() ) );
		dprintf( D_HOSTNAME, "Host info \"%s\" is an IP address\n", host );
	} else {
			// We were given a hostname, not an address.
		dprintf( D_HOSTNAME, "Host info \"%s\" is a hostname, "
				 "finding IP address\n", host );
		tmp = get_full_hostname( host, &sin_addr );
		if( ! tmp ) {
				// With a hostname, this is a fatal Daemon error.
			buf.sprintf( "unknown host %s", host );
			newError( CA_LOCATE_FAILED, buf.Value() );
			free( host );

				// We assume this is a transient DNS failure.  Therefore,
				// set _tried_locate = false, so that we keep trying in
				// future calls to locate().
			_tried_locate = false;

			return false;
		}
		sinful.setHost( inet_ntoa(sin_addr) );
		dprintf( D_HOSTNAME, "Found IP address and port %s\n",
				 sinful.getSinful() ? sinful.getSinful() : "NULL" );
		New_addr( strnewp( sinful.getSinful() ) );
		New_full_hostname( tmp );
	}

		// If the pool was set, we want to use _name for that, too. 
	if( _pool ) {
		New_pool( strnewp(_name) );
	}

	free( host );
	return true;
}


bool
Daemon::initHostname( void )
{
		// make sure we only try this once
	if( _tried_init_hostname ) {
		return true;
	}
	_tried_init_hostname = true;

		// if we already have the info, we're done
	if( _hostname && _full_hostname ) {
		return true;
	}

		// if we haven't tried to locate yet, we should do that now,
		// since that's usually the best way to get the hostnames, and
		// we get everything else we need, while we're at it...
	if( ! _tried_locate ) {
		locate();
	}

		// check again if we already have the info
	if( _full_hostname ) {
		if( !_hostname ) {
			return initHostnameFromFull();
		}
		return true;
	}

	if( ! _addr ) {
			// this is bad...
		return false;
	}

			// We have no name, but we have an address.  Try to do an
			// inverse lookup and fill in the hostname info from the
			// IP address we already have.

	dprintf( D_HOSTNAME, "Address \"%s\" specified but no name, "
			 "looking up host info\n", _addr );

	struct sockaddr_in sockaddr;
	struct hostent* hostp;
	string_to_sin( _addr, &sockaddr );
	hostp = condor_gethostbyaddr( (char*)&sockaddr.sin_addr, 
						   sizeof(struct in_addr), AF_INET ); 
	if( ! hostp ) {
		New_hostname( NULL );
		New_full_hostname( NULL );
		dprintf( D_HOSTNAME, "gethostbyaddr() failed: %s (errno: %d)\n",
				 strerror(errno), errno );
		MyString err_msg = "can't find host info for ";
		err_msg += _addr;
		newError( CA_LOCATE_FAILED, err_msg.Value() );
		return false;
	}

		// This will print all the D_HOSTNAME messages we need, and it
		// returns a newly allocated string, so we won't need to
		// strnewp() it again
	char* tmp = get_full_hostname_from_hostent( hostp, NULL );
	New_full_hostname( tmp );
	initHostnameFromFull();
	return true;
}


bool
Daemon::initHostnameFromFull( void )
{
	char* copy;
	char* tmp;

		// many of the code paths that find the hostname info just
		// fill in _full_hostname, but not _hostname.  In all cases,
		// if we have _full_hostname we just want to trim off the
		// domain the same way for _hostname.
	if( _full_hostname ) {
		copy = strnewp( _full_hostname );
		tmp = strchr( copy, '.' );
		if( tmp ) {
			*tmp = '\0';
		}
		New_hostname( strnewp(copy) );
		delete [] copy;
		return true; 
	}
	return false;
}


bool
Daemon::initVersion( void )
{
		// make sure we only try this once
	if( _tried_init_version ) {
		return true;
	}
	_tried_init_version = true;

		// if we already have the info, we're done
	if( _version && _platform ) {
		return true;
	}

		// if we haven't done the full locate, we should do that now,
		// since that's the most likely way to find the version and
		// platform strings, and we get lots of other good info while
		// we're at it...
	if( ! _tried_locate ) {
		locate();
	}

		// If we didn't find the version string via locate(), and
		// we're a local daemon, try to ident the daemon's binary
		// directly. 
	if( ! _version && _is_local ) {
		dprintf( D_HOSTNAME, "No version string in local address file, "
				 "trying to find it in the daemon's binary\n" );
		char* exe_file = param( _subsys );
		if( exe_file ) {
			char ver[128];
			CondorVersionInfo vi;
			vi.get_version_from_file(exe_file, ver, 128);
			New_version( strnewp(ver) );
			dprintf( D_HOSTNAME, "Found version string \"%s\" "
					 "in local binary (%s)\n", ver, exe_file );
			free( exe_file );
			return true;
		} else {
			dprintf( D_HOSTNAME, "%s not defined in config file, "
					 "can't locate daemon binary for version info\n", 
					 _subsys );
			return false;
		}
	}

		// if we're not local, and locate() didn't find the version
		// string, we're screwed.
	dprintf( D_HOSTNAME, "Daemon isn't local and couldn't find "
			 "version string with locate(), giving up\n" );
	return false;
}


int
Daemon::getDefaultPort( void )
{
	switch( _type ) {
	case DT_COLLECTOR:
		return COLLECTOR_PORT;
		break;
	case DT_NEGOTIATOR:
		return NEGOTIATOR_PORT;
		break;
	case DT_VIEW_COLLECTOR:
		return CONDOR_VIEW_PORT;
		break;
	default:
		return 0;
		break;
	}
	return 0;
}


//////////////////////////////////////////////////////////////////////
// Other helper methods
//////////////////////////////////////////////////////////////////////

void
Daemon::newError( CAResult err_code, const char* str )
{
	if( _error ) {
		delete [] _error;
	}
	_error = strnewp( str );
	_error_code = err_code;
}


char*
Daemon::localName( void )
{
	char buf[100], *tmp, *my_name;
	sprintf( buf, "%s_NAME", daemonString(_type) );
	tmp = param( buf );
	if( tmp ) {
		my_name = build_valid_daemon_name( tmp );
		free( tmp );
	} else {
		my_name = strnewp( my_full_hostname() );
	}
	return my_name;
}


bool
Daemon::readAddressFile( const char* subsys )
{
	char* addr_file;
	FILE* addr_fp;
	MyString param_name;
	MyString buf;
	bool rval = false;

	param_name.sprintf( "%s_ADDRESS_FILE", subsys );
	addr_file = param( param_name.Value() );
	if( ! addr_file ) {
		return false;
	}

	dprintf( D_HOSTNAME, "Finding address for local daemon, "
			 "%s is \"%s\"\n", param_name.Value(), addr_file );

	if( ! (addr_fp = safe_fopen_wrapper(addr_file, "r")) ) {
		dprintf( D_HOSTNAME,
				 "Failed to open address file %s: %s (errno %d)\n",
				 addr_file, strerror(errno), errno );
		free( addr_file );
		return false;
	}
		// now that we've got a FILE*, we should free this so we don't
		// leak it.
	free( addr_file );
	addr_file = NULL;

		// Read out the sinful string.
	if( ! buf.readLine(addr_fp) ) {
		dprintf( D_HOSTNAME, "address file contained no data\n" );
		fclose( addr_fp );
		return false;
	}
	buf.chomp();
	if( is_valid_sinful(buf.Value()) ) {
		dprintf( D_HOSTNAME, "Found valid address \"%s\" in "
				 "local address file\n", buf.Value() );
		New_addr( strnewp(buf.Value()) );
		rval = true;
	}

		// Let's see if this is new enough to also have a
		// version string and platform string...
	if( buf.readLine(addr_fp) ) {
			// chop off the newline
		buf.chomp();
		New_version( strnewp(buf.Value()) );
		dprintf( D_HOSTNAME,
				 "Found version string \"%s\" in local address file\n",
				 buf.Value() );
		if( buf.readLine(addr_fp) ) {
			buf.chomp();
			New_platform( strnewp(buf.Value()) );
			dprintf( D_HOSTNAME,
					 "Found platform string \"%s\" in local address file\n",
					 buf.Value() );
		}
	}
	fclose( addr_fp );
	return rval;
}

bool
Daemon::readLocalClassAd( const char* subsys )
{
	char* addr_file;
	FILE* addr_fp;
	ClassAd *adFromFile;
	MyString param_name;
	MyString buf;

	param_name.sprintf( "%s_DAEMON_AD_FILE", subsys );
	addr_file = param( param_name.Value() );
	if( ! addr_file ) {
		return false;
	}

	dprintf( D_HOSTNAME, "Finding classad for local daemon, "
			 "%s is \"%s\"\n", param_name.Value(), addr_file );

	if( ! (addr_fp = safe_fopen_wrapper(addr_file, "r")) ) {
		dprintf( D_HOSTNAME,
				 "Failed to open classad file %s: %s (errno %d)\n",
				 addr_file, strerror(errno), errno );
		free( addr_file );
		return false;
	}
		// now that we've got a FILE*, we should free this so we don't
		// leak it.
	free( addr_file );
	addr_file = NULL;

	int adIsEOF, errorReadingAd, adEmpty = 0;
	adFromFile = new ClassAd(addr_fp, "...", adIsEOF, errorReadingAd, adEmpty);
	ASSERT(adFromFile);
	if(!m_daemon_ad_ptr) {
		m_daemon_ad_ptr = new ClassAd(*adFromFile);
	}
	counted_ptr<ClassAd> smart_ad_ptr(adFromFile);
	
	fclose(addr_fp);

	if(errorReadingAd) {
		return false;	// did that just leak adFromFile?
	}

	return getInfoFromAd( smart_ad_ptr );
}

bool
Daemon::hasUDPCommandPort()
{
	if( !_tried_locate ) {
		locate();
	}
	return m_has_udp_command_port;
}

bool 
Daemon::getInfoFromAd( const ClassAd* ad )
{
	MyString buf = "";
	MyString buf2 = "";
	MyString addr_attr_name = "";
		// TODO Which attributes should trigger a failure if we don't find
		// them in the ad? Just _addr?
	bool ret_val = true;
	bool found_addr = false;

		// We look for _name first because we use it, if available, for
		// error messages if we fail  to find the other attributes.
	initStringFromAd( ad, ATTR_NAME, &_name );

		// construct the IP_ADDR attribute
	buf.sprintf( "%sIpAddr", _subsys );
	if ( ad->LookupString( buf.Value(), buf2 ) ) {
		New_addr( strnewp( buf2.Value() ) );
		found_addr = true;
		addr_attr_name = buf;
	}
	else if ( ad->LookupString( ATTR_MY_ADDRESS, buf2 ) ) {
		New_addr( strnewp( buf2.Value() ) );
		found_addr = true;
		addr_attr_name = ATTR_MY_ADDRESS;
	}

	if ( found_addr ) {
		dprintf( D_HOSTNAME, "Found %s in ClassAd, using \"%s\"\n",
				 addr_attr_name.Value(), _addr);
		_tried_locate = true;
	} else {
		dprintf( D_ALWAYS, "Can't find address in classad for %s %s\n",
				 daemonString(_type), _name ? _name : "" );
		buf.sprintf( "Can't find address in classad for %s %s",
					 daemonString(_type), _name ? _name : "" );
		newError( CA_LOCATE_FAILED, buf.Value() );

		ret_val = false;
	}

	if( initStringFromAd( ad, ATTR_VERSION, &_version ) ) {
		_tried_init_version = true;
	} else {
		ret_val = false;
	}

	initStringFromAd( ad, ATTR_PLATFORM, &_platform );

	if( initStringFromAd( ad, ATTR_MACHINE, &_full_hostname ) ) {
		initHostnameFromFull();
		_tried_init_hostname = false;
	} else {
		ret_val = false;
	}

	return ret_val;
}


bool
Daemon::getInfoFromAd( counted_ptr<class ClassAd>& ad )
{
	return getInfoFromAd( ad.get() );
}


bool
Daemon::initStringFromAd( const ClassAd* ad, const char* attrname, char** value )
{
	if( ! value ) {
		EXCEPT( "Daemon::initStringFromAd() called with NULL value!" );
	}
	char* tmp = NULL;
	MyString buf;
	if( ! ad->LookupString(attrname, &tmp) ) {
		dprintf( D_ALWAYS, "Can't find %s in classad for %s %s\n",
				 attrname, daemonString(_type),
				 _name ? _name : "" );
		buf.sprintf( "Can't find %s in classad for %s %s",
					 attrname, daemonString(_type),
					 _name ? _name : "" );
		newError( CA_LOCATE_FAILED, buf.Value() );
		return false;
	}
	if( *value ) {
		delete [] *value;
	}
	*value = strnewp(tmp);
	dprintf( D_HOSTNAME, "Found %s in ClassAd, using \"%s\"\n",
			 attrname, tmp );
	free( tmp );
	tmp = NULL;
	return true;
}

bool
Daemon::initStringFromAd( counted_ptr<class ClassAd>& ad, const char* attrname, char** value )
{
	return initStringFromAd( ad.get(), attrname, value);
}


char*
Daemon::New_full_hostname( char* str )
{
	if( _full_hostname ) {
		delete [] _full_hostname;
	} 
	_full_hostname = str;
	return str;
}


char*
Daemon::New_hostname( char* str )
{
	if( _hostname ) {
		delete [] _hostname;
	} 
	_hostname = str;
	return str;
}


void
Daemon::New_addr( char* str )
{
	if( _addr ) {
		delete [] _addr;
	} 
	_addr = str;

	if( _addr ) {
		Sinful sinful(_addr);
		char const *priv_net = sinful.getPrivateNetworkName();
		if( priv_net ) {
			bool using_private = false;
			char *our_network_name = param( "PRIVATE_NETWORK_NAME" );
			if( our_network_name ) {
				if( strcmp( our_network_name, priv_net ) == 0 ) {
					char const *priv_addr = sinful.getPrivateAddr();
					dprintf( D_HOSTNAME, "Private network name matched.\n");
					using_private = true;
					if( priv_addr ) {
						// replace address with private address
						MyString buf;
						if( *priv_addr != '<' ) {
							buf.sprintf("<%s>",priv_addr);
							priv_addr = buf.Value();
						}
						delete [] _addr;
						_addr = strnewp( priv_addr );
						sinful = Sinful( _addr );
					}
					else {
						// no private address was specified, so use public
						// address with CCB disabled
						sinful.setCCBContact(NULL);
						delete [] _addr;
						_addr = strnewp( sinful.getSinful() );
					}
				}
				free( our_network_name );
			}
			if( !using_private ) {
				// Remove junk from address that we don't care about so
				// it is not so noisy in logs and such.
				sinful.setPrivateAddr(NULL);
				sinful.setPrivateNetworkName(NULL);
				delete [] _addr;
				_addr = strnewp( sinful.getSinful() );
				dprintf( D_HOSTNAME, "Private network name not matched.\n");
			}
		}

		if( sinful.getCCBContact() ) {
			// CCB cannot handle UDP, so pretend this daemon has no
			// UDP port.
			m_has_udp_command_port = false;
		}
		if( sinful.getSharedPortID() ) {
			// SharedPort does not handle UDP
			m_has_udp_command_port = false;
		}
	}

	return;
}

char*
Daemon::New_version ( char* ver )
{
	if( _version ) {
		delete [] _version;
	} 
	_version = ver;
	return ver;
}

char*
Daemon::New_platform ( char* plat )
{
	if( _platform ) {
		delete [] _platform;
	} 
	_platform = plat;
	return plat;
}


char*
Daemon::New_name( char* str )
{
	if( _name ) {
		delete [] _name;
	} 
	_name = str;
	return str;
}


char*
Daemon::New_pool( char* str )
{
	if( _pool ) {
		delete [] _pool;
	} 
	_pool = str;
	return str;
}


bool
Daemon::checkAddr( void )
{
	bool just_tried_locate = false;
	if( ! _addr ) {
		locate();
		just_tried_locate = true;
	}
	if( ! _addr ) {
			// _error will already be set appropriately
		return false;
	}
	if( _port == 0 && Sinful(_addr).getSharedPortID()) {
			// This is an address with a shared port id but no
			// SharedPortServer address, so it is only good for
			// local connections on the same machine.
		return true;
	}
	else if( _port == 0 ) {
			// if we didn't *just* try locating, we should try again,
			// in case the address file for the thing we're trying to
			// talk to has now been written.
		if( just_tried_locate ) {
			newError( CA_LOCATE_FAILED,
					  "port is still 0 after locate(), address invalid" );
			return false;
		}
			// clear out some things that would confuse locate()
		_tried_locate = false;
		delete [] _addr;
		_addr = NULL;
		if( _is_local ) {
			delete [] _name;
			_name = NULL;
		}
		locate();
		if( _port == 0 ) {
			newError( CA_LOCATE_FAILED,
					  "port is still 0 after locate(), address invalid" );
			return false;
		}
	}
	return true;
}


bool
Daemon::forceAuthentication( ReliSock* rsock, CondorError* errstack )
{
	if( ! rsock ) {
		return false;
	}

		// If we're already authenticated, return success...
	if( rsock->triedAuthentication() ) {
		return true;
	}

	return SecMan::authenticate_sock(rsock, CLIENT_PERM, errstack );
}


void
Daemon::setCmdStr( const char* cmd )
{
	if( _cmd_str ) { 
		delete [] _cmd_str;
		_cmd_str = NULL;
	}
	if( cmd ) {
		_cmd_str = strnewp( cmd );
	}
}


char*
getCmHostFromConfig( const char * subsys )
{ 
	MyString buf;
	char* host = NULL;

		// Try the config file for a subsys-specific hostname 
	buf.sprintf( "%s_HOST", subsys );
	host = param( buf.Value() );
	if( host ) {
		if( host[0] ) {
			dprintf( D_HOSTNAME, "%s is set to \"%s\"\n", buf.Value(), 
					 host ); 
			if(host[0] == ':') {
				dprintf( D_ALWAYS, "Warning: Configuration file sets '%s=%s'.  This does not look like a valid host name with optional port.\n", buf.Value(), host);
			}
			return host;
		} else {
			free( host );
		}
	}

		// Try the config file for a subsys-specific IP addr 
	buf.sprintf ("%s_IP_ADDR", subsys );
	host = param( buf.Value() );
	if( host ) {
		if( host[0] ) {
			dprintf( D_HOSTNAME, "%s is set to \"%s\"\n", buf.Value(), host );
			return host;
		} else {
			free( host );
		}
	}

		// settings should take precedence over this). 
	host = param( "CM_IP_ADDR" );
	if( host ) {
		if(  host[0] ) {
			dprintf( D_HOSTNAME, "%s is set to \"%s\"\n", buf.Value(), 
					 host ); 
			return host;
		} else {
			free( host );
		}
	}
	return NULL;
}

/**
 * Contact another daemon and initiate the time offset range 
 * determination logic. We create a socket connection, pass the
 * DC_TIME_OFFSET command then pass the Stream to the cedar stub
 * code for time offset. If this method returns false, then
 * that means we were not able to coordinate our communications
 * with the remote daemon
 * 
 * @param offset - the reference placeholder for the range
 * @return true if it was able to contact the other Daemon
 **/
bool
Daemon::getTimeOffset( long &offset )
{
		//
		// Initialize the offset to the default value
		//
	offset = TIME_OFFSET_DEFAULT;

		//
		// First establish a socket to the other daemon
		//
	ReliSock reli_sock;
	reli_sock.timeout( 30 ); // I'm following what everbody else does
	if( ! connectSock(&reli_sock) ) {
		dprintf( D_FULLDEBUG, "Daemon::getTimeOffset() failed to connect "
		     				  "to remote daemon at '%s'\n",
		     				  this->_addr );
		return ( false );
	}
		//
		// Next send our command to prepare for the call out to the
		// remote daemon
		//
	if( ! this->startCommand( DC_TIME_OFFSET, (Sock*)&reli_sock ) ) { 
		dprintf( D_FULLDEBUG, "Daemon::getTimeOffset() failed to send "
		     				  "command to remote daemon at '%s'\n", 
		     				  this->_addr );
		return ( false );
	}
		//
		// Now that we have established a connection, we'll pass
		// the ReliSock over to the time offset handling code
		//
	return ( time_offset_cedar_stub( (Stream*)&reli_sock, offset ) );
}

/**
 * Contact another daemon and initiate the time offset range 
 * determination logic. We create a socket connection, pass the
 * DC_TIME_OFFSET command then pass the Stream to the cedar stub
 * code for time offset. The min/max range value placeholders
 * are passed in by reference. If this method returns false, then
 * that means for some reason we could not get the range and the
 * range values will default to a known value.
 * 
 * @param min_range - the minimum range value for the time offset
 * @param max_range - the maximum range value for the time offset
 * @return true if it was able to contact the other Daemon
 **/
bool
Daemon::getTimeOffsetRange( long &min_range, long &max_range )
{
		//
		// Initialize the ranges to the default value
		//
	min_range = max_range = TIME_OFFSET_DEFAULT;

		//
		// First establish a socket to the other daemon
		//
	ReliSock reli_sock;
	reli_sock.timeout( 30 ); // I'm following what everbody else does
	if( ! connectSock(&reli_sock) ) {
		dprintf( D_FULLDEBUG, "Daemon::getTimeOffsetRange() failed to connect "
		     				  "to remote daemon at '%s'\n",
		     				  this->_addr );
		return ( false );
	}
		//
		// Next send our command to prepare for the call out to the
		// remote daemon
		//
	if( ! this->startCommand( DC_TIME_OFFSET, (Sock*)&reli_sock ) ) { 
		dprintf( D_FULLDEBUG, "Daemon::getTimeOffsetRange() failed to send "
		     				  "command to remote daemon at '%s'\n", 
		     				  this->_addr );
		return ( false );
	}
		//
		// Now that we have established a connection, we'll pass
		// the ReliSock over to the time offset handling code
		//
	return ( time_offset_range_cedar_stub( (Stream*)&reli_sock,
										   min_range, max_range ) );
}

void Daemon::sendMsg( classy_counted_ptr<DCMsg> msg )
{
		// DCMessenger is garbage collected via ClassyCountedPtr.
		// Ditto for the daemon and message objects.
	DCMessenger *messenger = new DCMessenger(this);

	messenger->startCommand( msg );
}

void Daemon::sendBlockingMsg( classy_counted_ptr<DCMsg> msg )
{
		// DCMessenger is garbage collected via ClassyCountedPtr.
		// Ditto for the daemon and message objects.
	DCMessenger *messenger = new DCMessenger(this);

	messenger->sendBlockingMsg( msg );
}<|MERGE_RESOLUTION|>--- conflicted
+++ resolved
@@ -1400,25 +1400,20 @@
 
 	dprintf( D_HOSTNAME, "Using name \"%s\" to find daemon\n", cm_name ); 
 
-	Sinful sinful( host );
+	Sinful sinful( cm_name );
 
 	if( !sinful.valid() || !sinful.getHost() ) {
-		dprintf( D_ALWAYS, "Invalid address: %s\n", host );
+		dprintf( D_ALWAYS, "Invalid address: %s\n", cm_name );
 		buf.sprintf( "%s address or hostname not specified in config file",
-				 subsys ); 
+				 _subsys ); 
 		newError( CA_LOCATE_FAILED, buf.Value() );
 		_is_configured = false;
-		free( host );
 		return false;
 	}
 
 		// See if it's already got a port specified in it, or if we
 		// should use the default port for this kind of daemon.
-<<<<<<< HEAD
 	_port = sinful.getPortNum();
-=======
-	_port = getPortFromAddr( cm_name );
->>>>>>> c0a3da42
 	if( _port < 0 ) {
 		_port = getDefaultPort();
 		sinful.setPort( _port );
@@ -1448,17 +1443,10 @@
 		// (which we've already got stashed in _name if we need it),
 		// and finally reset host to point to the host for the rest of
 		// this function.
-<<<<<<< HEAD
-	free( host );
-	host = NULL;
 	if( sinful.getHost() ) {
 		host = strdup( sinful.getHost() );
 	}
 
-
-=======
-	host = getHostFromAddr( cm_name );
->>>>>>> c0a3da42
 
 	if ( !host ) {
 		buf.sprintf( "%s address or hostname not specified in config file",
