--- conflicted
+++ resolved
@@ -1544,24 +1544,14 @@
 	dprintf( D_HOSTNAME, "Address \"%s\" specified but no name, "
 			 "looking up host info\n", _addr );
 
-<<<<<<< HEAD
-	condor_sockaddr my_addr;
-	my_addr.from_sinful(_addr);
-	MyString fqdn = get_full_hostname(my_addr);
-=======
 	condor_sockaddr saddr;
 	saddr.from_sinful(_addr);
 	MyString fqdn = get_full_hostname(saddr);
->>>>>>> 95ea4693
 	if (fqdn.IsEmpty()) {
 		New_hostname( NULL );
 		New_full_hostname( NULL );
 		dprintf(D_HOSTNAME, "get_full_hostname() failed for address %s",
-<<<<<<< HEAD
-				my_addr.to_ip_string().Value());
-=======
 				saddr.to_ip_string().Value());
->>>>>>> 95ea4693
 		MyString err_msg = "can't find host info for ";
 		err_msg += _addr;
 		newError( CA_LOCATE_FAILED, err_msg.Value() );
