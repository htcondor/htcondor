/***************************************************************
 *
 * Copyright (C) 1990-2007, Condor Team, Computer Sciences Department,
 * University of Wisconsin-Madison, WI.
 * 
 * Licensed under the Apache License, Version 2.0 (the "License"); you
 * may not use this file except in compliance with the License.  You may
 * obtain a copy of the License at
 * 
 *    http://www.apache.org/licenses/LICENSE-2.0
 * 
 * Unless required by applicable law or agreed to in writing, software
 * distributed under the License is distributed on an "AS IS" BASIS,
 * WITHOUT WARRANTIES OR CONDITIONS OF ANY KIND, either express or implied.
 * See the License for the specific language governing permissions and
 * limitations under the License.
 *
 ***************************************************************/


#ifndef CONDOR_DAEMON_H
#define CONDOR_DAEMON_H

/* We have circular references between Daemon (declared in this file)
 * and DCMsg (declared in dc_message.h), so we need to foward declare
 * Daemon before the includes.
 */
class Daemon;

#include "condor_common.h"
#include "condor_io.h"
#include "condor_classad.h"
#include "condor_secman.h"
#include "daemon_types.h"
#include "KeyCache.h"
#include "CondorError.h"
#include "command_strings.h"
#include "dc_message.h"

#define COLLECTOR_PORT					9618

/** 
  Class used to pass around and store information about a given
  daemon.  You instantiate one of these objects and pass in the type
  of daemon you care about, and optionally, the name of the daemon and
  pool that it reports to.  The pool and name arguments both default
  to NULL, which means the local pool (the pool that the machine where
  the Daemon object was instantiated reports to) and the local  
  daemon, respectively.  

  <p>Once you have the object, you call the locate() method to have
  it actually try to find all the information about the daemon it can
  provide.  If you call member functions for info before you call
  locate(), the object will call locate() for you, though that can
  obscure errors, so it's generally discouraged.

  <p>If there are any errors, the error() method will stop returning
  NULL and start returning a string that describes the error, which
  can then be used for dprintf(), etc.

  <p>"The local daemon" means different things, depending on the type
  of daemon.  For central manager daemons (negotiator, collector,
  view_collector), it means the CM this machine is configured to use
  (which would normally be a remote host, unless you were
  instantiating the Daemon object on the CM itself).  For all other
  daemons (master, startd, schedd), it means the daemon running on the
  local host.

  <p>Information provided by the Daemon class includes the daemon's
  name (which could be a "condor" name such as
  "slot1@raven.cs.wisc.edu", or a full hostname), hostname, fully
  qualified hostname, address (sinful string), port, the type of the
  daemon (daemon_t enum), the pool it reports to (if it's a remote
  pool) and a bool that describes if the daemon is "local" (as
  described above).

  <p>We use this class to localize all the logic for finding daemons
  in one place, and all the rest of Condor now uses this class.  This
  way, when we add support for a new way of finding daemons (like
  address files, multiple network interface config parameters, etc),
  we can add the code to support it in one place, instead of peppered
  throughout the entire source tree.  */
class Daemon: public ClassyCountedPtr {

	friend class DaemonAllowLocateFull;

public:
		/** Constructor.  Takes the type of the daemon you want
		  (basically, the subsystem, though we use a daemon_t enum.
		  See daemon_types.h for details).  Also, you can pass in the
		  name (a hostname, or Condor-name, such as
		  "slot1@raven.cs.wisc.edu") of the particular daemon you care
		  about.  If you pass in a NULL (the default) for the name, we
		  assume you want the "local" daemon.  Alternatively, you can
		  pass in the "sinful string" of the daemon you care about.  
		  Finally, you can pass in the name of the pool you want to
		  query.  If you pass in a NULL (the default), we assume you
		  want the local pool.

		  @param type The type of the daemon, specified in a daemon_t
		  @param name The name (or sinful string) of the daemon, NULL if you want local
		  @param pool The name of the pool, NULL if you want local */
	Daemon( daemon_t type, const char* name = NULL, 
				const char* pool = NULL );

		/** Another version of the constructor that takes a ClassAd
			and gets all the info out of that instead of having to
			query a collector to locate it.  You can also optionally
			pass in the name of the collector you got it from.
		*/
	Daemon( const ClassAd* ad, daemon_t type, const char* pool );

		/// Copy constructor (implemented via deepCopy())
	Daemon( const Daemon &copy );

		/// Overloaded assignment operator (implemented via deepCopy())
	Daemon& operator = ( const Daemon& );

		/// Destructor.
	virtual ~Daemon();

		/** Find all information about the daemon.
		  All the different methods you might use to
		  find the info are supposed to be handled through here: fully
		  resolving hostnames, address files, querying the collector,
		  well-known addresses, DNS lookups, whatever it takes.  If
		  this fails, you can call error() to get a string describing
		  what went wrong.
		  LocateType method defaults to LOCATE_FOR_LOOKUP; if
		  you really need LOCATE_FULL (not likely), you will want
		  to use the DaemonAllowLocateFull subclass.
		  @return Success or failure of getting all the info.
		*/
	enum LocateType {LOCATE_FULL, LOCATE_FOR_LOOKUP, LOCATE_FOR_ADMIN};
	virtual bool locate( LocateType method=LOCATE_FOR_LOOKUP );
	bool locate_local( LocateType method=LOCATE_FOR_LOOKUP ) {
		_locate_local_only = true; // tell locate not to query the collector, better to fail instead.
		return locate(method);
	}

		/** Return the error string.  If there's ever a problem
		  enountered in the Daemon object, this will start returning a
		  string desribing it.  Returns NULL if there's no error.
		  */
	const char* error( void )	{ return _error.empty() ? nullptr : _error.c_str(); }

 		/** Return the result code of the previous action.  If there's
			a problem and the error() string above is set, this result
			code will specify the type of error encountered.  The
			CAResult enum and some helper functions to convert it
			to/from strings are in condor_utils/command_string.[Ch]
		*/
	CAResult errorCode( void ) { return _error_code; }

		// //////////////////////////////////////////////////////////
		/// Methods for getting information about the daemon.
		// //////////////////////////////////////////////////////////

	// The caller DOES NOT own the returned pointer.  If we found
	// the daemon via the configuration file or the address file, the
	// ad will be synthetic.  Returns NULL instead of an incomplete
	// location ad.
	virtual ClassAd * locationAd();

		/** Return the daemon's name.  This will return the name of
		  the daemon, which is usually the fully qualified hostname,
		  but might be something else.  For schedds (submit-only
		  schedds, in particular), there might be a user name in front
		  of the hostname, like "wright@raven.cs.wisc.edu".  For SMP
		  startds, you might have a slot id in front, like
		  "slot2@raven.cs.wisc.edu".  Even if you instantiate the
		  Daemon object with a NULL as the argument for the name (to
		  get info on the local daemon), this function will always
		  return the name of the specified daemon (it never returns
		  NULL).  @return The name of this daemon (not necessarily the
		  hostname).
		  */
	const char* name( void );

		/** Return the hostname where the daemon is running.  This is
		  just the hostname, without the domain.  For example,
		  "raven".  This function will return NULL only if there was
		  an error in the locate() method.
		  @return Just the hostname where the daemon is running.
		  */
	const char* hostname( void );

		/** 
			@return The version string of this daemon, or NULL if we
			don't know it.
		*/
	const char* version( void );

		/** 
			@return The platform string of this daemon, or NULL if we
			don't know it.
		*/
private:
	const char* platform( void );
public:

		/** Return the full hostname where the daemon is running.
		  This is the fully qualified hostname, including the domain
		  name.  For example, "raven.cs.wisc.edu".  This function will
		  return NULL only if there was an error in the locate()
		  method. 
		  @return The fully-qualified hostname where the daemon is running.
		  */
	const char* fullHostname( void );

		/** Return the address of the daemon.  This is given as a
		  "sinful string", which is used throughout Condor to specify
		  IP/port pairs.  It is just a character string, of the form:
		  "<numeric.ip.addr:port>", for example,
		  "<128.105.101.17:4363>".  This function will return NULL
		  only if there was an error in the locate() method.
		  @return The sinful string of the daemon.
		  */
	const char* addr( void );

		/** Return the remote pool this daemon reports to.  If the
		  requested daemon is reporting to a remote pool (not the
		  local pool for the machine that instantiated the daemon
		  object), this full hostname of the collector for the pool is
		  given here.  This function returns NULL if the daemon is
		  reporting to the local pool.
		  @return The name of the collector for the daemon.
		  */
	const char* pool( void );

		/** Return the port the daemon is listening on.  This is the
		  integer port number that daemon has bound to.  It will
		  always be a positive, non-zero integer, unless there was an
		  error in locate(), in which case we return -1.
		  @return The port the daemon is listening on.
		  */
	int port( void );

		/** Return the type of the daemon.  This returns a daemon_t
		  enum that specifies the type of the requested daemon (which
		  is a required parameter to the constructor).  See
		  daemon_types.h for details on this enum.
		  @return The type of the daemon.
		  */
	daemon_t type( void )		{ return _type; }

		/** Return whether this daemon is local.  See the top-level
		  documentation for this class for details on exactly what
		  "local" means for the different types of daemons.
		  */
	bool isLocal( void ) const			{ return _is_local; }

		/** Returns a descriptive string for error messages.  This has
		  all the logic about printing out an appropriate string to
		  describe the daemon, it's type, and it's location.  For
		  example: "the local master", "the startd on
		  raven.cs.wisc.edu", etc.
		  */
	const char* idStr( void );

		/** Dump all info about this daemon to the given debug
		  level.
		  */
	void display( int debugflag );

		/** Dump all info about this daemon to the given FILE*
		  */
	void display( FILE* fp );

		// //////////////////////////////////////////////////////////
		/// Methods for communicating with the daemon.
		// //////////////////////////////////////////////////////////

		/**	Create a new ReliSock object, connected to the daemon.
		  Callers can optionally specify a timeout to use for the
		  connect().  If there was a failure in connect(), we delete
		  the object and return NULL.
		  @param timeout Number of seconds for the timeout on connect().
		  @param deadline Time at which to give up (0 if never).
		  @return A new ReliSock object connected to the daemon.  
		  */
	ReliSock* reliSock( time_t timeout = 0, time_t deadline = 0,
						CondorError* errstack = 0, bool non_blocking = false,
						bool ignore_timeout_multiplier = false );

		/**	Create a new SafeSock object, connected to the daemon.
		  Callers can optionally specify a timeout to use for the
		  connect().  If there was a failure in connect(), we delete 
		  the object and return NULL.
		  @param timeout Number of seconds for the timeout on connect().
		  @param deadline Time at which to give up (0 if never).
		  @return A new SafeSock object connected to the daemon.  
		  */
	SafeSock* safeSock( time_t timeout = 0, time_t deadline = 0,
						CondorError* errstack = 0, bool non_blocking = false );

public:
		/**	Create a new Sock object connected to the daemon.
		  Callers can optionally specify a timeout to use for the
		  connect().  If there was a failure in connect(), we delete 
		  the object and return NULL.
		  @param timeout Number of seconds for the timeout on connect().
		  @param deadline Time at which to give up (0 if never).
		  @return A new Sock object connected to the daemon.  
		  */
	Sock *makeConnectedSocket( Stream::stream_type st = Stream::reli_sock,
							   time_t timeout = 0, time_t deadline = 0,
							   CondorError* errstack = NULL,
							   bool non_blocking = false );

		/**	Connects a socket to the daemon.
		  Callers can optionally specify a timeout to use for the
		  connect().  If there was a failure in connect(), we delete 
		  the object and return NULL.
		  @param sec Number of seconds for the timeout on connect().
		             (If 0, then uses timeout already set on socket, if any.)
		  @return true if connection attempt successful
		  */
	bool connectSock(Sock *sock, time_t sec=0, CondorError* errstack=NULL, bool non_blocking=false, bool ignore_timeout_multiplier=false );

		/** Send the given command to the daemon.  The caller gives
		  the command they want to send, the type of Sock they
		  want to use to send it over, and an optional timeout.  
		  We then instantiate a new Sock of the right type and
		  timeout, send the command, and finally, the end_of_message().  
		  The Sock is then destroyed.
		  @param cmd The command you want to send.
		  @param st The type of the Sock you want to use.
		  @param sec The timeout you want to use on your Sock.
		  @return Success or failure.
		  */
	bool sendCommand( int cmd, 
					   Stream::stream_type st = Stream::reli_sock,
					   time_t sec = 0, CondorError* errstack = NULL,
					  char const *cmd_description=NULL );
	
		/** Send the given command to the daemon.  The caller gives
		  the command they want to send, a pointer to the Sock they
		  want us to use to send it over, and an optional timeout.
		  This method will then put the desired timeout on that sock,
		  place it in encode() mode, send the command, and finally,
		  the end_of_message().  The sock is otherwise left alone 
		  (i.e. not destroyed)
		  @param cmd The command you want to send.
		  @param sock The Sock you want to use.
		  @param sec The timeout you want to use on your Sock.
		  @return Success or failure.
		  */
	bool sendCommand( int cmd, Sock* sock, time_t sec = 0, CondorError* errstack = NULL, char const *cmd_description=NULL );

		/** Start sending the given command to the daemon.  The caller
		  gives the command they want to send, and the type of Sock
		  they want to use to send it over.  This method will then
		  allocate a new Sock of the right type, send the command, and
		  return a pointer to the Sock while it is still in encode()
		  mode.  If there is a failure, it will return NULL.
		  THE CALLER IS RESPONSIBLE FOR DELETING THE SOCK.
		  @param cmd The command you want to send.
		  @param st The type of the Sock you want to use.
		  @param sec The timeout you want to use on your Sock.
		  @param errstack NULL or error stack to dump errors into.
		  @param raw_protocol to bypass all security negotiation, set to true
		  @param sec_session_id use specified session if available
		  @return NULL on error, or the Sock object to use for the
		  rest of the command on success.
		  */
	Sock* startCommand( int cmd, 
				Stream::stream_type st = Stream::reli_sock,
				time_t sec = 0, CondorError* errstack = NULL,
				char const *cmd_description = NULL,
				bool raw_protocol=false, char const *sec_session_id=NULL,
				bool resume_response=true );


		/** Start sending the given command and subcommand to the daemon. The caller
		  gives the command they want to send, and the type of Sock
		  they want to use to send it over.  This method will then
		  allocate a new Sock of the right type, send the command, and
		  return a pointer to the Sock while it is still in encode()
		  mode.  If there is a failure, it will return NULL.
		  THE CALLER IS RESPONSIBLE FOR DELETING THE SOCK.
		  @param cmd The command you want to send.
		  @param subcmd The sub command you want to send with DC_AUTHENTICATE
		  @param st The type of the Sock you want to use.
		  @param sec The timeout you want to use on your Sock.
		  @param errstack NULL or error stack to dump errors into.
		  @param raw_protocol to bypass all security negotiation, set to true
		  @param sec_session_id use specified session if available
		  @return NULL on error, or the Sock object to use for the
		  rest of the command on success.
		  */
	Sock* startSubCommand( int cmd, int subcmd,
				Stream::stream_type st = Stream::reli_sock,
				time_t sec = 0, CondorError* errstack = NULL,
				char const *cmd_description = NULL,
				bool raw_protocol=false, char const *sec_session_id=NULL,
				bool resume_response=true);

		/** Start sending the given command to the daemon.  The caller
		  gives the command they want to send, and a pointer to the
		  Sock they want us to use to send it over.  This method will
		  then place that Sock in encode() mode, send the command, and
		  return true on success, false on failure.  See
		  startCommand_nonblocking for a non-blocking interface.
		  @param cmd The command you want to send.
		  @param sock The Sock you want to use.
		  @param sec The timeout you want to use on your Sock.
		  @param errstack NULL or error stack to dump errors into.
		  @param raw_protocol to bypass all security negotiation, set to true
		  @param sec_session_id use specified session if available
		  @return false on error, true on success.
		*/
	bool startCommand( int cmd, Sock* sock,
			time_t sec = 0, CondorError* errstack = NULL,
			char const *cmd_description=NULL,
			bool raw_protocol=false, char const *sec_session_id=NULL,
			bool resume_response=true);

		/** Start sending the given command and subcommand to the daemon.  The caller
		  gives the command they want to send, and a pointer to the
		  Sock they want us to use to send it over.  This method will
		  then place that Sock in encode() mode, send the command, and
		  return true on success, false on failure.  See
		  startCommand_nonblocking for a non-blocking interface.
		  @param cmd The command you want to send.
		  @param subcmd The sub command you want to send with DC_AUTHENTICATE
		  @param sock The Sock you want to use.
		  @param sec The timeout you want to use on your Sock.
		  @param errstack NULL or error stack to dump errors into.
		  @param raw_protocol to bypass all security negotiation, set to true
		  @param sec_session_id use specified session if available
		  @return false on error, true on success.
		*/
	bool startSubCommand( int cmd, int subcmd, Sock* sock,
			time_t sec = 0, CondorError* errstack = NULL,
			char const *cmd_description=NULL,
			bool raw_protocol=false, char const *sec_session_id=NULL,
			bool resume_response=true );
			
		/** Start sending the given command to the daemon.  This
			command claims to be nonblocking, but currently it only
			uses nonblocking connects; everything else is blocking.
			The caller gives the command they want to send, and the
			type of Sock they want to use to send it over.  This
			method will then allocate a new Sock of the right type,
			send the command, and callback the specified function with
			success indicator and a pointer to the sock while it is
			still in encode() mode. THE CALLBACK FUNCTION (if any) IS
			RESPONSIBLE FOR DELETING THE SOCK.
			The caller MUST ensure that sock and errstack do not get
			deleted before this operation completes.  It is ok if the
			daemon client object itself gets deleted before then.
			Note that this function will only work in DaemonCore
			applications, because it relies on the DaemonCore non-blocking
			event callbacks.
			Note that the callback may occur inside the call to
			startCommand(), mainly in error cases.
			@param cmd The command you want to send.
			@param st The type of the Sock you want to use.
			@param sec The timeout you want to use on your Sock.
			@param errstack NULL or error stack to dump errors into.
			@param callback_fn function to call when finished
			                   Must be non-NULL
			@param misc_data any data caller wants passed to callback_fn
			@param raw_protocol to bypass all security negotiation, set to true
			@param sec_session_id use specified session if available
			@return see definition of StartCommandResult enumeration.
		  */
	StartCommandResult startCommand_nonblocking( int cmd, Stream::stream_type st, time_t timeout, CondorError *errstack, StartCommandCallbackType *callback_fn, void *misc_data, char const *cmd_description=NULL, bool raw_protocol=false, char const *sec_session_id=NULL, bool resume_response=true );

		/** Start sending the given command to the daemon.  This
			command claims to be nonblocking, but currently it only
			uses nonblocking connects; everything else is blocking.
			The caller gives the command they want to send, and a
			pointer to the Sock they want us to use to send it over.
			This method will then place that Sock in encode() mode,
			send the command, and callback the specified function with
			true on success, false on failure.
			The caller MUST ensure that sock and errstack do not get
			deleted before this operation completes.  It is ok if the
			daemon client object itself gets deleted before then.
			Note that this function will only work in DaemonCore
			applications, because it relies on the DaemonCore non-blocking
			event callbacks.
			Note that the callback may occur inside the call to
			startCommand(), mainly in error cases.
			@param cmd The command you want to send.
			@param sock The	Sock you want to use.
			@param timeout The number of seconds you want to use on your Sock.
			@param errstack NULL or errstack to dump errors into
			@param callback_fn NULL or function to call when finished
			                   If NULL and sock is UDP, will return
							   StartCommandWouldBlock if TCP session key
							   setup is in progress.
			@param misc_data any data caller wants passed to callback_fn
			@param raw_protocol to bypass all security negotiation, set to true
			@param sec_session_id use specified session if available
			@return see definition of StartCommandResult enumeration.
		*/
	StartCommandResult startCommand_nonblocking( int cmd, Sock* sock, time_t timeout, CondorError *errstack, StartCommandCallbackType *callback_fn, void *misc_data, char const *cmd_description=NULL, bool raw_protocol=false, char const *sec_session_id=NULL, bool resume_response=true );

		/**
		 * Asynchronously send a message (command + whatever) to the
		 * daemon.  Both this daemon object and the msg object should
		 * be allocated on the heap so that they are not deleted
		 * before this operation completes.  Garbage collection is
		 * handled via reference-counting ala ClassyCountedPtr.
		 * @param msg - the message to send
		 * @return void - all error handling should happen in DCMsg
		 */
	void sendMsg( classy_counted_ptr<DCMsg> msg );

		/**
		 * Synchronously send a message (command + whatever) to the
		 * daemon.  Both this daemon object and the msg object should
		 * be allocated on the heap so that they are not deleted
		 * before this operation completes.  Garbage collection is
		 * handled via reference-counting ala ClassyCountedPtr.
		 * @param msg - the message to send
		 * @return void - all error handling should happen in DCMsg
		 */
	void sendBlockingMsg( classy_counted_ptr<DCMsg> msg );

		/**
		 * returns true if target daemon has a UDP command port.
		 * Currently, we assume the answer is "yes" unless the target
		 * daemon is being accessed via CCB or a shared port.
		 * Eventually, we could be smarter.
		 */
	bool hasUDPCommandPort();

		/**
		 * Contact another daemon and initiate the time offset range 
		 * determination logic. We create a socket connection, pass the
		 * DC_TIME_OFFSET command then pass the Stream to the cedar stub
		 * code for time offset. If this method returns false, then
		 * that means we were not able to coordinate our communications
		 * with the remote daemon
		 * 
		 * @param offset - the reference placeholder for the range
		 * @return true if it was able to contact the other Daemon
		 **/
 	bool getTimeOffset( long &offset );
 	
		/**
		 * Contact another daemon and initiate the time offset range 
		 * determination logic. We create a socket connection, pass the
		 * DC_TIME_OFFSET command then pass the Stream to the cedar stub
		 * code for time offset. The min/max range value placeholders
		 * are passed in by reference. If this method returns false, then
		 * that means for some reason we could not get the range and the
		 * range values will default to a known value.
		 * 
		 * @param min_range - the minimum range value for the time offset
		 * @param max_range - the maximum range value for the time offset
		 * @return true if it was able to contact the other Daemon and get range
		 **/
	bool getTimeOffsetRange( long &min_range, long &max_range );

		/**
		 * Set the name of the subsystem
		 *
		 * @param subsys - The subsystem string for this daemon
		 **/
	bool setSubsystem( const char* subsys );

		/*
		 * Interate to the next CM daemon in a case where
		 * more than 1 central manager is configured
		 **/
	bool nextValidCm();

		/*
		 * Reset the list of CM daemons to the first one
		 **/
	void rewindCmList();

		/*
		 * Contact another daemon and get its instance ID, which is a
		 * random number generated once in the first response to this query.
		 */
	bool getInstanceID( std::string & instanceID );

		/*
		 * Request a token from the remote daemon.
		 *
		 * Caller can optionally request a maximum token lifetime; if none is desired,
		 * then set `lifetime` to -1.
		 */
	bool getSessionToken( const std::vector<std::string> &authz_bounding_limit, int lifetime,
		std::string &token, const std::string &key, CondorError *err=NULL );

		/*
		 * Start a token request workflow from the remote daemon, potentially as an
		 * unauthenticated user.
		 *
		 * As with `getSessionToken`, the user can request limits on the token's
		 * capabilities (maximum lifetime, bounding set) and additionally request a
		 * specific identity.
		 *
		 * The caller should provide a human-friendly ID (not necessarily unique; may
		 * be the hostname) that will help the request approver to identify the request.
		 *
		 * If we are able to authenticate, then the token may be issued immediately;
		 * in that case, the function will set the `token` parameter to a non-empty string
		 * and return true.  If we are unable to authenticate (or have insufficient
		 * permissions at the server-side), then the `request_id` parameter will be
		 * set; use `finishTokenRequest` to poll for completion.
		 *
		 * Returns true on success or false on failure.
		 */
	bool startTokenRequest( const std::string &identity,
		const std::vector<std::string> &authz_bounding_set, int lifetime,
		const std::string &client_id, std::string &token, std::string &request_id,
		CondorError *err=NULL ) noexcept;

		/**
		 * Poll for and finish a token request.
		 *
		 * The `request_id` is the ID returned by a prior call to `startTokenRequest`.
		 */
	bool finishTokenRequest( const std::string &client_id, const std::string &request_id,
		std::string &token, CondorError *err=nullptr ) noexcept;

		/**
		 * List all the token requests in the system.
		 *
		 * The `request_id`, if non-empty, causes only a given request to be returned;
		 * otherwise, all requests are returned.
		 */
	bool listTokenRequest( const std::string &request_id, std::vector<classad::ClassAd> &results,
		CondorError *err=nullptr ) noexcept;

		/**
		 * Approve a specific token request.
		 *
		 * The `request_id` and `client_id` must match a given request.
		 */
	bool approveTokenRequest( const std::string &client_id, const std::string &request_id,
		CondorError *err=nullptr ) noexcept;

		/**
		 * Create a rule to auto-approve future requests.
		 *
		 * The `netblock` (example: 192.168.0.1/24) and `lifetime` (seconds)
		 * define the tool we are to install.
		 */
	bool autoApproveTokens( const std::string &netblock, time_t lifetime,
		CondorError *err=nullptr ) noexcept;

		/**
		 * Exchange a SciToken for a HTCondor token.
		 */
	bool exchangeSciToken( const std::string &scitoken, std::string &token, CondorError &err ) noexcept;

		/**
		 * When authentication fails - but TOKEN is a valid method - this is set to true.
		 */
	bool shouldTryTokenRequest() const {return m_should_try_token_request;};

		/**
		 * Last recorded trust domain from this daemon.
		 */
	std::string getTrustDomain() const {return m_trust_domain;}

		// Set the owner for this daemon; if possible, always
		// authenticate with the remote daemon as this owner.
	void setOwner(const std::string &owner) {m_owner = owner; m_use_new_sec_context_id = true;}
	const std::string &getOwner() const {return m_owner;}

		// Set the authentication methods to use with this daemon object;
		// overrides those built-in to the param table.
	void setAuthenticationMethods(const std::vector<std::string> &methods) {m_methods = methods; m_use_new_sec_context_id = true;}
	const std::vector<std::string> &getAuthenticationMethods() const {return m_methods;}

	void setSecSessionId(const std::string& sess_id) { m_sec_session_id = sess_id; }
	const std::string& getSecSessionId() { return m_sec_session_id; }

<<<<<<< HEAD
	void setPreferredToken(const std::string& token) { m_preferred_token = token; m_use_new_sec_context_id = true; }
	const std::string& getPreferredToken() { return m_preferred_token; }
=======
	void setForceAuthentication(bool force) { m_force_auth = force; }
	bool getForceAuthentication() { return m_force_auth; }
>>>>>>> 5f0b6e47

protected:
	// Data members
	std::string _name;
	std::string _hostname;
	std::string _full_hostname;
	std::string _addr;
	std::string _alias;
	bool m_has_udp_command_port;
	std::string _version;
	std::string _platform;
	std::string _pool;
	std::string _error;
	CAResult _error_code;
	std::string _id_str;
	std::string _subsys;
	std::string _cmd_str;
	int _port;
	daemon_t _type;
	bool _is_local;
	bool _tried_locate;
	bool _tried_init_hostname;
	bool _tried_init_version;
	bool _is_configured;
	bool _locate_local_only{false};
	bool m_should_try_token_request{false};
	bool m_force_auth{false};
	SecMan _sec_man;
	// If our target daemon is the default collector
	// (i.e. param COLLECTOR_HOST) and it's a list of collectors,
	// keep the full set of collector names here.
	std::vector<std::string> collector_list;
	std::vector<std::string>::iterator collector_list_it;



		// //////////////////////////////////////////////////////////
		/// Helper methods.
		// //////////////////////////////////////////////////////////

		/** Initializes the object by setting everything to NULL.
			Shared by all the different constructors.
		  */
	void common_init();

		/**
		   Make a deep copy of this Daemon, used by copy constructor
		   and assignment operator.
		*/
	void deepCopy( const Daemon& copy );

		/** Helper for regular daemons (schedd, startd, master).
		  This does all the real work of finding the right address,
		  port, ip_addr, etc.  We check for address files, and query
		  the appropriate collector if that doesn't work.
		  @param adtype The type of ClassAd we'll query.
		  @parma query_collector Whether to query collector if all else fails
		  */
	bool getDaemonInfo( AdTypes adtype, bool query_collector, LocateType method );

		/** Helper for central manager daemons (collector and
		  negotiator).  These are a special case since they have
		  well-known ports, instead of needing to query the central
		  manager (of course).  Uses findCmDaemon to determine the
		  parameters for central manager daemons.  This is useful
		  when we're trying to find the condor_view collector,
		  b/c if we can't find condor_view-specific entries, we fall
		  back and try to just find the default collector.  
		  @param subsys The subsystem string for this daemon
		  @return Whether or not we found the info we want
		  */
	bool getCmInfo( const char* subsys );

		/** Deal with the fact that the CM might have multiple
		  network interfaces, and we need to be sure to connect
		  to the right one.  We return success or failure on whether
		  we found any of the parameters we were looking for that
		  describe where the CM is.
		  @param name The hostname of a central manager
		  @return Whether all the parameters for the CM were found
		  */
	bool findCmDaemon( const char* name );


		/** Helper to initialize the hostname if we don't have it
			already, but we do have an IP address.  Usually, when we
			locate(), we can get all the hostname info for free, but
			if we're instantiated just with a sinful string, we don't
			bother looking that IP up in the appropriate hostinfo
			database unless we need it.
		*/
	bool initHostname( void );

		/** Helper to initialize the hostname once we have the full
			hostname.  This is shared in a few places, so it now lives
			in a seperate method.
		*/
	bool initHostnameFromFull( void );

		/** Helper to initialize the version and platform string if we
			don't have it already.  Usually, when we locate(), we can
			get all this info for free, either from the local address
			file or the ClassAd we got back from querying a collector.
			However, if we don't have it, we don't go out of our way
			to find it (like calling ident on the binary) unless we
			need it.
		*/
	bool initVersion( void );

		/** Get the default port based on what type of Daemon we are */
	int getDefaultPort( void );

		/** Set a new value for the error string.  If the error string
		  is already set, deallocate the existing string.  Then, make
		  a copy of the given string and store that in _error.
		  */
	void newError( CAResult, const char* );

		/** Returns a string containing the local daemon's name.  If
		  the <subsys>_NAME parameter is set in the config file, we
		  use that, and pass it to build_valid_daemon_name() to make
		  sure we have a fully-qualified hostname.  If not, we just
		  use get_local_fqdn().  The string we return is newly
		  allocated and should be deallocated with free(). 
		  */
	char* localName( void );

		/** Code for parsing a locally-written address file to find
			the IP, port (and version, if available) for our daemon.
			This is shared in a couple of places, so it now lives in a
			seperate helper method.
			@return true if we found the address in the file, false if not
		*/
	bool readAddressFile( const char* subsys );

		/** Should we try to access the daemon via the super port?
		    @return true if we are a client tool running as root or
			via the condor_super tool, false if not
		*/
	bool useSuperPort();

		/** Code for parsing a locally-written classad, which should
			contain everything about the daemon
			@return true if we found everthing in the ad, false if not
		*/
	bool readLocalClassAd( const char* subsys );

		/** Initialize any daemon values we can from the given classad.
			This function should be called whenever we obtain a daemon ad
			and want to extract information about the daemon from it.
			@param ad The ClassAd you want to extract daemon information
			    from
			@return true if we found everything in the ad, false if not
		 */
	bool getInfoFromAd( const ClassAd* ad );

		/** Initialize one of our values from the given ClassAd* and
			attribute name.  This is shared code when we query the
			collector to locate a daemon and get the address, version
			and platform, so i'm putting it in a seperate method.
			If the attribute wasn't found, it takes care of setting
			our error string, dprintf()ing, and returns false.
			Otherwise, it safely stores the value in the string you
			pass in, which should be one of the data members of the
			object (e.g. "_platform").
			@param ad The ClassAd you want to look up in
			@param attrname The name of the string attribute in the ad
			@param value_str The place to store the result
			@return true on success, false on failure (can't find attr)
		*/
	bool initStringFromAd( const ClassAd* ad, const char* attrname,
	                       std::string& value_str );

		/* 
		   Setting the daemon address requires some work (apply the
		   hostname alias, potentially use the private network address,
		   extract information from the sinful into separate data
		   members). Thus, this method must be used to set _addr.
		*/
	void Set_addr( const std::string& addr );

		/**
		   Set a string so we know what command we're inside for use
		   in constructing error messages, and so we know the last
		   command we tried to perform.
		 */
	void setCmdStr( const char* cmd );

		/** 
 		   Helper method for the client-side of the ClassAd-only
		   protocol.  This method will try to: locate our daemon,
		   connect(), send the CA_CMD int (or CA_AUTH_CMD is
		   force_auth is true), send a ClassAd and an EOM,  
		   read back a ClassAd and EOM, lookup the ATTR_RESULT in the
		   reply, and if it's FALSE, lookup ATTR_ERROR_STRING.  This
		   deals with everything for you, so all you have to do if you
		   want to use this protocol is define a method that sets up
		   up the right request ad and calls this.
		   @param req Pointer to the request ad (you fill it in)
		   @param reply Pointer to the reply ad (from the server)
		   @param force_auth Should we force authentication for this cmd?
		   @param timeout Network timeout to use (ignored if < 0 )
		   @param sec_session_id Security session to use.
		   @return false if there were any network errors, if
		   ATTR_ERROR_STRING is defined, and/or if ATTR_RESULT is not
		   CA_SUCCESS.  Otherwise, true.   
		*/
	bool sendCACmd( ClassAd* req, ClassAd* reply, bool force_auth,
					time_t timeout = -1, char const *sec_session_id=NULL );

		/** Same as above, except the socket for the command is passed
			in as an argument.  This way, you can keep the ReliSock
			object around and the connection open once the command is
			over, in case you need that.  Otherwise, you should just
			call the above version.
		*/
	bool sendCACmd( ClassAd* req, ClassAd* reply, ReliSock* sock,
					bool force_auth, time_t timeout = -1,
					char const *sec_session_id=NULL );

		/** 
		   Helper method for commands to see if we've already got the
		   right address for our daemon.  If not, we try to locate
		   it.  
		   @return true if we've got the address or found it, false 
		   if we failed to locate it.
		*/
	bool checkAddr( void );

		/**
           Helper method for commands to see if we've already
           authenticated this socket, and if not, to try to do so.
		*/
    bool forceAuthentication( ReliSock* rsock, CondorError* errstack );

		/**
		   Internal function used by public versions of startCommand().
		   It may be either blocking or nonblocking, depending on the
		   nonblocking flag.  This version uses an existing socket.

		   This function previously was also named `startCommand`; it
		   was fairly confusing because there is also the non-static
		   `startCommand`; the `_internal` suffix was added to help
		   differentiate between the 6 different variants (besides the
		   13 argument signature!).
		 */
	StartCommandResult startCommand_internal( SecMan::StartCommandRequest &req, time_t timeout, SecMan *sec_man );

		/**
		   Internal function used by public versions of startCommand().
		   It may be either blocking or nonblocking, depending on the
		   nonblocking flag.  This version creates a socket of the
		   specified type and connects it.
		 */
	StartCommandResult startCommand( int cmd, Stream::stream_type st,Sock **sock,time_t timeout, CondorError *errstack, int subcmd, StartCommandCallbackType *callback_fn, void *misc_data, bool nonblocking, char const *cmd_description=NULL, bool raw_protocol=false, char const *sec_session_id=NULL, bool resume_response=true );

		/**
		   Class used internally to handle non-blocking connects for
		   startCommand().
		*/
	friend struct StartCommandConnectCallback;
	friend class DCMessenger;

private:

	// Note: we want to keep the m_daemon_ad_ptr data member private!
	// Not even protected is good enough, because we don't want to expose
	// this data member to child classes like DCSchedd. If someone wants access
	// to the full classad, they must use the friend class DaemonAllowLocateFull.
	// This way we can assume all calls to locate() are LOCATE_FOR_LOOKUP,
	// and folks who try to do something different will get a compile-time error
	// unless they use DaemonAllowLocateFull::locate().

	ClassAd m_daemon_ad;

	ClassAd m_location_ad;

	std::string m_trust_domain;

	static int m_next_sec_context_id;
	int m_sec_context_id{0};
	bool m_use_new_sec_context_id{false};

		// The virtual 'owner' of this collector object
	std::string m_owner;

		// The security session to use for each command.
		// If empty, find/create a session automatically
	std::string m_sec_session_id;

		// When authenticating with IDTokens, use this token if possible
		// (i.e. issuer and signing key match the server),
	std::string m_preferred_token;

		// Authentication method overrides
	std::vector<std::string> m_methods;
};

/** This helper class is derived from the Daemon class; it allows
    the caller to invoke method daemonAd() to get the complete ad
	if invoked with locate(Daemon::LOCATE_FULL).
*/
class DaemonAllowLocateFull: public Daemon {
public:

	DaemonAllowLocateFull( daemon_t type, const char* name = NULL,
				const char* pool = NULL );

	DaemonAllowLocateFull( const ClassAd* ad, daemon_t type, const char* pool );


	DaemonAllowLocateFull( const DaemonAllowLocateFull &copy );

	DaemonAllowLocateFull& operator = ( const DaemonAllowLocateFull& );

	bool locate( Daemon::LocateType method  );

		/** Return the classad for this daemon. We may not have the
			ad, if we found the daemon from the config file or the 
			address file, or it doesn't have a classad. So the caller
			should be prepared for this method to return NULL.
			The caller must copy the classad it gets back!
		  */
	ClassAd *daemonAd() { locate(LOCATE_FULL); return &m_daemon_ad; }

};

// Prototype to get sinful string.
char const *global_dc_sinful( void );

/** Helper to get the *_HOST or *_IP_ADDR param for the appropriate
	subsystem.  It just returns whatever param() would.  So, if it's
	NULL, we failed to find anything.  If it's non-NULL, param()
	allocated the space you you have to free() the result.
*/
char* getCmHostFromConfig( const char * subsys );


#endif /* CONDOR_DAEMON_H */<|MERGE_RESOLUTION|>--- conflicted
+++ resolved
@@ -676,13 +676,11 @@
 	void setSecSessionId(const std::string& sess_id) { m_sec_session_id = sess_id; }
 	const std::string& getSecSessionId() { return m_sec_session_id; }
 
-<<<<<<< HEAD
 	void setPreferredToken(const std::string& token) { m_preferred_token = token; m_use_new_sec_context_id = true; }
 	const std::string& getPreferredToken() { return m_preferred_token; }
-=======
+
 	void setForceAuthentication(bool force) { m_force_auth = force; }
 	bool getForceAuthentication() { return m_force_auth; }
->>>>>>> 5f0b6e47
 
 protected:
 	// Data members
