--- conflicted
+++ resolved
@@ -574,11 +574,7 @@
 		 * then set `lifetime` to -1.
 		 */
 	bool getSessionToken( const std::vector<std::string> &authz_bounding_limit, int lifetime,
-<<<<<<< HEAD
-		std::string &token, const std::string & key, CondorError *err=NULL );
-=======
 		std::string &token, const std::string &key, CondorError *err=NULL );
->>>>>>> 74746562
 
 		/*
 		 * Start a token request workflow from the remote daemon, potentially as an
