/***************************************************************
 *
 * Copyright (C) 1990-2013, HTCondor Team, Computer Sciences Department,
 * University of Wisconsin-Madison, WI.
 *
 * Licensed under the Apache License, Version 2.0 (the "License"); you
 * may not use this file except in compliance with the License.  You may
 * obtain a copy of the License at
 *
 *    http://www.apache.org/licenses/LICENSE-2.0
 *
 * Unless required by applicable law or agreed to in writing, software
 * distributed under the License is distributed on an "AS IS" BASIS,
 * WITHOUT WARRANTIES OR CONDITIONS OF ANY KIND, either express or implied.
 * See the License for the specific language governing permissions and
 * limitations under the License.
 *
 ***************************************************************/


#include <cstdio>
#include <cstring>
#include <cstdlib>
#include <string>
#include <vector>
#include <list>
#include <map>
#include <set>
#include <algorithm>

#include <time.h>
#include <stdarg.h> // for va_start

// For pi_dynlink.h
#ifdef WIN32
#define WIN32_LEAN_AND_MEAN
#define NOSERVICE
#define NOMCX
#define NOIME
#include <Windows.h>
#endif

#include "pi_dynlink.h"

#include "nvml_stub.h"
#include "cuda_header_doc.h"
#include "opencl_header_doc.h"
#include "cuda_device_enumeration.h"
#include "opencl_device_enumeration.h"

#include "print_error.h"

// Function taken from helper_cuda.h in the CUDA SDK
// https://github.com/NVIDIA/cuda-samples/blob/master/Common/helper_cuda.h
int ConvertSMVer2Cores(int major, int minor)
{
	// Defines for GPU Architecture types (using the SM version to determine the # of cores per SM
	typedef struct {
		int SM; // 0xMm (hexidecimal notation), M = SM Major version, and m = SM minor version
		int Cores;
	} sSMtoCores;

	sSMtoCores nGpuArchCoresPerSM[] =
	{
		{ 0x10,  8 }, // Tesla Generation (SM 1.0) G80 class
		{ 0x11,  8 }, // Tesla Generation (SM 1.1) G8x class
		{ 0x12,  8 }, // Tesla Generation (SM 1.2) G9x class
		{ 0x13,  8 }, // Tesla Generation (SM 1.3) GT200 class
		{ 0x20, 32 }, // Fermi Generation (SM 2.0) GF100 class
		{ 0x21, 48 }, // Fermi Generation (SM 2.1) GF10x class
		{ 0x30, 192}, // Kepler Generation (SM 3.0) GK10x class
		{ 0x32, 192}, // Kepler Generation (SM 3.2) GK20A class
		{ 0x35, 192}, // Kepler Generation (SM 3.5) GK11x class
		{ 0x37, 192}, // Kepler Generation (SM 3.7) GK21x class
		{ 0x50, 128}, // Maxwell Generation (SM 5.0) GM10x class
		{ 0x52, 128}, // Maxwell Generation (SM 5.2) GM20x class
		{ 0x53, 128}, // Maxwell Generation (SM 5.3) GM20x class
		{ 0x60, 64 }, // Pascal Generation (SM 6.0) GP100 class
		{ 0x61, 128}, // Pascal Generation (SM 6.1) GP10x class
		{ 0x62, 128}, // Pascal Generation (SM 6.2) GP10x class
		{ 0x70, 64 }, // Volta Generation (SM 7.0) GV100 class
		{ 0x72, 64 }, // Volta Generation (SM 7.2) GV10B class
		{ 0x75, 64 }, // Turing Generation (SM 7.5) TU1xx class
		{ 0x80, 64 }, // Ampere Generation (SM 8.0) GA100 class
		{ 0x86, 128}, // Ampere Generation (SM 8.6) GA10x class  (GeForce  RTX 3060)
		{   -1, -1 }
	};

	int index = 0;
	while (nGpuArchCoresPerSM[index].SM != -1) {
		if (nGpuArchCoresPerSM[index].SM == ((major << 4) + minor) ) {
			return nGpuArchCoresPerSM[index].Cores;
		}
		index++;
	}
	// If we don't find the values, default to the last known generation
	return nGpuArchCoresPerSM[index-1].Cores;
}

// because we don't have access to condor_utils, make a limited local version
const std::string & Format(const char * fmt, ...) {
	static std::string buffer;
	static char * temp = NULL;
	static int    max_temp = 0;

	if (! temp) { max_temp = 4096; temp = (char*)malloc(max_temp+1); }

	va_list args;
	va_start(args, fmt);
	int cch = vsnprintf(temp, max_temp, fmt, args);
	va_end (args);
	if (cch > max_temp) {
		free(temp);
		max_temp = cch+100;
		temp = (char*)malloc(max_temp+1); temp[0] = 0;
		va_start(args, fmt);
		vsnprintf(temp, max_temp, fmt, args);
		va_end (args);
	}

	temp[max_temp] = 0;
	buffer = temp;
	return buffer;
}

#ifndef MATCH_PREFIX
bool
is_arg_prefix(const char * parg, const char * pval, int must_match_length /*= 0*/) 
{
	// no matter what, at least 1 char must match
	// this also protects us from the case where parg is ""
	if (!*pval || (*parg != *pval)) return false;

	// do argument matching based on a minimum prefix. when we run out
	// of characters in parg we must be at a \0 or no match and we
	// must have matched at least must_match_length characters or no match
	int match_length = 0;
	while (*parg == *pval) {
		++match_length;
		++parg; ++pval;
		if (!*pval) break;
	}
	if (*parg) return false;
	if (must_match_length < 0) return (*pval == 0);
	return match_length >= must_match_length;
}

bool
is_arg_colon_prefix(const char * parg, const char * pval, const char ** ppcolon, int must_match_length /*= 0*/) 
{
	if (ppcolon) *ppcolon = NULL;

	// no matter what, at least 1 char must match
	// this also protects us from the case where parg is ""
	if (!*pval || (*parg != *pval)) return false;

	// do argument matching based on a minimum prefix. when we run out
	// of characters in parg we must be at a \0 or no match and we
	// must have matched at least must_match_length characters or no match
	int match_length = 0;
	while (*parg == *pval) {
		++match_length;
		++parg; ++pval;
		if (*parg == ':') {
			if (ppcolon) *ppcolon = parg;
			break;
		}
		if (!*pval) break;
	}
	if (*parg && *parg != ':') return false;
	if (must_match_length < 0) return (*pval == 0);
	return match_length >= must_match_length;
}

bool
is_dash_arg_prefix(const char * parg, const char * pval, int must_match_length /*= 0*/)
{
	if (*parg != '-') return false;
	++parg;
	// if arg begins with --, then we require an exact match for pval.
	if (*parg == '-') { ++parg; must_match_length = -1; }
	return is_arg_prefix(parg, pval, must_match_length);
}

bool
is_dash_arg_colon_prefix(const char * parg, const char * pval, const char ** ppcolon, int must_match_length /*= 0*/)
{
	if (*parg != '-') return false;
	++parg;
	// if arg begins with --, then we require an exact match for pval.
	if (*parg == '-') { ++parg; must_match_length = -1; }
	return is_arg_colon_prefix(parg, pval, ppcolon, must_match_length);
}
#endif // MATCH_PREFIX

void usage(FILE* output, const char* argv0);

bool addToDeviceWhiteList( char * list, std::list<int> & dwl ) {
	char * tokenizer = strdup( list );
	if( tokenizer == NULL ) {
		// Deliberately unparseable.
		fprintf( stderr, "Error: device list too long\n" );
		return false;
	}
	char * next = strtok( tokenizer, "," );
	for( ; next != NULL; next = strtok( NULL, "," ) ) {
		dwl.push_back( atoi( next ) );
	}
	free( tokenizer );
	return true;
}

std::string
constructGPUID( const char * opt_pre, int dev, int opt_uuid, int opt_opencl, int opt_short_uuid, std::vector< BasicProps > & enumeratedDevices ) {
	// Determine the GPU ID.
	std::string gpuID = Format( "%s%i", opt_pre, dev );

	// The -uuid and -short-uuid flags don't imply -properties.
	if( opt_uuid && !opt_opencl && !enumeratedDevices[dev].uuid.empty()) {
		gpuID = gpuIDFromUUID( enumeratedDevices[dev].uuid, opt_short_uuid );
	}

	return gpuID;
}

typedef std::map<std::string, std::string> KVP;
typedef std::map<std::string, KVP> MKVP;

void
setPropertiesFromDynamicProps( KVP & props, nvmlDevice_t device ) {

	unsigned int tuint;
	nvmlReturn_t result = nvmlDeviceGetFanSpeed(device,&tuint);
	if ( result == NVML_SUCCESS ) {
		props["FanSpeedPct"] = Format("%u",tuint);
	}

	result = nvmlDeviceGetPowerUsage(device,&tuint);
	if ( result == NVML_SUCCESS ) {
		props["PowerUsage_mw"] = Format("%u",tuint);
	}

	result = nvmlDeviceGetTemperature(device,NVML_TEMPERATURE_GPU,&tuint);
	if ( result == NVML_SUCCESS ) {
		props["DieTempC"] = Format("%u",tuint);
	}

	unsigned long long eccCounts;
	result = nvmlDeviceGetTotalEccErrors(device,NVML_SINGLE_BIT_ECC,NVML_VOLATILE_ECC,&eccCounts);
	if ( result == NVML_SUCCESS ) {
		props["EccErrorsSingleBit"] = Format("%llu",eccCounts);
	}
	result = nvmlDeviceGetTotalEccErrors(device,NVML_DOUBLE_BIT_ECC,NVML_VOLATILE_ECC,&eccCounts);
	if ( result == NVML_SUCCESS ) {
		props["EccErrorsDoubleBit"] = Format("%llu",eccCounts);
	}
}

void
setPropertiesFromBasicProps( KVP & props, const BasicProps & bp, int opt_extra ) {
	props["DeviceUuid"] = Format("\"%s\"", bp.uuid.c_str());
	if(! bp.name.empty()) { props["DeviceName"] = Format("\"%s\"", bp.name.c_str()); }
	if( bp.pciId[0] ) { props["DevicePciBusId"] = Format("\"%s\"", bp.pciId); }
	if( bp.ccMajor != -1 && bp.ccMinor != -1 ) { props["Capability"] = Format("%d.%d", bp.ccMajor, bp.ccMinor); }
	if( bp.ECCEnabled != -1 ) { props["ECCEnabled"] = bp.ECCEnabled ? "true" : "false"; }
	if( bp.totalGlobalMem != (size_t)-1 ) { props["GlobalMemoryMb"] = Format("%.0f", bp.totalGlobalMem / (1024.*1024.)); }

	if( opt_extra ) {
		if( bp.clockRate != -1 ) { props["ClockMhz"] = Format("%.2f", bp.clockRate * 1e-3f); }
		if( bp.multiProcessorCount > 0 ) {
			props["ComputeUnits"] = Format("%u", bp.multiProcessorCount);
		}
		if( bp.ccMajor != -1 && bp.ccMinor != -1 ) {
			props["CoresPerCU"] = Format("%u", ConvertSMVer2Cores(bp.ccMajor, bp.ccMinor));
		}
	}

	if( cudaDriverGetVersion ) {
		int driverVersion = 0;
		cudaDriverGetVersion( & driverVersion );
		props["DriverVersion"] = Format("%d.%d", driverVersion/1000, driverVersion%100);
		props["MaxSupportedVersion"] = Format("%d", driverVersion);
	}
}


int
main( int argc, const char** argv)
{
	int deviceCount = 0;
	int opt_basic = 0; // publish basic GPU properties
	int opt_extra = 0; // publish extra GPU properties.
	int opt_dynamic = 0; // publish dynamic GPU properties
	int opt_cron = 0;  // publish in a form usable by STARTD_CRON
	int opt_hetero = 0;  // don't assume properties are homogeneous
	int opt_simulate = 0; // pretend to detect GPUs
	int opt_config = 0;
	int opt_nested = 0;  // publish properties using nested ads
	int opt_uuid = -1;   // publish DetectedGPUs as a list of GPU-<uuid> rather than than CUDA<N>
	int opt_short_uuid = -1; // use shortened uuids
	std::list<int> dwl; // Device White List
	bool opt_nvcuda = false; // force use of nvcuda rather than cudart
	bool opt_cudart = false; // force use of use cudart rather than nvcuda
	int opt_opencl = 0; // prefer opencl detection
	int opt_cuda_only = 0; // require cuda detection

	const char * opt_tag = "GPUs";
	const char * opt_pre = "CUDA";
	const char * opt_pre_arg = NULL;
	int opt_repeat = 0;
	int opt_divide = 0;
	int opt_packed = 0;
	const char * pcolon;
	int i;
	int dev;

	//
	// When run with CUDA_VISIBLE_DEVICES set, only report the visible
	// devices, but do so with the machine-level device indices.  The
	// easiest way to do the latter is by unsetting CUDA_VISIBLE_DEVICES.
	//
	char * cvd = getenv( "CUDA_VISIBLE_DEVICES" );
	if( cvd != NULL ) {
		if(! addToDeviceWhiteList( cvd, dwl )) { return 1; }
	}
#if defined(WINDOWS)
	_putenv( "CUDA_VISIBLE_DEVICES=" );
#else
	unsetenv( "CUDA_VISIBLE_DEVICES" );
#endif

	// Ditto for GPU_DEVICE_ORDINAL.  If we ever handle dissimilar GPUs
	// properly (right now, the negotiator can't tell them apart), we'll
	// have to change this program to filter for specific types of GPUs.
	char * gdo = getenv( "GPU_DEVICE_ORDINAL" );
	if( gdo != NULL ) {
		if(! addToDeviceWhiteList( gdo, dwl )) { return 1; }
	}
#if defined( WINDOWS)
	_putenv( "GPU_DEVICE_ORDINAL=" );
#else
	unsetenv( "GPU_DEVICE_ORDINAL" );
#endif

	//
	// Argument parsing.
	//
	for (i=1; i<argc && argv[i]; i++) {
		if (is_dash_arg_prefix(argv[i], "help", 1)) {
			opt_basic = 1; // publish basic GPU properties
			usage(stdout, argv[0]);
			return 0;
		}
		else if (is_dash_arg_prefix(argv[i], "properties", 1)) {
			opt_basic = 1; // publish basic GPU properties
		}
		else if (is_dash_arg_prefix(argv[i], "extra", 3)) {
			opt_basic = 1; // publish basic GPU properties
			opt_extra = 1; // publish extra GPU properties
		}
		else if (is_dash_arg_prefix(argv[i], "nested", 2)) {
			opt_nested = 1;
		}
		else if (is_dash_arg_prefix(argv[i], "dynamic", 3)) {
			// We need the basic properties in order to determine the
			// dynamic ones (most noticeably, the PCI bus ID).
			opt_basic = 1;
			opt_dynamic = 1;

			// Even if it made sense to ask NVML about OpenCL devices, we
			// don't get the PCI bus ID from OpenCL, so we can't determine
			// which device the dynamic properties apply to.
			opt_opencl = 0;
		}
		else if (is_dash_arg_prefix(argv[i], "cron", 4)) {
			opt_cron = 1;
		} else if (is_dash_arg_prefix(argv[i], "mixed", 3) || is_dash_arg_prefix(argv[i], "hetero", 3)) {
			opt_hetero = 1;
		}
		else if (is_dash_arg_prefix(argv[i], "opencl", -1)) {
			opt_opencl = 1;

			// See comment for the -dynamic flag.
			opt_dynamic = 0;
		}
		else if (is_dash_arg_prefix(argv[i], "cuda", -1)) {
			opt_cuda_only = 1;
		}
		else if (is_dash_arg_prefix(argv[i], "verbose", 4)) {
			g_verbose = 1;
		}
		else if (is_dash_arg_prefix(argv[i], "diagnostic", 4)) {
			g_diagnostic = 1;
		}
		else if (is_dash_arg_prefix(argv[i], "repeat", -1)) {
			if (! argv[i+1] || '-' == *argv[i+1]) {
			    // This preserves the value from -divide.
			    if( opt_repeat == 0 ) { opt_repeat = 2; }
			} else {
				opt_repeat = atoi(argv[++i]);
			}
            opt_divide = 0;
		}
		else if (is_dash_arg_prefix(argv[i], "divide", -1)) {
			if (! argv[i+1] || '-' == *argv[i+1]) {
			    // This preserves the setting from -repeat.
			    if( opt_repeat == 0 ) { opt_repeat = 2; }
			} else {
				opt_repeat = atoi(argv[++i]);
			}
			opt_divide = 1;
		}
		else if (is_dash_arg_prefix(argv[i], "packed", -1)) {
			opt_packed = 1;
		}
		else if (is_dash_arg_prefix(argv[i], "config", -1)) {
			g_config_syntax = 1;
			opt_config = 1;
		}
		else if (is_dash_arg_prefix(argv[i], "tag", 3)) {
			if (argv[i+1]) {
				opt_tag = argv[++i];
			}
		}
		else if (is_dash_arg_prefix(argv[i], "by-index", 4)) {
			opt_short_uuid = opt_uuid = 0;
		}
		else if (is_dash_arg_prefix(argv[i], "uuid", 2)) {
			opt_uuid = 1;
			opt_short_uuid = 0;
		}
		else if (is_dash_arg_prefix(argv[i], "short-uuid", -1)) {
			opt_uuid = 1;
			opt_short_uuid = 1;
		}
		else if (is_dash_arg_prefix(argv[i], "prefix", 3)) {
			if (argv[i+1]) {
				opt_pre_arg = argv[++i];
				if (strlen(opt_pre_arg) > 80) {
						// Deliberately unparseable.
						fprintf (stderr, "Error: -prefix should be less than 80 characters\n");
						return 1;
				}
			}
		}
		else if (is_dash_arg_prefix(argv[i], "device", 3)) {
			if (! argv[i+1] || '-' == *argv[i+1]) {
				// Deliberately unparseable.
				fprintf (stderr, "Error: -device requires an argument\n");
				usage(stderr, argv[0]);
				return 1;
			}
			dwl.push_back( atoi(argv[++i]) );
		}
		else if (is_dash_arg_colon_prefix(argv[i], "simulate", &pcolon, 3)) {
			opt_simulate = 1;
			if (pcolon) {
				sim_index = atoi(pcolon+1);
				if (sim_index < 0 || sim_index > sim_index_max) {
					// Deliberately unparseable.
					fprintf(stderr, "Error: simulation must be in range of 0-%d\r\n", sim_index_max);
					usage(stderr, argv[0]);
					return 1;
				}
				const char * pcomma = strchr(pcolon+1,',');
				if (pcomma) { sim_device_count = atoi(pcomma+1); }
			}
		}
		else if (is_dash_arg_prefix(argv[i], "nvcuda",-1)) {
			// use nvcuda instead of cudart (option is for testing)
			opt_nvcuda = true;
		}
		else if (is_dash_arg_prefix(argv[i], "cudart", 6)) {
			// use cudart instead of nvcuda (option is for testing)
			opt_cudart = true;
		}
		else {
			fprintf(stderr, "option %s is not valid\n", argv[i]);
			usage(stderr, argv[0]);
			return 1;
		}
	}


	//
	// Load and prepare libraries.
	//
	dlopen_return_t cuda_handle = NULL;
	dlopen_return_t nvml_handle = NULL;
	dlopen_return_t ocl_handle = NULL;

	if( opt_simulate ) {
		setSimulatedCUDAFunctionPointers();
		setSimulatedNVMLFunctionPointers();
	} else {
		cuda_handle = setCUDAFunctionPointers( opt_nvcuda, opt_cudart );
		if( cuda_handle && !opt_cudart ) {
			CUresult r = cuInit(0);
			if( r != CUDA_SUCCESS ) {
				if( r == CUDA_ERROR_NO_DEVICE ) {
					print_error(MODE_DIAGNOSTIC_MSG, "diag: cuInit found no CUDA-capable devices. code=%d\n", r);
				} else {
					print_error(MODE_ERROR, "Error: cuInit returned %d\n", r);
				}

				dlclose( cuda_handle );
				cuda_handle = NULL;
			}
		}

		nvml_handle = setNVMLFunctionPointers();
		if(! nvml_handle) {
			// We should definitely warn if opt_dynamic is set, but if it
			// isn't, maybe this should only show up in -debug?
			print_error(MODE_ERROR, "Unable to load NVML; will not discover dynamic properties or MIG instances.\n" );
		} else {
			nvmlReturn_t r = nvmlInit();
			if( r != NVML_SUCCESS ) {
				print_error(MODE_ERROR, "Warning: nvmlInit() failed with error %d; will not discover dynamic properties or MIG instances.\n", r );
				dlclose( nvml_handle );
				nvml_handle = NULL;
			}
		}

		if(! opt_cuda_only) {
			ocl_handle = setOCLFunctionPointers();
		}
	}

	//
	// Determine if we can find any devices before proceeding.
	//
	if( cuDeviceGetCount && cuDeviceGetCount( & deviceCount ) != cudaSuccess ) {
		deviceCount = 0;
	}

	// We assume here that at least one CUDA device exists if any MIG
	// devices exist.

	if( ocl_handle && (deviceCount == 0 || opt_opencl) ) {
		ocl_GetDeviceCount( & deviceCount );
		opt_pre = "OCL";
	}

	if( deviceCount == 0 ) {
		if (! opt_cron) fprintf(stdout, "Detected%s=0\n", opt_tag);
		if (opt_config) fprintf(stdout, "NUM_DETECTED_%s=0\n", opt_tag);
		return 0;
	}


	// Set the device prefix.
	if( opt_pre_arg ) { opt_pre = opt_pre_arg; }


	// We're doing it this way so that we can share the device-enumeration
	// logic between condor_gpu_discovery and condor_gpu_utilization.
	std::set< std::string > migDevices;
	std::set< std::string > cudaDevices;
	std::vector< BasicProps > nvmlDevices;
	std::vector< BasicProps > enumeratedDevices;
	if(! opt_opencl) {
		if(! enumerateCUDADevices(enumeratedDevices)) {
			const char * problem = "Failed to enumerate GPU devices";
			fprintf( stderr, "# %s, aborting.\n", problem );
			fprintf( stdout, "condor_gpu_discovery_error = \"%s\"\n", problem );
			return 1;
		}

		//
		// We have to report NVML devices, because enabling MIG on any
		// GPU prevents CUDA from reporting any MIG-capable GPU, even
		// if we wouldn't otherwise report it because it hasn't enabled
		// MIG.  Since don't know if that applies to non-MIG-capable GPUs,
		// record all the UUIDs we found via CUDA and skip them when
		// reporting the devices we found via NVML.
		//
		bool shouldEnumerateNVMLDevices = true;
		for( const BasicProps & bp : enumeratedDevices ) {
			if(! bp.uuid.empty()) {
				// NVML and CUDA UUIDs differ in this prefix.
				std::string UUID = "GPU-" + bp.uuid;
				cudaDevices.insert( UUID );
			} else {
				const char * problem = "Not enumerating NVML devices because a CUDA device has no UUID.  This usually means you should upgrade your CUDA libaries.";
				fprintf( stderr, "# %s\n", problem );
				fprintf( stdout, "condor_gpu_discovery_error = \"%s\"\n", problem );
				shouldEnumerateNVMLDevices = false;
			}
		}

		if( shouldEnumerateNVMLDevices && nvml_handle ) {
			nvmlReturn_t r = enumerateNVMLDevices(nvmlDevices);
			if(r != NVML_SUCCESS) {
				const char * problem = "Failed to enumerate MIG devices";
				fprintf( stderr, "# %s (%d: %s)\n", problem, r, nvmlErrorString(r) );
				fprintf( stdout, "condor_gpu_discovery_error = \"%s\"\n", problem );
				return 1;
			}

			// We don't want to report the parent device of any MIG instance
			// as available for use (to avoid overcommitting it), so construct
			// a list of parent devices to skip in the loop below.
			for( const BasicProps & bp : nvmlDevices ) {
				std::string parentUUID = bp.uuid;
				if( parentUUID.find( "MIG-GPU-" ) != 0 ) { continue; }
				parentUUID = parentUUID.substr( 8 );
				parentUUID.erase( parentUUID.find( "/" ), std::string::npos );
				migDevices.insert(parentUUID);
			}
		}
	}


	//
	// we will build an array of key=value pairs to hold properties of each device
	// we build the whole list before showing anything so we can decide whether
	// we are looking at a homogenous or heterogeneous pool
	//
	MKVP dev_props;
	KVP common; // props that have a common value for all GPUS will be set in this collection

	std::string detected_gpus;
	int filteredDeviceCount = 0;
	for( dev = 0; dev < deviceCount; ++dev ) {
		// Skip devices not on the whitelist.
		if( (!dwl.empty()) && std::find( dwl.begin(), dwl.end(), dev ) == dwl.end() ) {
			continue;
		}

		// if we are defaulting to UUID, but the device has no UUID, switch the default to -by-index
		if ((opt_uuid < 0) && enumeratedDevices[dev].uuid.empty()) {
			opt_short_uuid = opt_uuid = 0;
		}

		std::string gpuID = constructGPUID(opt_pre, dev, opt_uuid, opt_opencl, opt_short_uuid, enumeratedDevices);

		// Skip devices which have MIG instances associated with them.
		if((! opt_opencl) && nvml_handle) {
			const std::string & UUID = enumeratedDevices[dev].uuid;
			if( migDevices.find( UUID ) != migDevices.end() ) {
				continue;
			}
		}

		if (! detected_gpus.empty()) { detected_gpus += ", "; }
		detected_gpus += gpuID;
		++filteredDeviceCount;

		if(! opt_basic) { continue; }

		dev_props[gpuID].clear();
		KVP & props = dev_props.find(gpuID)->second;

		if(! opt_opencl) {
			// Report CUDA properties.
			BasicProps bp = enumeratedDevices[dev];
			setPropertiesFromBasicProps( props, bp, opt_extra );

			// Not sure what this does, actually.
			if( dev < g_cl_cCuda ) {
				cl_device_id did = cl_gpu_ids[g_cl_ixFirstCuda + dev];
				std::string fullver;
				if (CL_SUCCESS == oclGetInfo(did, CL_DEVICE_VERSION, fullver)) {
					size_t ix = fullver.find_first_of(' '); // skip OpenCL
					std::string vervend = fullver.substr(ix+1);
					ix = vervend.find_first_of(' ');
					std::string ver = vervend.substr(0, ix); // split version from vendor info.
					props["OpenCLVersion"] = ver;
				}
			}
		} else {
			// Report OpenCL properties.
			cl_device_id did = cl_gpu_ids[dev];

			std::string val;
			if (CL_SUCCESS == oclGetInfo(did, CL_DEVICE_NAME, val)) {
				props["DeviceName"] = Format("\"%s\"", val.c_str());
			}

			unsigned long long mem_bytes = 0;
			if (CL_SUCCESS == oclGetInfo(did, CL_DEVICE_GLOBAL_MEM_SIZE, mem_bytes)) {
				props["GlobalMemoryMb"] = Format("%.0f", mem_bytes/(1024.*1024.));
			}

			int ecc_enabled = 0;
			if (CL_SUCCESS == oclGetInfo(did, CL_DEVICE_ERROR_CORRECTION_SUPPORT, ecc_enabled)) {
				props["ECCEnabled"] = ecc_enabled ? "true" : "false";
			}

			if (CL_SUCCESS == oclGetInfo(did, CL_DEVICE_VERSION, val)) {
				size_t ix = val.find_first_of(' '); // skip OpenCL
				std::string vervend = val.substr(ix+1);
				ix = vervend.find_first_of(' ');
				std::string ver = vervend.substr(0, ix); // split version from vendor info.
				props["OpenCLVersion"] = ver;
			}

			if (opt_extra) {
				unsigned int cus = 0;
				if (CL_SUCCESS == oclGetInfo(did, CL_DEVICE_MAX_COMPUTE_UNITS, cus)) {
					props["ComputeUnits"] = Format("%u", cus);
				}

				unsigned int clock_mhz;
				if (CL_SUCCESS == oclGetInfo(did, CL_DEVICE_MAX_CLOCK_FREQUENCY, clock_mhz)) {
					props["ClockMhz"] = Format("%u", clock_mhz);
				}
			} /* end if reporting extra OpenCL properties */
		} /* end if reporting OpenCL properties */
	} /* end enumerated device loop */

	//
	// Construct the properties for NVML devices.  This includes MIG devices
	// and any non-MIG NVML device we found that isn't either (a) a parent of
	// a MIG device or (b) a CUDA device we've already included.
	//
	for( const BasicProps & bp : nvmlDevices ) {
		if( migDevices.find( bp.uuid ) != migDevices.end() ) {
			continue;
		}

		if( cudaDevices.find( bp.uuid ) != cudaDevices.end() ) {
			continue;
		}

		std::string gpuID = gpuIDFromUUID( bp.uuid, opt_short_uuid );
		if (! detected_gpus.empty()) { detected_gpus += ", "; }
		detected_gpus += gpuID;
		++filteredDeviceCount;

<<<<<<< HEAD
		dev_props[gpuID].clear();

		// fprintf( stderr, "[nvml dev_props] Adding NVML device %s\n", gpuID.c_str() );

=======
>>>>>>> 183f49ff
		if(! opt_basic) { continue; }

		KVP & props = dev_props.find(gpuID)->second;
		setPropertiesFromBasicProps( props, bp, opt_extra );
	}

	// check for device homogeneity so we can print out simpler
	// config/device attributes. we do this before we set dynamic props
	// so that dynamic props never end up in the common collection
	if (opt_basic) {
		if (! opt_hetero && ! dev_props.empty()) {
			const KVP & dev0 = dev_props.begin()->second;
			for (KVP::const_iterator it = dev0.begin(); it != dev0.end(); ++it) {
				bool all_match = true;
				MKVP::const_iterator mit = dev_props.begin();
				while (++mit != dev_props.end()) {
					const KVP & devN = mit->second;
					KVP::const_iterator pair = devN.find(it->first);
					if (pair == devN.end() || pair->second != it->second) {
						all_match = false;
					}
					if (! all_match) break;
				}
				if (all_match) {
					common[it->first] = it->second;
				}
			}
		}
	}

	//
	// Dynamic properties
	//
	if (opt_dynamic) {

		// Dynamic properties for CUDA devices
		for (dev = 0; dev < deviceCount; ++dev) {
			if ((!dwl.empty()) && std::find(dwl.begin(), dwl.end(), dev) == dwl.end()) {
				continue;
			}

			// Determine the GPU ID.
			std::string gpuID = constructGPUID(opt_pre, dev, opt_uuid, opt_opencl, opt_short_uuid, enumeratedDevices);

			const std::string & UUID = enumeratedDevices[dev].uuid;
			if (migDevices.find(UUID) != migDevices.end()) {
				// fprintf( stderr, "[dynamic CUDA properties] Skipping MIG parent device %s.\n", UUID.c_str() );
				continue;
			}

			nvmlDevice_t device;
			if (NVML_SUCCESS != findNVMLDeviceHandle(enumeratedDevices[dev].uuid, & device)) {
				continue;
			}

			KVP & props = dev_props.find(gpuID)->second;
			setPropertiesFromDynamicProps(props, device);
		}

		// Dynamic properties for NVML devices
		for (auto bp : nvmlDevices) {
			if (cudaDevices.find(bp.uuid) != cudaDevices.end()) {
				// fprintf( stderr, "[dynamic NVML properties] Skipping CUDA device %s.\n", bp.uuid.c_str() );
				continue;
			}

			nvmlDevice_t device;
			if (NVML_SUCCESS != findNVMLDeviceHandle(bp.uuid, & device)) {
				// fprintf( stderr, "[dynamic NVML properties] Skipping NVML device %s because I can't find its handle.\n", bp.uuid.c_str() );
				continue;
			}

			std::string gpuID = gpuIDFromUUID(bp.uuid, opt_short_uuid);
			auto gt = dev_props.find(gpuID);
			if (gt != dev_props.end()) {
				KVP & props = gt->second;
				setPropertiesFromDynamicProps(props, device);
			}
		}
	}

	//
	// If the user requested it, adjust detected_gpus.
	//
	if( opt_repeat ) {
		std::string original_detected_gpus = detected_gpus;

		if( opt_packed == 0 ) {
			for( int i = 1; i < opt_repeat; ++i ) {
				detected_gpus += ", " + original_detected_gpus;
			}
		} else {
			// We could try to do this via the data structures, but we don't
			// actually record the UUIDs anywhere other than a data structure
			// keyed by the UUID...
			detected_gpus.clear();

			size_t left = 0, delim = 0;
			do {
				delim = original_detected_gpus.find( ", ", left );

				// If delim is std::string::npos, this code will break if
				// original_detected_gpus is almost 2^64 characters long.
				// I'm not worried.
				std::string id = original_detected_gpus.substr( left, delim - left );
				if(! detected_gpus.empty()) { detected_gpus += ", "; }
				detected_gpus += id;
				for( int i = 1; i < opt_repeat; ++i ) {
					detected_gpus += ", " + id;
				}

				if( delim == std::string::npos ) { break; }
				left = delim + 2;
			} while( true );
		}

		// ... and the amount of reported memory per device.
		if( opt_divide ) {
			for (MKVP::iterator mit = dev_props.begin(); mit != dev_props.end(); ++mit) {
				if (mit->second.empty()) continue;

				int global_memory = 0;
				for (KVP::iterator it = mit->second.begin(); it != mit->second.end(); ++it) {
					if( it->first == "GlobalMemoryMb" ) {
						global_memory = std::stoi( it->second );
						it->second = std::to_string(global_memory / opt_repeat);
					}
				}
				if(global_memory != 0) {
					mit->second["DeviceMemoryMb"] = std::to_string(global_memory);
				}
			}
		}
	}


	if (! opt_cron) {
		fprintf(stdout, opt_config ? "Detected%s=%s\n" : "Detected%s=\"%s\"\n", opt_tag, detected_gpus.c_str());
	}

	if (opt_config) {
		fprintf(stdout, "NUM_DETECTED_%s=%d\n", opt_tag, filteredDeviceCount);
	}


	// now print out device properties.
	if (opt_basic) {
		if (! common.empty()) {
			if (opt_nested) {
				printf("Common=[ ");
				for (KVP::const_iterator it = common.begin(); it != common.end(); ++it) {
					printf("%s=%s; ", it->first.c_str(), it->second.c_str());
				}
				printf("]\n");
			} else
			for (KVP::const_iterator it = common.begin(); it != common.end(); ++it) {
				printf("%s%s=%s\n", opt_pre, it->first.c_str(), it->second.c_str());
			}
		}
		for (MKVP::const_iterator mit = dev_props.begin(); mit != dev_props.end(); ++mit) {
			if (mit->second.empty()) continue;
			std::string attrpre(mit->first.c_str());
			std::replace(attrpre.begin(), attrpre.end(), '-', '_');
			std::replace(attrpre.begin(), attrpre.end(), '/', '_');
			if (opt_nested) {
				printf("%s=[ id=\"%s\"; ", attrpre.c_str(), mit->first.c_str());
				for (KVP::const_iterator it = mit->second.begin(); it != mit->second.end(); ++it) {
					if (common.find(it->first) != common.end()) continue;
					printf("%s=%s; ", it->first.c_str(), it->second.c_str());
				}
				printf("]\n");
			} else
			for (KVP::const_iterator it = mit->second.begin(); it != mit->second.end(); ++it) {
				if (common.find(it->first) != common.end()) continue;
				printf("%s%s=%s\n", attrpre.c_str(), it->first.c_str(), it->second.c_str());
			}
		}
	}

<<<<<<< HEAD
=======

	//
	// Dynamic properties
	//
	if(! opt_dynamic) { return 0; }

	// Dynamic properties for CUDA devices
	for( dev = 0; dev < deviceCount; ++dev ) {
		if( (!dwl.empty()) && std::find( dwl.begin(), dwl.end(), dev ) == dwl.end() ) {
			continue;
		}

		// Determine the GPU ID.
		std::string gpuID = constructGPUID(opt_pre, dev, opt_uuid, opt_opencl, opt_short_uuid, enumeratedDevices);

		const std::string & UUID = enumeratedDevices[dev].uuid;
		if( migDevices.find( UUID ) != migDevices.end() ) {
			continue;
		}

		nvmlDevice_t device;
		if(NVML_SUCCESS != findNVMLDeviceHandle(enumeratedDevices[dev].uuid, & device)) {
			continue;
		}

		printDynamicProperties( gpuID, device );
	}

	// Dynamic properties for NVML devices
	for( auto bp : nvmlDevices ) {
		if( cudaDevices.find( bp.uuid ) != cudaDevices.end() ) {
			continue;
		}

		nvmlDevice_t device;
		if(NVML_SUCCESS != findNVMLDeviceHandle(bp.uuid, & device)) {
			continue;
		}

		std::string gpuID = gpuIDFromUUID( bp.uuid, opt_short_uuid );
		printDynamicProperties( gpuID, device );
	}


>>>>>>> 183f49ff
	//
	// Clean up on the way out.
	//
	if( nvml_handle ) {
		nvmlShutdown();
		dlclose( nvml_handle );
	}
	if( cuda_handle ) { dlclose( cuda_handle ); }

	return 0;
}

void usage(FILE* out, const char * argv0)
{
	fprintf(out, "Usage: %s [options]\n", argv0);
	fprintf(out, "Where options are:\n"
		"    -properties       Include basic GPU device properties useful for matchmaking\n"
		"    -extra            Include extra GPU device properties\n"
		"    -dynamic          Include dynamic GPU device properties\n"
		"    -mixed            Assume mixed GPU configuration\n"
//		"    -nested           Print properties using nested ClassAds\n"
		"    -device <N>       Include properties only for GPU device N\n"
		"    -tag <string>     use <string> as resource tag, default is GPUs\n"
		"    -prefix <string>  use <string> as property prefix, default is CUDA or OCL\n"
		"    -cuda             Detection via CUDA only, ignore OpenCL devices\n"
		"    -opencl           Prefer detection via OpenCL rather than CUDA\n"
		"    -uuid             Use GPU uuid instead of index as GPU id\n"
		"    -short-uuid       Use first 8 characters of GPU uuid as GPU id (default)\n"
		"    -by-index         Use GPU index as the GPU id\n"
		"    -simulate[:D[,N]] Simulate detection of N devices of type D\n"
		"           where D is 0 - GeForce GT 330, default N=1\n"
		"                      1 - GeForce GTX 480, default N=2\n"
		"    -config           Output in HTCondor config syntax\n"
		"    -repeat [<N>]     Repeat list of detected GPUs N (default 2) times\n"
		"                      (e.g., DetectedGPUS = \"CUDA0, CUDA1, CUDA0, CUDA1\")\n"
		"    -divide [<N>]     As -repeat, but divide GlobalMemoryMb by N.\n"
		"                      With both -repeat and -divide:\n"
		"                        the last flag wins,\n"
		"                        but the default won't reset an explicit N.\n"
		"    -packed           When repeating, repeat each GPU, not the whole list\n"
		"                      (e.g., DetectedGPUs = \"CUDA0, CUDA0, CUDA1, CUDA1\")\n"
		"    -cron             Output for use as a STARTD_CRON job, use with -dynamic\n"
		"    -help             Show this screen and exit\n"
		"    -verbose          Show detection progress\n"
		//"    -diagnostic       Show detection diagnostic information\n"
		//"    -nvcuda           Use nvcuda rather than cudarl for detection\n"
		//"    -cudart           Use cudart rather than nvcuda for detection\n"
		"\n"
	);
}
<|MERGE_RESOLUTION|>--- conflicted
+++ resolved
@@ -729,13 +729,10 @@
 		detected_gpus += gpuID;
 		++filteredDeviceCount;
 
-<<<<<<< HEAD
 		dev_props[gpuID].clear();
 
 		// fprintf( stderr, "[nvml dev_props] Adding NVML device %s\n", gpuID.c_str() );
 
-=======
->>>>>>> 183f49ff
 		if(! opt_basic) { continue; }
 
 		KVP & props = dev_props.find(gpuID)->second;
@@ -915,53 +912,6 @@
 		}
 	}
 
-<<<<<<< HEAD
-=======
-
-	//
-	// Dynamic properties
-	//
-	if(! opt_dynamic) { return 0; }
-
-	// Dynamic properties for CUDA devices
-	for( dev = 0; dev < deviceCount; ++dev ) {
-		if( (!dwl.empty()) && std::find( dwl.begin(), dwl.end(), dev ) == dwl.end() ) {
-			continue;
-		}
-
-		// Determine the GPU ID.
-		std::string gpuID = constructGPUID(opt_pre, dev, opt_uuid, opt_opencl, opt_short_uuid, enumeratedDevices);
-
-		const std::string & UUID = enumeratedDevices[dev].uuid;
-		if( migDevices.find( UUID ) != migDevices.end() ) {
-			continue;
-		}
-
-		nvmlDevice_t device;
-		if(NVML_SUCCESS != findNVMLDeviceHandle(enumeratedDevices[dev].uuid, & device)) {
-			continue;
-		}
-
-		printDynamicProperties( gpuID, device );
-	}
-
-	// Dynamic properties for NVML devices
-	for( auto bp : nvmlDevices ) {
-		if( cudaDevices.find( bp.uuid ) != cudaDevices.end() ) {
-			continue;
-		}
-
-		nvmlDevice_t device;
-		if(NVML_SUCCESS != findNVMLDeviceHandle(bp.uuid, & device)) {
-			continue;
-		}
-
-		std::string gpuID = gpuIDFromUUID( bp.uuid, opt_short_uuid );
-		printDynamicProperties( gpuID, device );
-	}
-
-
->>>>>>> 183f49ff
 	//
 	// Clean up on the way out.
 	//
