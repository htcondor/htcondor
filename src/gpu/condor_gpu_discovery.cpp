--- conflicted
+++ resolved
@@ -616,17 +616,12 @@
 						print_error(MODE_DIAGNOSTIC_MSG, "diag: cuInit found no CUDA-capable devices. code=%d\n", r);
 					} else {
 						print_error(MODE_ERROR, "Error: cuInit returned %d\n", r);
-				}
-
-<<<<<<< HEAD
+					}
+				}
+
 				dlclose( cuda_handle );
 				cuda_handle = NULL;
 				cuDeviceGetCount = NULL; // no longer safe to call this.
-=======
-					dlclose( cuda_handle );
-					cuda_handle = NULL;
-				}
->>>>>>> 667e4c4c
 			}
 		}
 
