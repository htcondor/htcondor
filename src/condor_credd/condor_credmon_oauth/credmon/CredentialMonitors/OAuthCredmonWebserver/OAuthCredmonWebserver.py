--- conflicted
+++ resolved
@@ -5,11 +5,7 @@
 import tempfile
 from credmon.utils import atomic_rename, get_cred_dir, api_endpoints
 import htcondor2 as htcondor
-<<<<<<< HEAD
-import classad
-=======
 import classad2 as classad
->>>>>>> 2b2cf253
 import json
 import re
 
