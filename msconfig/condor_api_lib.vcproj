--- conflicted
+++ resolved
@@ -1,778 +1,387 @@
-<?xml version="1.0" encoding="Windows-1252"?>
-<<<<<<< HEAD
-<VisualStudioProject
-	ProjectType="Visual C++"
-	Version="9.00"
-	Name="condor_api_lib"
-	ProjectGUID="{D790062E-34A2-471f-B261-CC47D2961EC3}"
-	TargetFrameworkVersion="0"
-	>
-	<Platforms>
-		<Platform
-			Name="Win32"
-		/>
-	</Platforms>
-	<ToolFiles>
-	</ToolFiles>
-	<Configurations>
-		<Configuration
-			Name="Debug|Win32"
-			OutputDirectory=".\..\Debug"
-			IntermediateDirectory=".\..\Debug"
-			ConfigurationType="4"
-			UseOfMFC="0"
-			ATLMinimizesCRunTimeLibraryUsage="false"
-			BuildLogFile="$(IntDir)\BuildLogs\$(InputName).log.htm"
-			>
-			<Tool
-				Name="VCPreBuildEventTool"
-			/>
-			<Tool
-				Name="VCCustomBuildTool"
-			/>
-			<Tool
-				Name="VCXMLDataGeneratorTool"
-			/>
-			<Tool
-				Name="VCWebServiceProxyGeneratorTool"
-			/>
-			<Tool
-				Name="VCMIDLTool"
-				TypeLibraryName=".\..\Debug/condor_api_lib.tlb"
-				HeaderFileName=""
-			/>
-			<Tool
-				Name="VCCLCompilerTool"
-				AdditionalOptions="$(CONDOR_DEFINE) $(CONDOR_INCLUDE) $(CONDOR_GSOAP_INCLUDE) $(CONDOR_KERB_INCLUDE) $(CONDOR_PCRE_INCLUDE) $(CONDOR_OPENSSL_INCLUDE) $(CONDOR_POSTGRESQL_INCLUDE)"
-				Optimization="0"
-				PreprocessorDefinitions="WIN32;_DEBUG;_CONSOLE"
-				MinimalRebuild="true"
-				RuntimeLibrary="1"
-				UsePrecompiledHeader="2"
-				PrecompiledHeaderThrough="condor_common.h"
-				PrecompiledHeaderFile="..\Debug\condor_common.pch"
-				AssemblerListingLocation=".\..\Debug/"
-				ObjectFile=".\..\Debug/"
-				ProgramDataBaseFileName=".\..\Debug/"
-				WarningLevel="3"
-				SuppressStartupBanner="true"
-				DebugInformationFormat="4"
-			/>
-			<Tool
-				Name="VCManagedResourceCompilerTool"
-			/>
-			<Tool
-				Name="VCResourceCompilerTool"
-				PreprocessorDefinitions="_DEBUG"
-				Culture="1033"
-			/>
-			<Tool
-				Name="VCPreLinkEventTool"
-			/>
-			<Tool
-				Name="VCLibrarianTool"
-			/>
-			<Tool
-				Name="VCALinkTool"
-			/>
-			<Tool
-				Name="VCXDCMakeTool"
-			/>
-			<Tool
-				Name="VCBscMakeTool"
-				SuppressStartupBanner="true"
-				OutputFile=".\..\Debug/condor_api_lib.bsc"
-			/>
-			<Tool
-				Name="VCFxCopTool"
-			/>
-			<Tool
-				Name="VCPostBuildEventTool"
-			/>
-		</Configuration>
-		<Configuration
-			Name="Release|Win32"
-			OutputDirectory=".\..\Release"
-			IntermediateDirectory=".\..\Release"
-			ConfigurationType="4"
-			UseOfMFC="0"
-			ATLMinimizesCRunTimeLibraryUsage="false"
-			BuildLogFile="$(IntDir)\BuildLogs\$(InputName).log.htm"
-			>
-			<Tool
-				Name="VCPreBuildEventTool"
-			/>
-			<Tool
-				Name="VCCustomBuildTool"
-			/>
-			<Tool
-				Name="VCXMLDataGeneratorTool"
-			/>
-			<Tool
-				Name="VCWebServiceProxyGeneratorTool"
-			/>
-			<Tool
-				Name="VCMIDLTool"
-				TypeLibraryName=".\..\Release/condor_api_lib.tlb"
-				HeaderFileName=""
-			/>
-			<Tool
-				Name="VCCLCompilerTool"
-				AdditionalOptions="$(CONDOR_DEFINE) $(CONDOR_INCLUDE) $(CONDOR_GSOAP_INCLUDE) $(CONDOR_KERB_INCLUDE) $(CONDOR_PCRE_INCLUDE) $(CONDOR_OPENSSL_INCLUDE) $(CONDOR_POSTGRESQL_INCLUDE)"
-				Optimization="1"
-				InlineFunctionExpansion="1"
-				PreprocessorDefinitions="WIN32;NDEBUG;_CONSOLE"
-				StringPooling="true"
-				RuntimeLibrary="0"
-				EnableFunctionLevelLinking="true"
-				UsePrecompiledHeader="2"
-				PrecompiledHeaderThrough="condor_common.h"
-				PrecompiledHeaderFile="..\Release\condor_common.pch"
-				AssemblerListingLocation=".\..\Release/"
-				ObjectFile=".\..\Release/"
-				ProgramDataBaseFileName=".\..\Release/"
-				WarningLevel="3"
-				SuppressStartupBanner="true"
-				DebugInformationFormat="1"
-			/>
-			<Tool
-				Name="VCManagedResourceCompilerTool"
-			/>
-			<Tool
-				Name="VCResourceCompilerTool"
-				PreprocessorDefinitions="NDEBUG"
-				Culture="1033"
-			/>
-			<Tool
-				Name="VCPreLinkEventTool"
-			/>
-			<Tool
-				Name="VCLibrarianTool"
-			/>
-			<Tool
-				Name="VCALinkTool"
-			/>
-			<Tool
-				Name="VCXDCMakeTool"
-			/>
-			<Tool
-				Name="VCBscMakeTool"
-				SuppressStartupBanner="true"
-				OutputFile=".\..\Release/condor_api_lib.bsc"
-			/>
-			<Tool
-				Name="VCFxCopTool"
-			/>
-			<Tool
-				Name="VCPostBuildEventTool"
-			/>
-		</Configuration>
-	</Configurations>
-	<References>
-	</References>
-	<Files>
-		<File
-			RelativePath="..\Release\ast.obj"
-			>
-		</File>
-		<File
-			RelativePath="..\Release\astbase.obj"
-			>
-		</File>
-		<File
-			RelativePath="..\Release\attrlist.obj"
-			>
-		</File>
-		<File
-			RelativePath="..\Release\basename.obj"
-			>
-		</File>
-		<File
-			RelativePath="..\Release\buildtable.obj"
-			>
-		</File>
-		<File
-			RelativePath="..\Release\chomp.obj"
-			>
-		</File>
-		<File
-			RelativePath="..\Release\classad.obj"
-			>
-		</File>
-		<File
-			RelativePath="..\Release\classad_merge.obj"
-			>
-		</File>
-		<File
-			RelativePath="..\Release\classifiedjobs.obj"
-			>
-		</File>
-		<File
-			RelativePath="..\Release\condor_attributes.obj"
-			>
-		</File>
-		<File
-			RelativePath="..\Release\condor_environ.obj"
-			>
-		</File>
-		<File
-			RelativePath="..\Release\condor_event.obj"
-			>
-		</File>
-		<File
-			RelativePath="..\Release\condor_open.obj"
-			>
-		</File>
-		<File
-			RelativePath="..\Release\condor_snutils.obj"
-			>
-		</File>
-		<File
-			RelativePath="..\Release\distribution.obj"
-			>
-		</File>
-		<File
-			RelativePath="..\Release\dprintf.obj"
-			>
-		</File>
-		<File
-			RelativePath="..\Release\dprintf_common.obj"
-			>
-		</File>
-		<File
-			RelativePath="..\Release\dprintf_config.obj"
-			>
-		</File>
-		<File
-			RelativePath="..\Release\environment.obj"
-			>
-		</File>
-		<File
-			RelativePath="..\Release\evaluateOperators.obj"
-			>
-		</File>
-		<File
-			RelativePath="..\Release\except.obj"
-			>
-		</File>
-		<File
-			RelativePath="..\Release\file_lock.obj"
-			>
-		</File>
-		<File
-			RelativePath="..\Release\file_sql.obj"
-			>
-		</File>
-		<File
-			RelativePath="..\Release\format_time.obj"
-			>
-		</File>
-		<File
-			RelativePath="..\Release\get_random_num.obj"
-			>
-		</File>
-		<File
-			RelativePath="..\Release\iso_dates.obj"
-			>
-		</File>
-		<File
-			RelativePath="..\src\condor_c++_util\libcondorapi_stubs.cpp"
-			>
-		</File>
-		<File
-			RelativePath="..\Release\misc_utils.obj"
-			>
-		</File>
-		<File
-			RelativePath="..\Release\mkargv.obj"
-			>
-		</File>
-		<File
-			RelativePath="..\Release\my_distribution.obj"
-			>
-		</File>
-		<File
-			RelativePath="..\Release\my_subsystem.obj"
-			>
-		</File>
-		<File
-			RelativePath="..\Release\MyString.obj"
-			>
-		</File>
-		<File
-			RelativePath="..\Release\operators.obj"
-			>
-		</File>
-		<File
-			RelativePath="..\Release\parser.obj"
-			>
-		</File>
-		<File
-			RelativePath="..\Release\read_user_log.obj"
-			>
-		</File>
-		<File
-			RelativePath="..\Release\read_user_log_state.obj"
-			>
-		</File>
-		<File
-			RelativePath="..\Release\registration.obj"
-			>
-		</File>
-		<File
-			RelativePath="..\Release\rotate_file.obj"
-			>
-		</File>
-		<File
-			RelativePath="..\Release\scanner.obj"
-			>
-		</File>
-		<File
-			RelativePath="..\Release\setsyscalls.obj"
-			>
-		</File>
-		<File
-			RelativePath="..\Release\stat_wrapper.obj"
-			>
-		</File>
-		<File
-			RelativePath="..\Release\stat_wrapper_internal.obj"
-			>
-		</File>
-		<File
-			RelativePath="..\Release\string_funcs.obj"
-			>
-		</File>
-		<File
-			RelativePath="..\Release\string_list.obj"
-			>
-		</File>
-		<File
-			RelativePath="..\Release\stringSpace.obj"
-			>
-		</File>
-		<File
-			RelativePath="..\Release\strnewp.obj"
-			>
-		</File>
-		<File
-			RelativePath="..\Release\subsystem_info.obj"
-			>
-		</File>
-		<File
-			RelativePath="..\Release\uids.obj"
-			>
-		</File>
-		<File
-			RelativePath="..\Release\user_log.obj"
-			>
-		</File>
-		<File
-			RelativePath="..\Release\user_log_header.obj"
-			>
-		</File>
-		<File
-			RelativePath="..\Release\utc_time.obj"
-			>
-		</File>
-		<File
-			RelativePath="..\Release\value.obj"
-			>
-		</File>
-		<File
-			RelativePath="..\Release\xml_classads.obj"
-			>
-		</File>
-	</Files>
-	<Globals>
-	</Globals>
-</VisualStudioProject>
-=======
- <VisualStudioProject
-         ProjectType="Visual C++"
-         Version="9.00"
-         Name="condor_api"
-         ProjectGUID="{D790062E-34A2-471f-B261-CC47D2961EC3}"
-         TargetFrameworkVersion="0"
-         >
-         <Platforms>
-                 <Platform
-                         Name="Win32"
-                 />
-         </Platforms>
-         <ToolFiles>
-         </ToolFiles>
-         <Configurations>
-                 <Configuration
-                         Name="Debug|Win32"
-                         OutputDirectory=".\..\Debug"
-                         IntermediateDirectory=".\..\Debug"
-                         ConfigurationType="4"
-                         UseOfMFC="0"
-                         ATLMinimizesCRunTimeLibraryUsage="false"
-                         BuildLogFile="$(IntDir)\BuildLogs\$(InputName).log.htm"
-                         >
-                         <Tool
-                                 Name="VCPreBuildEventTool"
-                         />
-                         <Tool
-                                 Name="VCCustomBuildTool"
-                         />
-                         <Tool
-                                 Name="VCXMLDataGeneratorTool"
-                         />
-                         <Tool
-                                 Name="VCWebServiceProxyGeneratorTool"
-                         />
-                         <Tool
-                                 Name="VCMIDLTool"
-                                 TypeLibraryName=".\..\Debug/condor_api.tlb"
-                                 HeaderFileName=""
-                         />
-                         <Tool
-                                 Name="VCCLCompilerTool"
-                                 AdditionalOptions="$(CONDOR_DEFINE) $(CONDOR_INCLUDE) $(CONDOR_GSOAP_INCLUDE) $(CONDOR_KERB_INCLUDE) $(CONDOR_PCRE_INCLUDE) $(CONDOR_OPENSSL_INCLUDE) $(CONDOR_POSTGRESQL_INCLUDE)"
-                                 Optimization="0"
-                                 PreprocessorDefinitions="WIN32;_DEBUG;_CONSOLE"
-                                 MinimalRebuild="true"
-                                 RuntimeLibrary="1"
-                                 UsePrecompiledHeader="2"
-                                 PrecompiledHeaderThrough="condor_common.h"
-                                 PrecompiledHeaderFile="..\Debug\condor_common.pch"
-                                 AssemblerListingLocation=".\..\Debug/"
-                                 ObjectFile=".\..\Debug/"
-                                 ProgramDataBaseFileName=".\..\Debug/"
-                                 WarningLevel="3"
-                                 SuppressStartupBanner="true"
-                                 DebugInformationFormat="4"
-                         />
-                         <Tool
-                                 Name="VCManagedResourceCompilerTool"
-                         />
-                         <Tool
-                                 Name="VCResourceCompilerTool"
-                                 PreprocessorDefinitions="_DEBUG"
-                                 Culture="1033"
-                         />
-                         <Tool
-                                 Name="VCPreLinkEventTool"
-                         />
-                         <Tool
-                                 Name="VCLibrarianTool"
-                         />
-                         <Tool
-                                 Name="VCALinkTool"
-                         />
-                         <Tool
-                                 Name="VCXDCMakeTool"
-                         />
-                         <Tool
-                                 Name="VCBscMakeTool"
-                                 SuppressStartupBanner="true"
-                                 OutputFile=".\..\Debug/condor_api.bsc"
-                         />
-                         <Tool
-                                 Name="VCFxCopTool"
-                         />
-                         <Tool
-                                 Name="VCPostBuildEventTool"
-                         />
-                 </Configuration>
-                 <Configuration
-                         Name="Release|Win32"
-                         OutputDirectory=".\..\Release"
-                         IntermediateDirectory=".\..\Release"
-                         ConfigurationType="4"
-                         UseOfMFC="0"
-                         ATLMinimizesCRunTimeLibraryUsage="false"
-                         BuildLogFile="$(IntDir)\BuildLogs\$(InputName).log.htm"
-                         >
-                         <Tool
-                                 Name="VCPreBuildEventTool"
-                         />
-                         <Tool
-                                 Name="VCCustomBuildTool"
-                         />
-                         <Tool
-                                 Name="VCXMLDataGeneratorTool"
-                         />
-                         <Tool
-                                 Name="VCWebServiceProxyGeneratorTool"
-                         />
-                         <Tool
-                                 Name="VCMIDLTool"
-                                 TypeLibraryName=".\..\Release/condor_api.tlb"
-                                 HeaderFileName=""
-                         />
-                         <Tool
-                                 Name="VCCLCompilerTool"
-                                 AdditionalOptions="$(CONDOR_DEFINE) $(CONDOR_INCLUDE) $(CONDOR_GSOAP_INCLUDE) $(CONDOR_KERB_INCLUDE) $(CONDOR_PCRE_INCLUDE) $(CONDOR_OPENSSL_INCLUDE) $(CONDOR_POSTGRESQL_INCLUDE)"
-                                 Optimization="1"
-                                 InlineFunctionExpansion="1"
-                                 PreprocessorDefinitions="WIN32;NDEBUG;_CONSOLE"
-                                 StringPooling="true"
-                                 RuntimeLibrary="0"
-                                 EnableFunctionLevelLinking="true"
-                                 UsePrecompiledHeader="2"
-                                 PrecompiledHeaderThrough="condor_common.h"
-                                 PrecompiledHeaderFile="..\Release\condor_common.pch"
-                                 AssemblerListingLocation=".\..\Release/"
-                                 ObjectFile=".\..\Release/"
-                                 ProgramDataBaseFileName=".\..\Release/"
-                                 WarningLevel="3"
-                                 SuppressStartupBanner="true"
-                                 DebugInformationFormat="1"
-                         />
-                         <Tool
-                                 Name="VCManagedResourceCompilerTool"
-                         />
-                         <Tool
-                                 Name="VCResourceCompilerTool"
-                                 PreprocessorDefinitions="NDEBUG"
-                                 Culture="1033"
-                         />
-                         <Tool
-                                 Name="VCPreLinkEventTool"
-                         />
-                         <Tool
-                                 Name="VCLibrarianTool"
-                         />
-                         <Tool
-                                 Name="VCALinkTool"
-                         />
-                         <Tool
-                                 Name="VCXDCMakeTool"
-                         />
-                         <Tool
-                                 Name="VCBscMakeTool"
-                                 SuppressStartupBanner="true"
-                                 OutputFile=".\..\Release/condor_api.bsc"
-                         />
-                         <Tool
-                                 Name="VCFxCopTool"
-                         />
-                         <Tool
-                                 Name="VCPostBuildEventTool"
-                         />
-                 </Configuration>
-         </Configurations>
-         <References>
-         </References>
-         <Files>
-                 <File
-                         RelativePath="..\Release\ast.obj"
-                         >
-                 </File>
-                 <File
-                         RelativePath="..\Release\astbase.obj"
-                         >
-                 </File>
-                 <File
-                         RelativePath="..\Release\attrlist.obj"
-                         >
-                 </File>
-                 <File
-                         RelativePath="..\Release\basename.obj"
-                         >
-                 </File>
-                 <File
-                         RelativePath="..\Release\buildtable.obj"
-                         >
-                 </File>
-                 <File
-                         RelativePath="..\Release\chomp.obj"
-                         >
-                 </File>
-                 <File
-                         RelativePath="..\Release\classad.obj"
-                         >
-                 </File>
-                 <File
-                         RelativePath="..\Release\classad_merge.obj"
-                         >
-                 </File>
-                 <File
-                         RelativePath="..\Release\classifiedjobs.obj"
-                         >
-                 </File>
-                 <File
-                         RelativePath="..\Release\condor_attributes.obj"
-                         >
-                 </File>
-                 <File
-                         RelativePath="..\Release\condor_environ.obj"
-                         >
-                 </File>
-                 <File
-                         RelativePath="..\Release\condor_event.obj"
-                         >
-                 </File>
-                 <File
-                         RelativePath="..\Release\condor_open.obj"
-                         >
-                 </File>
-                 <File
-                         RelativePath="..\Release\condor_snutils.obj"
-                         >
-                 </File>
-                 <File
-                         RelativePath="..\Release\distribution.obj"
-                         >
-                 </File>
-                 <File
-                         RelativePath="..\Release\dprintf.obj"
-                         >
-                 </File>
-                 <File
-                         RelativePath="..\Release\dprintf_common.obj"
-                         >
-                 </File>
-                 <File
-                         RelativePath="..\Release\dprintf_config.obj"
-                         >
-                 </File>
-                 <File
-                         RelativePath="..\Release\environment.obj"
-                         >
-                 </File>
-                 <File
-                         RelativePath="..\Release\evaluateOperators.obj"
-                         >
-                 </File>
-                 <File
-                         RelativePath="..\Release\except.obj"
-                         >
-                 </File>
-                 <File
-                         RelativePath="..\Release\file_lock.obj"
-                         >
-                 </File>
-                 <File
-                         RelativePath="..\Release\file_sql.obj"
-                         >
-                 </File>
-                 <File
-                         RelativePath="..\Release\format_time.obj"
-                         >
-                 </File>
-                 <File
-                         RelativePath="..\Release\get_random_num.obj"
-                         >
-                 </File>
-                 <File
-                         RelativePath="..\Release\iso_dates.obj"
-                         >
-                 </File>
-                 <File
-                         RelativePath="..\src\condor_c++_util\libcondorapi_stubs.cpp"
-                         >
-                 </File>
-                 <File
-                         RelativePath="..\Release\misc_utils.obj"
-                         >
-                 </File>
-                 <File
-                         RelativePath="..\Release\mkargv.obj"
-                         >
-                 </File>
-                 <File
-                         RelativePath="..\Release\my_distribution.obj"
-                         >
-                 </File>
-                 <File
-                         RelativePath="..\Release\my_subsystem.obj"
-                         >
-                 </File>
-                 <File
-                         RelativePath="..\Release\MyString.obj"
-                         >
-                 </File>
-                 <File
-                         RelativePath="..\Release\operators.obj"
-                         >
-                 </File>
-                 <File
-                         RelativePath="..\Release\parser.obj"
-                         >
-                 </File>
-                 <File
-                         RelativePath="..\Release\read_user_log.obj"
-                         >
-                 </File>
-                 <File
-                         RelativePath="..\Release\read_user_log_state.obj"
-                         >
-                 </File>
-                 <File
-                         RelativePath="..\Release\registration.obj"
-                         >
-                 </File>
-                 <File
-                         RelativePath="..\Release\rotate_file.obj"
-                         >
-                 </File>
-                 <File
-                         RelativePath="..\Release\scanner.obj"
-                         >
-                 </File>
-                 <File
-                         RelativePath="..\Release\setsyscalls.obj"
-                         >
-                 </File>
-                 <File
-                         RelativePath="..\Release\stat_wrapper.obj"
-                         >
-                 </File>
-                 <File
-                         RelativePath="..\Release\stat_wrapper_internal.obj"
-                         >
-                 </File>
-                 <File
-                         RelativePath="..\Release\string_funcs.obj"
-                         >
-                 </File>
-                 <File
-                         RelativePath="..\Release\string_list.obj"
-                         >
-                 </File>
-                 <File
-                         RelativePath="..\Release\stringSpace.obj"
-                         >
-                 </File>
-                 <File
-                         RelativePath="..\Release\strnewp.obj"
-                         >
-                 </File>
-                 <File
-                         RelativePath="..\Release\subsystem_info.obj"
-                         >
-                 </File>
-                 <File
-                         RelativePath="..\Release\uids.obj"
-                         >
-                 </File>
-                 <File
-                         RelativePath="..\Release\user_log.obj"
-                         >
-                 </File>
-                 <File
-                         RelativePath="..\Release\user_log_header.obj"
-                         >
-                 </File>
-                 <File
-                         RelativePath="..\Release\utc_time.obj"
-                         >
-                 </File>
-                 <File
-                         RelativePath="..\Release\value.obj"
-                         >
-                 </File>
-                 <File
-                         RelativePath="..\Release\xml_classads.obj"
-                         >
-                 </File>
-         </Files>
-         <Globals>
-         </Globals>
- </VisualStudioProject>
->>>>>>> 84da8b19
+ <VisualStudioProject
+         ProjectType="Visual C++"
+         Version="9.00"
+         Name="condor_api"
+         ProjectGUID="{D790062E-34A2-471f-B261-CC47D2961EC3}"
+         TargetFrameworkVersion="0"
+         >
+         <Platforms>
+                 <Platform
+                         Name="Win32"
+                 />
+         </Platforms>
+         <ToolFiles>
+         </ToolFiles>
+         <Configurations>
+                 <Configuration
+                         Name="Debug|Win32"
+                         OutputDirectory=".\..\Debug"
+                         IntermediateDirectory=".\..\Debug"
+                         ConfigurationType="4"
+                         UseOfMFC="0"
+                         ATLMinimizesCRunTimeLibraryUsage="false"
+                         BuildLogFile="$(IntDir)\BuildLogs\$(InputName).log.htm"
+                         >
+                         <Tool
+                                 Name="VCPreBuildEventTool"
+                         />
+                         <Tool
+                                 Name="VCCustomBuildTool"
+                         />
+                         <Tool
+                                 Name="VCXMLDataGeneratorTool"
+                         />
+                         <Tool
+                                 Name="VCWebServiceProxyGeneratorTool"
+                         />
+                         <Tool
+                                 Name="VCMIDLTool"
+                                 TypeLibraryName=".\..\Debug/condor_api.tlb"
+                                 HeaderFileName=""
+                         />
+                         <Tool
+                                 Name="VCCLCompilerTool"
+                                 AdditionalOptions="$(CONDOR_DEFINE) $(CONDOR_INCLUDE) $(CONDOR_GSOAP_INCLUDE) $(CONDOR_KERB_INCLUDE) $(CONDOR_PCRE_INCLUDE) $(CONDOR_OPENSSL_INCLUDE) $(CONDOR_POSTGRESQL_INCLUDE)"
+                                 Optimization="0"
+                                 PreprocessorDefinitions="WIN32;_DEBUG;_CONSOLE"
+                                 MinimalRebuild="true"
+                                 RuntimeLibrary="1"
+                                 UsePrecompiledHeader="2"
+                                 PrecompiledHeaderThrough="condor_common.h"
+                                 PrecompiledHeaderFile="..\Debug\condor_common.pch"
+                                 AssemblerListingLocation=".\..\Debug/"
+                                 ObjectFile=".\..\Debug/"
+                                 ProgramDataBaseFileName=".\..\Debug/"
+                                 WarningLevel="3"
+                                 SuppressStartupBanner="true"
+                                 DebugInformationFormat="4"
+                         />
+                         <Tool
+                                 Name="VCManagedResourceCompilerTool"
+                         />
+                         <Tool
+                                 Name="VCResourceCompilerTool"
+                                 PreprocessorDefinitions="_DEBUG"
+                                 Culture="1033"
+                         />
+                         <Tool
+                                 Name="VCPreLinkEventTool"
+                         />
+                         <Tool
+                                 Name="VCLibrarianTool"
+                         />
+                         <Tool
+                                 Name="VCALinkTool"
+                         />
+                         <Tool
+                                 Name="VCXDCMakeTool"
+                         />
+                         <Tool
+                                 Name="VCBscMakeTool"
+                                 SuppressStartupBanner="true"
+                                 OutputFile=".\..\Debug/condor_api.bsc"
+                         />
+                         <Tool
+                                 Name="VCFxCopTool"
+                         />
+                         <Tool
+                                 Name="VCPostBuildEventTool"
+                         />
+                 </Configuration>
+                 <Configuration
+                         Name="Release|Win32"
+                         OutputDirectory=".\..\Release"
+                         IntermediateDirectory=".\..\Release"
+                         ConfigurationType="4"
+                         UseOfMFC="0"
+                         ATLMinimizesCRunTimeLibraryUsage="false"
+                         BuildLogFile="$(IntDir)\BuildLogs\$(InputName).log.htm"
+                         >
+                         <Tool
+                                 Name="VCPreBuildEventTool"
+                         />
+                         <Tool
+                                 Name="VCCustomBuildTool"
+                         />
+                         <Tool
+                                 Name="VCXMLDataGeneratorTool"
+                         />
+                         <Tool
+                                 Name="VCWebServiceProxyGeneratorTool"
+                         />
+                         <Tool
+                                 Name="VCMIDLTool"
+                                 TypeLibraryName=".\..\Release/condor_api.tlb"
+                                 HeaderFileName=""
+                         />
+                         <Tool
+                                 Name="VCCLCompilerTool"
+                                 AdditionalOptions="$(CONDOR_DEFINE) $(CONDOR_INCLUDE) $(CONDOR_GSOAP_INCLUDE) $(CONDOR_KERB_INCLUDE) $(CONDOR_PCRE_INCLUDE) $(CONDOR_OPENSSL_INCLUDE) $(CONDOR_POSTGRESQL_INCLUDE)"
+                                 Optimization="1"
+                                 InlineFunctionExpansion="1"
+                                 PreprocessorDefinitions="WIN32;NDEBUG;_CONSOLE"
+                                 StringPooling="true"
+                                 RuntimeLibrary="0"
+                                 EnableFunctionLevelLinking="true"
+                                 UsePrecompiledHeader="2"
+                                 PrecompiledHeaderThrough="condor_common.h"
+                                 PrecompiledHeaderFile="..\Release\condor_common.pch"
+                                 AssemblerListingLocation=".\..\Release/"
+                                 ObjectFile=".\..\Release/"
+                                 ProgramDataBaseFileName=".\..\Release/"
+                                 WarningLevel="3"
+                                 SuppressStartupBanner="true"
+                                 DebugInformationFormat="1"
+                         />
+                         <Tool
+                                 Name="VCManagedResourceCompilerTool"
+                         />
+                         <Tool
+                                 Name="VCResourceCompilerTool"
+                                 PreprocessorDefinitions="NDEBUG"
+                                 Culture="1033"
+                         />
+                         <Tool
+                                 Name="VCPreLinkEventTool"
+                         />
+                         <Tool
+                                 Name="VCLibrarianTool"
+                         />
+                         <Tool
+                                 Name="VCALinkTool"
+                         />
+                         <Tool
+                                 Name="VCXDCMakeTool"
+                         />
+                         <Tool
+                                 Name="VCBscMakeTool"
+                                 SuppressStartupBanner="true"
+                                 OutputFile=".\..\Release/condor_api.bsc"
+                         />
+                         <Tool
+                                 Name="VCFxCopTool"
+                         />
+                         <Tool
+                                 Name="VCPostBuildEventTool"
+                         />
+                 </Configuration>
+         </Configurations>
+         <References>
+         </References>
+         <Files>
+                 <File
+                         RelativePath="..\Release\ast.obj"
+                         >
+                 </File>
+                 <File
+                         RelativePath="..\Release\astbase.obj"
+                         >
+                 </File>
+                 <File
+                         RelativePath="..\Release\attrlist.obj"
+                         >
+                 </File>
+                 <File
+                         RelativePath="..\Release\basename.obj"
+                         >
+                 </File>
+                 <File
+                         RelativePath="..\Release\buildtable.obj"
+                         >
+                 </File>
+                 <File
+                         RelativePath="..\Release\chomp.obj"
+                         >
+                 </File>
+                 <File
+                         RelativePath="..\Release\classad.obj"
+                         >
+                 </File>
+                 <File
+                         RelativePath="..\Release\classad_merge.obj"
+                         >
+                 </File>
+                 <File
+                         RelativePath="..\Release\classifiedjobs.obj"
+                         >
+                 </File>
+                 <File
+                         RelativePath="..\Release\condor_attributes.obj"
+                         >
+                 </File>
+                 <File
+                         RelativePath="..\Release\condor_environ.obj"
+                         >
+                 </File>
+                 <File
+                         RelativePath="..\Release\condor_event.obj"
+                         >
+                 </File>
+                 <File
+                         RelativePath="..\Release\condor_open.obj"
+                         >
+                 </File>
+                 <File
+                         RelativePath="..\Release\condor_snutils.obj"
+                         >
+                 </File>
+                 <File
+                         RelativePath="..\Release\distribution.obj"
+                         >
+                 </File>
+                 <File
+                         RelativePath="..\Release\dprintf.obj"
+                         >
+                 </File>
+                 <File
+                         RelativePath="..\Release\dprintf_common.obj"
+                         >
+                 </File>
+                 <File
+                         RelativePath="..\Release\dprintf_config.obj"
+                         >
+                 </File>
+                 <File
+                         RelativePath="..\Release\environment.obj"
+                         >
+                 </File>
+                 <File
+                         RelativePath="..\Release\evaluateOperators.obj"
+                         >
+                 </File>
+                 <File
+                         RelativePath="..\Release\except.obj"
+                         >
+                 </File>
+                 <File
+                         RelativePath="..\Release\file_lock.obj"
+                         >
+                 </File>
+                 <File
+                         RelativePath="..\Release\file_sql.obj"
+                         >
+                 </File>
+                 <File
+                         RelativePath="..\Release\format_time.obj"
+                         >
+                 </File>
+                 <File
+                         RelativePath="..\Release\get_random_num.obj"
+                         >
+                 </File>
+                 <File
+                         RelativePath="..\Release\iso_dates.obj"
+                         >
+                 </File>
+                 <File
+                         RelativePath="..\src\condor_c++_util\libcondorapi_stubs.cpp"
+                         >
+                 </File>
+                 <File
+                         RelativePath="..\Release\misc_utils.obj"
+                         >
+                 </File>
+                 <File
+                         RelativePath="..\Release\mkargv.obj"
+                         >
+                 </File>
+                 <File
+                         RelativePath="..\Release\my_distribution.obj"
+                         >
+                 </File>
+                 <File
+                         RelativePath="..\Release\my_subsystem.obj"
+                         >
+                 </File>
+                 <File
+                         RelativePath="..\Release\MyString.obj"
+                         >
+                 </File>
+                 <File
+                         RelativePath="..\Release\operators.obj"
+                         >
+                 </File>
+                 <File
+                         RelativePath="..\Release\parser.obj"
+                         >
+                 </File>
+                 <File
+                         RelativePath="..\Release\read_user_log.obj"
+                         >
+                 </File>
+                 <File
+                         RelativePath="..\Release\read_user_log_state.obj"
+                         >
+                 </File>
+                 <File
+                         RelativePath="..\Release\registration.obj"
+                         >
+                 </File>
+                 <File
+                         RelativePath="..\Release\rotate_file.obj"
+                         >
+                 </File>
+                 <File
+                         RelativePath="..\Release\scanner.obj"
+                         >
+                 </File>
+                 <File
+                         RelativePath="..\Release\setsyscalls.obj"
+                         >
+                 </File>
+                 <File
+                         RelativePath="..\Release\stat_wrapper.obj"
+                         >
+                 </File>
+                 <File
+                         RelativePath="..\Release\stat_wrapper_internal.obj"
+                         >
+                 </File>
+                 <File
+                         RelativePath="..\Release\string_funcs.obj"
+                         >
+                 </File>
+                 <File
+                         RelativePath="..\Release\string_list.obj"
+                         >
+                 </File>
+                 <File
+                         RelativePath="..\Release\stringSpace.obj"
+                         >
+                 </File>
+                 <File
+                         RelativePath="..\Release\strnewp.obj"
+                         >
+                 </File>
+                 <File
+                         RelativePath="..\Release\subsystem_info.obj"
+                         >
+                 </File>
+                 <File
+                         RelativePath="..\Release\uids.obj"
+                         >
+                 </File>
+                 <File
+                         RelativePath="..\Release\user_log.obj"
+                         >
+                 </File>
+                 <File
+                         RelativePath="..\Release\user_log_header.obj"
+                         >
+                 </File>
+                 <File
+                         RelativePath="..\Release\utc_time.obj"
+                         >
+                 </File>
+                 <File
+                         RelativePath="..\Release\value.obj"
+                         >
+                 </File>
+                 <File
+                         RelativePath="..\Release\xml_classads.obj"
+                         >
+                 </File>
+         </Files>
+         <Globals>
+         </Globals>
+ </VisualStudioProject>