from .classad2_impl import _handle as handle_t

from .classad2_impl import (
    _classad_init,
    _classad_init_from_string,
    _classad_init_from_dict,
    _classad_to_string,
    _classad_to_repr,
    _classad_get_item,
    _classad_set_item,
    _classad_del_item,
    _exprtree_eq,
    _classad_size,
    _classad_keys,
    _classad_parse_next,
    _classad_quote,
)

# So that the typehints match version 1.
<<<<<<< HEAD
from ._parser import ParserType as Parser
=======
from ._parser_type import ParserType as Parser
>>>>>>> 03133b8c

from collections.abc import MutableMapping
from datetime import datetime, timedelta, timezone

from typing import Iterator
from typing import Union

#
# MutableMapping provides generic implementations for all mutable mapping
# methods except for __[get|set|del]item__(), __iter__, and __len__.
#
# The version 1 documentation says "[A] ClassAd object is iterable
# (returning the attributes) and implements the dictionary protocol.
# The items(), keys(), values(), get(), setdefault(), and update()
# methods have the same semantics as a dictionary."
#

class ClassAd(MutableMapping):

    def __init__(self, input=None):
        self._handle = handle_t()

        if input is None:
            _classad_init(self, self._handle)
            return
        if isinstance(input, dict):
            _classad_init_from_dict(self, self._handle, input)
            return
        if isinstance(input, str):
            _classad_init_from_string(self, self._handle, input)
            return
        raise TypeError("input must be None, str, or dict")


    def __repr__(self):
        return _classad_to_repr(self._handle)


    def __str__(self):
        return _classad_to_string(self._handle)


    def lookup(self, attr : str) -> "ExprTree":
        if not isinstance(attr, str):
            raise KeyError("ClassAd keys are strings")
        return _classad_get_item(self._handle, attr, False)


    # In version 1, we didn't allow Python to check it other knew how
    # to do equality comparisons against us, which was probably wrong.
    #
    # If don't define __eq__(), the one we get from the ABC Mapping
    # allows comparisons against other `Mapping`s, which we may or
    # may not actually want.
    def __eq__(self, other):
        if type(self) is type(other):
            return _exprtree_eq(self._handle, other._handle)
        else:
            return NotImplemented


    #
    # The MutableMapping abstract methods.
    #

    def __len__(self):
        return _classad_size(self._handle)


    def __getitem__(self, key):
        if not isinstance(key, str):
            raise KeyError("ClassAd keys are strings")
        return _classad_get_item(self._handle, key, True)


    def __setitem__(self, key, value):
        if not isinstance(key, str):
            raise KeyError("ClassAd keys are strings")
        if isinstance(value, dict):
            return _classad_set_item(self._handle, key, ClassAd(value))
        return _classad_set_item(self._handle, key, value)


    def __delitem__(self, key):
        if not isinstance(key, str):
            raise KeyError("ClassAd keys are strings")
        return _classad_del_item(self._handle, key)


    def __iter__(self):
        keys = _classad_keys(self._handle)
        for key in keys:
            yield key


def _convert_local_datetime_to_utc_ts(dt):
    if dt.tzinfo is not None and dt.tzinfo.utcoffset(dt) is not None:
        the_epoch = datetime(1970, 1, 1, tzinfo=dt.tzinfo)
        return (dt - the_epoch) // timedelta(seconds=1)
    else:
        the_epoch = datetime(1970, 1, 1)
        naive_ts = (dt - the_epoch) // timedelta(seconds=1)
        offset = dt.astimezone().utcoffset() // timedelta(seconds=1)
        return naive_ts - offset

def _parse_ads_generator(input, parser : Parser = Parser.Auto):
    total_offset = 0
    if not isinstance(input, str):
        total_offset = input.tell()

    input_string = "".join(input)
    while True:
        (ad, offset) = _classad_parse_next(input_string, int(parser))

        input_string = input_string[offset:]
        if not isinstance(input, str):
            total_offset += offset
            input.seek(total_offset, 0)

        if ad is None or offset == 0:
            return

        yield ad


def _parseAds(input : Union[str, Iterator[str]], parser : Parser = Parser.Auto) -> Iterator[ClassAd]:
    '''
    Parses all of the ads in the input and returns a iterator over them.

    Ads in the input may be separated by blank lines.
    '''
    return _parse_ads_generator(input, parser)


def _parseOne(input : Union[str, Iterator[str]], parser : Parser = Parser.Auto) -> ClassAd:
    '''
    Parses all of the ads in the input, merges them into one, and returns it.

    Ads in the input may be separated by blank lines.
    '''
    total_offset = 0
    if not isinstance(input, str):
        total_offset = input.tell()

    result = ClassAd()
    input_string = "".join(input)
    while True:
        (firstAd, offset) = _classad_parse_next(input_string, int(parser))

        if firstAd is None or offset == 0:
            return result

        if firstAd is not None:
            result.update(firstAd)
        if offset != 0:
            input_string = input_string[offset:]

        if not isinstance(input, str):
            total_offset += offset
            input.seek(total_offset, 0)


# In version 1, this never actually returned an iterator, and it only
# advanced `input` if it was not a string.  Not sure why we bothered
# to allow strings here at all, actually.
def _parseNext(input : Union[str, Iterator[str]], parser : Parser = Parser.Auto) -> ClassAd:
    '''
    Parses the first ad in the input and returns it.

    Ads in the input may be separated by blank lines.
    '''
    original = 0
    if not isinstance(input, str):
        original = input.tell()

    input_string = "".join(input)
    (firstAd, offset) = _classad_parse_next(input_string, int(parser))

    if not isinstance(input, str):
        input.seek(original + offset)

    return firstAd


def _quote(input : str) -> str:
    '''
    Quote the Python string so it can be used for building ClassAd expressions.
    '''
    return _classad_quote(input)<|MERGE_RESOLUTION|>--- conflicted
+++ resolved
@@ -17,11 +17,7 @@
 )
 
 # So that the typehints match version 1.
-<<<<<<< HEAD
-from ._parser import ParserType as Parser
-=======
 from ._parser_type import ParserType as Parser
->>>>>>> 03133b8c
 
 from collections.abc import MutableMapping
 from datetime import datetime, timedelta, timezone
