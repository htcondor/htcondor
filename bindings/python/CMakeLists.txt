--- conflicted
+++ resolved
@@ -54,14 +54,9 @@
 
     add_custom_target(python_bindings ALL DEPENDS ${TIMESTAMP_FILE})
     if (WINDOWS) # Windows can call setup.py as normal
-<<<<<<< HEAD
-      install(CODE "execute_process(WORKING_DIRECTORY ${CMAKE_CURRENT_BINARY_DIR} COMMAND ${PYTHON_EXECUTABLE} ${SETUP_PY} install --root=${CMAKE_INSTALL_PREFIX} --install-lib=${C_PYTHONARCHLIB} --install-scripts=${C_BIN})")
-    else() # non-Windows should call a script that invokes setup.py
-      install(CODE "execute_process(WORKING_DIRECTORY ${CMAKE_CURRENT_BINARY_DIR} COMMAND ${INSTALL_SH} ${PYTHON_EXECUTABLE} ${SETUP_PY} ${CMAKE_INSTALL_PREFIX} ${C_PYTHONARCHLIB} ${C_BIN})")
-=======
       install(CODE "execute_process(
             WORKING_DIRECTORY ${CMAKE_CURRENT_BINARY_DIR}
-            COMMAND ${PYTHON_EXECUTABLE} ${SETUP_PY} install --root=${CMAKE_INSTALL_PREFIX} --install-lib=${C_PYTHONARCHLIB}
+            COMMAND ${PYTHON_EXECUTABLE} ${SETUP_PY} install --root=${CMAKE_INSTALL_PREFIX} --install-lib=${C_PYTHONARCHLIB} ${C_BIN}
             ERROR_VARIABLE _err
             RESULT_VARIABLE _ret)
         if (NOT \${_ret} EQUAL \"0\")
@@ -69,14 +64,13 @@
         endif()")
     else() # non-Windows should call a script that invokes setup.py
       install(CODE "execute_process(
-            WORKING_DIRECTORY ${CMAKE_CURRENT_BINARY_DIR} 
+            WORKING_DIRECTORY ${CMAKE_CURRENT_BINARY_DIR}
             COMMAND ${INSTALL_SH} ${PYTHON_EXECUTABLE} ${SETUP_PY} ${CMAKE_INSTALL_PREFIX} ${C_PYTHONARCHLIB}
             ERROR_VARIABLE _err
             RESULT_VARIABLE _ret)
         if (NOT \${_ret} EQUAL \"0\")
             message( FATAL_ERROR \"\${_err}\" )
         endif()")
->>>>>>> 261c7032
     endif()
   endif()
 
@@ -90,20 +84,14 @@
       DEPENDS ${DEPS} py3classad_module py3htcondor)
 
     add_custom_target(python3_bindings ALL DEPENDS ${TIMESTAMP3_FILE})
-<<<<<<< HEAD
-    # Note that if you build with both Python 2 and Python 3, the scripts
-    # from this step will overwrite the scripts from the Python 2 install.
-    install(CODE "execute_process(WORKING_DIRECTORY ${CMAKE_CURRENT_BINARY_DIR} COMMAND ${INSTALL_SH} ${PYTHON3_EXECUTABLE} ${SETUP_PY} ${CMAKE_INSTALL_PREFIX} ${C_PYTHON3ARCHLIB} ${C_BIN})")
-=======
     install(CODE "execute_process(
-            WORKING_DIRECTORY ${CMAKE_CURRENT_BINARY_DIR} 
-            COMMAND ${INSTALL_SH} ${PYTHON3_EXECUTABLE} ${SETUP_PY} ${CMAKE_INSTALL_PREFIX} ${C_PYTHON3ARCHLIB}
+            WORKING_DIRECTORY ${CMAKE_CURRENT_BINARY_DIR}
+            COMMAND ${INSTALL_SH} ${PYTHON3_EXECUTABLE} ${SETUP_PY} ${CMAKE_INSTALL_PREFIX} ${C_PYTHON3ARCHLIB} ${C_BIN}
             ERROR_VARIABLE _err
             RESULT_VARIABLE _ret)
         if (NOT \${_ret} EQUAL \"0\")
             message( FATAL_ERROR \"\${_err}\" )
         endif()")
->>>>>>> 261c7032
   endif()
 
 endif()
