from typing import (
    Union,
    Callable,
    Any,
    Iterator,
    List,
    Optional,
)

import re

# We'll be able to just use `|` when our minimum Python version becomes 3.10.
from typing import Union

from ._common_imports import (
    classad,
    Collector,
    DaemonType,
)

from ._job_action import JobAction
from ._transaction_flag import TransactionFlag
from ._submit import Submit
from ._submit_result import SubmitResult
# So that the typehints match version 1.
from ._query_opt import QueryOpt as QueryOpts
from ._history_src import HistorySrc

from .htcondor2_impl import (
    _schedd_query,
    _schedd_userrec_query,
    _schedd_act_on_job_ids,
    _schedd_act_on_job_constraint,
    _schedd_act_on_userrec_list,
    _schedd_act_on_userrec_constraint,
    _schedd_edit_job_ids,
    _schedd_edit_job_constraint,
    _schedd_reschedule,
    _schedd_export_job_ids,
    _schedd_export_job_constraint,
    _schedd_import_exported_job_results,
    _schedd_unexport_job_ids,
    _schedd_unexport_job_constraint,
    _schedd_submit,
    _history_query,
    _schedd_retrieve_job_constraint,
    _schedd_retrieve_job_ids,
    _schedd_spool,
    _schedd_refresh_gsi_proxy,
    _schedd_get_dag_contact_info,
    _schedd_get_claims,
    _schedd_create_ocu,
    _schedd_remove_ocu,
    _schedd_query_ocu,
)


DefaultItemData = object()


def job_spec_hack(
    addr : str,
    job_spec : Union[List[str], str, classad.ExprTree],
    f_job_ids : callable,
    f_constraint : callable,
    args : list,
):
    if isinstance(job_spec, list):
        if not all([isinstance(i, str) for i in job_spec]):
            raise TypeError("All elements of the job_spec list must be strings.")
        if all([re.fullmatch(r'\d+\.\d+', i) for i in job_spec]):
            job_spec_string = ", ".join(job_spec)
            return f_job_ids(addr, job_spec_string, *args)

        constraints = []
        for i in job_spec:
            if re.fullmatch(r'\d+', i):
                constraints.append(f"(ClusterID == {i})")
            elif re.fullmatch(r'\d+\.\d+', i):
                (clusterID, procID) = i.split('.')
                constraints.append(f"(ClusterID == {clusterID} && ProcID == {procID})")
            else:
                raise ValueError("All elements of the job_spec list must be strings of the form clusterID[.procID]")
        job_spec_string = " || ".join(constraints)
        return f_constraint(addr, job_spec_string, *args)
    elif isinstance(job_spec, int):
        job_spec_string = f'ClusterID == {job_spec}'
        return f_constraint(addr, job_spec_string, *args)
    elif isinstance(job_spec, classad.ExprTree):
        job_spec_string = str(job_spec)
        return f_constraint(addr, job_spec_string, *args)
    elif isinstance(job_spec, str):
        if re.fullmatch(r'\d+\.\d+', job_spec):
            return f_job_ids(addr, job_spec, *args)
        if re.fullmatch(r'\d+', job_spec):
            job_spec_string = f'ClusterID == {job_spec}'
            return f_constraint(addr, job_spec_string, *args)
        try:
            job_spec_expr = classad.ExprTree(job_spec)
        except classad.ClassAdException:
            raise ValueError("The job_spec string must be a clusterID[.procID] or the string form of an ExprTree.");
        return f_constraint(addr, job_spec, *args);
    else:
        raise TypeError("The job_spec must be list of strings, a string, an int, or an ExprTree." );


# helper method that routes various types of userrec_spec
# to the correct userrec act function
def userrec_act_dispatcher(
    addr : str,
    userrec_spec : Union[List[str], str, classad.ExprTree, List[classad.ClassAd] ],
    f_name_list : callable,
    f_constraint : callable,
    args : list,
):
    if isinstance(userrec_spec, list):
        if all([isinstance(i, str) for i in userrec_spec]):
            return f_name_list(addr, userrec_spec, *args)
        elif all([isinstance(i, classad.ClassAd) for i in userrec_spec]):
            return f_name_list(addr, userrec_spec, args[0] + 0x20000, args[1])
        else:
            raise TypeError("All elements of the userrec list must be strings or classads");
    elif isinstance(userrec_spec, classad.ExprTree):
        job_spec_string = str(userrec_spec)
        return f_constraint(addr, job_spec_string, *args)
    elif isinstance(userrec_spec, str):
        return f_name_list(addr, [userrec_spec], *args);
    else:
        raise TypeError("The userrec_spec must be list of strings, a list of ClassAd, a string, or an ExprTree." );


class Schedd():
    '''
    Client object for a *condor_schedd*.
    '''

    def __init__(self, location : classad.ClassAd = None):
        '''
        :param location:  A :class:`classad2.ClassAd` specifying a remote
            *condor_schedd* daemon, as returned by :meth:`Collector.locate`.
            If `None`, the client will connect to the local *condor_schedd*.
        '''
        if location is None:
            c = Collector()
            location = c.locate(DaemonType.Schedd)

        if not isinstance(location, classad.ClassAd):
            raise TypeError("location must be a ClassAd")

        self._addr = location['MyAddress']
        # We never actually use this for anything, but we'll carry it
        # around in case somebody else does.
        self._version = location['CondorVersion']


    def query(self,
        constraint : Union[str, classad.ExprTree] = 'True',
        projection : List[str] = [],
        callback : Callable[[classad.ClassAd], Any] = None,
        limit : int = -1,
        opts : QueryOpts = QueryOpts.Default
    ) -> List[classad.ClassAd]:
        '''
        Query the *condor_schedd* daemon for job ads.

        :param constraint:  A query constraint.  Only jobs matching this
            constraint will be returned.  The default will return all jobs.
        :param projection:  A list of job attributes.  These attributes will
            be returned for each job in the list.  (Others may be as well.)
            The default (an empty list) returns all attributes.
        :param callback:  A filtering function.  It will be invoked for
            each job ad which matches the constraint.  The value returned
            by *callback* will replace the corresponding job ad in the
            list returned by this method unless that value is `None`, which
            will instead be omitted.
        :param limit:  The maximum number of ads to return.  The default
            (``-1``) is to return all ads.
        :param opts:  Special query options; see the enumeration for details.
        '''
        results = _schedd_query(self._addr, str(constraint), projection, int(limit), int(opts))
        if callback is None:
            return results

        # We could pass `None` as the first argument to filter() if we
        # were sure that nothing coming back from callback() was false-ish.
        #
        # The parentheses make the second argument a generator, which is
        # probably a little more efficient than a list comprehension even
        # though we immediately turn it back into a list.
        return list(
            filter(
                lambda r: r is not None,
                (callback(result) for result in results)
            )
        )


    def queryUserAds(self,
        constraint : Union[str, classad.ExprTree] = "",
        projection : List[str] = [],
        callback : Callable[[classad.ClassAd], Any] = None,
        limit : int = -1,
    ) -> List[classad.ClassAd]:
        '''
        Query the *condor_schedd* daemon for user ads.

        :param constraint:  A query constraint.  Only user ads matching this
            constraint will be returned.  The default will return all user ads
        :param projection:  A list of classad attributes.  These attributes will
            be returned for each ad in the list.  (Others may be as well.)
            The default (an empty list) returns all attributes.
        :param callback:  A filtering function.  It will be invoked for
            each user ad which matches the constraint.  The value returned
            by *callback* will replace the corresponding user ad in the
            list returned by this method unless that value is `None`, which
            will instead be omitted.
        :param limit:  The maximum number of user ads to return.  The default
            (``-1``) is to return all ads.
        '''
        results = _schedd_userrec_query(self._addr, str(constraint), projection, int(limit), 0)
        if callback is None:
            return results

        # We could pass `None` as the first argument to filter() if we
        # were sure that nothing coming back from callback() was false-ish.
        #
        # The parentheses make the second argument a generator, which is
        # probably a little more efficient than a list comprehension even
        # though we immediately turn it back into a list.
        return list(
            filter(
                lambda r: r is not None,
                (callback(result) for result in results)
            )
        )


    def queryProjectAds(self,
        constraint : Union[str, classad.ExprTree] = "",
        projection : List[str] = [],
        callback : Callable[[classad.ClassAd], Any] = None,
        limit : int = -1,
    ) -> List[classad.ClassAd]:
        '''
        Query the *condor_schedd* daemon for project ads.

        :param constraint:  A query constraint.  Only project ads matching this
            constraint will be returned.  The default will return all project ads
        :param projection:  A list of classad attributes.  These attributes will
            be returned for each ad in the list.  (Others may be as well.)
            The default (an empty list) returns all attributes.
        :param callback:  A filtering function.  It will be invoked for
            each project ad which matches the constraint.  The value returned
            by *callback* will replace the corresponding project ad in the
            list returned by this method unless that value is `None`, which
            will instead be omitted.
        :param limit:  The maximum number of project ads to return.  The default
            (``-1``) is to return all ads.
        '''
        project_flag = 1 # 0=default/user, 1=project
        results = _schedd_userrec_query(self._addr, str(constraint), projection, int(limit), project_flag)
        if callback is None:
            return results

        # We could pass `None` as the first argument to filter() if we
        # were sure that nothing coming back from callback() was false-ish.
        #
        # The parentheses make the second argument a generator, which is
        # probably a little more efficient than a list comprehension even
        # though we immediately turn it back into a list.
        return list(
            filter(
                lambda r: r is not None,
                (callback(result) for result in results)
            )
        )


    def act(self,
        action : JobAction,
        job_spec : Union[List[str], str, classad.ExprTree, int],
        reason : str = None,
    ) -> classad.ClassAd:
        """
        Change the status of job(s) in the *condor_schedd* daemon.

        :param action:  The action to perform.
        :param job_spec: Which job(s) to act on.  A :class:`str`
             of the form ``clusterID[.procID]``, a :class:`list` of such
             strings, a :class:`classad2.ExprTree` constraint, the
             the string form of such a constraint, or the :class:`int` cluster ID.
        :param reason:  A free-form justification.  Defaults to
            "Python-initiated action".
        :return:  A ClassAd describing the number of jobs changed.  This
                  ClassAd is currently undocumented.
        """
        if not isinstance(action, JobAction):
            raise TypeError("action must be a JobAction")

        reason_code = None
        reason_string = None

        if reason is None:
            reason_string = "Python-initiated action"
        elif isinstance(reason, tuple):
            (reason_string, reason_code) = reason

        result = job_spec_hack(self._addr, job_spec,
            _schedd_act_on_job_ids, _schedd_act_on_job_constraint,
            (int(action), reason_string, str(reason_code))
        )

        if result is None:
            return None

        # Why did we do this in version 1?
        pyResult = classad.ClassAd()
        pyResult["TotalError"] = result["result_total_0"]
        pyResult["TotalSuccess"] = result["result_total_1"]
        pyResult["TotalNotFound"] = result["result_total_2"]
        pyResult["TotalBadStatus"] = result["result_total_3"]
        pyResult["TotalAlreadyDone"] = result["result_total_4"]
        pyResult["TotalPermissionDenied"] = result["result_total_5"]
        pyResult["TotalJobAds"] = result["TotalJobAds"]
        pyResult["TotalChangedAds"] = result["ActionResult"]

        return pyResult


    def addUserRec(self,
        user_spec : Union[List[str], str, List[classad.ClassAd] ],
    ) -> classad.ClassAd:
        """
        Add User record(s) to the *condor_schedd* daemon if a User
        record with the given name does not already exist.

        :param user_spec: Which user(s) to add.  A :class:`str`
             of the username, a :class:`list` of such
             strings, or a list of the initial User records in :class:`classad2.ClassAd` form.
        :return:  A ClassAd describing the changes made.  This
                  ClassAd is currently undocumented.
        """

        result = userrec_act_dispatcher(self._addr, user_spec,
            _schedd_act_on_userrec_list, _schedd_act_on_userrec_constraint,
            (0x10000 + 541, None)
        )
        return result;


    def enableUserRec(self,
        user_spec : Union[List[str], str, classad.ExprTree],
    ) -> classad.ClassAd:
        """
        Enable User record(s) to the *condor_schedd* daemon.

        :param user_spec: Which user(s) to enable.  A :class:`str`
             of the username, a :class:`list` of such
             strings, or a :class:`classad2.ExprTree` constraint.
             When a constraint is used, only User records that
             match the constraint will be enabled.
        :return:  A ClassAd describing the changes made.  This
                  ClassAd is currently undocumented.
        """

        result = userrec_act_dispatcher(self._addr, user_spec,
            _schedd_act_on_userrec_list, _schedd_act_on_userrec_constraint,
            (541, None)
        )
        return result;


    def disableUserRec(self,
        user_spec : Union[List[str], str, classad.ExprTree],
        reason : str = None
    ) -> classad.ClassAd:
        """
        Disable User record(s) in the *condor_schedd* daemon.

        :param user_spec: Which user(s) to disable.  A :class:`str`
             of the username, a :class:`list` of such
             strings, or a :class:`classad2.ExprTree` constraint.
             When a constraint is used, only User records that match
             the constraint will be disabled.
        :param reason: A free-form justification.  Defaults to
            "Python-initiated action".
        :return:  A ClassAd describing the changes made.  This
                  ClassAd is currently undocumented.
        """

        if reason is None:
            reason = "Python-initiated action"

        result = userrec_act_dispatcher(self._addr, user_spec,
            _schedd_act_on_userrec_list, _schedd_act_on_userrec_constraint,
            (542, reason)
        )
        return result;


    def removeUserRec(self,
        user_spec : Union[List[str], str, classad.ExprTree],
        reason : str = None
    ) -> classad.ClassAd:
        """
        Remove User record(s) in the *condor_schedd* daemon.

        :param user_spec: Which user(s) to remove.  A :class:`str`
             of the username, a :class:`list` of such
             strings, or a :class:`classad2.ExprTree` constraint.
             When a constraint is used, only User records that match
             the constraint will be removed.
        :param reason: A free-form justification that is used when
             the record cannot be removed.  Defaults to "Python-initiated action".
        :return:  A ClassAd describing the changes made.  This
                  ClassAd is currently undocumented.
        """

        if reason is None:
            reason = "Python-initiated action"

        result = userrec_act_dispatcher(self._addr, user_spec,
            _schedd_act_on_userrec_list, _schedd_act_on_userrec_constraint,
            (549, reason)
        )
        return result;


    def addProjectRec(self,
        project_spec : Union[List[str], str, List[classad.ClassAd] ],
    ) -> classad.ClassAd:
        """
        Add Project record(s) to the *condor_schedd* daemon.

        :param project_spec: Which projects(s) to add.  A :class:`str`
             of the project name, a :class:`list` of such
             strings, or a list of the initial Project records in :class:`classad2.ClassAd` form.
        :return:  A ClassAd describing the changes made.  This
                  ClassAd is currently undocumented.
        """

        result = userrec_act_dispatcher(self._addr, project_spec,
            _schedd_act_on_userrec_list, _schedd_act_on_userrec_constraint,
            (0x10000 + 0x80000 + 541, None)
        )
        return result;


    def removeProjectRec(self,
        user_spec : Union[List[str], str, classad.ExprTree],
        reason : str = None
    ) -> classad.ClassAd:
        """
        Remove Project record(s) in the *condor_schedd* daemon.

        :param Project_spec: Which projects(s) to remove.  A :class:`str`
             of the project name, a :class:`list` of such
             strings, or a :class:`classad2.ExprTree` constraint.
             When a constraint is used, only User records that match
             the constraint will be removed.
        :param reason: A free-form justification that is used when
             the record cannot be removed.  Defaults to "Python-initiated action".
        :return:  A ClassAd describing the changes made.  This
                  ClassAd is currently undocumented.
        """

        if reason is None:
            reason = "Python-initiated action"

        result = userrec_act_dispatcher(self._addr, user_spec,
            _schedd_act_on_userrec_list, _schedd_act_on_userrec_constraint,
            (0x80000 + 549, reason)
        )
        return result;


    # In version 1, edit(ClassAd) and edit_multiple() weren't documented,
    # so they're not implemented in version 2.
    def edit(self,
        job_spec : Union[List[str], str, classad.ExprTree, int],
        attr : str,
        value : Union[str, classad.ExprTree],
        flags : TransactionFlag = TransactionFlag.Default,
    ) -> int:
        """
        Change the value of an attribute in zero or more jobs.

        :param job_spec: Which job(s) to act on.  A :class:`str`
             of the form ``clusterID[.procID]``, a :class:`list` of such
             strings, a :class:`classad2.ExprTree` constraint, the
             the string form of such a constraint, or the :class:`int` cluster ID.
        :param attr:  Which attribute to change.
        :param value:  The new value for the attribute.
        :param flags:  Optional flags specifying alternate transaction behavior.
        :return:  The number of jobs that were edited.
        """
        if not isinstance(flags, TransactionFlag):
            raise TypeError("flags must be a TransactionFlag")

        if isinstance(value, classad.ExprTree):
            str_value = repr(value)
        else:
            str_value = str(value)

        # We pass the list into C++ so that we don't have to (re)connect to
        # the schedd for each job ID.  We don't want to avoid that with a
        # handle_t stored in `self` because that would imply leaving a socket
        # open to the schedd while Python code has control, which we think
        # is a really bad idea.

        match_count = job_spec_hack(self._addr, job_spec,
            _schedd_edit_job_ids, _schedd_edit_job_constraint,
            (attr, str_value, flags),
        )

        # In version 1, this was an undocumented and mostly pointless object.
        return match_count


    def _history(self,
        src: int,
        constraint : Optional[Union[str, classad.ExprTree]] = None,
        projection : List[str] = [],
        match : int = -1,
        since : Union[int, str, classad.ExprTree] = None,
        **kwargs,
    ) -> List[classad.ClassAd]:
        """
        Internal handler for all history queries to Schedd
        since all queries take similar arguments.

        :param src: Then enumeration value of which historical record
            source to read from. See history.cpp
        :param constraint: Constraint expression to return only the
            matching ClassAds.
        :param projection: List of specific ClassAd attributes to return
            from each matched ClassAd. If not specified the full ClassAd
            is returned.
        :param match: Limit of the maximum number of matching ClassAds to
            return. -1 represents no limit.
        :param since: Condition to stop scanning the history file. In the
            integer and string case, stop once job id is located. Otherwise,
            stop if the ClassAd expression evaluates to true.
        :return: List of ClassAds.

        :meta private:
        """
        projection_string = ",".join(projection)

        if isinstance(since, int):
            since = f"ClusterID == {since}"
        elif isinstance(since, str):
            pattern = re.compile(r'(\d+).(\d+)')
            matches = pattern.match(since)
            if matches is None:
                raise ValueError("since string must be in the form {clusterID}.{procID}")
            since = f"ClusterID == {matches[0]} && ProcID == {matches[1]}"
        elif isinstance(since, classad.ExprTree):
            since = str(since)
        elif since is None:
            since = ""
        else:
            raise TypeError("since must be an int, string, or ExprTree")

        ad_type = kwargs.get("ad_type", None)
        if isinstance(ad_type, list):
            ad_type = ",".join(ad_type)
        elif ad_type is None:
            ad_type = ""
        elif not isinstance(ad_type, str):
            raise TypeError("ad_type must be a list of strings or a string")

        if constraint is None:
            constraint = ""

        return _history_query(self._addr,
            str(constraint), projection_string, int(match), since,
            # Specific record type filter
            ad_type,
            # Specific history source file(s)
            src,
            # QUERY_SCHEDD_HISTORY (command int)
            515
        )


    # In version 1, history() returned a HistoryIterator which kept a
    # socket around to read results from; this was OK, because the socket
    # usually required no, and at most minimal, attention from the schedd
    # before being handed entirely off to the history helper process.
    #
    # This can certainly be done in version 2, but I'd like to see where
    # else we'd like to keep a socket open before implementing anything.
    #
    # `match` should be `limit` for consistency with `query()`.
    def history(self,
        constraint : Optional[Union[str, classad.ExprTree]] = None,
        projection : List[str] = [],
        match : int = -1,
        since : Union[int, str, classad.ExprTree] = None,
    ) -> List[classad.ClassAd]:
        """
        Query this schedd's job history.

        :param constraint:  A query constraint.  Only jobs matching this
            constraint will be returned.  :py:obj:`None` will match all jobs.
        :param projection:  A list of job attributes.  These attributes will
            be returned for each job in the list.  (Others may be as well.)
            The default (an empty list) returns all attributes.
        :param match:  The maximum number of ads to return.  The default
            (``-1``) is to return all ads.
        :param since:  A cluster ID, job ID, or expression.  If a cluster ID
            (passed as an integer) or job ID (passed as a string in the format
            ``{clusterID}.{procID}``), only jobs recorded in the history
            file after (and not including) the matching ID will be
            returned.  If an expression (including strings that aren't
            job IDs), jobs will be returned, most-recently-recorded first,
            until the expression becomes true; the job making the expression
            become true will not be returned.  Thus, ``1038`` and
            ``"clusterID == 1038"`` return the same set of jobs.

            If :py:obj:`None`, return all (matching) jobs.
        :return: List of ClassAds.
        """
        return self._history(HistorySrc.ScheddJob, constraint, projection, match, since)


    def jobEpochHistory(self,
        constraint : Optional[Union[str, classad.ExprTree]] = None,
        projection : List[str] = [],
        match : int = -1,
        since : Union[int, str, classad.ExprTree] = None,
        **kwargs
    ) -> List[classad.ClassAd]:
        """
        Query this schedd's
        `job epoch <https://htcondor.readthedocs.io/en/latest/admin-manual/configuration-macros.html#JOB_EPOCH_HISTORY>`_
        history.

        :param constraint:  A query constraint.  Only jobs matching this
            constraint will be returned.  :py:obj:`None` will match all jobs.
        :param projection:  A list of job attributes.  These attributes will
            be returned for each job in the list.  (Others may be as well.)
            The default (an empty list) returns all attributes.
        :param match:  The maximum number of ads to return.  The default
            (``-1``) is to return all ads.
        :param since:  A cluster ID, job ID, or expression.  If a cluster ID
            (passed as an integer) or job ID (passed as a string in the format
            ``{clusterID}.{procID}``), only jobs recorded in the history
            file after (and not including) the matching ID will be
            returned.  If an expression (including strings that aren't
            job IDs), jobs will be returned, most-recently-recorded first,
            until the expression becomes true; the job making the expression
            become true will not be returned.  Thus, ``1038`` and
            ``"clusterID == 1038"`` return the same set of jobs.

            If :py:obj:`None`, return all (matching) jobs.
        :return: List of ClassAds.
        """
        return self._history(HistorySrc.JobEpoch, constraint, projection, match, since, **kwargs)


    def daemonHistory(self,
        constraint : Optional[Union[str, classad.ExprTree]] = None,
        projection : List[str] = [],
        match : int = -1,
        since : Optional[classad.ExprTree] = None,
    ) -> List[classad.ClassAd]:
        """
        Query this schedd's historical records from its local
        `daemon <https://htcondor.readthedocs.io/en/latest/admin-manual/configuration-macros.html#SCHEDD_DAEMON_HISTORY>`_
        history file.

        :param constraint:  A query constraint.  Only ClassAds matching this
            constraint will be returned.  :py:obj:`None` will match all ads.
        :param projection:  A list of ClassAd attributes.  These attributes will
            be returned for each ad in the list.  (Others may be as well.)
            The default (an empty list) returns all attributes.
        :param match:  The maximum number of ads to return.  The default
            (``-1``) is to return all ads.
        :param since:  A ClassAd expression representing when the query should
            stop scanning historical ClassAd records. The query stops when the
            expression evaluates to true.

            If :py:obj:`None`, return all (matching) ClassAds.
        :return: List of ClassAds.
        """
        if since is not None and not isinstance(since, classad.ExprTree):
            raise TypeError("since must be an ExprTree")

        return self._history(HistorySrc.Daemon, constraint, projection, match, since, ad_type="SCHEDD")


    def submit(self,
        description : Submit,
        #
        # The version 1 documentation claims this is "the number of jobs
        # to submit to the cluster."  That is true only if we don't do
        # submit with itemdata, which we want to do from here if the
        # submit object has any.  If we do submit with itemdata, `count`
        # is the number of jobs per itemdatum, e.g. `QUEUE 5 FROM *.dat`
        # submit five jobs per `.dat` file.
        #
        # If `itemdata` is `None` and `count` is 0, the count should
        # come from the QUEUE statement.  In version 1, a `count` of 0
        # always functions as if `count` were 1, so we can safely change
        # the default to 0.  That allows
        #
        # In any case, `None` should not raise an exception.
        #
        count : int = 0,
        spool : bool = False,
        # This was undocumented in version 1, but it became necessary when
        # we removed Submit.queue_with_itemdata().
        itemdata : Optional[ Union[ Iterator[str], Iterator[dict] ] ] = DefaultItemData,
        queue : str = None,
    ) -> SubmitResult:
        '''
        Submit one or more jobs.

        .. note::
            This function presently uses :mod:`warnings` to pass along
            the warnings generated about the submit.  Python by default
            suppresses the second and subsequent reports of a warning
            for the same line of code.

        :param description:  The job(s) to submit.
        :param count:  Every valid queue statement in the submit language
            has an associated count, which is implicitly 1, but may be
            set explicitly, e.g., ``queue 3 dat_file matching *.dat`` has
            a count of 3.  If specified, this parameter overrides the count
            in ``description``.
        :param spool:  If :py:obj:`True`, submit the job(s) on hold and in
            such a way that its input files can later be uploaded to this
            schedd's `SPOOL <https://htcondor.readthedocs.io/en/latest/admin-manual/configuration-macros.html#SPOOL>`_ directory, using :meth:`spool`.
        :param itemdata:  If your submit description includes a queue statement
            which requires item data, you may supply (or override) that item
            data with this parameter.  If you provide an iterator over strings,
            each string will be parsed as its own item data line.  If you
            provide an iterator over dictionaries, the dictionary's key-value
            pairs will become submit variable name-value pairs; only the first
            dictionary's keys will be used.  In either case, leading and
            trailing whitespace will be trimmed for each individual item.
            Lines (and items) may not contain newlines (``\\n``) or the ASCII
            unit separator character (``\\x1F``).  Keys, if specified, must be
            valid submit-language variable names.
        :param queue:  Arguments to a queue statement to be used (instead
            of the one supplied in ``description``, if any).  Mutually
            exclusive with ``itemdata`` and/or ``count``.  (You may preface the
            the keyword's string value with "queue ", if you
            prefer.)
        '''
        if not isinstance(description, Submit):
            raise TypeError( "description must be an htcondor2.Submit object")

        submit_file = ''
        for key, value in description.items():
            submit_file = submit_file + f"{key} = {value}\n"
        submit_file = submit_file + "\n"

        q = queue is not None
        i = itemdata is not DefaultItemData
        c = count != 0
        if q and (i or c):
            raise ValueError("queue and count/itemdata are mutually exclusive")

        # Currently, the unit separator works for all itemdata serializations
        # except FROM TABLE, which is presently documented to accept
        # only commas.  However, duplicating the C++ parser is Python is
        # wrong, and FROM TABLE may allow the separator to be specified
        # in the future; see HTCONDOR-2868 for when this hack can go.
        separator = "\x1F"

        if itemdata is DefaultItemData:
            if queue is None:
                submit_file = submit_file + "queue " + description.getQArgs() + "\n"
                queue_args = description.getQArgs().casefold()
            else:
                queue_args = queue.casefold()

            first_from = queue_args.find("FROM".casefold())
            if first_from != -1:
                if first_from == 0 or queue_args[first_from - 1] == " ":
                    parts = queue_args[first_from:].partition("TABLE".casefold())
                    if parts[1] != "" and parts[0].endswith(" "):
                        separator = ","

            # If the original itemdata wasn't inline, there's not only no
            # need to repeat it, but it's technically syntactically invalid.
            if submit_file.strip().endswith("("):
                projection = None
                original_item_data = description.itemdata()
                if original_item_data is not None:
                    first = next(original_item_data)
                    projection = first.keys()
                    submit_file = _add_line_from_itemdata(submit_file, first, separator, projection)
                    for item in original_item_data:
                        submit_file = _add_line_from_itemdata(submit_file, item, separator, projection)
                    submit_file = submit_file + ")\n"

        elif itemdata is None:
            submit_file = submit_file + "queue\n"

        else:
            projection = None
            first = next(itemdata)
            if isinstance(first, str):
                submit_file = submit_file + "QUEUE item FROM "
            elif isinstance(first, dict):
                if any(not isinstance(x, str) for x in first.keys()):
                    raise TypeError("itemdata dictionaries must have string keys")
                projection = first.keys()
                submit_file = submit_file + f"QUEUE {','.join(projection)} FROM "
            else:
                raise TypeError("itemdata must be a list of strings or dictionaries")

            submit_file = submit_file + "(\n"
            submit_file = _add_line_from_itemdata(submit_file, first, separator, projection)
            for item in itemdata:
                submit_file = _add_line_from_itemdata(submit_file, item, separator, projection)
            submit_file = submit_file + ")\n"

        # This assumes that None is the default value for the queue parameter.
        real = Submit(submit_file, queue=queue)
        real.setSubmitMethod(
            description.getSubmitMethod(),
            allow_reserved_values=True,
        )

        return _schedd_submit(self._addr, real._handle, count, spool)


    # Let's not support submitMany() unless we have to, since it
    # requires a ClassAd like the one we're deprecating out of submit().


    def spool(self,
        result : SubmitResult
    ) -> None:
        """
        Upload the input files corresponding to a given :meth:`submit`
        for which the ``spool`` flag was set.
        """
        if result._spooledProcAds is None:
            raise ValueError("result must have come from submit() with spool set")

        _schedd_spool(self._addr, result._clusterad._handle, result._spooledProcAds._handle)


    def retrieve(self,
        job_spec : Union[List[str], str, classad.ExprTree, int],
    ) -> None:
        #
        # In version 1, this function was documented as accepting either
        # a constraint expression as a string or a list of ClassAds, but
        # the latter was not implemented.
        #
        # This was presumably intended to be the output from Submit.jobs(),
        # but since that may never be implemented in version 2, let's not
        # worry about it.
        #
        """
        Retrieve the output files from the job(s) in a given :meth:`submit`.

        :param job_spec: Which job(s) to act on.  A :class:`str`
             of the form ``clusterID[.procID]``, a :class:`list` of such
             strings, a :class:`classad2.ExprTree` constraint, the
             the string form of such a constraint, or the :class:`int` cluster ID.
        """
        result = job_spec_hack(self._addr, job_spec,
            _schedd_retrieve_job_ids, _schedd_retrieve_job_constraint,
            []
        )


    def refreshGSIProxy(cluster : int, proc : int, proxy_filename : str, lifetime : int = -1) -> int:
        """
        Refresh a (running) job's GSI proxy.

        :param cluster:  The job's cluster ID.
        :param proc:  The job's proc ID.
        :param proxy_filename:  The name of the file containing the refreshed proxy.
        :param lifetime:  The desired lifetime (in seconds) of the refreshed proxy.
            Specify ``0`` to avoid changing the proxy's lifetime.  Specify
            ``-1`` to use the value specific by :macro:`DELEGATE_JOB_GSI_CREDENTIALS_LIFETIME`.
        :return:  The remaining lifetime.
        """
        return _schedd_refresh_gsi_proxy(self._addr, int(cluster), int(proxy), str(proxy_filename), int(lifetime))


    def reschedule(self) -> None:
        """
        Sends the reschedule command to this schedd, which asks the schedd
        to ask the negotiator to consider starting the next negotiation
        cycle.  Frequently has no effect, because the negotiator is either
        already busy or waiting out the minimum cycle time.
        """
        _schedd_reschedule(self._addr)


    def export_jobs(self,
        job_spec : Union[List[str], str, classad.ExprTree, int],
        export_dir : str,
        new_spool_dir : str,
    ) -> classad.ClassAd:
        """
        Export one or more job clusters from the queue to put those jobs
        into the externally managed state.

        :param job_spec: Which job(s) to act on.  A :class:`str`
             of the form ``clusterID[.procID]``, a :class:`list` of such
             strings, a :class:`classad2.ExprTree` constraint, the
             the string form of such a constraint, or the :class:`int` cluster ID.
        :param export_dir:  Write the exported job(s) into this directory.
        :param new_spool_dir:  The IWD of the export job(s).
        :return:  A ClassAd containing information about the export operation.
            This type of ClassAd is currently undocumented.
        """
        return job_spec_hack(self._addr, job_spec,
            _schedd_export_job_ids, _schedd_export_job_constraint,
            (str(export_dir), str(new_spool_dir)),
        )


    def import_exported_job_results(self,
        import_dir : str
    ) -> classad.ClassAd:
        """
        Import results from previously exported jobs, and take those jobs
        back out of the externally managed state.

        :param import_dir:  Read the imported jobs from this directory.
        :return:  A ClassAd containing information about the import operation.
            This type of ClassAd is currently undocumented.
        """
        return _schedd_import_exported_job_results(self._addr, import_dir)


    def unexport_jobs(self,
        job_spec : Union[List[str], str, classad.ExprTree, int],
    ) -> classad.ClassAd:
        """
        Unexport one or more job clusters that were previously exported
        from the queue.

        :param job_spec: Which job(s) to act on.  A :class:`str`
             of the form ``clusterID[.procID]``, a :class:`list` of such
             strings, a :class:`classad2.ExprTree` constraint, the
             the string form of such a constraint, or the :class:`int` cluster ID.
        :return:  A ClassAd containing information about the unexport operation.
            This type of ClassAd is currently undocumented.
        """
        return job_spec_hack(self._addr, job_spec,
            _schedd_unexport_job_ids, _schedd_unexport_job_constraint,
            (),
        )


    def _get_dag_contact_info(self,
        cluster: int
    ) -> classad.ClassAd:
        if not isinstance(cluster, int):
            raise TypeError("cluster must be an integer")
        return _schedd_get_dag_contact_info(self._addr, cluster)


    def get_claims(self,
        constraint : Optional[Union[str, classad.ExprTree]] = None,
        projection : List[str] = []
    ) -> List[classad.ClassAd]:
        """
        Query the schedd for the list of classads that represent claimed slots

        :param constraint: Constraint expression to return only the
            matching claims.  If empty, return all matches.
        :param projection: List of specific ClassAd attributes to return
            from each match. If not specified the full match is returned.
        """
        projection_string = ",".join(projection)
        return _schedd_get_claims(self._addr, str(constraint), projection_string)

<<<<<<< HEAD
=======
    def create_ocu(self,
        request : classad.ClassAd
    ) -> classad.ClassAd:
        """
        Send a classad representing an OCU claim request to the schedd 

        :param request: ClassAd representing the OCU claim request
            must contain Owner, and RequestCpu, Memory, maybe disk
        :return:  A ClassAd containing information about the create operation.
        """
        return _schedd_create_ocu(self._addr, request._handle)

    def remove_ocu(self,
        request : classad.ClassAd
    ) -> classad.ClassAd:
        """
        Send a classad representing an existing OCU id request to be removed

        :param request: ClassAd representing the OCU claim request
            must contain the OCU id
        :return:  A ClassAd containing information about the remove operation.
        """
        return _schedd_remove_ocu(self._addr, request)

    def query_ocu(self,
        request : classad.ClassAd
    ) -> classad.ClassAd:
        """
        Query the schedd for all the OCU ads

        :param request: ClassAd representing the query
        :return:  A list of OCU ClassAds
        """
        return _schedd_query_ocu(self._addr, request._handle)
>>>>>>> 49563f5b

def _add_line_from_itemdata(submit_file, item, separator, projection):
    if isinstance(item, str):
        if "\n" in item:
            raise ValueError("itemdata strings must not contain newlines")
        submit_file = submit_file + item + "\n"
    elif isinstance(item, dict):
        if any(["\n" in x for x in item.keys()]):
            raise ValueError("itemdata keys must not contain newlines")
        if any(["\n" in x for x in item.values()]):
            raise ValueError("itemdata values must not contain newlines")
        submit_file = submit_file + separator.join([item.get(k, "") for k in projection]) + "\n"
    return submit_file


# Sphinx whines about forward references in the type hints if this isn't here.
from ._submit_result import SubmitResult<|MERGE_RESOLUTION|>--- conflicted
+++ resolved
@@ -979,13 +979,12 @@
         projection_string = ",".join(projection)
         return _schedd_get_claims(self._addr, str(constraint), projection_string)
 
-<<<<<<< HEAD
-=======
+
     def create_ocu(self,
         request : classad.ClassAd
     ) -> classad.ClassAd:
         """
-        Send a classad representing an OCU claim request to the schedd 
+        Send a classad representing an OCU claim request to the schedd.
 
         :param request: ClassAd representing the OCU claim request
             must contain Owner, and RequestCpu, Memory, maybe disk
@@ -993,11 +992,12 @@
         """
         return _schedd_create_ocu(self._addr, request._handle)
 
+
     def remove_ocu(self,
         request : classad.ClassAd
     ) -> classad.ClassAd:
         """
-        Send a classad representing an existing OCU id request to be removed
+        Send a classad representing an existing OCU id request to be removed.
 
         :param request: ClassAd representing the OCU claim request
             must contain the OCU id
@@ -1005,6 +1005,7 @@
         """
         return _schedd_remove_ocu(self._addr, request)
 
+
     def query_ocu(self,
         request : classad.ClassAd
     ) -> classad.ClassAd:
@@ -1015,7 +1016,7 @@
         :return:  A list of OCU ClassAds
         """
         return _schedd_query_ocu(self._addr, request._handle)
->>>>>>> 49563f5b
+
 
 def _add_line_from_itemdata(submit_file, item, separator, projection):
     if isinstance(item, str):
