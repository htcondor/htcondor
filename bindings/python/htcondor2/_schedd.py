from typing import (
    Union,
    Callable,
    Any,
    Iterator,
    List,
    Optional,
)

import re

# We'll be able to just use `|` when our minimum Python version becomes 3.10.
from typing import Union

from ._common_imports import (
    classad,
    Collector,
    DaemonType,
)

from ._job_action import JobAction
from ._transaction_flag import TransactionFlag
from ._submit import Submit
from ._submit_result import SubmitResult
# So that the typehints match version 1.
from ._query_opt import QueryOpt as QueryOpts

from .htcondor2_impl import (
    _schedd_query,
    _schedd_act_on_job_ids,
    _schedd_act_on_job_constraint,
    _schedd_edit_job_ids,
    _schedd_edit_job_constraint,
    _schedd_reschedule,
    _schedd_export_job_ids,
    _schedd_export_job_constraint,
    _schedd_import_exported_job_results,
    _schedd_unexport_job_ids,
    _schedd_unexport_job_constraint,
    _schedd_submit,
    _history_query,
    _schedd_retrieve_job_constraint,
    _schedd_retrieve_job_ids,
    _schedd_spool,
)


def job_spec_hack(
    addr : str,
    job_spec : Union[List[str], str, classad.ExprTree],
    f_job_ids : callable,
    f_constraint : callable,
    args : list,
):
    if isinstance(job_spec, list):
        job_spec_string = ", ".join(job_spec)
        return f_job_ids(addr, job_spec_string, *args)
    elif re.fullmatch(r'\d+(\.\d+)?', job_spec):
        return f_job_ids(addr, job_spec, *args)
    else:
        job_constraint = str(job_spec)
        return f_constraint(addr, job_constraint, *args)


class Schedd():
    '''
    Client object for a *condor_schedd*.
    '''

    def __init__(self, location : classad.ClassAd = None):
        '''
        :param location:  A :class:`~classad.ClassAd` specifying a remote
            *condor_schedd* daemon, as returned by :meth:`Collector.locate`.
            If `None`, the client will connect to the local *condor_schedd*.
        '''
        if location is None:
            c = Collector()
            location = c.locate(DaemonType.Schedd)

        if not isinstance(location, classad.ClassAd):
            raise TypeError("location must be a ClassAd")

        self._addr = location['MyAddress']
        # We never actually use this for anything, but we'll carry it
        # around in case somebody else does.
        self._version = location['CondorVersion']


    def query(self,
        constraint : Union[str, classad.ExprTree] = 'True',
        projection : List[str] = [],
        callback : Callable[[classad.ClassAd], Any] = None,
        limit : int = -1,
        opts : QueryOpts = QueryOpts.Default
    ) -> List[classad.ClassAd]:
        '''
        Query the *condor_schedd* daemon for job ads.

        :param constraint:  A query constraint.  Only jobs matching this
            constraint will be returned.  The default will return all jobs.
        :param projection:  A list of job attributes.  These attributes will
            be returned for each job in the list.  (Others may be as well.)
            The default (an empty list) returns all attributes.
        :param callback:  A filtering function.  It will be invoked for
            each job ad which matches the constraint.  The value returned
            by *callback* will replace the corresponding job ad in the
            list returned by this method unless that value is `None`, which
            will instead be omitted.
        :param limit:  The maximum number of ads to return.  The default
            (``-1``) is to return all ads.
        :param opts:  Special query options; see the enumeration for details.
        '''
        results = _schedd_query(self._addr, str(constraint), projection, int(limit), int(opts))
        if callback is None:
            return results

        # We could pass `None` as the first argument to filter() if we
        # were sure that nothing coming back from callback() was false-ish.
        #
        # The parentheses make the second argument a generator, which is
        # probably a little more efficient than a list comprehension even
        # though we immediately turn it back into a list.
        return list(
            filter(
                lambda r: r is not None,
                (callback(result) for result in results)
            )
        )


    def act(self,
        action : JobAction,
        job_spec : Union[List[str], str, classad.ExprTree],
        reason : str = None,
    ) -> classad.ClassAd:
        """
        Change the status of job(s) in the *condor_schedd* daemon.   The
        return value is :class:`classad.ClassAd` describing the number of
        jobs changed.

        :param action:  The action to perform.
        :param job_spec: Which job(s) to act on.  Either a :class:`str`
             of the form ``clusterID.procID``, a :class:`list` of such
             strings, or a :class:`classad.ExprTree` constraint, or
             the string form of such a constraint.
        :param reason:  A free-form justification.  Defaults to
            "Python-initiated action".
        """
        if not isinstance(action, JobAction):
            raise TypeError("action must be a JobAction")

        reason_code = None
        reason_string = None

        if reason is None:
            reason_string = "Python-initiated action"
        elif isinstance(reason, tuple):
            (reason_string, reason_code) = reason

        result = job_spec_hack(self._addr, job_spec,
            _schedd_act_on_job_ids, _schedd_act_on_job_constraint,
            (int(action), reason_string, str(reason_code))
        )

        if result is None:
            return None

        # Why did we do this in version 1?
        pyResult = classad.ClassAd()
        pyResult["TotalError"] = result["result_total_0"]
        pyResult["TotalSuccess"] = result["result_total_1"]
        pyResult["TotalNotFound"] = result["result_total_2"]
        pyResult["TotalBadStatus"] = result["result_total_3"]
        pyResult["TotalAlreadyDone"] = result["result_total_4"]
        pyResult["TotalPermissionDenied"] = result["result_total_5"]
        pyResult["TotalJobAds"] = result["TotalJobAds"]
        pyResult["TotalChangedAds"] = result["ActionResult"]

        return pyResult


    # In version 1, edit(ClassAd) and edit_multiple() weren't documented,
    # so they're not implemented in version 2.
    def edit(self,
        job_spec : Union[List[str], str, classad.ExprTree],
        attr : str,
        value : Union[str, classad.ExprTree],
        flags : TransactionFlag = TransactionFlag.Default,
    ) -> int:
        """
        Change the value of an attribute in zero or more jobs.

        :param job_spec: Which job(s) to edit.  Either a :class:`str`
             of the form ``clusterID.procID``, a :class:`list` of such
             strings, or a :class:`classad.ExprTree` constraint, or
             the string form of such a constraint.
        :param attr:  Which attribute to change.
        :param value:  The new value for the attribute.
        :param flags:  Optional flags specifying alternate transaction behavior.
        :return:  The number of jobs that were edited.
        """
        if not isinstance(flags, TransactionFlag):
            raise TypeError("flags must be a TransactionFlag")


        # We pass the list into C++ so that we don't have to (re)connect to
        # the schedd for each job ID.  We don't want to avoid that with a
        # handle_t stored in `self` because that would imply leaving a socket
        # open to the schedd while Python code has control, which we think
        # is a really bad idea.

        match_count = job_spec_hack(self._addr, job_spec,
            _schedd_edit_job_ids, _schedd_edit_job_constraint,
            (attr, str(value), flags),
        )

        # In version 1, this was an undocumented and mostly pointless object.
        return match_count


    # In version 1, history() returned a HistoryIterator which kept a
    # socket around to read results from; this was OK, because the socket
    # usually required no, and at most minimal, attention from the schedd
    # before being handed entirely off to the history helper process.
    #
    # This can certainly be done in version 2, but I'd like to see where
    # else we'd like to keep a socket open before implementing anything.

    # `match` should be `limit` for consistency with `query()`.
    def history(self,
        constraint : Optional[Union[str, classad.ExprTree]] = None,
        projection : List[str] = [],
        match : int = -1,
        since : Union[int, str, classad.ExprTree] = None,
    ) -> List[classad.ClassAd]:
        """
        Query this schedd's job history.

        :param constraint:  A query constraint.  Only jobs matching this
            constraint will be returned.  :py:obj:`None` will match all jobs.
        :param projection:  A list of job attributes.  These attributes will
            be returned for each job in the list.  (Others may be as well.)
            The default (an empty list) returns all attributes.
        :param match:  The maximum number of ads to return.  The default
            (``-1``) is to return all ads.
        :param since:  A cluster ID, job ID, or expression.  If a cluster ID
            (passed as an integer) or job ID (passed as a string in the format
            ``{clusterID}.{procID}``), only jobs recorded in the history
            file after (and not including) the matching ID will be
            returned.  If an expression (including strings that aren't
            job IDs), jobs will be returned, most-recently-recorded first,
            until the expression becomes true; the job making the expression
            become true will not be returned.  Thus, ``1038`` and
            ``"clusterID == 1038"`` return the same set of jobs.

            If :py:obj:`None`, return all (matching) jobs.
        """
        projection_string = ",".join(projection)

        if isinstance(since, int):
            since = f"ClusterID == {since}"
        elif isinstance(since, str):
            pattern = re.compile(r'(\d+).(\d+)')
            matches = pattern.match(since)
            if matches is None:
                raise ValueError("since string must be in the form {clusterID}.{procID}")
            since = f"ClusterID == {matches[0]} && ProcID == {matches[1]}"
        elif isinstance(since, classad.ExprTree):
            since = str(since)
        elif since is None:
            since = ""
        else:
            raise TypeError("since must be an int, string, or ExprTree")

        if constraint is None:
            constraint = ""

        return _history_query(self._addr,
            str(constraint), projection_string, int(match), since,
            # Ad Type Filter
            "",
            # HRS_JOB_HISTORY
            0,
            # QUERY_SCHEDD_HISTORY
            515
        )


    def jobEpochHistory(self,
        constraint : Union[str, classad.ExprTree],
        projection : List[str] = [],
        match : int = -1,
        since : Union[int, str, classad.ExprTree] = None,
        **kwargs
    ) -> List[classad.ClassAd]:
        """
        Query this schedd's
        `job epoch <https://htcondor.readthedocs.io/en/latest/admin-manual/configuration-macros.html#JOB_EPOCH_HISTORY>`_
        history.

        :param constraint:  A query constraint.  Only jobs matching this
            constraint will be returned.  :py:obj:`None` will match all jobs.
        :param projection:  A list of job attributes.  These attributes will
            be returned for each job in the list.  (Others may be as well.)
            The default (an empty list) returns all attributes.
        :param match:  The maximum number of ads to return.  The default
            (``-1``) is to return all ads.
        :param since:  A cluster ID, job ID, or expression.  If a cluster ID
            (passed as an integer) or job ID (passed as a string in the format
            ``{clusterID}.{procID}``), only jobs recorded in the history
            file after (and not including) the matching ID will be
            returned.  If an expression (including strings that aren't
            job IDs), jobs will be returned, most-recently-recorded first,
            until the expression becomes true; the job making the expression
            become true will not be returned.  Thus, ``1038`` and
            ``"clusterID == 1038"`` return the same set of jobs.

            If :py:obj:`None`, return all (matching) jobs.
        """
        projection_string = ",".join(projection)

        if isinstance(since, int):
            since = f"ClusterID == {since}"
        elif isinstance(since, str):
            pattern = re.compile(r'(\d+).(\d+)')
            matches = pattern.match(since)
            if matches is None:
                raise ValueError("since string must be in the form {clusterID}.{procID}")
            since = f"ClusterID == {matches[0]} && ProcID == {matches[1]}"
        elif isinstance(since, classad.ExprTree):
            since = str(since)
        elif since is None:
            since = ""
        else:
            raise TypeError("since must be an int, string, or ExprTree")

        ad_type = kwargs.get("ad_type", None)
        if isinstance(ad_type, list):
            ad_type = ",".join(ad_type)
        elif ad_type is None:
            ad_type = ""
        elif not isinstance(ad_type, str):
            raise TypeError("ad_type must be a list of strings or a string")

        if constraint is None:
            constraint = ""

        return _history_query(self._addr,
            str(constraint), projection_string, int(match), since, ad_type,
            # HRS_JOB_EPOCH
            2,
            # QUERY_SCHEDD_HISTORY
            515
        )


    def submit(self,
        description : Submit,
        #
        # The version 1 documentation claims this is "the number of jobs
        # to submit to the cluster."  That is true only if we don't do
        # submit with itemdata, which we want to do from here if the
        # submit object has any.  If we do submit with itemdata, `count`
        # is the number of jobs per itemdatum, e.g. `QUEUE 5 FROM *.dat`
        # submit five jobs per `.dat` file.
        #
        # If `itemdata` is `None` and `count` is 0, the count should
        # come from the QUEUE statement.  In version 1, a `count` of 0
        # always functions as if `count` were 1, so we can safely change
        # the default to 0.  That allows
        #
        # In any case, `None` should not raise an exception.
        #
        count : int = 0,
        spool : bool = False,
        # This was undocumented in version 1, but it became necessary when
        # we removed Submit.queue_with_itemdata().
        itemdata : Optional[ Union[ Iterator[str], Iterator[dict] ] ] = None,
    ) -> SubmitResult:
        '''
        Submit one or more jobs.

        .. note::
            This function presently uses :mod:`warnings` to pass along
            the warnings generated about the submit.  Python by default
            suppresses the second and subsequent reports of a warning
            for the same line of code.

        :param description:  The job(s) to submit.
        :param count:  Every valid queue statement in the submit language
            has an associated count, which is implicitly 1, but may be
            set explicitly, e.g., ``queue 3 dat_file matching *.dat`` has
            a count of 3.  If specified, this parameter overrides the count
            in ``description``.
        :param spool:  If :py:obj:`True`, submit the job(s) on hold and in
            such a way that its input files can later be uploaded to this
            schedd's `SPOOL <https://htcondor.readthedocs.io/en/latest/admin-manual/configuration-macros.html#SPOOL>`_ directory, using :meth:`spool`.
        :param itemdata:  If your submit description includes a queue statement
            which requires item data, you may supply (or override) that item
            data with this parameter.  If you provide an iterator over strings,
            each string will be parsed as its own item data line.  If you
            provide an iterator over dictionaries, the dictionary's key-value
            pairs will become submit variable name-value pairs; only the first
            dictionary's keys will be used.  In either case, leading and
            trailing whitespace will be trimmed for each individual item.
<<<<<<< HEAD
            Lines (and items) may not contain newlines (``\n``) or the ASCII
            unit separator character (``\x1F``).  Keys, if specified, must be
=======
            Lines (and items) may not contain newlines (``\\n``) or the ASCII
            unit separator character (``\\x1F``).  Keys, if specified, must be
>>>>>>> 5a5023ce
            valid submit-language variable names.
        '''

        if itemdata is None:
            return _schedd_submit(self._addr, description._handle, count, spool)

        # Build a valid submit file equivalent to `description`, but with
        # the item data extracted from `itemdata` instead of `description`.
        #
        # This is totally broken if it includes the default keys, even if
        # illegal keys and values are filtered out.
        submit_file = ''
        for key, value in description.items():
            submit_file = submit_file + f"{key} = {value}\n"
        submit_file = submit_file + "\n"

        # In version 1, setQArgs() was completely ignored by Schedd.submit();
        # you had to explicitly set `itemdata` to `s.itemdata()`, which is
        # of course completely insane.  There was also no way to use the
        # count from the statement passed to setQArgs(), which is just stupid.
        #
        # TJ has declared that it is a bug that
        #       s.setQArgs(a_queue_statement)
        #       schedd.submit(s)
        # does not queue job(s) according to `a_queue_statement`, so in
        # version 2 we'll make sure that works.  Note that version 1 had
        # a further bug where it did not raise an exception if the queue
        # statement it was setting was invalid.

        # A better API would be to permit at submit-time the specification
        # of a list[str] that is the variable names (in order), and a
        # list[str] or a list[list[str]] that is the values (in order),
        # either as a space-separated string or a list of strings.  The
        # Submit object would permit the specification of either or both
        # ahead of time.  You could make use of QUEUE FROM FILES (etc) by
        # asking a Submit object to produce a new Submit object with the
        # variable names and values corresponding to that queue statement.

        # The documentation for version 1 did not clearly specify if the
        # the itemdata list's elements all had to be the same type.  The
        # documentation specified dictionaries or strings, but accepted
        # lists of strings as elements as well, and allowed mixed types
        # in the same list.  It's massively unclear if this is a good
        # idea, so for now I'm going to stick with itemdata typehint above.
        first = next(itemdata)
        if isinstance(first, str):
            submit_file = submit_file + "QUEUE item FROM "
        elif isinstance(first, dict):
            if any(not isinstance(x, str) for x in first.keys()):
                raise TypeError("itemdata dictionaries must have string keys")
            keys_list = ",".join(first.keys())
            submit_file = submit_file + f"QUEUE {keys_list} FROM "
        else:
            raise TypeError("itemdata must be a list of strings or dictionaries")


        submit_file = submit_file + "(\n"
        submit_file = _add_line_from_itemdata(submit_file, first)
        for item in itemdata:
            submit_file = _add_line_from_itemdata(submit_file, item)
        submit_file = submit_file + ")\n"

        real = Submit(submit_file)
        return _schedd_submit(self._addr, real._handle, count, spool)


    # Let's not support submitMany() unless we have to, since it
    # requires a ClassAd like the one we're deprecating out of submit().


    def spool(self,
        result : SubmitResult
    ) -> None:
        """
        Upload the input files corresponding to a given :meth:`submit`
        for which the ``spool`` flag was set.
        """
        if result._spooledProcAds is None:
            raise ValueError("result must have come from submit() with spool set")

        _schedd_spool(self._addr, result._clusterad._handle, result._spooledProcAds._handle)


    def retrieve(self,
        job_spec : Union[List[str], str, classad.ExprTree],
    ) -> None:
        #
        # In version 1, this function was documented as accepting either
        # a constraint expression as a string or a list of ClassAds, but
        # the latter was not implemented.
        #
        # This was presumably intended to be the output from Submit.jobs(),
        # but since that may never be implemented in version 2, let's not
        # worry about it.
        #
        """
        Retrieve the output files from the job(s) in a given :meth:`submit`.

        :param job_spec: Which job(s) to export.  Either a :class:`str`
             of the form ``clusterID.procID``, a :class:`list` of such
             strings, or a :class:`classad.ExprTree` constraint, or
             the string form of such a constraint.
        """
        result = job_spec_hack(self._addr, job_spec,
            _schedd_retrieve_job_ids, _schedd_retrieve_job_constraint,
            []
        )


    # Assuming this should be deprecated.
    # def refreshGSIProxy()


    def reschedule(self) -> None:
        """
        Sends the reschedule command to this schedd, which asks the schedd
        to ask the negotiator to consider starting the next negotiation
        cycle.  Frequently has no effect, because the negotiator is either
        already busy or waiting out the minimum cycle time.
        """
        _schedd_reschedule(self._addr)


    def export_jobs(self,
        job_spec : Union[List[str], str, classad.ExprTree],
        export_dir : str,
        new_spool_dir : str,
    ) -> classad.ClassAd:
        """
        Export one or more job clusters from the queue to put those jobs
        into the externally managed state.

        :param job_spec: Which job(s) to export.  Either a :class:`str`
             of the form ``clusterID.procID``, a :class:`list` of such
             strings, or a :class:`classad.ExprTree` constraint, or
             the string form of such a constraint.
        :param export_dir:  Write the exported job(s) into this directory.
        :param new_spool_dir:  The IWD of the export job(s).
        :return:  A ClassAd containing information about the export operation.
            This type of ClassAd is currently undocumented.
        """
        return job_spec_hack(self._addr, job_spec,
            _schedd_export_job_ids, _schedd_export_job_constraint,
            (str(export_dir), str(new_spool_dir)),
        )


    def import_exported_job_results(self,
        import_dir : str
    ) -> classad.ClassAd:
        """
        Import results from previously exported jobs, and take those jobs
        back out of the externally managed state.

        :param import_dir:  Read the imported jobs from this directory.
        :return:  A ClassAd containing information about the import operation.
            This type of ClassAd is currently undocumented.
        """
        return _schedd_import_exported_job_results(self._addr, import_dir)


    def unexport_jobs(self,
        job_spec : Union[List[str], str, classad.ExprTree],
    ) -> classad.ClassAd:
        """
        Unexport one or more job clusters that were previously exported
        from the queue.

        :param job_spec: Which job(s) to unexport.  Either a :class:`str`
             of the form ``clusterID.procID``, a :class:`list` of such
             strings, or a :class:`classad.ExprTree` constraint, or
             the string form of such a constraint.
        :return:  A ClassAd containing information about the unexport operation.
            This type of ClassAd is currently undocumented.
        """
        return job_spec_hack(self._addr, job_spec,
            _schedd_unexport_job_ids, _schedd_unexport_job_constraint,
            (),
        )


def _add_line_from_itemdata(submit_file, item):
    if isinstance(item, str):
        if "\n" in item:
            raise ValueError("itemdata strings must not contain newlines")
        submit_file = submit_file + item + "\n"
    elif isinstance(item, dict):
        if any(["\n" in x for x in item.keys()]):
            raise ValueError("itemdata strings must not contain newlines")
        submit_file = submit_file + "\x1F".join(item.values()) + "\n"
    return submit_file


# Sphinx whines about forward references in the type hints if this isn't here.
from ._submit_result import SubmitResult<|MERGE_RESOLUTION|>--- conflicted
+++ resolved
@@ -403,13 +403,8 @@
             pairs will become submit variable name-value pairs; only the first
             dictionary's keys will be used.  In either case, leading and
             trailing whitespace will be trimmed for each individual item.
-<<<<<<< HEAD
-            Lines (and items) may not contain newlines (``\n``) or the ASCII
-            unit separator character (``\x1F``).  Keys, if specified, must be
-=======
             Lines (and items) may not contain newlines (``\\n``) or the ASCII
             unit separator character (``\\x1F``).  Keys, if specified, must be
->>>>>>> 5a5023ce
             valid submit-language variable names.
         '''
 
