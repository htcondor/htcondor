--- conflicted
+++ resolved
@@ -976,12 +976,8 @@
         projection_string = ",".join(projection)
         return _schedd_get_claims(self._addr, str(constraint), projection_string)
 
-<<<<<<< HEAD
-
-def _add_line_from_itemdata(submit_file, item, separator):
-=======
+
 def _add_line_from_itemdata(submit_file, item, separator, projection):
->>>>>>> 6a9040e9
     if isinstance(item, str):
         if "\n" in item:
             raise ValueError("itemdata strings must not contain newlines")
