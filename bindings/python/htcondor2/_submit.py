from typing import (
    Union,
    Dict,
    Iterator,
    List,
)

from pathlib import Path

from ._common_imports import (
    classad,
    handle_t,
)

from collections.abc import MutableMapping

from .htcondor2_impl import (
    _submit_init,
    _submit__getitem__,
    _submit__setitem__,
    _submit_keys,
    _submit_expand,
    _submit_getqargs,
    _submit_setqargs,
    _submit_from_dag,
    _display_dag_options,
    _submit_set_submit_method,
    _submit_get_submit_method,
    _submit_issue_credentials,
    _submit_itemdata,
    HTCondorException,
)

from ._submit_method import SubmitMethod

DefaultItemData = object()

#
# MutableMapping provides generic implementations for all mutable mapping
# methods except for __[get|set|del]item__(), __iter__, and __len__.
#

class Submit(MutableMapping):

    # This is exceedingly clumsy, but matches the semantics from version 1.
    def __init__(self,
        input : Union[Dict[str, str], str] = None,
        queue : str = None,
        ** kwargs
    ):
        '''
        An object representing a job submit description.  It uses the same
        language as *condor_submit.*  Values in the submit description language
        have no type; they are all strings.

        If `input` is a dictionary, it will be serialized into the submit
        language.  Otherwise, `input` is a string in the submit language.
        This string may end with a queue statement.  You may not specify a
        queue statement in an `input` dictionary; use the `queue` keyword
        argument to specify its arguments, instead.  (You may preface the
        the keyword's string value with "queue ", if you prefer.)

        If other keyword arguments are supplied, they will update this object
        after the submit-language string, if any, is parsed.

        This object implements the Python dictionary protocol, except
        that attempts to ``del()`` entries will raise a
        :class:`NotImplementedError`
        because the underlying logic does not distinguish between a
        missing key and a key whose value is the empty string.  (This seems
        better than allowing you to ``del(s[key])`` but having ``key`` still
        appear in ``s.keys()``.)
        '''
        self._handle = handle_t()

        # if isinstance(input, dict) and len(input) != 0:
        if isinstance(input, dict):
            pairs = []
            for key,value in input.items():
                if not isinstance(key, str):
                    raise TypeError("key must be a string")
                if key.casefold() == "queue".casefold():
                    raise ValueError("the queue statement can not be specified in a dictionary")
                # This was an undocumented feature in version 1, and it's
                # likely to be useless.  This implementation assumes that
                # str(classad.ExprTree) is always valid in a submit-file.
                if isinstance(value, classad.ClassAd):
                    pairs.append(f"{key} = {repr(value)}")
                else:
                    # In version 1, we (implicitly) document the dict as
                    # being from strings to strings, but don't enforce it;
                    # the code basically just calls str() on the value and
                    # hopes for the best.  This is probably a mistake in
                    # general, but it's really convenient, and Ornithology
                    # depends on being able to submit bools and ints as
                    # those types.  Luckily, those are easy to check for
                    # specifically and unambiguous to handle.
                    if isinstance(value, int):
                        value = str(value)
                    elif isinstance(value, float):
                        value = str(value)
                    elif isinstance(value, bool):
                        value = str(value)
                    # This is cheating, but we use it _a lot_ in the test suite.
                    elif isinstance(value, Path):
                        value = str(value)
                    elif not isinstance(value, str):
                        raise TypeError("value must be a string")
                    pairs.append(f"{key} = {value}")
            s = "\n".join(pairs)
            _submit_init(self, self._handle, s)
        elif isinstance(input, str):
            _submit_init(self, self._handle, input)
        # elif input is None or isinstance(input, dict) and len(input) == 0:
        elif input is None:
            _submit_init(self, self._handle, None)
        else:
            raise TypeError("input must be a dictionary mapping string to strings, a string, or None")

        self.update(kwargs)

        if queue is not None:
            if isinstance(queue, str):
                self.setQArgs(queue)
            else:
                raise TypeError("queue must be a string")


    def __getitem__(self, key):
        if not isinstance(key, str):
            raise TypeError("key must be a string")
        return _submit__getitem__(self, self._handle, key)


    def __setitem__(self, key, value):
        if not isinstance(key, str):
            raise TypeError("key must be a string")
        if not isinstance(value, str):
            raise TypeError("value must be a string")
        return _submit__setitem__(self, self._handle, key, value)


    def __delitem__(self, key):
        # We can actually fake this (using NULL values), but should we?
        raise NotImplementedError("Submit object keys can not be removed, but the empty string is defined to have no effect.")


    #
    # Python's documentation is confusing and somewhat self-contradictory,
    # but the build-in `dict` tries really hard to raise a `RuntimeError`
    # if the dictionary is modified while iterating.
    #
    # This suggests that it's OK for __iter__ to get the list of keys
    # and then `yield` them one-at-a-time.  This is good, since the C++
    # `SubmitHash` almost certainly can't handle anything else.
    #
    # In version 1, keys(), items(), and values() all explicitly ignored
    # the submit hash's default values, but __getitem__() did not.  This
    # was madness.  Implementing htcondor2.Submit as a MutableMapping
    # subclass eliminates the possibility of those functions drifting out
    # synch with __iter__(); the current implementation of __len__() is
    # slow, but should also always agree with whatever we do in __iter__().
    #
    # It would be possible to change __getitem__() to ignore the default
    # values as well (in C++, or less efficiently in Python), but that
    # doesn't seem helpful.
    #
    # Ignoring default values actually turns out to be necessary to correctly
    # (re)generate submit files from submit hashes.
    #
    def __iter__(self):
        keys = _submit_keys(self, self._handle)
        if keys is not None:
            for key in keys.split('\0'):
                yield(key)


    def __len__(self):
        keys = _submit_keys(self, self._handle)
        if keys is None:
            return 0
        return len(keys.split('\0'))


    def __str__(self):
        rv = ''
        for key, value in self.items():
            rv = rv + f"{key} = {value}\n"
        qargs = _submit_getqargs(self, self._handle)
        if qargs is not None:
            if qargs == '':
                rv = rv + "queue\n"
            else:
                rv = rv + "queue " + qargs + "\n"
        return rv


    def __repr__(self):
        return f'Submit({self})'


    def expand(self, attr : str) -> str:
        '''
        Expand all macros for the given attribute.

        :param str attr: The name of the attribute to expand.
        :return: The value of the given attribute, with all macros expanded.
        :rtype: str
        '''
        if not isinstance(attr, str):
            raise TypeError("attr must be a string")
        return _submit_expand(self, self._handle, attr)


    # In version 1, the documentation widly disagrees with the implementation;
    # this is what the implementation actually required.
    def jobs(self,
        count : int = 0,
        itemdata : iter = None,
        clusterid : int = 1,
        procid : int = 0,
        qdate : int = 0,
        owner : str = "",
    ):
        """
        This function is not currently implemented.

        :param count:
        :param itemdata:
        :param clusterid:
        :param procid:
        :param qdate:
        :param owner:
        """
        raise NotImplementedError("Let us know what you need this for.")


    # In version 1, the documentation widly disagrees with the implementation;
    # this is what the implementation actually required.
    def procs(self,
        count : int = 0,
        itemdata : iter = None,
        clusterid : int = 1,
        procid : int = 0,
        qdate : int = 0,
        owner : str = "",
    ):
        """
        This function is not currently implemented.

        :param count:
        :param itemdata:
        :param clusterid:
        :param procid:
        :param qdate:
        :param owner:
        """
        raise NotImplementedError("Let us know what you need this for.")


    def getQArgs(self) -> str:
        """
        Return the arguments to the queue statement.
        """
        return _submit_getqargs(self, self._handle)


    def setQArgs(self, args : str):
        '''
        Set the arguments to the queue statement.  These arguments replace
        the arguments, if any, passed to the original constructor.

<<<<<<< HEAD
        :param args:  The queue arguments.  May start with "queue ".
=======
        :param args:  The queue arguments.
>>>>>>> 0a5c9d12
        '''
        if not isinstance(args, str):
            raise TypeError("args must be a string")

        queue = args[0:5]
        if queue.casefold() == "queue".casefold():
            if args[5] == ' ':
                args = args[6:]

        _submit_setqargs(self, self._handle, args)


    def itemdata(self, qargs : str = None) -> Union[ Iterator[str], Iterator[dict] ]:
        '''
<<<<<<< HEAD
        Returns an iterator over the itemdata specified by the
        arguments to the queue statement,
=======
        Returns an iterator over the itemdata specified by the given
        arguments to a queue statement,
>>>>>>> 0a5c9d12
        suitable for passing to :meth:`schedd.Submit`.

        ``s.itemdata()`` is equivalent to ``s.itemdata(s.getQAargs())``.

        :param qargs:  A set of arguments for a queue statement.
        '''
        s = self
        if qargs is not None:
            # It's legal for the qargs to reference submit macros,
            # so we have to build a duplicate of self.  We could do
            # this one the C++ side, instead, but we'd have to figure
            # out copying the SubmitBlob, instead.  (Or verify that
            # temporarily setting and resetting qargs doesn't change
            # anything, which seems tedious and unlikely.)
            s = Submit(str(self))
            s.setQArgs(qargs)
        (keys_str, values_str) = _submit_itemdata(s, s._handle)

        if values_str is None:
            return None
        elif keys_str is None:
            return iter(values_str.split("\n"))
        else:
            keys = keys_str.split("\n")
            values = values_str.split("\n")
            rv = []
            for value in values:
                if not value:
                    raise ValueError("invalid qargs")
                d = {}
                if "\x1F" in value:
                    v = value.split("\x1F")
                else:
                    v = value.split(" ")
                for i in range(0, len(keys)):
                    d[keys[i]] = v[i]
                rv.append(d)
            return iter(rv)


    def setSubmitMethod(self,
        method_value : Union[SubmitMethod, int] = -1,
        allow_reserved_values : bool = False
    ):
        """
        By default, jobs created by this class record (in the job ad
        attribute :ad-attr:`JobSubmitMethod`) that they were submitted via
        the  Python bindings.  Calling this method before submitting allows
        you to change that.  Values between ``0`` (inclusive) and ``100``
        (exclusive) are reserved for :class:`htcondor2.SubmitMethod`
        and can't be set unless the ``allowed_reserved_values`` flag is
        :const:`True`.  Values less than `0` may be used to remove
        ``JobSubmitMethod`` from the job ad entirely.

        :param method_value:  The method to record.
        :param allowed_reserved_values:  Set to true to used a reserved ``method_value``.
        """
        if isinstance(method_value, SubmitMethod):
            method_value = int(method_value)
        if 0 <= method_value and method_value < 100:
            if not allow_reserved_values:
                # This was HTCondorValueError in version 1.
                raise ValueError("Submit method value must be 100 or greater, or allowed_reserved_values must be True.")
        _submit_set_submit_method(self._handle, method_value)


    def getSubmitMethod(self) -> int:
        """
        Returns the submit method.

        :return:  The integer value of the submit method.  The symbolic
                  value can be obtained from the :class:`SubmitMethod`
                  enumeration.
        """
        return _submit_get_submit_method(self._handle)


    @staticmethod
    def from_dag(filename : str, options : Dict[str, Union[int, bool, str]] = {}) -> "Submit":
        """
        Returns a :class:`Submit` object that can be used to submit the
        DAG specified in the file `filename`.

        :param filename:  The DAG description file.
        :param options:  A dictionary of *condor_submit_dag* command-line
            options and their values.  See :meth:`from_dag_options`.
        """
        if not isinstance(options, dict):
            raise TypeError("options must be a dict")
        if not Path(filename).exists():
            raise HTCondorException(f"{filename} does not exist")

        # Convert from version 1 names to the proper internal names.
        internal_options = {}
        for key, value in options.items():
            if not isinstance(key, str):
                raise TypeError("options keys must by strings")
            elif len(key) == 0:
                raise ValueError("options key is empty")
            internal_key = _NewOptionNames.get(key.lower(), key)
            if not isinstance(value, (int, bool, str)):
                raise TypeError("options values must be int, bool, or str")
            internal_options[internal_key] = str(value)

        subfile = _submit_from_dag(filename, internal_options)
        subfile_text = Path(subfile).read_text()
        return Submit(subfile_text)


    def issue_credentials(self) -> Union[str, None]:
        '''
        Issue credentials for this job description.

        .. note::
            As with :tool:`condor_submit`, this assumes that the local
            machine is the target AP.

        :return:  A string containing a URL that the submitter must visit
                  in order to complete an OAuth2 flow, or :py:obj:`None`
                  if no such visit is necessary.
        '''
        return _submit_issue_credentials(self._handle)


    @staticmethod
    def from_dag_options():
        """
        Prints a table of valid keys for the ``options`` dictionary
        passed to :meth:`from_dag`, the type of each key, and the
        short description from *condor_submit_dag*'s ``-help`` output.

        This function is useful if you don't have an installed copy of
        :tool:`condor_submit_dag` or if this module and that command-line
        tool could be from different versions.

        .. note::

            Not all options available to *condor_submit_dag* exist for
            the python bindings.
        """
        _display_dag_options()


# List does not include options which vary only in capitalization.
_NewOptionNames = {
    "dagman":                   "DagmanPath",
    "schedd-daemon-ad-file":    "ScheddDaemonAdFile",
    "schedd-address-file":      "ScheddAddressFile",
    "alwaysrunpost":            "PostRun",
    "debug":                    "DebugLevel",
    "outfile_dir":              "OutfileDir",
    "config":                   "ConfigFile",
    "batch-name":               "BatchName",
    "load_save":                "SaveFile",
    "do_recurse":               "Recurse",
    "update_submit":            "UpdateSubmit",
    "import_env":               "ImportEnv",
    "include_env":              "GetFromEnv",
    "insert_env":               "AddToEnv",
    "dumprescue":               "DumpRescueDag",
    "valgrind":                 "RunValgrind",
    "suppress_notification":    "SuppressNotification",
    "dorecov":                  "DoRecovery",
}<|MERGE_RESOLUTION|>--- conflicted
+++ resolved
@@ -270,11 +270,7 @@
         Set the arguments to the queue statement.  These arguments replace
         the arguments, if any, passed to the original constructor.
 
-<<<<<<< HEAD
-        :param args:  The queue arguments.  May start with "queue ".
-=======
-        :param args:  The queue arguments.
->>>>>>> 0a5c9d12
+        :param args:  The arguments.  May start with "queue ".
         '''
         if not isinstance(args, str):
             raise TypeError("args must be a string")
@@ -289,18 +285,14 @@
 
     def itemdata(self, qargs : str = None) -> Union[ Iterator[str], Iterator[dict] ]:
         '''
-<<<<<<< HEAD
-        Returns an iterator over the itemdata specified by the
-        arguments to the queue statement,
-=======
         Returns an iterator over the itemdata specified by the given
         arguments to a queue statement,
->>>>>>> 0a5c9d12
         suitable for passing to :meth:`schedd.Submit`.
 
         ``s.itemdata()`` is equivalent to ``s.itemdata(s.getQAargs())``.
 
-        :param qargs:  A set of arguments for a queue statement.
+        :param qargs:  A set of arguments for a queue statement.  May
+                       start with "queue ".
         '''
         s = self
         if qargs is not None:
