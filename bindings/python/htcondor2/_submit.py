from typing import (
    Union,
    Dict,
    Iterator,
    List,
)

from pathlib import Path

from ._common_imports import (
    classad,
    handle_t,
)

from collections.abc import MutableMapping

from .htcondor2_impl import (
    _submit_init,
    _submit__getitem__,
    _submit__setitem__,
    _submit_keys,
    _submit_expand,
    _submit_getqargs,
    _submit_setqargs,
    _submit_from_dag,
    _display_dag_options,
    _submit_set_submit_method,
    _submit_get_submit_method,
<<<<<<< HEAD
    _submit_issue_credentials,
=======
    _submit_itemdata,
>>>>>>> 7158b9a0
)

from ._submit_method import SubmitMethod

DefaultItemData = object()

#
# MutableMapping provides generic implementations for all mutable mapping
# methods except for __[get|set|del]item__(), __iter__, and __len__.
#

class Submit(MutableMapping):

    # This is exceedingly clumsy, but matches the semantics from version 1.
    def __init__(self,
        input : Union[Dict[str, str], str] = None,
        ** kwargs
    ):
        '''
        An object representing a job submit description.  It uses the same
        language as *condor_submit.*  Values in the submit description language
        have no type; they are all strings.

        If `input` is a dictionary, it will be serialized into the submit
        language.  Otherwise, `input` is a string in the submit language.

        If keyword arguments are supplied, they will update this object
        after the submit-language string, if any, is parsed.

        This object implements the Python dictionary protocol, except
        that attempts to ``del()`` entries will raise a
        :class:`NotImplementedError`
        because the underlying logic does not distinguish between a
        missing key and a key whose value is the empty string.  (This seems
        better than allowing you to ``del(s[key])`` but having ``key`` still
        appear in ``s.keys()``.)
        '''
        self._handle = handle_t()

        if isinstance(input, dict) and len(input) != 0:
            pairs = []
            for key,value in input.items():
                if not isinstance(key, str):
                    raise TypeError("key must be a string")
                # This was an undocumented feature in version 1, and it's
                # likely to be useless.  This implementation assumes that
                # str(classad.ExprTree) is always valid in a submit-file.
                if isinstance(value, classad.ClassAd):
                    pairs.append(f"{key} = {repr(value)}")
                else:
                    # In version 1, we (implicitly) document the dict as
                    # being from strings to strings, but don't enforce it;
                    # the code basically just calls str() on the value and
                    # hopes for the best.  This is probably a mistake in
                    # general, but it's really convenient, and Ornithology
                    # depends on being able to submit bools and ints as
                    # those types.  Luckily, those are easy to check for
                    # specifically and unambiguous to handle.
                    if isinstance(value, int):
                        value = str(value)
                    elif isinstance(value, float):
                        value = str(value)
                    elif isinstance(value, bool):
                        value = str(value)
                    # This is cheating, but we use it _a lot_ in the test suite.
                    elif isinstance(value, Path):
                        value = str(value)
                    elif not isinstance(value, str):
                        raise TypeError("value must be a string")
                    pairs.append(f"{key} = {value}")
            s = "\n".join(pairs)
            _submit_init(self, self._handle, s)
        elif isinstance(input, str):
            _submit_init(self, self._handle, input)
        elif input is None:
            _submit_init(self, self._handle, None)
        else:
            raise TypeError("input must be a dictionary mapping string to strings, a string, or None")

        self.update(kwargs)


    def __getitem__(self, key):
        if not isinstance(key, str):
            raise TypeError("key must be a string")
        return _submit__getitem__(self, self._handle, key)


    def __setitem__(self, key, value):
        if not isinstance(key, str):
            raise TypeError("key must be a string")
        if not isinstance(value, str):
            raise TypeError("value must be a string")
        return _submit__setitem__(self, self._handle, key, value)


    def __delitem__(self, key):
        # We can actually fake this (using NULL values), but should we?
        raise NotImplementedError("Submit object keys can not be removed, but the empty string is defined to have no effect.")


    #
    # Python's documentation is confusing and somewhat self-contradictory,
    # but the build-in `dict` tries really hard to raise a `RuntimeError`
    # if the dictionary is modified while iterating.
    #
    # This suggests that it's OK for __iter__ to get the list of keys
    # and then `yield` them one-at-a-time.  This is good, since the C++
    # `SubmitHash` almost certainly can't handle anything else.
    #
    # In version 1, keys(), items(), and values() all explicitly ignored
    # the submit hash's default values, but __getitem__() did not.  This
    # was madness.  Implementing htcondor2.Submit as a MutableMapping
    # subclass eliminates the possibility of those functions drifting out
    # synch with __iter__(); the current implementation of __len__() is
    # slow, but should also always agree with whatever we do in __iter__().
    #
    # It would be possible to change __getitem__() to ignore the default
    # values as well (in C++, or less efficiently in Python), but that
    # doesn't seem helpful.
    #
    # Ignoring default values actually turns out to be necessary to correctly
    # (re)generate submit files from submit hashes.
    #
    def __iter__(self):
        keys = _submit_keys(self, self._handle)
        for key in keys.split('\0'):
            yield(key)


    def __len__(self):
        return len(self.keys())


    def __str__(self):
        rv = ''
        for key, value in self.items():
            rv = rv + f"{key} = {value}\n"
        qargs = _submit_getqargs(self, self._handle)
        if qargs is not None:
            if qargs == '':
                rv = rv + "queue\n"
            else:
                rv = rv + "queue " + qargs + "\n"
        return rv


    def __repr__(self):
        return f'Submit({self})'


    def expand(self, attr : str) -> str:
        '''
        Expand all macros for the given attribute.

        :param str attr: The name of the attribute to expand.
        :return: The value of the given attribute, with all macros expanded.
        :rtype: str
        '''
        if not isinstance(attr, str):
            raise TypeError("attr must be a string")
        return _submit_expand(self, self._handle, attr)


    # In version 1, the documentation widly disagrees with the implementation;
    # this is what the implementation actually required.
    def jobs(self,
        count : int = 0,
        itemdata : iter = None,
        clusterid : int = 1,
        procid : int = 0,
        qdate : int = 0,
        owner : str = "",
    ):
        """
        FIXME (unimplemented)

        :param count:
        :param itemdata:
        :param clusterid:
        :param procid:
        :param qdate:
        :param owner:
        """
        pass


    # In version 1, the documentation widly disagrees with the implementation;
    # this is what the implementation actually required.
    def procs(self,
        count : int = 0,
        itemdata : iter = None,
        clusterid : int = 1,
        procid : int = 0,
        qdate : int = 0,
        owner : str = "",
    ):
        """
        FIXME (unimplemented)

        :param count:
        :param itemdata:
        :param clusterid:
        :param procid:
        :param qdate:
        :param owner:
        """
        pass


    def getQArgs(self) -> str:
        """
        Return the arguments to the queue statement.
        """
        return _submit_getqargs(self, self._handle)


    def setQArgs(self, args : str):
        '''
        Set the queue statement.  This statement replaces the queue statement,
        if any, passed to the original constructor.

        :param args:
        '''
        if not isinstance(args, str):
            raise TypeError("args must be a string")
        _submit_setqargs(self, self._handle, args)


    def itemdata(self) -> Iterator[List[str]]:
        '''
        Returns an iterator over the itemdata specified by the queue statement,
        suitable for passing to meth:`schedd.Submit`.
        '''
        id = _submit_itemdata(self, self._handle)
        if id is None:
            return None
        else:
            return iter(id.split("\n"))


    def setSubmitMethod(self,
        method_value : Union[SubmitMethod, int] = -1,
        allow_reserved_values : bool = False
    ):
        """
        By default, jobs created by this class record (in the job ad
        attribute :ad-attr:`JobSubmitMethod`) that they were submitted via
        the  Python bindings.  Calling this method before submitting allows
        you to change that.  Values between ``0`` (inclusive) and ``100``
        (exclusive) are reserved for :class:`htcondor2.SubmitMethod`
        and can't be set unless the ``allowed_reserved_values`` flag is
        :const:`True`.  Values less than `0` may be used to remove
        ``JobSubmitMethod`` from the job ad entirely.

        :param method_value:  The method to record.
        :param allowed_reserved_values:  Set to true to used a reserved ``method_value``.
        """
        if isinstance(method_value, SubmitMethod):
            method_value = int(method_value)
        if 0 <= method_value and method_value < 100:
            if not allow_reserved_values:
                # This was HTCondorValueError in version 1.
                raise ValueError("Submit method value must be 100 or greater, or allowed_reserved_values must be True.")
        _submit_set_submit_method(self._handle, method_value)


    def getSubmitMethod(self) -> int:
        """
        Returns the submit method.

        :return:  The integer value of the submit method.  The symbolic
                  value can be obtained from the :class:`SubmitMethod`.
        """
        return _submit_get_submit_method(self._handle)


    @staticmethod
    def from_dag(filename : str, options : Dict[str, Union[int, bool, str]] = {}) -> "Submit":
        """
        Creates a submit file on disk that will submit the given DAG.  Returns
        a :class:`Submit` object that can be used to submit it.

        :param filename:  The DAG description file.
        :param options:  A dictionary of *condor_submit_dag* command-line
            options and their values.  See :meth:`from_dag_options`.
        """
        if not isinstance(options, dict):
            raise TypeError("options must be a dict")
        if not Path(filename).exists():
            raise IOError(f"{filename} does not exist")

        # Convert from version 1 names to the proper internal names.
        internal_options = {}
        for key, value in options.items():
            if not isinstance(key, str):
                raise TypeError("options keys must by strings")
            elif len(key) == 0:
                raise KeyError("options key is empty")
            internal_key = _NewOptionNames.get(key.lower(), key)
            if not isinstance(value, (int, bool, str)):
                raise TypeError("options values must be int, bool, or str")
            internal_options[internal_key] = str(value)

        subfile = _submit_from_dag(filename, internal_options)
        subfile_text = Path(subfile).read_text()
        return Submit(subfile_text)


    def issue_credentials(self) -> Union[str, None]:
        '''
        Issue credentials for this job description.

        :return:  A string containing a URL that the submitter must visit
                  in order to complete an OAuth2 flow, or :py:obj:`None`
                  if no such visit is necessary.
        '''
        return _submit_issue_credentials(self._handle)


    @staticmethod
    def from_dag_options():
        """
        Prints a table of valid keys for the ``options`` dictionary
        passed to :meth:`from_dag`, the type of each key, and the
        short description from *condor_submit_dag*'s ``-help`` output.

        This function is useful if you don't have an installed copy of
        :tool:`condor_submit_dag` or if this module and that command-line
        tool could be from different versions.

        .. note::

            Not all options available to *condor_submit_dag* exist for
            the python bindings.
        """
        _display_dag_options()


# List does not include options which vary only in capitalization.
_NewOptionNames = {
    "dagman":                   "DagmanPath",
    "schedd-daemon-ad-file":    "ScheddDaemonAdFile",
    "schedd-address-file":      "ScheddAddressFile",
    "alwaysrunpost":            "PostRun",
    "debug":                    "DebugLevel",
    "outfile_dir":              "OutfileDir",
    "config":                   "ConfigFile",
    "batch-name":               "BatchName",
    "load_save":                "SaveFile",
    "do_recurse":               "Recurse",
    "update_submit":            "UpdateSubmit",
    "import_env":               "ImportEnv",
    "include_env":              "GetFromEnv",
    "insert_env":               "AddToEnv",
    "dumprescue":               "DumpRescueDag",
    "valgrind":                 "RunValgrind",
    "suppress_notification":    "SuppressNotification",
}<|MERGE_RESOLUTION|>--- conflicted
+++ resolved
@@ -26,11 +26,8 @@
     _display_dag_options,
     _submit_set_submit_method,
     _submit_get_submit_method,
-<<<<<<< HEAD
     _submit_issue_credentials,
-=======
     _submit_itemdata,
->>>>>>> 7158b9a0
 )
 
 from ._submit_method import SubmitMethod
