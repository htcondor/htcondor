--- conflicted
+++ resolved
@@ -285,8 +285,14 @@
         # Convert from version 1 names to the proper internal names.
         internal_options = {}
         for key, value in options.items():
-            internal_key = _NewOptionNames.get(key, key)
-            internal_options[internal_key] = value
+            if not isinstance(key, str):
+                raise TypeError("options keys must by strings")
+            elif len(key) == 0:
+                raise KeyError("options key is empty")
+            internal_key = _NewOptionNames.get(key.lower(), key)
+            if not isinstance(value, (int, bool, str)):
+                raise TypeError("options values must be int, bool, or str")
+            internal_options[internal_key] = str(value)
 
         subfile = _submit_from_dag(filename, internal_options)
         subfile_text = Path(subfile).read_text()
@@ -312,34 +318,4 @@
     "dumprescue":               "DumpRescueDag",
     "valgrind":                 "RunValgrind",
     "suppress_notification":    "SuppressNotification",
-<<<<<<< HEAD
-}
-=======
-}
-
-
-def from_dag(filename : str, options : Dict[str, Union[int, bool, str]] = {}) -> Submit:
-    if not isinstance(options, dict):
-        raise TypeError("options must be a dict")
-    if not Path(filename).exists():
-        raise IOError(f"{filename} does not exist")
-
-    # Convert from version 1 names to the proper internal names.
-    internal_options = {}
-    for key, value in options.items():
-        if not isinstance(key, str):
-            raise TypeError("options keys must by strings")
-        elif len(key) == 0:
-            raise KeyError("options key is empty")
-        internal_key = _NewOptionNames.get(key.lower(), key)
-        if not isinstance(value, (int, bool, str)):
-            raise TypeError("options values must be int, bool, or str")
-        internal_options[internal_key] = str(value)
-
-    subfile = _submit_from_dag(filename, internal_options)
-    subfile_text = Path(subfile).read_text()
-    return Submit(subfile_text)
-
-
-Submit.from_dag = from_dag
->>>>>>> 6f032089
+}