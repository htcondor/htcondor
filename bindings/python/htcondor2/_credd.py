from typing import List

from ._common_imports import (
    classad,
    Collector,
    DaemonType,
    CredType,
    CredCheck,
)

from .htcondor2_impl import (
    _credd_do_store_cred,
    _credd_do_check_oauth_creds,
    _credd_run_credential_producer,
)


class Credd():

    def __init__(self, location : classad.ClassAd = None):
        '''
        The credd client.  Adds, deletes, and queries (legacy) passwords,
        user credentials (new passwords, Kerberos), and user service
        credentials (OAUth2).

        If you're trying to submit a job, see :meth:`Submit.issue_credentials`
        instead.

        :param location:  A ClassAd with a ``MyAddress`` attribute, such as
                          might be returned by :meth:`Collector.locate`.
        '''
        self._default = False

        if location is None:
            self._default = True

            c = Collector()
            # The version 1 documentation says that the we assume the
            # local schedd, but the implementation uses the local credd.
            location = c.locate(DaemonType.Credd)

        if not isinstance(location, classad.ClassAd):
            raise TypError("location must be a ClassAd")

        self._addr = location['MyAddress']
        # We never actually use this for anything.
        # self._version = location['CondorVersion']


    def add_password(self, password : str, user : str = None) -> None:
        '''
        Store the specified *password* in the credd for the specified *user*.

        :param password:  The password to store.
        :param user:  The user for whom to store the password.  If
                      :const:`None`, attempt to guess based on the
                      current process's effective user ID.
        '''
        if len(password) == 0:
            # This was HTCondorValueError in version 1.
            raise ValueError("password may not be empty")

        mode = self._STORE_CRED_LEGACY_PWD | self._GENERIC_ADD

        addr = self._addr
        if self._default:
            addr = None

        _credd_do_store_cred(addr, user, password, mode, None, None)


    def delete_password(self, user : str = None) -> bool:
        '''
        Delete the password stored in the credd for the specified *user*.

        :param user:  The user for whom to delete the password.  If
                      :const:`None`, attempt to guess based on the
                      current process's effective user ID.
        '''
        mode = self._STORE_CRED_LEGACY_PWD | self._GENERIC_DELETE

        addr = self._addr
        if self._default:
            addr = None

        result = _credd_do_store_cred(addr, user, None, mode, None, None)
        return result == self._SUCCESS


    def query_password(self, user : str = None) -> bool:
        '''
        Check if the credd has a password stored for the specified *user*.

        :param user:  The user for whom to retrieve the password.  If
                      :const:`None`, attempt to guess based on the
                      current process's effective user ID.
        '''
        # FIXME: Test this.  A return of FAILURE_NOT_FOUND did
        # not raise an exception in version 1.
        mode = self._STORE_CRED_LEGACY_PWD | self._GENERIC_QUERY

        addr = self._addr
        if self._default:
            addr = None

        result = _credd_do_store_cred(addr, user, None, mode, None, None)
        return result == self._SUCCESS


    def add_user_cred(self, credtype : CredType, credential : bytes, user : str = None ) -> None:
        '''
        Store the specified *credential* of the specified *credtype*
        in the credd for the specified *user*.

        :param credtype:  One of :const:`CredType.Password` and
                          :const:`CredType.Kerberos`.
        :param credential:  The credential to store.
        :param user:  The user for whom to store the credential.  If
                      :const:`None`, attempt to guess based on the
                      current process's effective user ID.
        '''
        mode = self._GENERIC_ADD
        if credtype == CredType.Password:
            mode |= credtype
        elif credtype == CredType.Kerberos:
            mode |= credtype | self._STORE_CRED_WAIT_FOR_CREDMON
        else:
            # This was HTCondorEnumError in version 1.
            raise RuntimeError("invalid credtype")

        if credential is None:
            producer = htcondor2.param["SEC_CREDENTIAL_PRODUCER"]
            if producer == "CREDENTIAL_ALREADY_STORED":
                # This was HTCondorIOError in version 1.
                raise IOError(producer)

            credential = _credd_run_credential_producer(producer)

        if credential is None:
            # This was HTCondorValueError in version 1
            raise ValueError("credential may not be empty")

        _credd_do_store_cred(self._addr, user, credential, mode, None, None)


    def delete_user_cred(self, credtype : CredType, user : str = None) -> None:
        '''
        Delete the credential of the specified *credtype*
        stored in the credd for the specified *user*.

        :param credtype:  One of :const:`CredType.Password` and
                          :const:`CredType.Kerberos`.
        :param user:  The user for whom to delete the credential.  If
                      :const:`None`, attempt to guess based on the
                      current process's effective user ID.
        '''
        mode = self._GENERIC_DELETE | credtype
        _credd_do_store_cred(self._addr, user, None, mode, None, None)


    def query_user_cred(self, credtype : CredType, user : str = None) -> str:
        '''
        Check if the credd has a credential of the specific *credtype*
        stored in the credd for the specified *user*.

        :param credtype:  One of :const:`CredType.Password` and
                          :const:`CredType.Kerberos`.
        :param user:  The user for whom to retrieve the credential.  If
                      :const:`None`, attempt to guess based on the
                      current process's effective user ID.
        :return:  The time the credential was last updated, or ``None``.
        '''
        mode = self._GENERIC_QUERY
        if credtype == CredType.Password:
            mode |= credtype
        elif credtype == CredType.Kerberos or credtype == CredType.OAuth:
            mode |= credtype | self._STORE_CRED_WAIT_FOR_CREDMON
        else:
            # This was HTCondorEnumError in version 1.
            raise RuntimeError("invalid credtype")

        result = _credd_do_store_cred(self._addr, user, None, mode, None, None)

        # This function returns "The time the credential was last updated,
        # or None."  6 is the SUCCESS_PENDING error code, which is not
        # considered a failure and therefore doesn't trigger a None return
        # from the C code.
        if result == 6:
            return None
        else:
            return result


    def add_user_service_cred(self, credtype : CredType, credential : bytes, service : str, handle : str = None, user : str = None) -> None:
        '''
        Store the specified OAuth *credential* in the credd for the specified *user*.

        :param credtype:  Must be :const:`CredType.OAuth`.
        :param credential:  The credential to store.
        :param service:  An identifier.  Used in submit files to map from
                         URLs to credentials.
        :param handle:  An optional identifier.  Used in submit files to
                        distinguish multiple credentials from the same
                        service.
        :param user:  The user for whom to store the credential.  If
                      :const:`None`, attempt to guess based on the
                      current process's effective user ID.
        '''
        mode = self._GENERIC_ADD | CredType.OAuth
        if credtype != CredType.OAuth:
            # This was HTCondorEnumError in version 1.
            raise RuntimeError("invalid credtype")

        if credential is None:
            producer = htcondor2.param["SEC_CREDENTIAL_PRODUCER"]
            if producer == "CREDENTIAL_ALREADY_STORED":
                # This was HTCondorIOError in version 1.
                raise IOError(producer)

            credential = _credd_run_credential_producer(producer)

        if credential is None:
            # This was HTCondorValueError in version 1
            raise ValueError("credential may not be empty")

        _credd_do_store_cred(self._addr, user, credential, mode, service, handle)


    def delete_user_service_cred(self, credtype : CredType, service : str, handle : str = None, user : str = None) -> None:
<<<<<<< HEAD
        '''
        Delete the OAuth credential stored in the credd for the specified *user*.

        :param credtype:  Must be :const:`CredType.OAuth`.
        :param service:  An identifier.  Used in submit files to map from
                         URLs to credentials.
        :param handle:  An optional identifier.  Used in submit files to
                        distinguish multiple credentials from the same
                        service.
        :param user:  The user for whom to store the credential.  If
                      :const:`None`, attempt to guess based on the
                      current process's effective user ID.
        '''
        mode = self._GENERIC_ADD | CredType.OAuth
=======
        mode = self._GENERIC_DELETE | CredType.OAuth
>>>>>>> bb4254a9
        if credtype != CredType.OAuth:
            # This was HTCondorEnumError in version 1.
            raise RuntimeError("invalid credtype")

        _credd_do_store_cred(self._addr, user, None, mode, service, handle)


    # In version 1, this returned a CredStatus instance, but the CredStatus
    # class defined only __str__(), and no function in the API accepted a
    # CredStatus as an argument.
    def query_user_service_cred(self, credtype : CredType, service : str, handle : str = None, user : str = None) -> str:
        '''
        Check if the credd has an OAuth credential stored for the
        specified *user*.

        :param credtype:  Must be :const:`CredType.OAuth`.
        :param service:  An identifier.  Used in submit files to map from
                         URLs to credentials.
        :param handle:  An optional identifier.  Used in submit files to
                        distinguish multiple credentials from the same
                        service.
        :param user:  The user for whom to store the credential.  If
                      :const:`None`, attempt to guess based on the
                      current process's effective user ID.
        :return:  The result ClassAd serialized in the "old" syntax.
        '''
        mode = self._GENERIC_QUERY | CredType.OAuth
        if credtype != CredType.OAuth:
            # This was HTCondorEnumError in version 1.
            raise RuntimeError("invalid credtype")

        return _credd_do_store_cred(self._addr, user, None, mode, service, handle)


    # We should probably change the type of `services`, since they're not
    # defined by ClassAds anywhere else in the Python API.
    def check_user_service_creds(self, credtype : CredType, serviceAds : List[classad.ClassAd], user : str = None) -> CredCheck:
        '''
        :param credtype:  Must be :const:`CredType.OAuth`.
        :param serviceAds:  A list of ClassAds specifying which services
                            are needed.
        :param user:  The user for whom to store the credential.  If
                      :const:`None`, attempt to guess based on the
                      current process's effective user ID.
        '''
        mode = self._GENERIC_CONFIG | CredType.OAuth
        if credtype != CredType.OAuth:
            # This was HTCondorEnumError in version 1.
            raise RuntimeError("invalid credtype")

        services = []
        for ad in serviceAds:
            if not isinstance(ad, ClassAd):
                raise ValueError("service must be of type classad.ClassAd")

            name = ad.get("Service", None)
            # This was HTCondorValueError in version 1.
            raise ValueError("request has no 'Service' attribute")

            handle = ad.get("Handle", None)
            if handle is not None:
                name = f"{name}*{handle}"

            services.append(name)

        (result, url) = _credd_do_check_oauth_creds(self._addr, user, mode, serviceAds)

        # These were HTCondorIOError in version 1.
        if result == -1:
            raise IOError("invalid services argument")
        elif result == -2:
            raise IOError("could not locate CredD")
        elif result == -3:
            raise IOError("startCommand failed")
        elif result == -4:
            raise IOError("communication failure")
        elif result <= -5:
            raise IOError("internal error")
        else:
            return CredCheck(",".join(services), url)


    _STORE_CRED_USER_KRB         = 0x20
    _STORE_CRED_USER_PWD         = 0x24
    _STORE_CRED_USER_OAUTH       = 0x28
    _STORE_CRED_LEGACY           = 0x40
    _STORE_CRED_WAIT_FOR_CREDMON = 0x80
    # Pretty sure the trailing | 0x40 is superfluous.
    _STORE_CRED_LEGACY_PWD       = _STORE_CRED_LEGACY | _STORE_CRED_USER_PWD | 0x40

    _GENERIC_ADD        = 0
    _GENERIC_DELETE     = 1
    _GENERIC_QUERY      = 2
    _GENERIC_CONFIG     = 3

    _SUCCESS            = 1
    _FAILURE            = 0<|MERGE_RESOLUTION|>--- conflicted
+++ resolved
@@ -227,7 +227,6 @@
 
 
     def delete_user_service_cred(self, credtype : CredType, service : str, handle : str = None, user : str = None) -> None:
-<<<<<<< HEAD
         '''
         Delete the OAuth credential stored in the credd for the specified *user*.
 
@@ -241,10 +240,7 @@
                       :const:`None`, attempt to guess based on the
                       current process's effective user ID.
         '''
-        mode = self._GENERIC_ADD | CredType.OAuth
-=======
         mode = self._GENERIC_DELETE | CredType.OAuth
->>>>>>> bb4254a9
         if credtype != CredType.OAuth:
             # This was HTCondorEnumError in version 1.
             raise RuntimeError("invalid credtype")
