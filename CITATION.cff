cff-version: 1.0.3
message: "If you use this software, please cite it as follows."
authors:
  - name: "HTCondor Team"
    location: "Computer Sciences Department, University of Wisconsin-Madison"
    city: "Madison"
    region: "Wisconsin"
title: HTCondor 8.7.9
references:
  - type: article
    authors:
      - family-names: Thain
        given-names: Douglas
      - family-names: Tannenbaum
        given-names: Todd
      - family-names: Livny
        given-names: Miron
    title: "Distributed Computing in Practice: The Condor Experience"
    journal: "Concurrency and Computation: Practice and Experience"
    volume: 17
    number: 2-4
    start: 323
    end: 356
    # month: February-April
    year: 2005
license: Apache-2.0
# --- Updates happen below this line. ---
# Required.
date-released: 1970-01-01
# Required.
<<<<<<< HEAD
version: 8.7.10
# Strongly recommended.  Really ought to correspond to the version above.
# doi:
=======
version: 8.7.9
# Strongly recommended.  Really ought to correspond to the version above.
doi: 10.5281/zenodo.1324569
>>>>>>> 1740617b
<|MERGE_RESOLUTION|>--- conflicted
+++ resolved
@@ -28,12 +28,6 @@
 # Required.
 date-released: 1970-01-01
 # Required.
-<<<<<<< HEAD
 version: 8.7.10
 # Strongly recommended.  Really ought to correspond to the version above.
-# doi:
-=======
-version: 8.7.9
-# Strongly recommended.  Really ought to correspond to the version above.
-doi: 10.5281/zenodo.1324569
->>>>>>> 1740617b
+# doi: