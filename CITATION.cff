cff-version: 1.0.3
message: "If you use this software, please cite it as follows."
authors:
  - name: "HTCondor Team"
    location: "Computer Sciences Department, University of Wisconsin-Madison"
    city: "Madison"
    region: "Wisconsin"
title: HTCondor
references:
  - type: article
    authors:
      - family-names: Thain
        given-names: Douglas
      - family-names: Tannenbaum
        given-names: Todd
      - family-names: Livny
        given-names: Miron
    title: "Distributed Computing in Practice: The Condor Experience"
    journal: "Concurrency and Computation: Practice and Experience"
    volume: 17
    number: 2-4
    start: 323
    end: 356
    # month: February-April
    year: 2005
license: Apache-2.0
# --- Updates happen below this line. ---
# Required.
<<<<<<< HEAD
date-released: 2025-11-13
version: 25.3.0
=======
date-released: 2025-10-09
# Required.
version: 25.2.1
>>>>>>> 0b2363be
# Strongly recommended.  Really ought to correspond to the version above.
doi: 10.5281/zenodo.2579447<|MERGE_RESOLUTION|>--- conflicted
+++ resolved
@@ -26,13 +26,8 @@
 license: Apache-2.0
 # --- Updates happen below this line. ---
 # Required.
-<<<<<<< HEAD
 date-released: 2025-11-13
+# Required.
 version: 25.3.0
-=======
-date-released: 2025-10-09
-# Required.
-version: 25.2.1
->>>>>>> 0b2363be
 # Strongly recommended.  Really ought to correspond to the version above.
 doi: 10.5281/zenodo.2579447