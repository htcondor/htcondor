--- conflicted
+++ resolved
@@ -26,14 +26,8 @@
 license: Apache-2.0
 # --- Updates happen below this line. ---
 # Required.
-<<<<<<< HEAD
-date-released: 2026-01-08
+date-released: 2026-01-12
 # Required.
 version: 25.0.6
-=======
-date-released: 2026-01-12
-# Required.
-version: 24.12.16
->>>>>>> f51fc4d5
 # Strongly recommended.  Really ought to correspond to the version above.
 doi: 10.5281/zenodo.2579447