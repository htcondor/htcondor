--- conflicted
+++ resolved
@@ -26,13 +26,7 @@
 license: Apache-2.0
 # --- Updates happen below this line. ---
 # Required.
-<<<<<<< HEAD
-date-released: 2025-10-23
-# Required.
-version: 25.2.0
-=======
 date-released: 2025-11-06
-version: 25.0.3
->>>>>>> 2c2ca45b
+version: 25.3.0
 # Strongly recommended.  Really ought to correspond to the version above.
 doi: 10.5281/zenodo.2579447