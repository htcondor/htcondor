cff-version: 1.0.3
message: "If you use this software, please cite it as follows."
authors:
  - name: "HTCondor Team"
    location: "Computer Sciences Department, University of Wisconsin-Madison"
    city: "Madison"
    region: "Wisconsin"
title: HTCondor
references:
  - type: article
    authors:
      - family-names: Thain
        given-names: Douglas
      - family-names: Tannenbaum
        given-names: Todd
      - family-names: Livny
        given-names: Miron
    title: "Distributed Computing in Practice: The Condor Experience"
    journal: "Concurrency and Computation: Practice and Experience"
    volume: 17
    number: 2-4
    start: 323
    end: 356
    # month: February-April
    year: 2005
license: Apache-2.0
# --- Updates happen below this line. ---
# Required.
date-released: TBD
# Required.
<<<<<<< HEAD
version: 8.9.9
=======
version: 8.8.12
>>>>>>> ae5e010c
# Strongly recommended.  Really ought to correspond to the version above.
doi: TBD<|MERGE_RESOLUTION|>--- conflicted
+++ resolved
@@ -28,10 +28,6 @@
 # Required.
 date-released: TBD
 # Required.
-<<<<<<< HEAD
-version: 8.9.9
-=======
-version: 8.8.12
->>>>>>> ae5e010c
+version: 8.9.10
 # Strongly recommended.  Really ought to correspond to the version above.
 doi: TBD