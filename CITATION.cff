cff-version: 1.0.3
message: "If you use this software, please cite it as follows."
authors:
  - name: "HTCondor Team"
    location: "Computer Sciences Department, University of Wisconsin-Madison"
    city: "Madison"
    region: "Wisconsin"
title: HTCondor
references:
  - type: article
    authors:
      - family-names: Thain
        given-names: Douglas
      - family-names: Tannenbaum
        given-names: Todd
      - family-names: Livny
        given-names: Miron
    title: "Distributed Computing in Practice: The Condor Experience"
    journal: "Concurrency and Computation: Practice and Experience"
    volume: 17
    number: 2-4
    start: 323
    end: 356
    # month: February-April
    year: 2005
license: Apache-2.0
# --- Updates happen below this line. ---
# Required.
<<<<<<< HEAD
date-released: 2020-01-02
=======
date-released: 2020-04-06
>>>>>>> 75c2a1d1
# Required.
version: 8.9.6
# Strongly recommended.  Really ought to correspond to the version above.
<<<<<<< HEAD
doi: 10.5281/zenodo.3595387
=======
doi: 10.5281/zenodo.3708369
>>>>>>> 75c2a1d1
<|MERGE_RESOLUTION|>--- conflicted
+++ resolved
@@ -26,16 +26,6 @@
 license: Apache-2.0
 # --- Updates happen below this line. ---
 # Required.
-<<<<<<< HEAD
-date-released: 2020-01-02
-=======
 date-released: 2020-04-06
->>>>>>> 75c2a1d1
 # Required.
-version: 8.9.6
-# Strongly recommended.  Really ought to correspond to the version above.
-<<<<<<< HEAD
-doi: 10.5281/zenodo.3595387
-=======
-doi: 10.5281/zenodo.3708369
->>>>>>> 75c2a1d1
+version: 8.9.6