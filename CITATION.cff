cff-version: 1.0.3
message: "If you use this software, please cite it as follows."
authors:
  - name: "HTCondor Team"
    location: "Computer Sciences Department, University of Wisconsin-Madison"
    city: "Madison"
    region: "Wisconsin"
title: HTCondor
references:
  - type: article
    authors:
      - family-names: Thain
        given-names: Douglas
      - family-names: Tannenbaum
        given-names: Todd
      - family-names: Livny
        given-names: Miron
    title: "Distributed Computing in Practice: The Condor Experience"
    journal: "Concurrency and Computation: Practice and Experience"
    volume: 17
    number: 2-4
    start: 323
    end: 356
    # month: February-April
    year: 2005
license: Apache-2.0
# --- Updates happen below this line. ---
# Required.
date-released: TBD
# Required.
<<<<<<< HEAD
version: 23.10.27
=======
version: 23.0.28
>>>>>>> 5b99ae83
# Strongly recommended.  Really ought to correspond to the version above.
doi: 10.5281/zenodo.2579447<|MERGE_RESOLUTION|>--- conflicted
+++ resolved
@@ -28,10 +28,6 @@
 # Required.
 date-released: TBD
 # Required.
-<<<<<<< HEAD
-version: 23.10.27
-=======
-version: 23.0.28
->>>>>>> 5b99ae83
+version: 23.10.28
 # Strongly recommended.  Really ought to correspond to the version above.
 doi: 10.5281/zenodo.2579447