cff-version: 1.0.3
message: "If you use this software, please cite it as follows."
authors:
  - name: "HTCondor Team"
    location: "Computer Sciences Department, University of Wisconsin-Madison"
    city: "Madison"
    region: "Wisconsin"
title: HTCondor
references:
  - type: article
    authors:
      - family-names: Thain
        given-names: Douglas
      - family-names: Tannenbaum
        given-names: Todd
      - family-names: Livny
        given-names: Miron
    title: "Distributed Computing in Practice: The Condor Experience"
    journal: "Concurrency and Computation: Practice and Experience"
    volume: 17
    number: 2-4
    start: 323
    end: 356
    # month: February-April
    year: 2005
license: Apache-2.0
# --- Updates happen below this line. ---
# Required.
<<<<<<< HEAD
date-released: 2025-11-06
version: 25.0.3
=======
date-released: 2025-11-13
# Required.
version: 24.12.14
>>>>>>> bf73997d
# Strongly recommended.  Really ought to correspond to the version above.
doi: 10.5281/zenodo.2579447<|MERGE_RESOLUTION|>--- conflicted
+++ resolved
@@ -26,13 +26,7 @@
 license: Apache-2.0
 # --- Updates happen below this line. ---
 # Required.
-<<<<<<< HEAD
-date-released: 2025-11-06
+date-released: 2025-11-13
 version: 25.0.3
-=======
-date-released: 2025-11-13
-# Required.
-version: 24.12.14
->>>>>>> bf73997d
 # Strongly recommended.  Really ought to correspond to the version above.
 doi: 10.5281/zenodo.2579447