cff-version: 1.0.3
message: "If you use this software, please cite it as follows."
authors:
  - name: "HTCondor Team"
    location: "Computer Sciences Department, University of Wisconsin-Madison"
    city: "Madison"
    region: "Wisconsin"
title: HTCondor
references:
  - type: article
    authors:
      - family-names: Thain
        given-names: Douglas
      - family-names: Tannenbaum
        given-names: Todd
      - family-names: Livny
        given-names: Miron
    title: "Distributed Computing in Practice: The Condor Experience"
    journal: "Concurrency and Computation: Practice and Experience"
    volume: 17
    number: 2-4
    start: 323
    end: 356
    # month: February-April
    year: 2005
license: Apache-2.0
# --- Updates happen below this line. ---
# Required.
<<<<<<< HEAD
date-released: TBD
# Required.
version: 8.8.8
# Strongly recommended.  Really ought to correspond to the version above.
doi: TBD
=======
date-released: 2020-04-06
# Required.
version: 8.8.8
# Strongly recommended.  Really ought to correspond to the version above.
doi: 10.5281/zenodo.3708369
>>>>>>> 9ada5e62
<|MERGE_RESOLUTION|>--- conflicted
+++ resolved
@@ -26,16 +26,8 @@
 license: Apache-2.0
 # --- Updates happen below this line. ---
 # Required.
-<<<<<<< HEAD
 date-released: TBD
 # Required.
-version: 8.8.8
+version: 8.8.9
 # Strongly recommended.  Really ought to correspond to the version above.
-doi: TBD
-=======
-date-released: 2020-04-06
-# Required.
-version: 8.8.8
-# Strongly recommended.  Really ought to correspond to the version above.
-doi: 10.5281/zenodo.3708369
->>>>>>> 9ada5e62
+doi: TBD