cff-version: 1.0.3
message: "If you use this software, please cite it as follows."
authors:
  - name: "HTCondor Team"
    location: "Computer Sciences Department, University of Wisconsin-Madison"
    city: "Madison"
    region: "Wisconsin"
<<<<<<< HEAD
title: HTCondor
=======
title: HTCondor 8.8.3
>>>>>>> 643e6eec
references:
  - type: article
    authors:
      - family-names: Thain
        given-names: Douglas
      - family-names: Tannenbaum
        given-names: Todd
      - family-names: Livny
        given-names: Miron
    title: "Distributed Computing in Practice: The Condor Experience"
    journal: "Concurrency and Computation: Practice and Experience"
    volume: 17
    number: 2-4
    start: 323
    end: 356
    # month: February-April
    year: 2005
license: Apache-2.0
# --- Updates happen below this line. ---
# Required.
<<<<<<< HEAD
date-released: 2019-04-17
# Required.
version: 8.9.1
# Strongly recommended.  Really ought to correspond to the version above.
doi: 10.5281/zenodo.2643363
=======
date-released: 2019-05-28
# Required.
version: 8.8.3
# Strongly recommended.  Really ought to correspond to the version above.
doi: 10.5281/zenodo.3229339
>>>>>>> 643e6eec
<|MERGE_RESOLUTION|>--- conflicted
+++ resolved
@@ -5,11 +5,7 @@
     location: "Computer Sciences Department, University of Wisconsin-Madison"
     city: "Madison"
     region: "Wisconsin"
-<<<<<<< HEAD
 title: HTCondor
-=======
-title: HTCondor 8.8.3
->>>>>>> 643e6eec
 references:
   - type: article
     authors:
@@ -30,16 +26,8 @@
 license: Apache-2.0
 # --- Updates happen below this line. ---
 # Required.
-<<<<<<< HEAD
-date-released: 2019-04-17
+date-released: TBD
 # Required.
-version: 8.9.1
+version: 8.9.3
 # Strongly recommended.  Really ought to correspond to the version above.
-doi: 10.5281/zenodo.2643363
-=======
-date-released: 2019-05-28
-# Required.
-version: 8.8.3
-# Strongly recommended.  Really ought to correspond to the version above.
-doi: 10.5281/zenodo.3229339
->>>>>>> 643e6eec
+doi: TBD