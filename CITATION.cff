cff-version: 1.0.3
message: "If you use this software, please cite it as follows."
authors:
  - name: "HTCondor Team"
    location: "Computer Sciences Department, University of Wisconsin-Madison"
    city: "Madison"
    region: "Wisconsin"
title: HTCondor
references:
  - type: article
    authors:
      - family-names: Thain
        given-names: Douglas
      - family-names: Tannenbaum
        given-names: Todd
      - family-names: Livny
        given-names: Miron
    title: "Distributed Computing in Practice: The Condor Experience"
    journal: "Concurrency and Computation: Practice and Experience"
    volume: 17
    number: 2-4
    start: 323
    end: 356
    # month: February-April
    year: 2005
license: Apache-2.0
# --- Updates happen below this line. ---
# Required.
<<<<<<< HEAD
date-released: TBD
=======
date-released: 2021-07-27
>>>>>>> ad6da927
# Required.
version: 9.1.1
# Strongly recommended.  Really ought to correspond to the version above.
doi: 10.5281/zenodo.2579447<|MERGE_RESOLUTION|>--- conflicted
+++ resolved
@@ -26,12 +26,8 @@
 license: Apache-2.0
 # --- Updates happen below this line. ---
 # Required.
-<<<<<<< HEAD
 date-released: TBD
-=======
-date-released: 2021-07-27
->>>>>>> ad6da927
 # Required.
-version: 9.1.1
+version: 9.1.2
 # Strongly recommended.  Really ought to correspond to the version above.
 doi: 10.5281/zenodo.2579447