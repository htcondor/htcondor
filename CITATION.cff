cff-version: 1.0.3
message: "If you use this software, please cite it as follows."
authors:
  - name: "HTCondor Team"
    location: "Computer Sciences Department, University of Wisconsin-Madison"
    city: "Madison"
    region: "Wisconsin"
title: HTCondor
references:
  - type: article
    authors:
      - family-names: Thain
        given-names: Douglas
      - family-names: Tannenbaum
        given-names: Todd
      - family-names: Livny
        given-names: Miron
    title: "Distributed Computing in Practice: The Condor Experience"
    journal: "Concurrency and Computation: Practice and Experience"
    volume: 17
    number: 2-4
    start: 323
    end: 356
    # month: February-April
    year: 2005
license: Apache-2.0
# --- Updates happen below this line. ---
# Required.
<<<<<<< HEAD
date-released: 2020-10-03
# Required.
version: 23.10.1
=======
date-released: 2020-10-30
# Required.
version: 23.10.2
>>>>>>> 4cd69c46
# Strongly recommended.  Really ought to correspond to the version above.
doi: 10.5281/zenodo.2579447<|MERGE_RESOLUTION|>--- conflicted
+++ resolved
@@ -26,14 +26,8 @@
 license: Apache-2.0
 # --- Updates happen below this line. ---
 # Required.
-<<<<<<< HEAD
-date-released: 2020-10-03
-# Required.
-version: 23.10.1
-=======
 date-released: 2020-10-30
 # Required.
 version: 23.10.2
->>>>>>> 4cd69c46
 # Strongly recommended.  Really ought to correspond to the version above.
 doi: 10.5281/zenodo.2579447